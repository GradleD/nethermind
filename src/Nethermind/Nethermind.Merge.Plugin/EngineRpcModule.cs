--- conflicted
+++ resolved
@@ -31,7 +31,7 @@
 {
     public class EngineRpcModule : IEngineRpcModule
     {
-        private readonly IHandlerAsync<PreparePayloadRequest, Result?> _preparePayloadHandler;
+        private readonly IHandlerAsync<PreparePayloadRequest, PreparePayloadResult> _preparePayloadHandler;
         private readonly IHandler<ulong, BlockRequestResult?> _getPayloadHandler;
         private readonly IHandler<BlockRequestResult, ExecutePayloadResult> _executePayloadHandler;
         private readonly IHandler<ConsensusValidatedRequest, Result> _consensusValidatedHandler;
@@ -62,15 +62,9 @@
             _logger = logManager.GetClassLogger();
         }
 
-<<<<<<< HEAD
-        public Task<ResultWrapper<Result?>> engine_preparePayload(Keccak parentHash, UInt256 timestamp, Keccak random, Address coinbase)
-        {
-            return _preparePayloadHandler.HandleAsync(new PreparePayloadRequest(parentHash, timestamp, random, coinbase));
-=======
-        public Task<ResultWrapper<Result?>> engine_preparePayload(PreparePayloadRequest preparePayloadRequest)
+        public Task<ResultWrapper<PreparePayloadResult>> engine_preparePayload(PreparePayloadRequest preparePayloadRequest)
         {
             return _preparePayloadHandler.HandleAsync(preparePayloadRequest);
->>>>>>> ba488e02
         }
 
         public Task<ResultWrapper<BlockRequestResult?>> engine_getPayload(ulong payloadId)
