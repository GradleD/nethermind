//  Copyright (c) 2021 Demerzel Solutions Limited
//  This file is part of the Nethermind library.
// 
//  The Nethermind library is free software: you can redistribute it and/or modify
//  it under the terms of the GNU Lesser General Public License as published by
//  the Free Software Foundation, either version 3 of the License, or
//  (at your option) any later version.
// 
//  The Nethermind library is distributed in the hope that it will be useful,
//  but WITHOUT ANY WARRANTY; without even the implied warranty of
//  MERCHANTABILITY or FITNESS FOR A PARTICULAR PURPOSE. See the
//  GNU Lesser General Public License for more details.
// 
//  You should have received a copy of the GNU Lesser General Public License
//  along with the Nethermind. If not, see <http://www.gnu.org/licenses/>.
// 

using System;
using System.Collections.Concurrent;
using System.Collections.Generic;
using System.Threading.Tasks;
using Nethermind.Api;
using Nethermind.Blockchain;
using Nethermind.Blockchain.Find;
using Nethermind.Consensus;
using Nethermind.Consensus.Processing;
using Nethermind.Consensus.Validators;
using Nethermind.Core;
using Nethermind.Core.Caching;
using Nethermind.Core.Crypto;
using Nethermind.Crypto;
using Nethermind.Evm.Tracing;
using Nethermind.Facade.Eth;
using Nethermind.JsonRpc;
using Nethermind.Logging;
using Nethermind.Merge.Plugin.Data;
using Nethermind.Merge.Plugin.Data.V1;
using Nethermind.Merge.Plugin.Synchronization;
using Nethermind.Synchronization;
using Nethermind.Synchronization.ParallelSync;

namespace Nethermind.Merge.Plugin.Handlers.V1
{
    /// <summary>
    /// https://hackmd.io/@n0ble/kintsugi-spec
    /// Verifies the payload according to the execution environment rule set (EIP-3675)
    /// and returns the status of the verification and the hash of the last valid block
    /// </summary>
    public class NewPayloadV1Handler : IAsyncHandler<BlockRequestResult, PayloadStatusV1>
    {
        private readonly IBlockValidator _blockValidator;
        private readonly IBlockTree _blockTree;
        private readonly IBlockchainProcessor _processor;
        private readonly IEthSyncingInfo _ethSyncingInfo;
        private readonly IInitConfig _initConfig;
        private readonly IPoSSwitcher _poSSwitcher;
        private readonly IBeaconSyncStrategy _beaconSyncStrategy;
        private readonly IBeaconPivot _beaconPivot;
        private readonly IBlockCacheService _blockCacheService;
        private readonly ISyncProgressResolver _syncProgressResolver;
        private readonly ILogger _logger;
        private readonly LruCache<Keccak, bool> _latestBlocks = new(50, "LatestBlocks");
        private readonly ConcurrentDictionary<Keccak, Keccak> _lastValidHashes = new();
<<<<<<< HEAD
=======
        private long _state = 0;
>>>>>>> 0cba5467

        public NewPayloadV1Handler(
            IBlockValidator blockValidator,
            IBlockTree blockTree,
            IBlockchainProcessor processor,
            IEthSyncingInfo ethSyncingInfo,
            IInitConfig initConfig,
            IPoSSwitcher poSSwitcher,
            IBeaconSyncStrategy beaconSyncStrategy,
            IBeaconPivot beaconPivot,
            IBlockCacheService blockCacheService,
            ISyncProgressResolver syncProgressResolver,
            ILogManager logManager)
        {
            _blockValidator = blockValidator ?? throw new ArgumentNullException(nameof(blockValidator));
            _blockTree = blockTree;
            _processor = processor;
            _ethSyncingInfo = ethSyncingInfo;
            _initConfig = initConfig;
            _poSSwitcher = poSSwitcher;
            _beaconSyncStrategy = beaconSyncStrategy;
            _beaconPivot = beaconPivot;
            _blockCacheService = blockCacheService;
            _syncProgressResolver = syncProgressResolver;
            _logger = logManager.GetClassLogger();
        }

        public async Task<ResultWrapper<PayloadStatusV1>> HandleAsync(BlockRequestResult request)
        {
            string requestStr = $"a new payload: {request}";
            if (_logger.IsInfo) { _logger.Info($"Received {requestStr}"); }

            request.TryGetBlock(out Block? block);
            if (block == null)
            {
                if (_logger.IsWarn)
                    _logger.Warn($"Invalid block. Result of {requestStr}");

                return NewPayloadV1Result.Invalid(null, $"Block {request} could not be parsed as a block");
            }

            if (_blockValidator.ValidateHash(block.Header) == false)
            {
                if (_logger.IsWarn)
                    _logger.Warn($"InvalidBlockHash. Result of {requestStr}");

                return NewPayloadV1Result.InvalidBlockHash;
            }
<<<<<<< HEAD

            BlockHeader? parentHeader = _blockTree.FindHeader(request.ParentHash, BlockTreeLookupOptions.None);
            bool parentExists = parentHeader != null;
            bool parentProcessed = parentExists && _blockTree.WasProcessed(parentHeader!.Number,
                parentHeader!.Hash ?? parentHeader.CalculateHash());
            bool beaconPivotExists = _beaconPivot.BeaconPivotExists();

            if (beaconPivotExists && !parentProcessed) // ToDo Sarah: we need to cover all of this by unit tests
            {
                if (_blockCacheService.BlockCache.ContainsKey(block.Hash))
                {
                    return NewPayloadV1Result.Syncing;
                }

                BlockTreeInsertOptions insertOptions = BlockTreeInsertOptions.SkipUpdateBestPointers |
                                                       BlockTreeInsertOptions.TotalDifficultyNotNeeded |
                                                       BlockTreeInsertOptions.NotOnMainChain;

                if (!_blockTree.IsKnownBlock(block.Number, block.Hash))
                {
                    if (block.ParentHash == _blockCacheService.ProcessDestination)
                    {
                        _blockTree.Insert(block, true, insertOptions);
                    }
                    else
                    {
                        Block? current = block;
                        Stack<Block> stack = new();
                        while (current != null)
                        {
                            stack.Push(current);
                            if (current.Hash == _beaconPivot.PivotHash)
                            {
                                break;
                            }

                            _blockCacheService.BlockCache.TryGetValue(current.ParentHash, out Block? parentBlock);
                            current = parentBlock;
                        }

                        if (current == null)
                        {
                            // block not part of beacon pivot chain, save in cache
                            _logger.Info($"Inserted {block} into cache as ${_beaconPivot.PivotHash} could not be found in cache");
                            _blockCacheService.BlockCache.TryAdd(request.BlockHash, block);
                            return NewPayloadV1Result.Accepted;
                        }

                        while (stack.TryPop(out Block? child))
                        {
                            _logger.Info($"Inserted dangling {child} into block tree");
                            _blockTree.Insert(child, true, insertOptions);
                        }
                    }

                    _blockCacheService.ProcessDestination = block.Hash;
                    if (!_beaconSyncStrategy.IsBeaconSyncHeadersFinished())
                    {
                        return NewPayloadV1Result.Syncing;
                    }
                }
            }

            if (!parentExists)
=======

            if (!_beaconSyncStrategy.IsBeaconSyncHeadersFinished())
            {
                bool inserted = TryInsertDanglingBlock(block);
                return inserted ? NewPayloadV1Result.Syncing : NewPayloadV1Result.Accepted;
            }
            
            BlockHeader? parentHeader = _blockTree.FindHeader(request.ParentHash, BlockTreeLookupOptions.None);
            if (parentHeader == null)
>>>>>>> 0cba5467
            {
                // possible that headers sync finished before this was called, so blocks in cache weren't inserted
                if (!_beaconSyncStrategy.IsBeaconSyncFinished(parentHeader))
                {
                    bool inserted = TryInsertDanglingBlock(block);
                    return inserted ? NewPayloadV1Result.Syncing : NewPayloadV1Result.Accepted;
                }

                _logger.Info($"Insert block into cache without parent {block}");
                _blockCacheService.BlockCache.TryAdd(request.BlockHash, block);
                return NewPayloadV1Result.Accepted;
            }

<<<<<<< HEAD
            if (beaconPivotExists && !parentProcessed) // ToDo Sarah: we need to cover all of this by unit tests
            {
                if (parentHeader!.TotalDifficulty == 0 && _beaconSyncStrategy.IsBeaconSyncHeadersFinished())
                {
                    parentHeader.TotalDifficulty =
                        _blockTree.BackFillTotalDifficulty(_beaconPivot.PivotNumber, block.Number - 1);
                }
                else if (!_beaconSyncStrategy.IsBeaconSyncHeadersFinished())
                {
                    return
                        NewPayloadV1Result.Syncing; // ToDo Sarah/Hrugved would be good to all return points have logger
=======
            if (!_beaconSyncStrategy.IsBeaconSyncFinished(parentHeader))
            {
                if (parentHeader.TotalDifficulty == 0)
                {
                    parentHeader.TotalDifficulty = _blockTree.BackFillTotalDifficulty(_beaconPivot.PivotNumber, block.Number - 1);
>>>>>>> 0cba5467
                }

                // TODO: beaconsync add TDD and validation checks
                block.Header.TotalDifficulty = parentHeader.TotalDifficulty + block.Difficulty;
                block.Header.IsPostMerge = true;
                bool parentProcessed = _blockTree.WasProcessed(parentHeader.Number, parentHeader.Hash ?? parentHeader.CalculateHash());
                if (!parentProcessed)
                {
<<<<<<< HEAD
                    long state =
                        _syncProgressResolver
                            .FindBestFullState(); // ToDo Sarah: I think we need to findBestFullState only one time because isFastSyncTransition condition
                    if (state > 0)
                    {
                        bool shouldProcess = block.Number > state;
                        if (shouldProcess)
                        {
                            Stack<Block> stack = new();
                            Block? current = block;
                            // re-insert block as header is encoded with TD 0
                            _blockTree.Insert(
                                block); //ToDo Sarah: can't we do operation similar to SetTotalDifficulty in blockTree instead of reinserting blocks?
                            BlockHeader parent = parentHeader;

                            while (current.Number > state)
                            {
                                if (_blockTree.WasProcessed(current.Number, current.Hash))
                                {
                                    break;
                                }

                                stack.Push(current);
                                current = _blockTree.FindBlock(parent.Hash,
                                    BlockTreeLookupOptions.TotalDifficultyNotNeeded);
                                parent = _blockTree.FindHeader(current.ParentHash);
                                current.Header.TotalDifficulty = parent.TotalDifficulty + current.Difficulty;
                                // re-insert block as header is originally encoded with TD 0
                                _blockTree.Insert(current);
                            }

                            while (stack.TryPop(out Block child))
                            {
                                // ToDo Sarah: BlockValidator
                                _blockTree.SuggestBlock(child);
                            }
                        }
                    }

                    return NewPayloadV1Result.Syncing;
                }
                else
                {
                    if (!parentProcessed)
=======
                    if (_beaconSyncStrategy.FastSyncEnabled)
                    {
                        TryProcessChainFromStateSyncBlock(parentHeader, block);
                    }
                    else
>>>>>>> 0cba5467
                    {
                        bool parentPivotProcessed = _beaconPivot.IsPivotParentProcessed();
                        if (parentPivotProcessed)
                        {
                            // ToDo add beaconSync validation
                            _logger.Info(
                                $"Parent pivot was processed. Pivot: {_beaconPivot.PivotNumber} {_beaconPivot.PivotHash} Suggesting block {block}");
                            _blockTree.SuggestBlock(block);
                        }
                        else
                        {
                            _logger.Info($"Inserted {block}");
                            _blockTree.Insert(block, true);
                        }
<<<<<<< HEAD

                        return NewPayloadV1Result.Syncing;
                    }
                }

                _blockCacheService.BlockCache.Clear();
            }

            if (parentHeader!.TotalDifficulty == 0)
            {
                _logger.Info($"Insert block into cache without parent {block}");
                _blockCacheService.BlockCache.TryAdd(request.BlockHash, block);
                return NewPayloadV1Result.Accepted;
=======
                    } 
                    return NewPayloadV1Result.Syncing;
                }

                _blockCacheService.BlockCache.Clear();
>>>>>>> 0cba5467
            }

            if (_poSSwitcher.TerminalTotalDifficulty == null ||
                parentHeader.TotalDifficulty < _poSSwitcher.TerminalTotalDifficulty)
            {
                if (_logger.IsWarn)
                    _logger.Warn(
                        $"Invalid terminal block. Nethermind TTD {_poSSwitcher.TerminalTotalDifficulty}, Parent TD: {parentHeader.TotalDifficulty}. Request: {requestStr}");

                return NewPayloadV1Result.InvalidTerminalBlock;
            }

            if (!parentProcessed)
            {
                _logger.Info($"Inserted, parent block was not processed {block}");
                _blockTree.Insert(block, true);
                return NewPayloadV1Result.Syncing;
            }

            (ValidationResult ValidationResult, string? Message) result =
                ValidateBlockAndProcess(block, out Block? processedBlock, parentHeader);
            if ((result.ValidationResult & ValidationResult.AlreadyKnown) != 0 ||
                result.ValidationResult == ValidationResult.Invalid)
            {
                bool isValid = (result.ValidationResult & ValidationResult.Valid) != 0;
                if (_logger.IsInfo)
                {
                    string resultStr = isValid ? "Valid" : "Invalid";
                    _logger.Info($"{resultStr}. Result of {requestStr}");
                }

                return ResultWrapper<PayloadStatusV1>.Success(BuildExecutePayloadResult(request, isValid, parentHeader,
                    result.Message));
            }

            if (processedBlock == null)
            {
                if (_logger.IsInfo) { _logger.Info($"Invalid block processed. Result of {requestStr}"); }

                return ResultWrapper<PayloadStatusV1>.Success(BuildExecutePayloadResult(request, false, parentHeader,
                    $"Processed block is null, request {request}"));
            }

            if (_logger.IsInfo)
                _logger.Info($"Valid. Result of {requestStr}");

            return NewPayloadV1Result.Valid(request.BlockHash);
        }

        private (ValidationResult ValidationResult, string? Message) ValidateBlockAndProcess(Block block,
            out Block? processedBlock, BlockHeader parent)
        {
            string? validationMessage = null;
            processedBlock = null;

            bool isRecentBlock = _latestBlocks.TryGet(block.Hash!, out bool isValid);
            if (isRecentBlock)
            {
                if (isValid == false && _logger.IsWarn)
                {
                    validationMessage = $"Invalid block {block} sent from latestBlock cache";
                    _logger.Warn(validationMessage);
                }

                return (ValidationResult.AlreadyKnown |
                        (isValid ? ValidationResult.Valid : ValidationResult.Invalid), validationMessage);
            }
            else
            {
                // during the fast sync we could find the header on canonical chain which means that this header is valid
                if (_blockTree.IsMainChain(block.Header))
                {
                    return (ValidationResult.Valid | ValidationResult.AlreadyKnown, validationMessage);
                }

                processedBlock = _blockTree.FindBlock(block.Hash!, BlockTreeLookupOptions.None);
                if (processedBlock != null && _blockTree.WasProcessed(processedBlock.Number, processedBlock.Hash))
                {
                    return (ValidationResult.Valid | ValidationResult.AlreadyKnown, validationMessage);
                }

                bool validAndProcessed = ValidateAndProcess(block, parent!, out processedBlock);

                _latestBlocks.Set(block.Hash!, validAndProcessed);
                return (validAndProcessed ? ValidationResult.Valid : ValidationResult.Invalid, validationMessage);
            }
        }

        private bool ValidateAndProcess(Block block, BlockHeader parent, out Block? processedBlock)
        {
<<<<<<< HEAD
            block.Header.TotalDifficulty = parent.TotalDifficulty + block.Difficulty;
            processedBlock = null;
            block.Header.IsPostMerge = true;
            if (_blockValidator.ValidateSuggestedBlock(block) == false)
            {
                if (_logger.IsWarn)
                {
                    _logger.Warn(
                        $"Block validator rejected the block {block.ToString(Block.Format.FullHashAndNumber)}");
                }

                return false;
            }

=======
            bool valid = ValidateBlock(block, parent, out processedBlock);
            if (!valid) return false;
            
>>>>>>> 0cba5467
            _blockTree.SuggestBlock(block, BlockTreeSuggestOptions.None, false);
            processedBlock = _processor.Process(block, GetProcessingOptions(), NullBlockTracer.Instance);
            if (processedBlock == null)
            {
                if (_logger.IsWarn)
                {
                    _logger.Warn(
                        $"Block {block.ToString(Block.Format.FullHashAndNumber)} cannot be processed and wont be accepted to the tree.");
                }

                return false;
            }

            return true;
        }

        private bool ValidateBlock(Block block, BlockHeader parent, out Block? processedBlock)
        {
            block.Header.TotalDifficulty = parent.TotalDifficulty + block.Difficulty;
            processedBlock = null;
            block.Header.IsPostMerge = true;
            bool isValid = _blockValidator.ValidateSuggestedBlock(block);
            if (!isValid)
            {
                if (_logger.IsWarn)
                {
                    _logger.Warn(
                        $"Block validator rejected the block {block.ToString(Block.Format.FullHashAndNumber)}");
                }
            }

            return isValid;
        }

        private ProcessingOptions GetProcessingOptions()
        {
            ProcessingOptions options = ProcessingOptions.None;
            if (_initConfig.StoreReceipts)
            {
                options |= ProcessingOptions.StoreReceipts;
            }

            return options;
        }

        private PayloadStatusV1 BuildExecutePayloadResult(BlockRequestResult request, bool isValid, BlockHeader? parent,
            string? validationMessage)
        {
            PayloadStatusV1 payloadStatus = new();
            if (isValid)
            {
                payloadStatus.Status = PayloadStatus.Valid;
                payloadStatus.LatestValidHash = request.BlockHash;
            }
            else
            {
                payloadStatus.ValidationError = validationMessage;
                payloadStatus.Status = PayloadStatus.Invalid;
                if (_lastValidHashes.ContainsKey(request.ParentHash))
                {
                    if (_lastValidHashes.TryRemove(request.ParentHash, out Keccak? lastValidHash))
                    {
                        _lastValidHashes.TryAdd(request.BlockHash, lastValidHash);
                    }

                    payloadStatus.LatestValidHash = lastValidHash;
                }
                else
                {
                    if (parent != null)
                    {
                        _lastValidHashes.TryAdd(request.BlockHash, request.ParentHash);
                        payloadStatus.LatestValidHash = request.ParentHash;
                    }
                    else
                    {
                        payloadStatus.LatestValidHash = _blockTree.HeadHash;
                    }
                }
            }

            return payloadStatus;
        }

        private bool IsParentProcessed(BlockHeader blockHeader)
        {
            BlockHeader? parent =
                _blockTree.FindParentHeader(blockHeader, BlockTreeLookupOptions.TotalDifficultyNotNeeded);
            if (parent != null)
            {
                return _blockTree.WasProcessed(parent.Number, parent.Hash ?? parent.CalculateHash());
            }

            return false;
        }

        private bool TryInsertDanglingBlock(Block block)
        {
            BlockTreeInsertOptions insertOptions = BlockTreeInsertOptions.All;

            if (!_blockTree.IsKnownBeaconBlock(block.Number, block.Hash ?? block.CalculateHash()))
            {
                // last block inserted is parent of current block, part of the same chain
                if (block.ParentHash == _blockCacheService.ProcessDestination)
                {
                    _blockTree.Insert(block, true, insertOptions);
                }
                else
                {
                    Block? current = block;
                    Stack<Block> stack = new();
                    while (current != null)
                    {
                        stack.Push(current);
                        if (current.Hash == _beaconPivot.PivotHash ||
                            _blockTree.IsKnownBeaconBlock(current.Number, current.Hash))
                        {
                            break;
                        }
                        _blockCacheService.BlockCache.TryGetValue(current.ParentHash, out Block? parentBlock);
                        current = parentBlock;
                    }

                    if (current == null)
                    {
                        // block not part of beacon pivot chain, save in cache
                        _blockCacheService.BlockCache.TryAdd(block.Hash, block);
                        return false;
                    }

                    while (stack.TryPop(out Block? child))
                    {
                        _blockTree.Insert(child, true, insertOptions);
                    }
                }

                _blockCacheService.ProcessDestination = block.Hash;
            }

            return true;
        }
        
        // TODO: beaconsync this should be moved to be part of the forward beacon sync
        private void TryProcessChainFromStateSyncBlock(BlockHeader parentHeader, Block block)
        {
            long state = _state == 0 ? _syncProgressResolver.FindBestFullState() : _state;
            if (state > 0)
            {
                bool shouldProcess = block.Number > state;
                if (shouldProcess)
                {
                    Stack<Block> stack = new();
                    Block? current = block;
                    BlockHeader parent = parentHeader;

                    while (current.Number > state)
                    {
                        if (_blockTree.WasProcessed(current.Number, current.Hash))
                        {
                            break;
                        }
                                
                        stack.Push(current);
                        current = _blockTree.FindBlock(parent.Hash,
                            BlockTreeLookupOptions.TotalDifficultyNotNeeded);
                        parent = _blockTree.FindHeader(current.ParentHash);
                        current.Header.TotalDifficulty = parent.TotalDifficulty + current.Difficulty;
                    }

                    while (stack.TryPop(out Block child))
                    {
                        _blockTree.SuggestBlock(child);
                    }
                }
            }
        }

        [Flags]
        private enum ValidationResult
        {
            Invalid = 0,
            Valid = 1,
            AlreadyKnown = 2
        }
    }
}<|MERGE_RESOLUTION|>--- conflicted
+++ resolved
@@ -61,10 +61,7 @@
         private readonly ILogger _logger;
         private readonly LruCache<Keccak, bool> _latestBlocks = new(50, "LatestBlocks");
         private readonly ConcurrentDictionary<Keccak, Keccak> _lastValidHashes = new();
-<<<<<<< HEAD
-=======
         private long _state = 0;
->>>>>>> 0cba5467
 
         public NewPayloadV1Handler(
             IBlockValidator blockValidator,
@@ -113,72 +110,6 @@
 
                 return NewPayloadV1Result.InvalidBlockHash;
             }
-<<<<<<< HEAD
-
-            BlockHeader? parentHeader = _blockTree.FindHeader(request.ParentHash, BlockTreeLookupOptions.None);
-            bool parentExists = parentHeader != null;
-            bool parentProcessed = parentExists && _blockTree.WasProcessed(parentHeader!.Number,
-                parentHeader!.Hash ?? parentHeader.CalculateHash());
-            bool beaconPivotExists = _beaconPivot.BeaconPivotExists();
-
-            if (beaconPivotExists && !parentProcessed) // ToDo Sarah: we need to cover all of this by unit tests
-            {
-                if (_blockCacheService.BlockCache.ContainsKey(block.Hash))
-                {
-                    return NewPayloadV1Result.Syncing;
-                }
-
-                BlockTreeInsertOptions insertOptions = BlockTreeInsertOptions.SkipUpdateBestPointers |
-                                                       BlockTreeInsertOptions.TotalDifficultyNotNeeded |
-                                                       BlockTreeInsertOptions.NotOnMainChain;
-
-                if (!_blockTree.IsKnownBlock(block.Number, block.Hash))
-                {
-                    if (block.ParentHash == _blockCacheService.ProcessDestination)
-                    {
-                        _blockTree.Insert(block, true, insertOptions);
-                    }
-                    else
-                    {
-                        Block? current = block;
-                        Stack<Block> stack = new();
-                        while (current != null)
-                        {
-                            stack.Push(current);
-                            if (current.Hash == _beaconPivot.PivotHash)
-                            {
-                                break;
-                            }
-
-                            _blockCacheService.BlockCache.TryGetValue(current.ParentHash, out Block? parentBlock);
-                            current = parentBlock;
-                        }
-
-                        if (current == null)
-                        {
-                            // block not part of beacon pivot chain, save in cache
-                            _logger.Info($"Inserted {block} into cache as ${_beaconPivot.PivotHash} could not be found in cache");
-                            _blockCacheService.BlockCache.TryAdd(request.BlockHash, block);
-                            return NewPayloadV1Result.Accepted;
-                        }
-
-                        while (stack.TryPop(out Block? child))
-                        {
-                            _logger.Info($"Inserted dangling {child} into block tree");
-                            _blockTree.Insert(child, true, insertOptions);
-                        }
-                    }
-
-                    _blockCacheService.ProcessDestination = block.Hash;
-                    if (!_beaconSyncStrategy.IsBeaconSyncHeadersFinished())
-                    {
-                        return NewPayloadV1Result.Syncing;
-                    }
-                }
-            }
-
-            if (!parentExists)
-=======
 
             if (!_beaconSyncStrategy.IsBeaconSyncHeadersFinished())
             {
@@ -188,7 +119,6 @@
             
             BlockHeader? parentHeader = _blockTree.FindHeader(request.ParentHash, BlockTreeLookupOptions.None);
             if (parentHeader == null)
->>>>>>> 0cba5467
             {
                 // possible that headers sync finished before this was called, so blocks in cache weren't inserted
                 if (!_beaconSyncStrategy.IsBeaconSyncFinished(parentHeader))
@@ -202,25 +132,11 @@
                 return NewPayloadV1Result.Accepted;
             }
 
-<<<<<<< HEAD
-            if (beaconPivotExists && !parentProcessed) // ToDo Sarah: we need to cover all of this by unit tests
-            {
-                if (parentHeader!.TotalDifficulty == 0 && _beaconSyncStrategy.IsBeaconSyncHeadersFinished())
-                {
-                    parentHeader.TotalDifficulty =
-                        _blockTree.BackFillTotalDifficulty(_beaconPivot.PivotNumber, block.Number - 1);
-                }
-                else if (!_beaconSyncStrategy.IsBeaconSyncHeadersFinished())
-                {
-                    return
-                        NewPayloadV1Result.Syncing; // ToDo Sarah/Hrugved would be good to all return points have logger
-=======
             if (!_beaconSyncStrategy.IsBeaconSyncFinished(parentHeader))
             {
                 if (parentHeader.TotalDifficulty == 0)
                 {
                     parentHeader.TotalDifficulty = _blockTree.BackFillTotalDifficulty(_beaconPivot.PivotNumber, block.Number - 1);
->>>>>>> 0cba5467
                 }
 
                 // TODO: beaconsync add TDD and validation checks
@@ -229,58 +145,11 @@
                 bool parentProcessed = _blockTree.WasProcessed(parentHeader.Number, parentHeader.Hash ?? parentHeader.CalculateHash());
                 if (!parentProcessed)
                 {
-<<<<<<< HEAD
-                    long state =
-                        _syncProgressResolver
-                            .FindBestFullState(); // ToDo Sarah: I think we need to findBestFullState only one time because isFastSyncTransition condition
-                    if (state > 0)
-                    {
-                        bool shouldProcess = block.Number > state;
-                        if (shouldProcess)
-                        {
-                            Stack<Block> stack = new();
-                            Block? current = block;
-                            // re-insert block as header is encoded with TD 0
-                            _blockTree.Insert(
-                                block); //ToDo Sarah: can't we do operation similar to SetTotalDifficulty in blockTree instead of reinserting blocks?
-                            BlockHeader parent = parentHeader;
-
-                            while (current.Number > state)
-                            {
-                                if (_blockTree.WasProcessed(current.Number, current.Hash))
-                                {
-                                    break;
-                                }
-
-                                stack.Push(current);
-                                current = _blockTree.FindBlock(parent.Hash,
-                                    BlockTreeLookupOptions.TotalDifficultyNotNeeded);
-                                parent = _blockTree.FindHeader(current.ParentHash);
-                                current.Header.TotalDifficulty = parent.TotalDifficulty + current.Difficulty;
-                                // re-insert block as header is originally encoded with TD 0
-                                _blockTree.Insert(current);
-                            }
-
-                            while (stack.TryPop(out Block child))
-                            {
-                                // ToDo Sarah: BlockValidator
-                                _blockTree.SuggestBlock(child);
-                            }
-                        }
-                    }
-
-                    return NewPayloadV1Result.Syncing;
-                }
-                else
-                {
-                    if (!parentProcessed)
-=======
                     if (_beaconSyncStrategy.FastSyncEnabled)
                     {
                         TryProcessChainFromStateSyncBlock(parentHeader, block);
                     }
                     else
->>>>>>> 0cba5467
                     {
                         bool parentPivotProcessed = _beaconPivot.IsPivotParentProcessed();
                         if (parentPivotProcessed)
@@ -295,27 +164,12 @@
                             _logger.Info($"Inserted {block}");
                             _blockTree.Insert(block, true);
                         }
-<<<<<<< HEAD
-
-                        return NewPayloadV1Result.Syncing;
-                    }
+                    }
+                    _logger.Info($"Headers sync finished but beacon sync still not finished for ${requestStr}");
+                    return NewPayloadV1Result.Syncing;
                 }
 
                 _blockCacheService.BlockCache.Clear();
-            }
-
-            if (parentHeader!.TotalDifficulty == 0)
-            {
-                _logger.Info($"Insert block into cache without parent {block}");
-                _blockCacheService.BlockCache.TryAdd(request.BlockHash, block);
-                return NewPayloadV1Result.Accepted;
-=======
-                    } 
-                    return NewPayloadV1Result.Syncing;
-                }
-
-                _blockCacheService.BlockCache.Clear();
->>>>>>> 0cba5467
             }
 
             if (_poSSwitcher.TerminalTotalDifficulty == null ||
@@ -406,26 +260,9 @@
 
         private bool ValidateAndProcess(Block block, BlockHeader parent, out Block? processedBlock)
         {
-<<<<<<< HEAD
-            block.Header.TotalDifficulty = parent.TotalDifficulty + block.Difficulty;
-            processedBlock = null;
-            block.Header.IsPostMerge = true;
-            if (_blockValidator.ValidateSuggestedBlock(block) == false)
-            {
-                if (_logger.IsWarn)
-                {
-                    _logger.Warn(
-                        $"Block validator rejected the block {block.ToString(Block.Format.FullHashAndNumber)}");
-                }
-
-                return false;
-            }
-
-=======
             bool valid = ValidateBlock(block, parent, out processedBlock);
             if (!valid) return false;
             
->>>>>>> 0cba5467
             _blockTree.SuggestBlock(block, BlockTreeSuggestOptions.None, false);
             processedBlock = _processor.Process(block, GetProcessingOptions(), NullBlockTracer.Instance);
             if (processedBlock == null)
