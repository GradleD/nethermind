--- conflicted
+++ resolved
@@ -24,17 +24,6 @@
         ExcessBlobGas = block.ExcessBlobGas;
     }
 
-<<<<<<< HEAD
-
-    /// <summary>
-    /// Gets or sets <see cref="Block.ParentBeaconBlockRoot"/> as defined in
-    /// <see href="https://eips.ethereum.org/EIPS/eip-4788">EIP-4788</see>.
-    /// </summary>
-    [JsonIgnore]
-    public Keccak? ParentBeaconBlockRoot { get; set; }
-
-=======
->>>>>>> bb5c5d58
     public override bool TryGetBlock(out Block? block, UInt256? totalDifficulty = null)
     {
         if (!base.TryGetBlock(out block, totalDifficulty))
