// SPDX-FileCopyrightText: 2022 Demerzel Solutions Limited
// SPDX-License-Identifier: LGPL-3.0-only

using System;
using System.Collections.Generic;
using System.Diagnostics.CodeAnalysis;
using System.Linq;
using System.Runtime.InteropServices.JavaScript;
using System.Text.Json.Serialization;
using Nethermind.Core;
using Nethermind.Core.ConsensusRequests;
using Nethermind.Core.Crypto;
using Nethermind.Core.Specs;
using Nethermind.Int256;
using Nethermind.State.Proofs;

namespace Nethermind.Merge.Plugin.Data;

/// <summary>
/// Represents an object mapping the <c>ExecutionPayloadV4</c> structure of the beacon chain spec.
/// </summary>
public class ExecutionPayloadV4 : ExecutionPayloadV3, IExecutionPayloadFactory<ExecutionPayloadV4>
{
    protected new static TExecutionPayload Create<TExecutionPayload>(Block block) where TExecutionPayload : ExecutionPayloadV4, new()
    {
        TExecutionPayload executionPayload = ExecutionPayloadV3.Create<TExecutionPayload>(block);
        ConsensusRequest[]? blockRequests = block.Requests;
<<<<<<< HEAD
        if (blockRequests is null)
        {
            executionPayload.DepositRequests = Array.Empty<Deposit>();
            executionPayload.WithdrawalRequests = Array.Empty<WithdrawalRequest>();
            executionPayload.ConsolidationRequests = Array.Empty<ConsolidationRequest>();
        }
        else
        {
            (executionPayload.DepositRequests, executionPayload.WithdrawalRequests, executionPayload.ConsolidationRequests) = blockRequests.SplitRequests();
        }

=======
        (executionPayload.DepositRequests, executionPayload.WithdrawalRequests) = blockRequests?.SplitRequests() ?? ([], []);
>>>>>>> 3acb3352
        return executionPayload;
    }

    public new static ExecutionPayloadV4 Create(Block block) => Create<ExecutionPayloadV4>(block);

    public override bool TryGetBlock([NotNullWhen(true)] out Block? block, UInt256? totalDifficulty = null)
    {
        if (!base.TryGetBlock(out block, totalDifficulty))
        {
            return false;
        }

        var depositsLength = DepositRequests?.Length ?? 0;
        var withdrawalRequestsLength = WithdrawalRequests?.Length ?? 0;
        var consolidationRequestsLength = ConsolidationRequests?.Length ?? 0;
        var requestsCount = depositsLength + withdrawalRequestsLength + consolidationRequestsLength;
        if (requestsCount > 0)
        {
            var requests = new ConsensusRequest[requestsCount];
            int i = 0;
            for (; i < depositsLength; ++i)
            {
                requests[i] = DepositRequests![i];
            }

            for (; i < depositsLength + withdrawalRequestsLength; ++i)
            {
                requests[i] = WithdrawalRequests![i - depositsLength];
            }

            for (; i < requestsCount; ++i)
            {
                requests[i] = ConsolidationRequests![i - depositsLength - withdrawalRequestsLength];
            }

            block.Body.Requests = requests;
            block.Header.RequestsRoot = new RequestsTrie(requests).RootHash;
        }
        else
        {
            block.Body.Requests = Array.Empty<ConsensusRequest>();
            block.Header.RequestsRoot = Keccak.EmptyTreeHash;
        }

        return true;
    }

    public override bool ValidateFork(ISpecProvider specProvider) =>
        specProvider.GetSpec(BlockNumber, Timestamp).DepositsEnabled
        && specProvider.GetSpec(BlockNumber, Timestamp).WithdrawalRequestsEnabled
        && specProvider.GetSpec(BlockNumber, Timestamp).ConsolidationRequestsEnabled;

    /// <summary>
    /// Gets or sets <see cref="Block.Requests"/> as defined in
    /// <see href="https://eips.ethereum.org/EIPS/eip-6110">EIP-6110</see>.
    /// </summary>
    [JsonRequired]
    public sealed override Deposit[]? DepositRequests { get; set; }

    /// <summary>
    /// Gets or sets <see cref="Block.WithdrawalRequests"/> as defined in
    /// <see href="https://eips.ethereum.org/EIPS/eip-7002">EIP-7002</see>.
    /// </summary>
    [JsonRequired]
    public sealed override WithdrawalRequest[]? WithdrawalRequests { get; set; }

    /// <summary>
    /// Gets or sets <see cref="Block.ConsolidationRequests"/> as defined in
    /// <see href="https://eips.ethereum.org/EIPS/eip-7251">EIP-7251</see>.
    /// </summary>
    [JsonRequired]
    public sealed override ConsolidationRequest[]? ConsolidationRequests { get; set; }
}<|MERGE_RESOLUTION|>--- conflicted
+++ resolved
@@ -25,21 +25,7 @@
     {
         TExecutionPayload executionPayload = ExecutionPayloadV3.Create<TExecutionPayload>(block);
         ConsensusRequest[]? blockRequests = block.Requests;
-<<<<<<< HEAD
-        if (blockRequests is null)
-        {
-            executionPayload.DepositRequests = Array.Empty<Deposit>();
-            executionPayload.WithdrawalRequests = Array.Empty<WithdrawalRequest>();
-            executionPayload.ConsolidationRequests = Array.Empty<ConsolidationRequest>();
-        }
-        else
-        {
-            (executionPayload.DepositRequests, executionPayload.WithdrawalRequests, executionPayload.ConsolidationRequests) = blockRequests.SplitRequests();
-        }
-
-=======
-        (executionPayload.DepositRequests, executionPayload.WithdrawalRequests) = blockRequests?.SplitRequests() ?? ([], []);
->>>>>>> 3acb3352
+        (executionPayload.DepositRequests, executionPayload.WithdrawalRequests, executionPayload.ConsolidationRequests) = blockRequests?.SplitRequests() ?? ([], [], []);
         return executionPayload;
     }
 
