--- conflicted
+++ resolved
@@ -89,15 +89,12 @@
     /// </summary>
     public virtual WithdrawalRequest[]? WithdrawalRequests { get; set; }
 
-<<<<<<< HEAD
     /// <summary>
     /// Gets or sets a collection of <see cref="ConsolidationRequests"/> as defined in
     /// <see href="https://eips.ethereum.org/EIPS/eip-7251">EIP-7251</see>.
     /// </summary>
     public virtual ConsolidationRequest[]? ConsolidationRequests { get; set; }
 
-=======
->>>>>>> aa0196b8
 
     /// <summary>
     /// Gets or sets <see cref="Block.BlobGasUsed"/> as defined in
@@ -235,11 +232,7 @@
             return ValidationResult.Fail;
         }
 
-<<<<<<< HEAD
         if (spec.RequestsEnabled)
-=======
-        if (spec.ConsensusRequestsEnabled)
->>>>>>> aa0196b8
         {
             error = "ExecutionPayloadV4 expected";
             return ValidationResult.Fail;
@@ -259,7 +252,7 @@
 
     private int GetExecutionPayloadVersion() => this switch
     {
-        { DepositRequests: not null, WithdrawalRequests: not null } => 4,
+        { DepositRequests: not null, WithdrawalRequests: not null, ConsolidationRequests: not null } => 4,
         { BlobGasUsed: not null } or { ExcessBlobGas: not null } or { ParentBeaconBlockRoot: not null } => 3,
         { Withdrawals: not null } => 2,
         _ => 1
