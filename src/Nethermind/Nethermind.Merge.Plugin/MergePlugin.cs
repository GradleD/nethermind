// SPDX-FileCopyrightText: 2022 Demerzel Solutions Limited
// SPDX-License-Identifier: LGPL-3.0-only

using System;
using System.Linq;
using System.Net.Http;
using System.Threading;
using System.Threading.Tasks;
using Nethermind.Api;
using Nethermind.Api.Extensions;
using Nethermind.Blockchain;
using Nethermind.Blockchain.Receipts;
using Nethermind.Blockchain.Synchronization;
using Nethermind.Config;
using Nethermind.Consensus;
using Nethermind.Consensus.Rewards;
using Nethermind.Consensus.Validators;
using Nethermind.Core;
using Nethermind.Core.Exceptions;
using Nethermind.Db;
using Nethermind.Facade.Proxy;
using Nethermind.HealthChecks;
using Nethermind.JsonRpc;
using Nethermind.JsonRpc.Modules;
using Nethermind.Logging;
using Nethermind.Merge.Plugin.BlockProduction;
using Nethermind.Merge.Plugin.BlockProduction.Boost;
using Nethermind.Merge.Plugin.GC;
using Nethermind.Merge.Plugin.handlers;
using Nethermind.Merge.Plugin.Handlers;
using Nethermind.Merge.Plugin.InvalidChainTracker;
using Nethermind.Merge.Plugin.Synchronization;
using Nethermind.Synchronization.ParallelSync;
using Nethermind.TxPool;

namespace Nethermind.Merge.Plugin;

public partial class MergePlugin : IConsensusWrapperPlugin, ISynchronizationPlugin
{
    protected INethermindApi _api = null!;
    private ILogger _logger;
    protected IMergeConfig _mergeConfig = null!;
    private ISyncConfig _syncConfig = null!;
    protected IBlocksConfig _blocksConfig = null!;
    protected ITxPoolConfig _txPoolConfig = null!;
    protected IPoSSwitcher _poSSwitcher = NoPoS.Instance;
    private IBeaconPivot? _beaconPivot;
    private BeaconSync? _beaconSync;
    private IBlockCacheService _blockCacheService = null!;
    private InvalidChainTracker.InvalidChainTracker _invalidChainTracker = null!;
    private IPeerRefresher _peerRefresher = null!;

    protected ManualBlockFinalizationManager _blockFinalizationManager = null!;
    private IMergeBlockProductionPolicy? _mergeBlockProductionPolicy;

    public virtual string Name => "Merge";
    public virtual string Description => "Merge plugin for ETH1-ETH2";
    public string Author => "Nethermind";

    protected virtual bool MergeEnabled => _mergeConfig.Enabled &&
                                           _api.ChainSpec.SealEngineType is SealEngineType.BeaconChain or SealEngineType.Clique or SealEngineType.Ethash;
    public int Priority => PluginPriorities.Merge;

    // Don't remove default constructor. It is used by reflection when we're loading plugins
    public MergePlugin() { }

    public virtual Task Init(INethermindApi nethermindApi)
    {
        _api = nethermindApi;
        _mergeConfig = nethermindApi.Config<IMergeConfig>();
        _syncConfig = nethermindApi.Config<ISyncConfig>();
        _blocksConfig = nethermindApi.Config<IBlocksConfig>();
        _txPoolConfig = nethermindApi.Config<ITxPoolConfig>();

        MigrateSecondsPerSlot(_blocksConfig, _mergeConfig);

        _logger = _api.LogManager.GetClassLogger();

        EnsureNotConflictingSettings();

        if (MergeEnabled)
        {
            if (_api.DbProvider is null) throw new ArgumentException(nameof(_api.DbProvider));
            if (_api.BlockTree is null) throw new ArgumentException(nameof(_api.BlockTree));
            if (_api.SpecProvider is null) throw new ArgumentException(nameof(_api.SpecProvider));
            if (_api.ChainSpec is null) throw new ArgumentException(nameof(_api.ChainSpec));
            if (_api.SealValidator is null) throw new ArgumentException(nameof(_api.SealValidator));

            EnsureJsonRpcUrl();
            EnsureReceiptAvailable();

            _blockCacheService = new BlockCacheService();
            _poSSwitcher = new PoSSwitcher(
                _mergeConfig,
                _syncConfig,
                _api.DbProvider.GetDb<IDb>(DbNames.Metadata),
                _api.BlockTree,
                _api.SpecProvider,
                _api.ChainSpec,
                _api.LogManager);
            _invalidChainTracker = new InvalidChainTracker.InvalidChainTracker(
                _poSSwitcher,
                _api.BlockTree,
                _blockCacheService,
                _api.LogManager);
            _api.PoSSwitcher = _poSSwitcher;
            _api.DisposeStack.Push(_invalidChainTracker);
            _blockFinalizationManager = new ManualBlockFinalizationManager();
            if (_txPoolConfig.BlobsSupport.SupportsReorgs())
            {
                ProcessedTransactionsDbCleaner processedTransactionsDbCleaner = new(_blockFinalizationManager, _api.DbProvider.BlobTransactionsDb.GetColumnDb(BlobTxsColumns.ProcessedTxs), _api.LogManager);
                _api.DisposeStack.Push(processedTransactionsDbCleaner);
            }

            _api.RewardCalculatorSource = new MergeRewardCalculatorSource(
               _api.RewardCalculatorSource ?? NoBlockRewards.Instance, _poSSwitcher);
            _api.SealValidator = new InvalidHeaderSealInterceptor(
                new MergeSealValidator(_poSSwitcher, _api.SealValidator),
                _invalidChainTracker,
                _api.LogManager);

            _api.GossipPolicy = new MergeGossipPolicy(_api.GossipPolicy, _poSSwitcher, _blockCacheService);

            _api.BlockPreprocessor.AddFirst(new MergeProcessingRecoveryStep(_poSSwitcher));
        }

        return Task.CompletedTask;
    }

    private void EnsureNotConflictingSettings()
    {
        if (!_mergeConfig.Enabled && _mergeConfig.TerminalTotalDifficulty is not null)
        {
            throw new InvalidConfigurationException(
                $"{nameof(MergeConfig)}.{nameof(MergeConfig.TerminalTotalDifficulty)} cannot be set when {nameof(MergeConfig)}.{nameof(MergeConfig.Enabled)} is false.",
                ExitCodes.ConflictingConfigurations);
        }
    }

    internal static void MigrateSecondsPerSlot(IBlocksConfig blocksConfig, IMergeConfig mergeConfig)
    {
        ulong defaultValue = blocksConfig.GetDefaultValue<ulong>(nameof(IBlocksConfig.SecondsPerSlot));
        if (blocksConfig.SecondsPerSlot != mergeConfig.SecondsPerSlot)
        {
            if (blocksConfig.SecondsPerSlot == defaultValue)
            {
                blocksConfig.SecondsPerSlot = mergeConfig.SecondsPerSlot;
            }
            else if (mergeConfig.SecondsPerSlot == defaultValue)
            {
                mergeConfig.SecondsPerSlot = blocksConfig.SecondsPerSlot;
            }
            else
            {
                throw new InvalidConfigurationException($"Configuration mismatch at {nameof(IBlocksConfig.SecondsPerSlot)} " +
                                                            $"with conflicting values {blocksConfig.SecondsPerSlot} and {mergeConfig.SecondsPerSlot}",
                        ExitCodes.ConflictingConfigurations);
            }
        }
    }

    private void EnsureReceiptAvailable()
    {
        if (HasTtd() == false) // by default we have Merge.Enabled = true, for chains that are not post-merge, we can skip this check, but we can still working with MergePlugin
            return;

        if (_syncConfig.FastSync)
        {
            if (!_syncConfig.NonValidatorNode && (!_syncConfig.DownloadReceiptsInFastSync || !_syncConfig.DownloadBodiesInFastSync))
            {
                throw new InvalidConfigurationException(
                    "Receipt and body must be available for merge to function. The following configs values should be set to true: Sync.DownloadReceiptsInFastSync, Sync.DownloadBodiesInFastSync",
                    ExitCodes.NoDownloadOldReceiptsOrBlocks);
            }
        }
    }

    private void EnsureJsonRpcUrl()
    {
        if (HasTtd() == false) // by default we have Merge.Enabled = true, for chains that are not post-merge, wwe can skip this check, but we can still working with MergePlugin
            return;

        IJsonRpcConfig jsonRpcConfig = _api.Config<IJsonRpcConfig>();
        if (!jsonRpcConfig.Enabled)
        {
            if (_logger.IsInfo)
                _logger.Info("JsonRpc not enabled. Turning on JsonRpc URL with engine API.");

            jsonRpcConfig.Enabled = true;

            EnsureEngineModuleIsConfigured();

            if (!jsonRpcConfig.EnabledModules.Contains(ModuleType.Engine, StringComparison.InvariantCultureIgnoreCase))
            {
                // Disable it
                jsonRpcConfig.EnabledModules = Array.Empty<string>();
            }

            jsonRpcConfig.AdditionalRpcUrls = jsonRpcConfig.AdditionalRpcUrls
                .Where((url) => JsonRpcUrl.Parse(url).EnabledModules.Contains(ModuleType.Engine, StringComparison.InvariantCultureIgnoreCase))
                .ToArray();
        }
        else
        {
            EnsureEngineModuleIsConfigured();
        }
    }

    private void EnsureEngineModuleIsConfigured()
    {
        JsonRpcUrlCollection urlCollection = new(_api.LogManager, _api.Config<IJsonRpcConfig>(), false);
        bool hasEngineApiConfigured = urlCollection
            .Values
            .Any(rpcUrl => rpcUrl.EnabledModules.Contains(ModuleType.Engine, StringComparison.InvariantCultureIgnoreCase));

        if (!hasEngineApiConfigured)
        {
            throw new InvalidConfigurationException(
                "Engine module wasn't configured on any port. Nethermind can't work without engine port configured. Verify your RPC configuration. You can find examples in our docs: https://docs.nethermind.io/nethermind/ethereum-client/engine-jsonrpc-configuration-examples",
                ExitCodes.NoEngineModule);
        }
    }

    private bool HasTtd()
    {
        return _api.SpecProvider?.TerminalTotalDifficulty is not null || _mergeConfig.TerminalTotalDifficulty is not null;
    }

    public Task InitNetworkProtocol()
    {
        if (MergeEnabled)
        {
            if (_api.BlockTree is null) throw new ArgumentNullException(nameof(_api.BlockTree));
            if (_api.SpecProvider is null) throw new ArgumentNullException(nameof(_api.SpecProvider));
            if (_api.UnclesValidator is null) throw new ArgumentNullException(nameof(_api.UnclesValidator));
            if (_api.BlockProductionPolicy is null) throw new ArgumentException(nameof(_api.BlockProductionPolicy));
            if (_api.SealValidator is null) throw new ArgumentException(nameof(_api.SealValidator));
            if (_api.HeaderValidator is null) throw new ArgumentException(nameof(_api.HeaderValidator));

            MergeHeaderValidator headerValidator = new(
                    _poSSwitcher,
                    _api.HeaderValidator,
                    _api.BlockTree,
                    _api.SpecProvider,
                    _api.SealValidator,
                    _api.LogManager);

            _api.HeaderValidator = new InvalidHeaderInterceptor(
                headerValidator,
                _invalidChainTracker,
                _api.LogManager);

            _api.UnclesValidator = new MergeUnclesValidator(_poSSwitcher, _api.UnclesValidator);
            _api.BlockValidator = new InvalidBlockInterceptor(
                new BlockValidator(_api.TxValidator, _api.HeaderValidator, _api.UnclesValidator,
                    _api.SpecProvider, _api.LogManager),
                _invalidChainTracker,
                _api.LogManager);
            _api.HealthHintService =
                new MergeHealthHintService(_api.HealthHintService, _poSSwitcher, _blocksConfig);
            _mergeBlockProductionPolicy = new MergeBlockProductionPolicy(_api.BlockProductionPolicy);
            _api.BlockProductionPolicy = _mergeBlockProductionPolicy;
            _api.FinalizationManager = InitializeMergeFinilizationManager();

            // Need to do it here because blockprocessor is not available in init
            _invalidChainTracker.SetupBlockchainProcessorInterceptor(_api.BlockchainProcessor!);
        }

        return Task.CompletedTask;
    }

    protected virtual IBlockFinalizationManager InitializeMergeFinilizationManager()
    {
        return new MergeFinalizationManager(_blockFinalizationManager, _api.FinalizationManager, _poSSwitcher);
    }

    public Task InitRpcModules()
    {
        if (MergeEnabled)
        {
            if (_api.BlockTree is null) throw new ArgumentNullException(nameof(_api.BlockTree));
            if (_api.BlockchainProcessor is null) throw new ArgumentNullException(nameof(_api.BlockchainProcessor));
            if (_api.HeaderValidator is null) throw new ArgumentNullException(nameof(_api.HeaderValidator));
            if (_api.EthSyncingInfo is null) throw new ArgumentNullException(nameof(_api.EthSyncingInfo));
            if (_api.Sealer is null) throw new ArgumentNullException(nameof(_api.Sealer));
            if (_api.BlockValidator is null) throw new ArgumentNullException(nameof(_api.BlockValidator));
            if (_api.BlockProcessingQueue is null) throw new ArgumentNullException(nameof(_api.BlockProcessingQueue));
            if (_api.TxPool is null) throw new ArgumentNullException(nameof(_api.TxPool));
            if (_api.SpecProvider is null) throw new ArgumentNullException(nameof(_api.SpecProvider));
            if (_api.StateReader is null) throw new ArgumentNullException(nameof(_api.StateReader));
            if (_beaconPivot is null) throw new ArgumentNullException(nameof(_beaconPivot));
            if (_beaconSync is null) throw new ArgumentNullException(nameof(_beaconSync));
            if (_peerRefresher is null) throw new ArgumentNullException(nameof(_peerRefresher));
            if (_postMergeBlockProducer is null) throw new ArgumentNullException(nameof(_postMergeBlockProducer));

            // ToDo: ugly temporary hack to not receive engine API messages before end of processing of all blocks after restart. Then we will wait 5s more to ensure everything is processed
            while (!_api.BlockProcessingQueue.IsEmpty)
            {
                Thread.Sleep(100);
            }
            Thread.Sleep(5000);

            IBlockImprovementContextFactory improvementContextFactory;
            if (string.IsNullOrEmpty(_mergeConfig.BuilderRelayUrl))
            {
                improvementContextFactory = new BlockImprovementContextFactory(_api.BlockProducer!, TimeSpan.FromSeconds(_blocksConfig.SecondsPerSlot));
            }
            else
            {
                DefaultHttpClient httpClient = new(new HttpClient(), _api.EthereumJsonSerializer, _api.LogManager, retryDelayMilliseconds: 100);
                IBoostRelay boostRelay = new BoostRelay(httpClient, _mergeConfig.BuilderRelayUrl);
                BoostBlockImprovementContextFactory boostBlockImprovementContextFactory = new(_api.BlockProducer!, TimeSpan.FromSeconds(_blocksConfig.SecondsPerSlot), boostRelay, _api.StateReader);
                improvementContextFactory = boostBlockImprovementContextFactory;
            }

            PayloadPreparationService payloadPreparationService = new(
                _postMergeBlockProducer,
                improvementContextFactory,
                _api.TimerFactory,
                _api.LogManager,
                TimeSpan.FromSeconds(_blocksConfig.SecondsPerSlot));

            _api.RpcCapabilitiesProvider = new EngineRpcCapabilitiesProvider(_api.SpecProvider);

            IEngineRpcModule engineRpcModule = new EngineRpcModule(
                new GetPayloadV1Handler(payloadPreparationService, _api.SpecProvider, _api.LogManager),
                new GetPayloadV2Handler(payloadPreparationService, _api.SpecProvider, _api.LogManager),
<<<<<<< HEAD
                new GetPayloadV3Handler(payloadPreparationService, _api.SpecProvider, _api.LogManager),
                new GetPayloadV4Handler(payloadPreparationService, _api.SpecProvider, _api.LogManager),
=======
                new GetPayloadV3Handler(payloadPreparationService, _api.SpecProvider, _api.LogManager, _api.CensorshipDetector),
                new GetPayloadV4Handler(payloadPreparationService, _api.SpecProvider, _api.LogManager, _api.CensorshipDetector),
>>>>>>> aa0196b8
                new NewPayloadHandler(
                    _api.BlockValidator,
                    _api.BlockTree,
                    _syncConfig,
                    _poSSwitcher,
                    _beaconSync,
                    _beaconPivot,
                    _blockCacheService,
                    _api.BlockProcessingQueue,
                    _invalidChainTracker,
                    _beaconSync,
                    _api.LogManager,
                    TimeSpan.FromSeconds(_mergeConfig.NewPayloadTimeout),
                    _api.Config<IReceiptConfig>().StoreReceipts),
                new ForkchoiceUpdatedHandler(
                    _api.BlockTree,
                    _blockFinalizationManager,
                    _poSSwitcher,
                    payloadPreparationService,
                    _api.BlockProcessingQueue,
                    _blockCacheService,
                    _invalidChainTracker,
                    _beaconSync,
                    _beaconPivot,
                    _peerRefresher,
                    _api.SpecProvider,
                    _api.SyncPeerPool!,
                    _api.LogManager,
                    _api.Config<IBlocksConfig>().SecondsPerSlot,
                    _api.Config<IMergeConfig>().SimulateBlockProduction),
                new GetPayloadBodiesByHashV1Handler(_api.BlockTree, _api.LogManager),
                new GetPayloadBodiesByRangeV1Handler(_api.BlockTree, _api.LogManager),
                new GetPayloadBodiesByHashV2Handler(_api.BlockTree, _api.LogManager),
                new GetPayloadBodiesByRangeV2Handler(_api.BlockTree, _api.LogManager),
                new ExchangeTransitionConfigurationV1Handler(_poSSwitcher, _api.LogManager),
                new ExchangeCapabilitiesHandler(_api.RpcCapabilitiesProvider, _api.LogManager),
                new GetBlobsHandler(_api.TxPool),
                _api.SpecProvider,
                new GCKeeper(new NoSyncGcRegionStrategy(_api.SyncModeSelector, _mergeConfig), _api.LogManager),
                _api.LogManager);

            RegisterEngineRpcModule(engineRpcModule);

            if (_logger.IsInfo) _logger.Info("Engine Module has been enabled");
        }

        return Task.CompletedTask;
    }

    protected virtual void RegisterEngineRpcModule(IEngineRpcModule engineRpcModule)
    {
        ArgumentNullException.ThrowIfNull(_api.RpcModuleProvider);
        _api.RpcModuleProvider.RegisterSingle(engineRpcModule);
    }

    public Task InitSynchronization()
    {
        if (MergeEnabled)
        {
            if (_api.SpecProvider is null) throw new ArgumentNullException(nameof(_api.SpecProvider));
            if (_api.SyncPeerPool is null) throw new ArgumentNullException(nameof(_api.SyncPeerPool));
            if (_api.BlockTree is null) throw new ArgumentNullException(nameof(_api.BlockTree));
            if (_api.DbProvider is null) throw new ArgumentNullException(nameof(_api.DbProvider));
            if (_api.BlockProcessingQueue is null) throw new ArgumentNullException(nameof(_api.BlockProcessingQueue));
            if (_blockCacheService is null) throw new ArgumentNullException(nameof(_blockCacheService));
            if (_api.BetterPeerStrategy is null) throw new ArgumentNullException(nameof(_api.BetterPeerStrategy));
            if (_api.SealValidator is null) throw new ArgumentNullException(nameof(_api.SealValidator));
            if (_api.UnclesValidator is null) throw new ArgumentNullException(nameof(_api.UnclesValidator));
            if (_api.NodeStatsManager is null) throw new ArgumentNullException(nameof(_api.NodeStatsManager));
            if (_api.HeaderValidator is null) throw new ArgumentNullException(nameof(_api.HeaderValidator));
            if (_api.PeerDifficultyRefreshPool is null) throw new ArgumentNullException(nameof(_api.PeerDifficultyRefreshPool));
            if (_api.StateReader is null) throw new ArgumentNullException(nameof(_api.StateReader));

            // ToDo strange place for validators initialization
            PeerRefresher peerRefresher = new(_api.PeerDifficultyRefreshPool, _api.TimerFactory, _api.LogManager);
            _peerRefresher = peerRefresher;
            _api.DisposeStack.Push(peerRefresher);
            _beaconPivot = new BeaconPivot(_syncConfig, _api.DbProvider.MetadataDb, _api.BlockTree, _api.PoSSwitcher, _api.LogManager);

            MergeHeaderValidator headerValidator = new(
                    _poSSwitcher,
                    _api.HeaderValidator,
                    _api.BlockTree,
                    _api.SpecProvider,
                    _api.SealValidator,
                    _api.LogManager);

            _api.HeaderValidator = new InvalidHeaderInterceptor(
                headerValidator,
                _invalidChainTracker,
                _api.LogManager);

            _api.UnclesValidator = new MergeUnclesValidator(_poSSwitcher, _api.UnclesValidator);
            _api.BlockValidator = new InvalidBlockInterceptor(
                new BlockValidator(
                    _api.TxValidator,
                    _api.HeaderValidator,
                    _api.UnclesValidator,
                    _api.SpecProvider,
                    _api.LogManager),
                _invalidChainTracker,
                _api.LogManager);
            _beaconSync = new BeaconSync(_beaconPivot, _api.BlockTree, _syncConfig, _blockCacheService, _poSSwitcher, _api.LogManager);

            _api.BetterPeerStrategy = new MergeBetterPeerStrategy(_api.BetterPeerStrategy, _poSSwitcher, _beaconPivot, _api.LogManager);

            _api.Pivot = _beaconPivot;

            MergeBlockDownloaderFactory blockDownloaderFactory = new MergeBlockDownloaderFactory(
                _poSSwitcher,
                _beaconPivot,
                _api.SpecProvider,
                _api.BlockValidator!,
                _api.SealValidator!,
                _syncConfig,
                _api.BetterPeerStrategy!,
                new FullStateFinder(_api.BlockTree, _api.StateReader),
                _api.LogManager);

            MergeSynchronizer synchronizer = new MergeSynchronizer(
                _api.DbProvider,
                _api.NodeStorageFactory.WrapKeyValueStore(_api.DbProvider.StateDb),
                _api.SpecProvider!,
                _api.BlockTree!,
                _api.ReceiptStorage!,
                _api.SyncPeerPool,
                _api.NodeStatsManager!,
                _syncConfig,
                blockDownloaderFactory,
                _beaconPivot,
                _poSSwitcher,
                _mergeConfig,
                _invalidChainTracker,
                _api.ProcessExit!,
                _api.BetterPeerStrategy,
                _api.ChainSpec,
                _beaconSync,
                _api.StateReader,
                _api.LogManager
            );
            _api.Synchronizer = synchronizer;

            PivotUpdator pivotUpdator = new(
                _api.BlockTree,
                synchronizer.SyncModeSelector,
                _api.SyncPeerPool,
                _syncConfig,
                _blockCacheService,
                _beaconSync,
                _api.DbProvider.MetadataDb,
                _api.LogManager);
        }

        return Task.CompletedTask;
    }

    public ValueTask DisposeAsync() => ValueTask.CompletedTask;

    public bool MustInitialize { get => true; }
}<|MERGE_RESOLUTION|>--- conflicted
+++ resolved
@@ -325,13 +325,8 @@
             IEngineRpcModule engineRpcModule = new EngineRpcModule(
                 new GetPayloadV1Handler(payloadPreparationService, _api.SpecProvider, _api.LogManager),
                 new GetPayloadV2Handler(payloadPreparationService, _api.SpecProvider, _api.LogManager),
-<<<<<<< HEAD
-                new GetPayloadV3Handler(payloadPreparationService, _api.SpecProvider, _api.LogManager),
-                new GetPayloadV4Handler(payloadPreparationService, _api.SpecProvider, _api.LogManager),
-=======
                 new GetPayloadV3Handler(payloadPreparationService, _api.SpecProvider, _api.LogManager, _api.CensorshipDetector),
                 new GetPayloadV4Handler(payloadPreparationService, _api.SpecProvider, _api.LogManager, _api.CensorshipDetector),
->>>>>>> aa0196b8
                 new NewPayloadHandler(
                     _api.BlockValidator,
                     _api.BlockTree,
