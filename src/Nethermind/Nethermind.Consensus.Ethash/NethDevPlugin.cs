--- conflicted
+++ resolved
@@ -78,11 +78,8 @@
                 producerEnv.StateProvider,
                 NullReceiptStorage.Instance,
                 NullWitnessCollector.Instance,
-<<<<<<< HEAD
+                new BlockhashStore(getFromApi.BlockTree, getFromApi.SpecProvider, producerEnv.StateProvider),
                 getFromApi.TransactionProcessor,
-=======
-                new BlockhashStore(getFromApi.BlockTree, getFromApi.SpecProvider, producerEnv.StateProvider),
->>>>>>> fc273d60
                 getFromApi.LogManager);
 
             IBlockchainProcessor producerChainProcessor = new BlockchainProcessor(
