--- conflicted
+++ resolved
@@ -75,7 +75,6 @@
         {
             _txDecoder.Encode(this, value, rlpBehaviors);
         }
-<<<<<<< HEAD
         public void Encode(TxReceipt?[]? values, RlpBehaviors rlpBehaviors = RlpBehaviors.None)
         {
             if (values is null)
@@ -96,8 +95,6 @@
         {
             _receiptDecoder.Encode(this, value);
         }
-=======
->>>>>>> 41073e3c
 
         public void Encode(Withdrawal value) => _withdrawalDecoder.Encode(this, value);
 
