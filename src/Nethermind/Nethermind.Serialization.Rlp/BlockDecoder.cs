--- conflicted
+++ resolved
@@ -14,11 +14,8 @@
         private readonly HeaderDecoder _headerDecoder = new();
         private readonly TxDecoder _txDecoder = new();
         private readonly WithdrawalDecoder _withdrawalDecoder = new();
-<<<<<<< HEAD
+        private readonly DepositDecoder _depositDecoder = new();
         private readonly ValidatorExitsDecoder _validatorExitsDecoder = new();
-=======
-        private readonly DepositDecoder _depositDecoder = new();
->>>>>>> 6ca067c2
 
         public Block? Decode(RlpStream rlpStream, RlpBehaviors rlpBehaviors = RlpBehaviors.None)
         {
@@ -59,6 +56,7 @@
             rlpStream.Check(unclesCheck);
 
             List<Withdrawal>? withdrawals = DecodeWithdrawals(rlpStream, blockCheck);
+            List<Deposit>? deposits = DecodeDeposits(rlpStream, blockCheck);
             List<ValidatorExit>? validatorExits = DecodeValidatorExits(rlpStream, blockCheck);
 
             if ((rlpBehaviors & RlpBehaviors.AllowExtraBytes) != RlpBehaviors.AllowExtraBytes)
@@ -66,7 +64,40 @@
                 rlpStream.Check(blockCheck);
             }
 
-            return new(header, transactions, uncleHeaders, withdrawals, validatorExits);
+            return new(header, transactions, uncleHeaders, withdrawals, deposits, validatorExits);
+        }
+
+        private List<Deposit>? DecodeDeposits(RlpStream rlpStream, int blockCheck)
+        {
+            List<Deposit>? deposits = null;
+            if (rlpStream.Position != blockCheck)
+            {
+                bool lengthWasRead = true;
+                try
+                {
+                    rlpStream.PeekNextRlpLength();
+                }
+                catch
+                {
+                    lengthWasRead = false;
+                }
+
+                if (lengthWasRead)
+                {
+                    int depositsLength = rlpStream.ReadSequenceLength();
+                    int depositsCheck = rlpStream.Position + depositsLength;
+                    deposits = new();
+
+                    while (rlpStream.Position < depositsCheck)
+                    {
+                        deposits.Add(Rlp.Decode<Deposit>(rlpStream));
+                    }
+
+                    rlpStream.Check(depositsCheck);
+                }
+            }
+
+            return deposits;
         }
 
         private List<ValidatorExit>? DecodeValidatorExits(RlpStream rlpStream, int blockCheck)
@@ -132,50 +163,10 @@
                 }
             }
 
-<<<<<<< HEAD
             return withdrawals;
         }
 
-        private (int Total, int Txs, int Uncles, int? Withdrawals, int? ValidatorExits) GetContentLength(Block item, RlpBehaviors rlpBehaviors)
-=======
-            List<Deposit> deposits = null;
-
-            if (rlpStream.Position != blockCheck)
-            {
-                bool lengthWasRead = true;
-                try
-                {
-                    rlpStream.PeekNextRlpLength();
-                }
-                catch
-                {
-                    lengthWasRead = false;
-                }
-
-                if (lengthWasRead)
-                {
-                    int depositsLength = rlpStream.ReadSequenceLength();
-                    int depositsCheck = rlpStream.Position + depositsLength;
-                    deposits = new();
-
-                    while (rlpStream.Position < depositsCheck)
-                    {
-                        deposits.Add(Rlp.Decode<Deposit>(rlpStream));
-                    }
-
-                    rlpStream.Check(depositsCheck);
-                }
-            }
-            if ((rlpBehaviors & RlpBehaviors.AllowExtraBytes) != RlpBehaviors.AllowExtraBytes)
-            {
-                rlpStream.Check(blockCheck);
-            }
-
-            return new(header, transactions, uncleHeaders, withdrawals, deposits);
-        }
-
-        private (int Total, int Txs, int Uncles, int? Withdrawals, int? Deposits) GetContentLength(Block item, RlpBehaviors rlpBehaviors)
->>>>>>> 6ca067c2
+        private (int Total, int Txs, int Uncles, int? Withdrawals,int? Deposits, int? ValidatorExits) GetContentLength(Block item, RlpBehaviors rlpBehaviors)
         {
             int contentLength = _headerDecoder.GetLength(item.Header, rlpBehaviors);
 
@@ -194,7 +185,15 @@
                     contentLength += Rlp.LengthOfSequence(withdrawalsLength.Value);
             }
 
-<<<<<<< HEAD
+            int? depositsLength = null;
+            if (item.Deposits is not null)
+            {
+                depositsLength = GetDepositsLength(item, rlpBehaviors);
+
+                if (depositsLength.HasValue)
+                    contentLength += Rlp.LengthOfSequence(depositsLength.Value);
+            }
+
             int? validatorExitsLength = null;
             if (item.ValidatorExits is not null)
             {
@@ -204,7 +203,7 @@
                     contentLength += Rlp.LengthOfSequence(validatorExitsLength.Value);
             }
 
-            return (contentLength, txLength, unclesLength, withdrawalsLength, validatorExitsLength);
+            return (contentLength, txLength, unclesLength, withdrawalsLength, depositsLength, validatorExitsLength);
         }
 
         private int? GetValidatorExitsLength(Block item, RlpBehaviors rlpBehaviors)
@@ -220,18 +219,6 @@
             }
 
             return validatorExistsLength;
-=======
-            int? depositsLength = null;
-            if (item.Deposits is not null)
-            {
-                depositsLength = GetDepositsLength(item, rlpBehaviors);
-
-                if (depositsLength.HasValue)
-                    contentLength += Rlp.LengthOfSequence(depositsLength.Value);
-            }
-
-            return (contentLength, txLength, unclesLength, withdrawalsLength, depositsLength);
->>>>>>> 6ca067c2
         }
 
         private int GetUnclesLength(Block item, RlpBehaviors rlpBehaviors)
@@ -330,6 +317,7 @@
             decoderContext.Check(unclesCheck);
 
             List<Withdrawal>? withdrawals = DecodeWithdrawals(ref decoderContext, blockCheck);
+            List<Deposit>? deposits = DecodeDeposits(ref decoderContext, blockCheck);
             List<ValidatorExit>? validatorExits = DecodeValidatorExits(ref decoderContext, blockCheck);
 
             if ((rlpBehaviors & RlpBehaviors.AllowExtraBytes) != RlpBehaviors.AllowExtraBytes)
@@ -337,7 +325,7 @@
                 decoderContext.Check(blockCheck);
             }
 
-            return new(header, transactions, uncleHeaders, withdrawals, validatorExits);
+            return new(header, transactions, uncleHeaders, withdrawals, deposits, validatorExits);
         }
 
         private List<Withdrawal>? DecodeWithdrawals(ref Rlp.ValueDecoderContext decoderContext, int blockCheck)
@@ -358,17 +346,12 @@
                 decoderContext.Check(withdrawalsCheck);
             }
 
-<<<<<<< HEAD
             return withdrawals;
         }
 
-        private List<ValidatorExit>? DecodeValidatorExits(ref Rlp.ValueDecoderContext decoderContext, int blockCheck)
-        {
-            List<ValidatorExit>? validatorExits = null;
-
-            if (decoderContext.Position != blockCheck)
-=======
-            List<Deposit> deposits = null;
+        private List<Deposit>? DecodeDeposits(ref Rlp.ValueDecoderContext decoderContext, int blockCheck)
+        {
+            List<Deposit>? deposits = null;
 
             if (decoderContext.Position != blockCheck)
             {
@@ -384,8 +367,13 @@
                 decoderContext.Check(depositsCheck);
             }
 
-            if ((rlpBehaviors & RlpBehaviors.AllowExtraBytes) != RlpBehaviors.AllowExtraBytes)
->>>>>>> 6ca067c2
+            return deposits;
+        }
+        private List<ValidatorExit>? DecodeValidatorExits(ref Rlp.ValueDecoderContext decoderContext, int blockCheck)
+        {
+            List<ValidatorExit>? validatorExits = null;
+
+            if (decoderContext.Position != blockCheck)
             {
                 int validatorExitLength = decoderContext.ReadSequenceLength();
                 int validatorExitsCheck = decoderContext.Position + validatorExitLength;
@@ -399,11 +387,7 @@
                 decoderContext.Check(validatorExitsCheck);
             }
 
-<<<<<<< HEAD
             return validatorExits;
-=======
-            return new(header, transactions, uncleHeaders, withdrawals, deposits);
->>>>>>> 6ca067c2
         }
 
         public Rlp Encode(Block? item, RlpBehaviors rlpBehaviors = RlpBehaviors.None)
@@ -426,11 +410,7 @@
                 return;
             }
 
-<<<<<<< HEAD
-            (int contentLength, int txsLength, int unclesLength, int? withdrawalsLength, int? validatorExitsLength) = GetContentLength(item, rlpBehaviors);
-=======
-            (int contentLength, int txsLength, int unclesLength, int? withdrawalsLength, int? depositsLength) = GetContentLength(item, rlpBehaviors);
->>>>>>> 6ca067c2
+            (int contentLength, int txsLength, int unclesLength, int? withdrawalsLength, int? depositsLength , int? validatorExitsLength) = GetContentLength(item, rlpBehaviors);
             stream.StartSequence(contentLength);
             stream.Encode(item.Header);
             stream.StartSequence(txsLength);
@@ -455,7 +435,16 @@
                 }
             }
 
-<<<<<<< HEAD
+            if (depositsLength.HasValue)
+            {
+                stream.StartSequence(depositsLength.Value);
+
+                for (int i = 0; i < item.Deposits.Length; i++)
+                {
+                    stream.Encode(item.Deposits[i]);
+                }
+            }
+
             if (validatorExitsLength.HasValue)
             {
                 stream.StartSequence(validatorExitsLength.Value);
@@ -463,15 +452,6 @@
                 for (int i = 0; i < item.ValidatorExits!.Length; i++)
                 {
                     _validatorExitsDecoder.Encode(stream, item.ValidatorExits[i]);
-=======
-            if (depositsLength.HasValue)
-            {
-                stream.StartSequence(depositsLength.Value);
-
-                for (int i = 0; i < item.Deposits.Length; i++)
-                {
-                    stream.Encode(item.Deposits[i]);
->>>>>>> 6ca067c2
                 }
             }
         }
