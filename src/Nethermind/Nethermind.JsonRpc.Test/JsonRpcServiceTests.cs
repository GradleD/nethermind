--- conflicted
+++ resolved
@@ -121,13 +121,8 @@
                 }
             };
 
-<<<<<<< HEAD
             JsonRpcSuccessResponse? response = TestRequest(ethRpcModule, "eth_newFilter", JsonSerializer.Serialize(parameters)) as JsonRpcSuccessResponse;
             Assert.AreEqual(UInt256.One, response?.Result);
-=======
-            JsonRpcSuccessResponse? response = TestRequest(ethRpcModule, "eth_newFilter", JsonConvert.SerializeObject(parameters)) as JsonRpcSuccessResponse;
-            Assert.That(response?.Result, Is.EqualTo(UInt256.One));
->>>>>>> fa44ee5f
         }
 
         [Test]
