--- conflicted
+++ resolved
@@ -138,35 +138,19 @@
         Assert.That(response?.Result, Is.EqualTo("0x"));
     }
 
-<<<<<<< HEAD
     [TestCase("")]
     [TestCase(null)]
-    public void Eth_call_is_working_with_explicit_null_as_the_last_argument(string nullValue)
+    public void Eth_call_is_working_with_explicit_null_as_the_last_argument(string? nullValue)
     {
         EthereumJsonSerializer serializer = new();
         IEthRpcModule ethRpcModule = Substitute.For<IEthRpcModule>();
         ethRpcModule.eth_call(Arg.Any<TransactionForRpc>(), Arg.Any<BlockParameter?>()).ReturnsForAnyArgs(x => ResultWrapper<string>.Success("0x"));
-=======
-        [TestCase("")]
-        [TestCase(null)]
-        public void Eth_call_is_working_with_explicit_null_as_the_last_argument(string? nullValue)
-        {
-            EthereumJsonSerializer serializer = new();
-            IEthRpcModule ethRpcModule = Substitute.For<IEthRpcModule>();
-            ethRpcModule.eth_call(Arg.Any<TransactionForRpc>(), Arg.Any<BlockParameter?>()).ReturnsForAnyArgs(_ => ResultWrapper<string>.Success("0x"));
->>>>>>> 9938baeb
 
         string serialized = serializer.Serialize(new TransactionForRpc());
 
-<<<<<<< HEAD
-        JsonRpcSuccessResponse? response = TestRequest(ethRpcModule, "eth_call", serialized, nullValue) as JsonRpcSuccessResponse;
+        JsonRpcSuccessResponse? response = TestRequest(ethRpcModule, "eth_call", serialized, nullValue!) as JsonRpcSuccessResponse;
         Assert.That(response?.Result, Is.EqualTo("0x"));
     }
-=======
-            JsonRpcSuccessResponse? response = TestRequest(ethRpcModule, "eth_call", serialized, nullValue!) as JsonRpcSuccessResponse;
-            Assert.That(response?.Result, Is.EqualTo("0x"));
-        }
->>>>>>> 9938baeb
 
     [Test]
     public void Eth_getTransactionReceipt_properly_fails_given_wrong_parameters()
