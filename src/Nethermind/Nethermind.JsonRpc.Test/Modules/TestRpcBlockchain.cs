// SPDX-FileCopyrightText: 2022 Demerzel Solutions Limited
// SPDX-License-Identifier: LGPL-3.0-only

using System;
using System.IO;
using System.Threading.Tasks;
using Nethermind.Blockchain;
using Nethermind.Blockchain.Filters;
using Nethermind.Blockchain.Find;
using Nethermind.Blockchain.Receipts;
using Nethermind.Blockchain.Synchronization;
using Nethermind.Consensus.Processing;
using Nethermind.Core.Specs;
using Nethermind.Core.Test.Blockchain;
using Nethermind.Core.Test.Builders;
using Nethermind.Crypto;
using Nethermind.Facade;
using Nethermind.JsonRpc.Modules.Eth;
using Nethermind.Logging;
using Nethermind.Facade.Eth;
using Nethermind.Int256;
using Nethermind.JsonRpc.Modules.Eth.GasPrice;
using Nethermind.JsonRpc.Modules.Eth.FeeHistory;
using Nethermind.KeyStore;
using Nethermind.Specs;
using Nethermind.Specs.Forks;
using Nethermind.TxPool;
using Nethermind.Wallet;

using Nethermind.Config;
using Nethermind.Db;
using Nethermind.Facade.Simulate;
using Nethermind.State;
using Nethermind.Synchronization.ParallelSync;
using NSubstitute;

namespace Nethermind.JsonRpc.Test.Modules
{
    public class TestRpcBlockchain : TestBlockchain
    {
        public IJsonRpcConfig RpcConfig { get; private set; } = new JsonRpcConfig();
        public IEthRpcModule EthRpcModule { get; private set; } = null!;
        public IBlockchainBridge Bridge { get; private set; } = null!;
        public ITxSealer TxSealer { get; private set; } = null!;
        public ITxSender TxSender { get; private set; } = null!;
        public IReceiptFinder ReceiptFinder { get; private set; } = null!;
        public IGasPriceOracle GasPriceOracle { get; private set; } = null!;
        public OverridableWorldStateManager OverridableWorldStateManager { get; private set; } = null!;

        public IKeyStore KeyStore { get; } = new MemKeyStore(TestItem.PrivateKeys, Path.Combine("testKeyStoreDir", Path.GetRandomFileName()));
        public IWallet TestWallet { get; } =
            new DevKeyStoreWallet(new MemKeyStore(TestItem.PrivateKeys, Path.Combine("testKeyStoreDir", Path.GetRandomFileName())),
                LimboLogs.Instance);

        public IFeeHistoryOracle? FeeHistoryOracle { get; private set; }
        public static Builder<TestRpcBlockchain> ForTest(string sealEngineType) => ForTest<TestRpcBlockchain>(sealEngineType);

        public static Builder<T> ForTest<T>(string sealEngineType) where T : TestRpcBlockchain, new() =>
            new(new T { SealEngineType = sealEngineType });

        public static Builder<T> ForTest<T>(T blockchain) where T : TestRpcBlockchain =>
            new(blockchain);

        public class Builder<T>(T blockchain) where T : TestRpcBlockchain
        {
            private readonly TestRpcBlockchain _blockchain = blockchain;

            public Builder<T> WithBlockchainBridge(IBlockchainBridge blockchainBridge)
            {
                _blockchain.Bridge = blockchainBridge;
                return this;
            }

            public Builder<T> WithBlockFinder(IBlockFinder blockFinder)
            {
                _blockchain.BlockFinder = blockFinder;
                return this;
            }

            public Builder<T> WithReceiptFinder(IReceiptFinder receiptFinder)
            {
                _blockchain.ReceiptFinder = receiptFinder;
                return this;
            }
            public Builder<T> WithTxSender(ITxSender txSender)
            {
                _blockchain.TxSender = txSender;
                return this;
            }

            public Builder<T> WithGenesisBlockBuilder(BlockBuilder blockBuilder)
            {
                _blockchain.GenesisBlockBuilder = blockBuilder;
                return this;
            }

            public Builder<T> WithGasPriceOracle(IGasPriceOracle gasPriceOracle)
            {
                _blockchain.GasPriceOracle = gasPriceOracle;
                return this;
            }

            public Builder<T> WithConfig(IJsonRpcConfig config)
            {
                _blockchain.RpcConfig = config;
                return this;
            }

            public Builder<T> WithEthRpcModule(Func<TestRpcBlockchain, IEthRpcModule> builder)
            {
                _blockchain._ethRpcModuleBuilder = builder;
                return this;
            }

            public async Task<T> Build(
                ISpecProvider? specProvider = null,
                UInt256? initialValues = null) =>
                (T)(await _blockchain.Build(specProvider, initialValues, true));
        }

        private Func<TestRpcBlockchain, IEthRpcModule> _ethRpcModuleBuilder = @this => new EthRpcModule(
            @this.RpcConfig,
            @this.Bridge,
            @this.BlockFinder,
            @this.ReceiptFinder,
            @this.StateReader,
            @this.TxPool,
            @this.TxSender,
            @this.TestWallet,
            LimboLogs.Instance,
            @this.SpecProvider,
            @this.GasPriceOracle,
            new EthSyncingInfo(@this.BlockTree, @this.ReceiptStorage, new SyncConfig(),
                new StaticSelector(SyncMode.All), Substitute.For<ISyncProgressResolver>(), @this.LogManager),
            @this.FeeHistoryOracle ??
            new FeeHistoryOracle(@this.BlockTree, @this.ReceiptStorage, @this.SpecProvider),
            new BlocksConfig().SecondsPerSlot);

        protected override async Task<TestBlockchain> Build(
            ISpecProvider? specProvider = null,
            UInt256? initialValues = null,
            bool addBlockOnStart = true)
        {
            specProvider ??= new TestSpecProvider(Berlin.Instance);
            await base.Build(specProvider, initialValues, addBlockOnStart);
            IFilterStore filterStore = new FilterStore();
            IFilterManager filterManager = new FilterManager(filterStore, BlockProcessor, TxPool, LimboLogs.Instance);
            var dbProvider = new ReadOnlyDbProvider(DbProvider, false);
            IReadOnlyBlockTree? roBlockTree = BlockTree!.AsReadOnly();
            OverridableWorldStateManager overridableWorldStateManager = new(DbProvider, WorldStateManager.TrieStore, LogManager);
            OverridableTxProcessingEnv processingEnv = new(
                overridableWorldStateManager,
                roBlockTree,
                SpecProvider,
                LimboLogs.Instance);
            SimulateReadOnlyBlocksProcessingEnvFactory simulateProcessingEnvFactory = new SimulateReadOnlyBlocksProcessingEnvFactory(
                WorldStateManager,
                roBlockTree,
                new ReadOnlyDbProvider(dbProvider, true),
                SpecProvider,
                LimboLogs.Instance);

            BlocksConfig blocksConfig = new BlocksConfig();
            ReceiptFinder ??= ReceiptStorage;
            Bridge ??= new BlockchainBridge(processingEnv, simulateProcessingEnvFactory, TxPool, ReceiptFinder, filterStore, filterManager, EthereumEcdsa, Timestamper, LogFinder, SpecProvider, blocksConfig, false);
            BlockFinder ??= BlockTree;
            GasPriceOracle ??= new GasPriceOracle(BlockFinder, SpecProvider, LogManager);

            ITxSigner txSigner = new WalletTxSigner(TestWallet, specProvider.ChainId);
            TxSealer = new TxSealer(txSigner, Timestamper);
            TxSender ??= new TxPoolSender(TxPool, TxSealer, NonceManager, EthereumEcdsa ?? new EthereumEcdsa(specProvider.ChainId));
            GasPriceOracle ??= new GasPriceOracle(BlockFinder, SpecProvider, LogManager);
            FeeHistoryOracle ??= new FeeHistoryOracle(BlockTree, ReceiptStorage, SpecProvider);
            EthRpcModule = _ethRpcModuleBuilder(this);
            OverridableWorldStateManager = overridableWorldStateManager;

            return this;
        }

<<<<<<< HEAD
        public Task<string> TestEthRpc(string method, params object[] parameters) =>
            RpcTest.TestSerializedRequest(EthRpcModule, method, parameters);

        public Task<string> TestSerializedRequest<T>(T module, string method, params object[] parameters) where T : class, IRpcModule =>
            RpcTest.TestSerializedRequest(module, method, parameters);
=======
        public Task<string> TestEthRpc(string method, params object?[]? parameters) =>
            RpcTest.TestSerializedRequest(EthRpcModule, method, parameters);
>>>>>>> 966113f9
    }
}<|MERGE_RESOLUTION|>--- conflicted
+++ resolved
@@ -177,15 +177,7 @@
             return this;
         }
 
-<<<<<<< HEAD
-        public Task<string> TestEthRpc(string method, params object[] parameters) =>
-            RpcTest.TestSerializedRequest(EthRpcModule, method, parameters);
-
-        public Task<string> TestSerializedRequest<T>(T module, string method, params object[] parameters) where T : class, IRpcModule =>
-            RpcTest.TestSerializedRequest(module, method, parameters);
-=======
         public Task<string> TestEthRpc(string method, params object?[]? parameters) =>
             RpcTest.TestSerializedRequest(EthRpcModule, method, parameters);
->>>>>>> 966113f9
     }
 }