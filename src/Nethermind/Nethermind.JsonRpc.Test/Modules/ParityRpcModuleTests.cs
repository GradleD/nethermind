// SPDX-FileCopyrightText: 2022 Demerzel Solutions Limited
// SPDX-License-Identifier: LGPL-3.0-only

using System.Collections.Generic;
using System.IO;
using System.Net;
using System.Threading.Tasks;
using FluentAssertions;
using Nethermind.Blockchain;
using Nethermind.Blockchain.Receipts;
using Nethermind.Blockchain.Synchronization;
using Nethermind.Config;
using Nethermind.Consensus;
using Nethermind.Consensus.Comparers;
using Nethermind.Consensus.Validators;
using Nethermind.Core;
using Nethermind.Core.Crypto;
using Nethermind.Core.Test;
using Nethermind.Specs;
using Nethermind.Core.Test.Builders;
using Nethermind.Crypto;
using Nethermind.Db;
using Nethermind.Int256;
using Nethermind.JsonRpc.Modules.Parity;
using Nethermind.Logging;
using Nethermind.State;
using Nethermind.KeyStore;
using Nethermind.Network;
using Nethermind.Network.Contract.P2P;
using Nethermind.Network.P2P;
using Nethermind.Network.P2P.ProtocolHandlers;
using Nethermind.Stats.Model;
using Nethermind.Trie.Pruning;
using Nethermind.TxPool;
using NSubstitute;
using NUnit.Framework;
using System;
using Nethermind.Paprika;

namespace Nethermind.JsonRpc.Test.Modules
{
    [Parallelizable(ParallelScope.Self)]
    [TestFixture]
    public class ParityRpcModuleTests
    {
        private IParityRpcModule _parityRpcModule = null!;
        private Signer _signerStore = null!;
        private EthereumEcdsa _ethereumEcdsa = null!;
#pragma warning disable NUnit1032
        private ITxPool _txPool = null!;
#pragma warning restore NUnit1032
        private IBlockTree _blockTree = null!;
        private IReceiptStorage _receiptStorage = null!;
        private PaprikaStateFactory _stateDb = new();

        [SetUp]
        public void Initialize()
        {
            LimboLogs logger = LimboLogs.Instance;
            MainnetSpecProvider specProvider = MainnetSpecProvider.Instance;
            _ethereumEcdsa = new(specProvider.ChainId, logger);

            Peer peerA = SetUpPeerA();      //standard case
            Peer peerB = SetUpPeerB();      //Session is null
            Peer peerC = SetUpPeerC();      //Node is null, Caps are empty
            IPeerManager peerManager = Substitute.For<IPeerManager>();
            peerManager.ActivePeers.Returns(new List<Peer> { peerA, peerB, peerC });
            peerManager.ConnectedPeers.Returns(new List<Peer> { peerA, peerB, peerA, peerC, peerB });
            peerManager.MaxActivePeers.Returns(15);

<<<<<<< HEAD
            WorldState stateProvider = new(_stateDb, new MemDb(), LimboLogs.Instance);
=======
            //WorldState stateProvider = new(new TrieStore(new MemDb(), LimboLogs.Instance), new MemDb(), LimboLogs.Instance);
            IStateFactory stateFactory = new PaprikaStateFactory();
            WorldState stateProvider = new(stateFactory, new MemDb(), LimboLogs.Instance);
>>>>>>> 36ead39b

            _blockTree = Build.A.BlockTree()
                .WithoutSettingHead
                .WithSpecProvider(specProvider)
                .TestObject;

            _txPool = new TxPool.TxPool(_ethereumEcdsa,
                new BlobTxStorage(),
                new ChainHeadInfoProvider(new FixedForkActivationChainHeadSpecProvider(specProvider), _blockTree, stateProvider),
                new TxPoolConfig(),
                new TxValidator(specProvider.ChainId),
                LimboLogs.Instance,
                new TransactionComparerProvider(specProvider, _blockTree).GetDefaultComparer());

            _receiptStorage = new InMemoryReceiptStorage();

            _signerStore = new Signer(specProvider.ChainId, TestItem.PrivateKeyB, logger);
            _parityRpcModule = CreateParityRpcModule(peerManager);

            int blockNumber = 2;
            Transaction pendingTransaction = Build.A.Transaction.Signed(_ethereumEcdsa, TestItem.PrivateKeyD, false)
                .WithSenderAddress(Address.FromNumber((UInt256)blockNumber)).TestObject;
            pendingTransaction.Signature!.V = 37;
            stateProvider.CreateAccount(pendingTransaction.SenderAddress!, UInt256.UInt128MaxValue);
            _txPool.SubmitTx(pendingTransaction, TxHandlingOptions.None);

            blockNumber = 1;
            Transaction transaction1 = Build.A.Transaction.Signed(_ethereumEcdsa, TestItem.PrivateKeyD, false)
                .WithSenderAddress(Address.FromNumber((UInt256)blockNumber))
                .WithNonce(100).TestObject;
            transaction1.Signature!.V = 37;
            stateProvider.CreateAccount(transaction1.SenderAddress!, UInt256.UInt128MaxValue);

            var transaction2 = Build.A.Transaction.Signed(_ethereumEcdsa, TestItem.PrivateKeyD, false)
                .WithSenderAddress(Address.FromNumber((UInt256)blockNumber))
                .WithNonce(120).TestObject;
            transaction2.Signature!.V = 37;

            var transaction3 = Build.A.Transaction.Signed(_ethereumEcdsa, TestItem.PrivateKeyD, false)
                .WithSenderAddress(Address.FromNumber((UInt256)blockNumber))
                .WithNonce(110).TestObject;
            transaction2.Signature.V = 37;

            Block genesis = Build.A.Block.Genesis
                .WithStateRoot(new Hash256("0x1ef7300d8961797263939a3d29bbba4ccf1702fabf02d8ad7a20b454edb6fd2f"))
                .TestObject;

            _blockTree.SuggestBlock(genesis);
            _blockTree.UpdateMainChain(new[] { genesis }, true);

            Block previousBlock = genesis;
            Block block = Build.A.Block.WithNumber(blockNumber).WithParent(previousBlock)
                    .WithStateRoot(new Hash256("0x1ef7300d8961797263939a3d29bbba4ccf1702fabf02d8ad7a20b454edb6fd2f"))
                    .WithTransactions(transaction1, transaction2, transaction3)
                    .TestObject;

            _blockTree.SuggestBlock(block);
            _blockTree.UpdateMainChain(new[] { block }, true);

            LogEntry[] logEntries = new[] { Build.A.LogEntry.TestObject };

            TxReceipt receipt1 = new()
            {
                Bloom = new Bloom(logEntries),
                Index = 0,
                Recipient = TestItem.AddressA,
                Sender = TestItem.AddressB,
                BlockHash = TestItem.KeccakA,
                BlockNumber = 1,
                ContractAddress = TestItem.AddressC,
                GasUsed = 1000,
                TxHash = transaction1.Hash,
                StatusCode = 0,
                GasUsedTotal = 2000,
                Logs = logEntries
            };

            TxReceipt receipt2 = new()
            {
                Bloom = new Bloom(logEntries),
                Index = 1,
                Recipient = TestItem.AddressA,
                Sender = TestItem.AddressB,
                BlockHash = TestItem.KeccakA,
                BlockNumber = 1,
                ContractAddress = TestItem.AddressC,
                GasUsed = 1000,
                TxHash = transaction2.Hash,
                StatusCode = 0,
                GasUsedTotal = 2000,
                Logs = logEntries
            };

            TxReceipt receipt3 = new()
            {
                Bloom = new Bloom(logEntries),
                Index = 2,
                Recipient = TestItem.AddressA,
                Sender = TestItem.AddressB,
                BlockHash = TestItem.KeccakA,
                BlockNumber = 1,
                ContractAddress = TestItem.AddressC,
                GasUsed = 1000,
                TxHash = transaction3.Hash,
                StatusCode = 0,
                GasUsedTotal = 2000,
                Logs = logEntries
            };

            _receiptStorage.Insert(block, receipt1, receipt2, receipt3);
        }

        [TearDown]
        public void TearDown()
        {
            _stateDb.DisposeAsync().GetAwaiter().GetResult();
            (_txPool as IDisposable)?.Dispose();
        }

        private static Peer SetUpPeerA()
        {
            Node node = new(TestItem.PublicKeyA, "127.0.0.1", 30303, true);
            node.ClientId = "Geth/v1.9.21-stable/linux-amd64/go1.15.2";

            Peer peer = new(node);
            peer.InSession = null;
            peer.OutSession = Substitute.For<ISession>();
            peer.OutSession.RemoteNodeId.Returns(TestItem.PublicKeyA);

            IProtocolHandler protocolHandler = Substitute.For<IProtocolHandler, ISyncPeer>();
            peer.OutSession.TryGetProtocolHandler(Protocol.Eth, out Arg.Any<IProtocolHandler>()).Returns(x =>
            {
                x[1] = protocolHandler;
                return true;
            });

            byte version = 65;
            protocolHandler.ProtocolVersion.Returns(version);
            if (protocolHandler is ISyncPeer syncPeer)
            {
                UInt256 difficulty = 0x5ea4ed;
                syncPeer.TotalDifficulty.Returns(difficulty);
                syncPeer.HeadHash.Returns(TestItem.KeccakA);
            }

            IProtocolHandler p2PProtocolHandler = Substitute.For<IProtocolHandler, IP2PProtocolHandler>();
            peer.OutSession.TryGetProtocolHandler(Protocol.P2P, out Arg.Any<IProtocolHandler>()).Returns(x =>
            {
                x[1] = p2PProtocolHandler;
                return true;
            });

            if (p2PProtocolHandler is IP2PProtocolHandler p2PHandler)
            {
                p2PHandler.AgreedCapabilities.Returns(new List<Capability> { new("eth", 65), new("eth", 64) });
            }

            return peer;
        }

        private static Peer SetUpPeerB()
        {
            Node node = new(TestItem.PublicKeyB, "95.217.106.25", 22222, true);
            node.ClientId = "Geth/v1.9.26-unstable/linux-amd64/go1.15.6";

            Peer peer = new(node);
            peer.InSession = null;
            peer.OutSession = null;

            return peer;
        }

        private static Peer SetUpPeerC()
        {
            Peer peer = new(null!);
            peer.InSession = Substitute.For<ISession>();
            peer.InSession.RemoteNodeId.Returns(TestItem.PublicKeyB);

            IProtocolHandler p2PProtocolHandler = Substitute.For<IProtocolHandler, IP2PProtocolHandler>();
            peer.InSession.TryGetProtocolHandler(Protocol.P2P, out Arg.Any<IProtocolHandler>()).Returns(x =>
            {
                x[1] = p2PProtocolHandler;
                return true;
            });

            if (p2PProtocolHandler is IP2PProtocolHandler p2PHandler)
            {
                p2PHandler.AgreedCapabilities.Returns(new List<Capability> { });
            }

            return peer;
        }

        private IParityRpcModule CreateParityRpcModule(IPeerManager? peerManager = null)
        {
            return new ParityRpcModule(_ethereumEcdsa,
                _txPool,
                _blockTree,
                _receiptStorage,
                new Enode(TestItem.PublicKeyA, IPAddress.Loopback, 8545),
                _signerStore,
                new MemKeyStore(new[] { TestItem.PrivateKeyA }, Path.Combine("testKeyStoreDir", Path.GetRandomFileName())),
                MainnetSpecProvider.Instance,
                peerManager ?? Substitute.For<IPeerManager>());
        }

        [Test]
        public async Task parity_pendingTransactions()
        {
            await Task.Delay(100);
            string serialized = await RpcTest.TestSerializedRequest(_parityRpcModule, "parity_pendingTransactions");
            string expectedResult = "{\"jsonrpc\":\"2.0\",\"result\":[{\"hash\":\"0xd4720d1b81c70ed4478553a213a83bd2bf6988291677f5d05c6aae0b287f947e\",\"nonce\":\"0x0\",\"blockHash\":null,\"blockNumber\":null,\"transactionIndex\":null,\"from\":\"0x0000000000000000000000000000000000000002\",\"to\":\"0x0000000000000000000000000000000000000000\",\"value\":\"0x1\",\"gasPrice\":\"0x1\",\"gas\":\"0x5208\",\"input\":\"0x\",\"raw\":\"0xf85f8001825208940000000000000000000000000000000000000000018025a0ef2effb79771cbe42fc7f9cc79440b2a334eedad6e528ea45c2040789def4803a0515bdfe298808be2e07879faaeacd0ad17f3b13305b9f971647bbd5d5b584642\",\"creates\":null,\"publicKey\":\"0x15a1cc027cfd2b970c8aa2b3b22dfad04d29171109f6502d5fb5bde18afe86dddd44b9f8d561577527f096860ee03f571cc7f481ea9a14cb48cc7c20c964373a\",\"chainId\":\"0x1\",\"condition\":null,\"r\":\"0xef2effb79771cbe42fc7f9cc79440b2a334eedad6e528ea45c2040789def4803\",\"s\":\"0x515bdfe298808be2e07879faaeacd0ad17f3b13305b9f971647bbd5d5b584642\",\"v\":\"0x25\",\"standardV\":\"0x0\"}],\"id\":67}";
            Assert.That(serialized, Is.EqualTo(expectedResult));
        }

        [Test]
        public async Task parity_pendingTransactions_With_Address()
        {
            await Task.Delay(100);
            string serialized = await RpcTest.TestSerializedRequest(_parityRpcModule, "parity_pendingTransactions", "0x0000000000000000000000000000000000000002");
            string expectedResult = "{\"jsonrpc\":\"2.0\",\"result\":[{\"hash\":\"0xd4720d1b81c70ed4478553a213a83bd2bf6988291677f5d05c6aae0b287f947e\",\"nonce\":\"0x0\",\"blockHash\":null,\"blockNumber\":null,\"transactionIndex\":null,\"from\":\"0x0000000000000000000000000000000000000002\",\"to\":\"0x0000000000000000000000000000000000000000\",\"value\":\"0x1\",\"gasPrice\":\"0x1\",\"gas\":\"0x5208\",\"input\":\"0x\",\"raw\":\"0xf85f8001825208940000000000000000000000000000000000000000018025a0ef2effb79771cbe42fc7f9cc79440b2a334eedad6e528ea45c2040789def4803a0515bdfe298808be2e07879faaeacd0ad17f3b13305b9f971647bbd5d5b584642\",\"creates\":null,\"publicKey\":\"0x15a1cc027cfd2b970c8aa2b3b22dfad04d29171109f6502d5fb5bde18afe86dddd44b9f8d561577527f096860ee03f571cc7f481ea9a14cb48cc7c20c964373a\",\"chainId\":\"0x1\",\"condition\":null,\"r\":\"0xef2effb79771cbe42fc7f9cc79440b2a334eedad6e528ea45c2040789def4803\",\"s\":\"0x515bdfe298808be2e07879faaeacd0ad17f3b13305b9f971647bbd5d5b584642\",\"v\":\"0x25\",\"standardV\":\"0x0\"}],\"id\":67}";
            Assert.That(serialized, Is.EqualTo(expectedResult));
        }

        [Test]
        public async Task parity_pendingTransactions_With_Address_Empty_Result()
        {
            await Task.Delay(100);
            string serialized = await RpcTest.TestSerializedRequest(_parityRpcModule, "parity_pendingTransactions", "0x0000000000000000000000000000000000000005");
            string expectedResult = "{\"jsonrpc\":\"2.0\",\"result\":[],\"id\":67}";
            Assert.That(serialized, Is.EqualTo(expectedResult));
        }

        [Test]
        public async Task parity_getBlockReceipts()
        {
            string serialized = await RpcTest.TestSerializedRequest(_parityRpcModule, "parity_getBlockReceipts", "latest");
            string expectedResult = "{\"jsonrpc\":\"2.0\",\"result\":[{\"transactionHash\":\"0x026217c3c4eb1f0e9e899553759b6e909b965a789c6136d256674718617c8142\",\"transactionIndex\":\"0x0\",\"blockHash\":\"0x5077d73d2e82d0b7799392db86827826f181df13e3f50fed89cbb5aa03f5230f\",\"blockNumber\":\"0x1\",\"cumulativeGasUsed\":\"0x7d0\",\"gasUsed\":\"0x3e8\",\"effectiveGasPrice\":\"0x1\",\"from\":\"0x942921b14f1b1c385cd7e0cc2ef7abe5598c8358\",\"to\":\"0xb7705ae4c6f81b66cdb323c65f4e8133690fc099\",\"contractAddress\":\"0x76e68a8696537e4141926f3e528733af9e237d69\",\"logs\":[{\"removed\":false,\"logIndex\":\"0x0\",\"transactionIndex\":\"0x0\",\"transactionHash\":\"0x026217c3c4eb1f0e9e899553759b6e909b965a789c6136d256674718617c8142\",\"blockHash\":\"0x5077d73d2e82d0b7799392db86827826f181df13e3f50fed89cbb5aa03f5230f\",\"blockNumber\":\"0x1\",\"address\":\"0x0000000000000000000000000000000000000000\",\"data\":\"0x\",\"topics\":[\"0x0000000000000000000000000000000000000000000000000000000000000000\"]}],\"logsBloom\":\"0x00000000000000000080000000000000000000000000000000000000000000000000000000000000000000000000000200000000000000000000000000000000000000000000000000000000000000000000000000000000000000000000000000000000020000000000000000000800000000000000000000000000000000000000000000000000000000000000000100000000000000000000000000000000000000000000000000000000000000000000000000000000000000000000000000000000000000000000000000000000000000000000000000000000000020000000000000000000000000000000000000000000000000000000000000000000\",\"status\":\"0x0\",\"type\":\"0x0\"},{\"transactionHash\":\"0xd0183bfd42ccd8fccb7722b108e052d12d2cf5a32a144b6a6f3a975c4d7d14a1\",\"transactionIndex\":\"0x1\",\"blockHash\":\"0x5077d73d2e82d0b7799392db86827826f181df13e3f50fed89cbb5aa03f5230f\",\"blockNumber\":\"0x1\",\"cumulativeGasUsed\":\"0x7d0\",\"gasUsed\":\"0x3e8\",\"effectiveGasPrice\":\"0x1\",\"from\":\"0x942921b14f1b1c385cd7e0cc2ef7abe5598c8358\",\"to\":\"0xb7705ae4c6f81b66cdb323c65f4e8133690fc099\",\"contractAddress\":\"0x76e68a8696537e4141926f3e528733af9e237d69\",\"logs\":[{\"removed\":false,\"logIndex\":\"0x1\",\"transactionIndex\":\"0x1\",\"transactionHash\":\"0xd0183bfd42ccd8fccb7722b108e052d12d2cf5a32a144b6a6f3a975c4d7d14a1\",\"blockHash\":\"0x5077d73d2e82d0b7799392db86827826f181df13e3f50fed89cbb5aa03f5230f\",\"blockNumber\":\"0x1\",\"address\":\"0x0000000000000000000000000000000000000000\",\"data\":\"0x\",\"topics\":[\"0x0000000000000000000000000000000000000000000000000000000000000000\"]}],\"logsBloom\":\"0x00000000000000000080000000000000000000000000000000000000000000000000000000000000000000000000000200000000000000000000000000000000000000000000000000000000000000000000000000000000000000000000000000000000020000000000000000000800000000000000000000000000000000000000000000000000000000000000000100000000000000000000000000000000000000000000000000000000000000000000000000000000000000000000000000000000000000000000000000000000000000000000000000000000000020000000000000000000000000000000000000000000000000000000000000000000\",\"status\":\"0x0\",\"type\":\"0x0\"},{\"transactionHash\":\"0xf8ab484b10dc0398f03957d1062bbe3526048b74d429f8a8c9c57fa7ac5fa436\",\"transactionIndex\":\"0x2\",\"blockHash\":\"0x5077d73d2e82d0b7799392db86827826f181df13e3f50fed89cbb5aa03f5230f\",\"blockNumber\":\"0x1\",\"cumulativeGasUsed\":\"0x7d0\",\"gasUsed\":\"0x3e8\",\"effectiveGasPrice\":\"0x1\",\"from\":\"0x942921b14f1b1c385cd7e0cc2ef7abe5598c8358\",\"to\":\"0xb7705ae4c6f81b66cdb323c65f4e8133690fc099\",\"contractAddress\":\"0x76e68a8696537e4141926f3e528733af9e237d69\",\"logs\":[{\"removed\":false,\"logIndex\":\"0x2\",\"transactionIndex\":\"0x2\",\"transactionHash\":\"0xf8ab484b10dc0398f03957d1062bbe3526048b74d429f8a8c9c57fa7ac5fa436\",\"blockHash\":\"0x5077d73d2e82d0b7799392db86827826f181df13e3f50fed89cbb5aa03f5230f\",\"blockNumber\":\"0x1\",\"address\":\"0x0000000000000000000000000000000000000000\",\"data\":\"0x\",\"topics\":[\"0x0000000000000000000000000000000000000000000000000000000000000000\"]}],\"logsBloom\":\"0x00000000000000000080000000000000000000000000000000000000000000000000000000000000000000000000000200000000000000000000000000000000000000000000000000000000000000000000000000000000000000000000000000000000020000000000000000000800000000000000000000000000000000000000000000000000000000000000000100000000000000000000000000000000000000000000000000000000000000000000000000000000000000000000000000000000000000000000000000000000000000000000000000000000000020000000000000000000000000000000000000000000000000000000000000000000\",\"status\":\"0x0\",\"type\":\"0x0\"}],\"id\":67}";
            Assert.That(serialized, Is.EqualTo(expectedResult));
        }

        [Test]
        public async Task parity_enode()
        {
            string serialized = await RpcTest.TestSerializedRequest(_parityRpcModule, "parity_enode");
            string expectedResult = "{\"jsonrpc\":\"2.0\",\"result\":\"enode://a49ac7010c2e0a444dfeeabadbafa4856ba4a2d732acb86d20c577b3b365fdaeb0a70ce47f890cf2f9fca562a7ed784f76eb870a2c75c0f2ab476a70ccb67e92@127.0.0.1:8545\",\"id\":67}";
            Assert.That(serialized, Is.EqualTo(expectedResult));
        }

        [Test]
        public async Task parity_setEngineSigner()
        {
            string serialized = await RpcTest.TestSerializedRequest(_parityRpcModule, "parity_setEngineSigner", TestItem.AddressA.ToString(), "password");
            string expectedResult = "{\"jsonrpc\":\"2.0\",\"result\":true,\"id\":67}";
            Assert.That(serialized, Is.EqualTo(expectedResult));
            _signerStore.Address.Should().Be(TestItem.AddressA);
            _signerStore.CanSign.Should().BeTrue();
        }

        [Test]
        public async Task parity_setEngineSignerSecret()
        {
            string serialized = await RpcTest.TestSerializedRequest(_parityRpcModule, "parity_setEngineSignerSecret", TestItem.PrivateKeyA.ToString());
            string expectedResult = "{\"jsonrpc\":\"2.0\",\"result\":true,\"id\":67}";
            Assert.That(serialized, Is.EqualTo(expectedResult));
            _signerStore.Address.Should().Be(TestItem.AddressA);
            _signerStore.CanSign.Should().BeTrue();
        }

        [Test]
        public async Task parity_clearEngineSigner()
        {
            await RpcTest.TestSerializedRequest(_parityRpcModule, "parity_setEngineSigner", TestItem.AddressA.ToString(), "password");
            string serialized = await RpcTest.TestSerializedRequest(_parityRpcModule, "parity_clearEngineSigner");
            string expectedResult = "{\"jsonrpc\":\"2.0\",\"result\":true,\"id\":67}";
            serialized.Should().Be(expectedResult);
            _signerStore.Address.Should().Be(Address.Zero);
            _signerStore.CanSign.Should().BeFalse();
        }

        [Test]
        public async Task parity_netPeers_standard_case()
        {
            string serialized = await RpcTest.TestSerializedRequest(_parityRpcModule, "parity_netPeers");
            string expectedResult = string.Concat("{\"jsonrpc\":\"2.0\",\"result\":{\"active\":3,\"connected\":5,\"max\":15,\"peers\":[{\"id\":\"", TestItem.PublicKeyA, "\",\"name\":\"Geth/v1.9.21-stable/linux-amd64/go1.15.2\",\"caps\":[\"eth/65\",\"eth/64\"],\"network\":{\"localAddress\":\"127.0.0.1\",\"remoteAddress\":\"Handshake\"},\"protocols\":{\"eth\":{\"version\":65,\"difficulty\":\"0x5ea4ed\",\"head\":\"", TestItem.KeccakA, "\"}}},{\"name\":\"Geth/v1.9.26-unstable/linux-amd64/go1.15.6\",\"caps\":[],\"network\":{\"localAddress\":\"95.217.106.25\"},\"protocols\":{\"eth\":{\"version\":0,\"difficulty\":\"0x0\"}}},{\"id\":\"", TestItem.PublicKeyB, "\",\"caps\":[],\"network\":{\"remoteAddress\":\"Handshake\"},\"protocols\":{\"eth\":{\"version\":0,\"difficulty\":\"0x0\"}}}]},\"id\":67}");
            Assert.That(serialized, Is.EqualTo(expectedResult));
        }

        [Test]
        public async Task parity_netPeers_empty_ActivePeers()
        {
            IPeerManager peerManager = Substitute.For<IPeerManager>();
            peerManager.ActivePeers.Returns(new List<Peer> { });
            peerManager.ConnectedPeers.Returns(new List<Peer> { new(new Node(TestItem.PublicKeyA, "111.1.1.1", 11111, true)) });

            IParityRpcModule parityRpcModule = CreateParityRpcModule(peerManager);

            string serialized = await RpcTest.TestSerializedRequest(parityRpcModule, "parity_netPeers");
            string expectedResult = "{\"jsonrpc\":\"2.0\",\"result\":{\"active\":0,\"connected\":1,\"max\":0,\"peers\":[]},\"id\":67}";
            Assert.That(serialized, Is.EqualTo(expectedResult));
        }

        [Test]
        public async Task parity_netPeers_null_ActivePeers()
        {
            IParityRpcModule parityRpcModule = CreateParityRpcModule();

            string serialized = await RpcTest.TestSerializedRequest(parityRpcModule, "parity_netPeers");
            string expectedResult = "{\"jsonrpc\":\"2.0\",\"result\":{\"active\":0,\"connected\":0,\"max\":0,\"peers\":[]},\"id\":67}";
            Assert.That(serialized, Is.EqualTo(expectedResult));
        }
    }
}<|MERGE_RESOLUTION|>--- conflicted
+++ resolved
@@ -68,13 +68,9 @@
             peerManager.ConnectedPeers.Returns(new List<Peer> { peerA, peerB, peerA, peerC, peerB });
             peerManager.MaxActivePeers.Returns(15);
 
-<<<<<<< HEAD
-            WorldState stateProvider = new(_stateDb, new MemDb(), LimboLogs.Instance);
-=======
             //WorldState stateProvider = new(new TrieStore(new MemDb(), LimboLogs.Instance), new MemDb(), LimboLogs.Instance);
             IStateFactory stateFactory = new PaprikaStateFactory();
             WorldState stateProvider = new(stateFactory, new MemDb(), LimboLogs.Instance);
->>>>>>> 36ead39b
 
             _blockTree = Build.A.BlockTree()
                 .WithoutSettingHead
