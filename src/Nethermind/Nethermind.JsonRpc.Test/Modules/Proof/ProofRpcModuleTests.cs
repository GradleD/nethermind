--- conflicted
+++ resolved
@@ -29,10 +29,7 @@
 using FluentAssertions;
 using Nethermind.Consensus.Processing;
 using Nethermind.Paprika;
-<<<<<<< HEAD
 using Nethermind.Core.Buffers;
-=======
->>>>>>> 36ead39b
 using Nethermind.State.Tracing;
 using NSubstitute;
 using Nethermind.Paprika;
@@ -51,11 +48,7 @@
         private IBlockTree _blockTree = null!;
         private IDbProvider _dbProvider = null!;
         private TestSpecProvider _specProvider = null!;
-<<<<<<< HEAD
         private PaprikaStateFactory _stateDb = new();
-=======
-        //private ReadOnlyWorldStateManager _readOnlyWorldStateManager = null!;
->>>>>>> 36ead39b
 
         public ProofRpcModuleTests(bool createSystemAccount, bool useNonZeroGasPrice)
         {
@@ -72,18 +65,11 @@
             worldState.Commit(London.Instance);
             worldState.CommitTree(0);
 
-<<<<<<< HEAD
             InMemoryReceiptStorage receiptStorage = new();
             _specProvider = new TestSpecProvider(London.Instance);
-            _blockTree = Build.A.BlockTree(new Block(Build.A.BlockHeader.WithStateRoot(worldState.StateRoot).TestObject, new BlockBody()), _specProvider)
-                .WithTransactions(receiptStorage)
-                .OfChainLength(10)
-                .TestObject;
-
-            ProofModuleFactory moduleFactory = new(
-                null!, // TODO
-                _stateDb,
-=======
+            _blockTree = Build.A.BlockTree(_specProvider).WithTransactions(receiptStorage).OfChainLength(10).TestObject;
+            _dbProvider = await TestMemDbProvider.InitAsync();
+
             ITrieStore trieStore = new TrieStore(_dbProvider.StateDb, LimboLogs.Instance);
             //_readOnlyWorldStateManager = new ReadOnlyWorldStateManager(_dbProvider, trieStore.AsReadOnly(), LimboLogs.Instance);
 
@@ -92,7 +78,6 @@
             ProofModuleFactory moduleFactory = new(
                 _dbProvider.AsReadOnly(true),
                 stateFactory,
->>>>>>> 36ead39b
                 _blockTree,
                 new CompositeBlockPreprocessorStep(new RecoverSignatures(new EthereumEcdsa(TestBlockchainIds.ChainId, LimboLogs.Instance), NullTxPool.Instance, _specProvider, LimboLogs.Instance)),
                 receiptStorage,
@@ -242,13 +227,8 @@
             IStateFactory stateFactory = new PaprikaStateFactory();
 
             ProofModuleFactory moduleFactory = new ProofModuleFactory(
-<<<<<<< HEAD
-                null!,//_worldStateManager, TODO
-                _stateDb,
-=======
                 dbProvider.AsReadOnly(true),
                 stateFactory,
->>>>>>> 36ead39b
                 _blockTree,
                 new CompositeBlockPreprocessorStep(new RecoverSignatures(new EthereumEcdsa(TestBlockchainIds.ChainId, LimboLogs.Instance), NullTxPool.Instance, _specProvider, LimboLogs.Instance)),
                 _receiptFinder,
@@ -912,13 +892,9 @@
 
         private WorldState CreateInitialState(byte[]? code)
         {
-<<<<<<< HEAD
-            WorldState stateProvider = new(_stateDb, _dbProvider.CodeDb, LimboLogs.Instance);
-=======
             IStateFactory stateFactory = new PaprikaStateFactory();
 
             WorldState stateProvider = new(stateFactory, _dbProvider.CodeDb, LimboLogs.Instance);
->>>>>>> 36ead39b
             AddAccount(stateProvider, TestItem.AddressA, 1.Ether());
             AddAccount(stateProvider, TestItem.AddressB, 1.Ether());
 
