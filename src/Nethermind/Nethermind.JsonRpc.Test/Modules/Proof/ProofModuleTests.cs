//  Copyright (c) 2018 Demerzel Solutions Limited
//  This file is part of the Nethermind library.
// 
//  The Nethermind library is free software: you can redistribute it and/or modify
//  it under the terms of the GNU Lesser General Public License as published by
//  the Free Software Foundation, either version 3 of the License, or
//  (at your option) any later version.
// 
//  The Nethermind library is distributed in the hope that it will be useful,
//  but WITHOUT ANY WARRANTY; without even the implied warranty of
//  MERCHANTABILITY or FITNESS FOR A PARTICULAR PURPOSE. See the
//  GNU Lesser General Public License for more details.
// 
//  You should have received a copy of the GNU Lesser General Public License
//  along with the Nethermind. If not, see <http://www.gnu.org/licenses/>.

using System;
using System.IO;
using System.Linq;
using Nethermind.Blockchain;
using Nethermind.Blockchain.Find;
using Nethermind.Blockchain.Processing;
using Nethermind.Blockchain.Receipts;
using Nethermind.Core;
using Nethermind.Core.Crypto;
using Nethermind.Core.Extensions;
using Nethermind.Core.Test.Builders;
using Nethermind.Crypto;
using Nethermind.Db;
using Nethermind.Int256;
using Nethermind.Evm;
using Nethermind.JsonRpc.Data;
using Nethermind.JsonRpc.Modules.Proof;
using Nethermind.Logging;
using Nethermind.Serialization.Json;
using Nethermind.Serialization.Rlp;
using Nethermind.Specs;
using Nethermind.Specs.Forks;
using Nethermind.State;
using Nethermind.State.Proofs;
using Nethermind.Db.Blooms;
using Nethermind.Trie.Pruning;
using Nethermind.TxPool;
using NUnit.Framework;

namespace Nethermind.JsonRpc.Test.Modules.Proof
{
    [Parallelizable(ParallelScope.Self)]
    [TestFixture(true, true)]
    [TestFixture(true, false)]
    [TestFixture(false, false)]
    public class ProofModuleTests
    {
        private readonly bool _createSystemAccount;
        private readonly bool _useNonZeroGasPrice;
        private IProofModule _proofModule;
        private IBlockTree _blockTree;
        private IDbProvider _dbProvider;
        private TestSpecProvider _specProvider;

        public ProofModuleTests(bool createSystemAccount, bool useNonZeroGasPrice)
        {
            _createSystemAccount = createSystemAccount;
            _useNonZeroGasPrice = useNonZeroGasPrice;
        }
        
        [SetUp]
        public void Setup()
        {
            InMemoryReceiptStorage receiptStorage = new InMemoryReceiptStorage();
            _specProvider = new TestSpecProvider(Homestead.Instance);
            _blockTree = Build.A.BlockTree().WithTransactions(receiptStorage, _specProvider).OfChainLength(10).TestObject;
            _dbProvider = new MemDbProvider();
            ProofModuleFactory moduleFactory = new ProofModuleFactory(
                _dbProvider,
                _blockTree,
<<<<<<< HEAD
                new ReadOnlyTrieStore(new TrieStore(_dbProvider.StateDb, LimboLogs.Instance)), 
                new CompositeDataRecoveryStep(new TxSignaturesRecoveryStep(new EthereumEcdsa(ChainId.Mainnet, LimboLogs.Instance), NullTxPool.Instance, LimboLogs.Instance)),
=======
                new CompositeDataRecoveryStep(new TxSignaturesRecoveryStep(new EthereumEcdsa(ChainId.Mainnet, LimboLogs.Instance), NullTxPool.Instance, _specProvider, LimboLogs.Instance)),
>>>>>>> 27da528f
                receiptStorage,
                _specProvider,
                LimboLogs.Instance);

            _proofModule = moduleFactory.Create();
        }

        [TestCase(true)]
        [TestCase(false)]
        public void Can_get_transaction(bool withHeader)
        {
            Keccak txHash = _blockTree.FindBlock(1).Transactions[0].Hash;
            TransactionWithProof txWithProof = _proofModule.proof_getTransactionByHash(txHash, withHeader).Data;
            Assert.NotNull(txWithProof.Transaction);
            Assert.AreEqual(2, txWithProof.TxProof.Length);
            if (withHeader)
            {
                Assert.NotNull(txWithProof.BlockHeader);
            }
            else
            {
                Assert.Null(txWithProof.BlockHeader);
            }

            string response = RpcTest.TestSerializedRequest(_proofModule, "proof_getTransactionByHash", $"{txHash}", $"{withHeader}");
            Assert.True(response.Contains("\"result\""));
        }

        [TestCase(true)]
        [TestCase(false)]
        public void When_getting_non_existing_tx_correct_error_code_is_returned(bool withHeader)
        {
            Keccak txHash = TestItem.KeccakH;
            string response = RpcTest.TestSerializedRequest(_proofModule, "proof_getTransactionByHash", $"{txHash}", $"{withHeader}");
            Assert.True(response.Contains($"{ErrorCodes.ResourceNotFound}"));
        }

        [TestCase(true)]
        [TestCase(false)]
        public void When_getting_non_existing_receipt_correct_error_code_is_returned(bool withHeader)
        {
            Keccak txHash = TestItem.KeccakH;
            string response = RpcTest.TestSerializedRequest(_proofModule, "proof_getTransactionReceipt", $"{txHash}", $"{withHeader}");
            Assert.True(response.Contains($"{ErrorCodes.ResourceNotFound}"));
        }

        [Test]
        public void On_incorrect_params_returns_correct_error_code()
        {
            Keccak txHash = TestItem.KeccakH;

            // missing with header
            string response = RpcTest.TestSerializedRequest(_proofModule, "proof_getTransactionReceipt", $"{txHash}");
            Assert.True(response.Contains($"{ErrorCodes.InvalidParams}"), "missing");

            // too many
            response = RpcTest.TestSerializedRequest(_proofModule, "proof_getTransactionReceipt", $"{txHash}", "true", "false");
            Assert.True(response.Contains($"{ErrorCodes.InvalidParams}"), "too many");

            // missing with header
            response = RpcTest.TestSerializedRequest(_proofModule, "proof_getTransactionByHash", $"{txHash}");
            Assert.True(response.Contains($"{ErrorCodes.InvalidParams}"), "missing");

            // too many
            response = RpcTest.TestSerializedRequest(_proofModule, "proof_getTransactionByHash", $"{txHash}", "true", "false");
            Assert.True(response.Contains($"{ErrorCodes.InvalidParams}"), "too many");

            // all wrong
            response = RpcTest.TestSerializedRequest(_proofModule, "proof_call", $"{txHash}");
            Assert.True(response.Contains($"{ErrorCodes.InvalidParams}"), "missing");
        }

        [TestCase(true)]
        [TestCase(false)]
        public void Can_get_receipt(bool withHeader)
        {
            Keccak txHash = _blockTree.FindBlock(1).Transactions[0].Hash;
            ReceiptWithProof receiptWithProof = _proofModule.proof_getTransactionReceipt(txHash, withHeader).Data;
            Assert.NotNull(receiptWithProof.Receipt);
            Assert.AreEqual(2, receiptWithProof.ReceiptProof.Length);
            Assert.GreaterOrEqual(receiptWithProof.ReceiptProof.Last().Length, 256 /* bloom length */);
            if (withHeader)
            {
                Assert.NotNull(receiptWithProof.BlockHeader);
            }
            else
            {
                Assert.Null(receiptWithProof.BlockHeader);
            }

            string response = RpcTest.TestSerializedRequest(_proofModule, "proof_getTransactionReceipt", $"{txHash}", $"{withHeader}");
            Assert.True(response.Contains("\"result\""));
        }

        [Test]
        public void Can_call()
        {
            StateProvider stateProvider = CreateInitialState(null);

            Keccak root = stateProvider.StateRoot;
            Block block = Build.A.Block.WithParent(_blockTree.Head).WithStateRoot(root).TestObject;
            BlockTreeBuilder.AddBlock(_blockTree, block);

            // would need to setup state root somehow...

            TransactionForRpc tx = new TransactionForRpc
            {
                From = TestItem.AddressA,
                To = TestItem.AddressB,
                GasPrice = _useNonZeroGasPrice ? 10.GWei() : 0
            };
            
            _proofModule.proof_call(tx, new BlockParameter(block.Number));

            EthereumJsonSerializer serializer = new EthereumJsonSerializer();
            string response = RpcTest.TestSerializedRequest(_proofModule, "proof_call", $"{serializer.Serialize(tx)}", $"{block.Number}");
            Assert.True(response.Contains("\"result\""));
        }

        [Test]
        public void Can_call_by_hash()
        {
            StateProvider stateProvider = CreateInitialState(null);

            Keccak root = stateProvider.StateRoot;
            Block block = Build.A.Block.WithParent(_blockTree.Head).WithStateRoot(root).TestObject;
            BlockTreeBuilder.AddBlock(_blockTree, block);

            // would need to setup state root somehow...

            TransactionForRpc tx = new TransactionForRpc
            {
                From = TestItem.AddressA,
                To = TestItem.AddressB,
                GasPrice = _useNonZeroGasPrice ? 10.GWei() : 0
            };
            _proofModule.proof_call(tx, new BlockParameter(block.Hash));

            EthereumJsonSerializer serializer = new EthereumJsonSerializer();
            string response = RpcTest.TestSerializedRequest(_proofModule, "proof_call", $"{serializer.Serialize(tx)}", $"{block.Hash}");
            Assert.True(response.Contains("\"result\""));
        }

        [Test]
        public void Can_call_by_hash_canonical()
        {
            Block lastHead = _blockTree.Head;
            Block block = Build.A.Block.WithParent(lastHead).TestObject;
            Block newBlockOnMain = Build.A.Block.WithParent(lastHead).WithDifficulty(block.Difficulty + 1).TestObject;
            BlockTreeBuilder.AddBlock(_blockTree, block);
            BlockTreeBuilder.AddBlock(_blockTree, newBlockOnMain);

            // would need to setup state root somehow...

            TransactionForRpc tx = new TransactionForRpc
            {
                From = TestItem.AddressA,
                To = TestItem.AddressB,
                GasPrice = _useNonZeroGasPrice ? 10.GWei() : 0
            };

            EthereumJsonSerializer serializer = new EthereumJsonSerializer();
            string response = RpcTest.TestSerializedRequest(_proofModule, "proof_call", $"{serializer.Serialize(tx)}", $"{{\"blockHash\" : \"{block.Hash}\", \"requireCanonical\" : true}}");
            Assert.True(response.Contains("-32000"));

            response = RpcTest.TestSerializedRequest(_proofModule, "proof_call", $"{serializer.Serialize(tx)}", $"{{\"blockHash\" : \"{TestItem.KeccakG}\", \"requireCanonical\" : true}}");
            Assert.True(response.Contains("-32001"));
        }

        [Test]
        public void Can_call_with_block_hashes()
        {
            byte[] code = Prepare.EvmCode
                .PushData("0x01")
                .Op(Instruction.BLOCKHASH)
                .Done;
            CallResultWithProof result = TestCallWithCode(code);
            Assert.AreEqual(2, result.BlockHeaders.Length);
        }

        [Test]
        public void Can_call_with_many_block_hashes()
        {
            byte[] code = Prepare.EvmCode
                .PushData("0x01")
                .Op(Instruction.BLOCKHASH)
                .PushData("0x02")
                .Op(Instruction.BLOCKHASH)
                .Done;
            CallResultWithProof result = TestCallWithCode(code);
            Assert.AreEqual(3, result.BlockHeaders.Length);
        }

        [Test]
        public void Can_call_with_same_block_hash_many_time()
        {
            byte[] code = Prepare.EvmCode
                .PushData("0x01")
                .Op(Instruction.BLOCKHASH)
                .PushData("0x01")
                .Op(Instruction.BLOCKHASH)
                .Done;
            CallResultWithProof result = TestCallWithCode(code);
            Assert.AreEqual(2, result.BlockHeaders.Length);
        }

        [Test]
        public void Can_call_with_storage_load()
        {
            byte[] code = Prepare.EvmCode
                .PushData("0x01")
                .Op(Instruction.SLOAD)
                .Done;

            CallResultWithProof result = TestCallWithCode(code);
            Assert.AreEqual(1 + (_useNonZeroGasPrice ? 1 : 0), result.Accounts.Length);
        }

        [Test]
        public void Can_call_with_many_storage_loads()
        {
            byte[] code = Prepare.EvmCode
                .PushData("0x01")
                .Op(Instruction.SLOAD)
                .PushData("0x02")
                .Op(Instruction.SLOAD)
                .Done;
            CallResultWithProof result = TestCallWithCode(code);
            Assert.AreEqual(1 + (_useNonZeroGasPrice ? 1 : 0), result.Accounts.Length);
        }

        [Test]
        public void Can_call_with_storage_write()
        {
            byte[] code = Prepare.EvmCode
                .PushData("0x01")
                .PushData("0x01")
                .Op(Instruction.SSTORE)
                .Done;

            CallResultWithProof result = TestCallWithCode(code);
            Assert.AreEqual(1 + (_useNonZeroGasPrice ? 1 : 0), result.Accounts.Length);
        }

        [Test]
        public void Can_call_with_extcodecopy()
        {
            byte[] code = Prepare.EvmCode
                .PushData("0x20")
                .PushData("0x00")
                .PushData("0x00")
                .PushData(TestItem.AddressC)
                .Op(Instruction.EXTCODECOPY)
                .Done;
            CallResultWithProof result = TestCallWithCode(code);
            Assert.AreEqual(2 + (_useNonZeroGasPrice ? 1 : 0), result.Accounts.Length);
        }

        [Test]
        public void Can_call_with_extcodecopy_to_system_account()
        {
            byte[] code = Prepare.EvmCode
                .PushData("0x20")
                .PushData("0x00")
                .PushData("0x00")
                .PushData(Address.SystemUser)
                .Op(Instruction.EXTCODECOPY)
                .Done;
            CallResultWithProof result = TestCallWithCode(code);
            Assert.AreEqual(2, result.Accounts.Length);
        }

        [Test]
        public void Can_call_with_extcodesize()
        {
            byte[] code = Prepare.EvmCode
                .PushData(TestItem.AddressC)
                .Op(Instruction.EXTCODESIZE)
                .Done;
            CallResultWithProof result = TestCallWithCode(code);
            Assert.AreEqual(2 + (_useNonZeroGasPrice ? 1 : 0), result.Accounts.Length);
        }

        [Test]
        public void Can_call_with_extcodesize_to_system_account()
        {
            byte[] code = Prepare.EvmCode
                .PushData(Address.SystemUser)
                .Op(Instruction.EXTCODESIZE)
                .Done;
            CallResultWithProof result = TestCallWithCode(code);
            Assert.AreEqual(2, result.Accounts.Length);
        }

        [Test]
        public void Can_call_with_extcodehash()
        {
            _specProvider.SpecToReturn = MuirGlacier.Instance;
            byte[] code = Prepare.EvmCode
                .PushData(TestItem.AddressC)
                .Op(Instruction.EXTCODEHASH)
                .Done;
            CallResultWithProof result = TestCallWithCode(code);
            Assert.AreEqual(2 + (_useNonZeroGasPrice ? 1 : 0), result.Accounts.Length);
        }

        [Test]
        public void Can_call_with_extcodehash_to_system_account()
        {
            _specProvider.SpecToReturn = MuirGlacier.Instance;
            byte[] code = Prepare.EvmCode
                .PushData(Address.SystemUser)
                .Op(Instruction.EXTCODEHASH)
                .Done;
            CallResultWithProof result = TestCallWithCode(code);
            Assert.AreEqual(2, result.Accounts.Length);
        }

        [Test]
        public void Can_call_with_just_basic_addresses()
        {
            _specProvider.SpecToReturn = MuirGlacier.Instance;
            byte[] code = Prepare.EvmCode
                .Op(Instruction.STOP)
                .Done;
            CallResultWithProof result = TestCallWithCode(code);
            Assert.AreEqual(1 + (_useNonZeroGasPrice ? 1 : 0), result.Accounts.Length);
        }

        [Test]
        public void Can_call_with_balance()
        {
            _specProvider.SpecToReturn = MuirGlacier.Instance;
            byte[] code = Prepare.EvmCode
                .PushData(TestItem.AddressC)
                .Op(Instruction.BALANCE)
                .Done;

            CallResultWithProof result = TestCallWithCode(code);
            Assert.AreEqual(2 + (_useNonZeroGasPrice ? 1 : 0), result.Accounts.Length);
        }
        
        [Test]
        public void Can_call_with_self_balance()
        {
            _specProvider.SpecToReturn = MuirGlacier.Instance;
            byte[] code = Prepare.EvmCode
                .Op(Instruction.SELFBALANCE)
                .Done;

            CallResultWithProof result = TestCallWithCode(code);
            Assert.AreEqual(1 + (_useNonZeroGasPrice ? 1 : 0), result.Accounts.Length);
        }

        [Test]
        public void Can_call_with_balance_of_system_account()
        {
            _specProvider.SpecToReturn = MuirGlacier.Instance;
            byte[] code = Prepare.EvmCode
                .PushData(Address.SystemUser)
                .Op(Instruction.BALANCE)
                .Done;
            CallResultWithProof result = TestCallWithCode(code);
            Assert.AreEqual(2, result.Accounts.Length);
        }

        [Test]
        public void Can_call_with_call_to_system_account_with_zero_value()
        {
            _specProvider.SpecToReturn = MuirGlacier.Instance;
            byte[] code = Prepare.EvmCode
                .PushData(0)
                .PushData(0)
                .PushData(0)
                .PushData(0)
                .PushData(0)
                .PushData(Address.SystemUser)
                .PushData(1000000)
                .Op(Instruction.CALL)
                .Done;
            CallResultWithProof result = TestCallWithCode(code);
            Assert.AreEqual(2, result.Accounts.Length);
        }

        [Test]
        public void Can_call_with_static_call_to_system_account()
        {
            _specProvider.SpecToReturn = MuirGlacier.Instance;
            byte[] code = Prepare.EvmCode
                .PushData(0)
                .PushData(0)
                .PushData(0)
                .PushData(0)
                .PushData(Address.SystemUser)
                .PushData(1000000)
                .Op(Instruction.STATICCALL)
                .Done;
            CallResultWithProof result = TestCallWithCode(code);
            Assert.AreEqual(2, result.Accounts.Length);
        }

        [Test]
        public void Can_call_with_delegate_call_to_system_account()
        {
            _specProvider.SpecToReturn = MuirGlacier.Instance;
            byte[] code = Prepare.EvmCode
                .PushData(0)
                .PushData(0)
                .PushData(0)
                .PushData(0)
                .PushData(Address.SystemUser)
                .PushData(1000000)
                .Op(Instruction.DELEGATECALL)
                .Done;
            CallResultWithProof result = TestCallWithCode(code);
            Assert.AreEqual(2, result.Accounts.Length);
        }

        [Test]
        public void Can_call_with_call_to_system_account_with_non_zero_value()
        {
            _specProvider.SpecToReturn = MuirGlacier.Instance;
            byte[] code = Prepare.EvmCode
                .PushData(0)
                .PushData(0)
                .PushData(0)
                .PushData(0)
                .PushData(1)
                .PushData(Address.SystemUser)
                .PushData(1000000)
                .Op(Instruction.CALL)
                .Done;
            CallResultWithProof result = TestCallWithCode(code);
            Assert.AreEqual(2, result.Accounts.Length);
        }

        [Test]
        public void Can_call_with_call_with_zero_value()
        {
            _specProvider.SpecToReturn = MuirGlacier.Instance;
            byte[] code = Prepare.EvmCode
                .PushData(0)
                .PushData(0)
                .PushData(0)
                .PushData(0)
                .PushData(0)
                .PushData(TestItem.AddressC)
                .PushData(1000000)
                .Op(Instruction.CALL)
                .Done;
            CallResultWithProof result = TestCallWithCode(code);
            Assert.AreEqual(2 + (_useNonZeroGasPrice ? 1 : 0), result.Accounts.Length);
        }

        [Test]
        public void Can_call_with_static_call()
        {
            _specProvider.SpecToReturn = MuirGlacier.Instance;
            byte[] code = Prepare.EvmCode
                .PushData(0)
                .PushData(0)
                .PushData(0)
                .PushData(0)
                .PushData(TestItem.AddressC)
                .PushData(1000000)
                .Op(Instruction.STATICCALL)
                .Done;
            CallResultWithProof result = TestCallWithCode(code);
            Assert.AreEqual(2 + (_useNonZeroGasPrice ? 1 : 0), result.Accounts.Length);
        }

        [Test]
        public void Can_call_with_delegate_call()
        {
            _specProvider.SpecToReturn = MuirGlacier.Instance;
            byte[] code = Prepare.EvmCode
                .PushData(0)
                .PushData(0)
                .PushData(0)
                .PushData(0)
                .PushData(TestItem.AddressC)
                .PushData(1000000)
                .Op(Instruction.DELEGATECALL)
                .Done;
            CallResultWithProof result = TestCallWithCode(code);
            Assert.AreEqual(3, result.Accounts.Length);
        }

        [Test]
        public void Can_call_with_call_with_non_zero_value()
        {
            _specProvider.SpecToReturn = MuirGlacier.Instance;
            byte[] code = Prepare.EvmCode
                .PushData(0)
                .PushData(0)
                .PushData(0)
                .PushData(0)
                .PushData(1)
                .PushData(TestItem.AddressC)
                .PushData(1000000)
                .Op(Instruction.CALL)
                .Done;
            CallResultWithProof result = TestCallWithCode(code);
            Assert.AreEqual(2 + (_useNonZeroGasPrice ? 1 : 0), result.Accounts.Length);
        }

        [Test]
        public void Can_call_with_self_destruct()
        {
            _specProvider.SpecToReturn = MuirGlacier.Instance;
            byte[] code = Prepare.EvmCode
                .PushData(TestItem.AddressC)
                .Op(Instruction.SELFDESTRUCT)
                .Done;
            CallResultWithProof result = TestCallWithCode(code);

            Assert.AreEqual(2 + (_useNonZeroGasPrice ? 1 : 0), result.Accounts.Length);
        }

        [Test]
        public void Can_call_with_self_destruct_to_system_account()
        {
            _specProvider.SpecToReturn = MuirGlacier.Instance;
            byte[] code = Prepare.EvmCode
                .PushData(Address.SystemUser)
                .Op(Instruction.SELFDESTRUCT)
                .Done;
            CallResultWithProof result = TestCallWithCode(code);
            Assert.AreEqual(2, result.Accounts.Length);
        }


        [Test]
        public void Can_call_with_many_storage_writes()
        {
            byte[] code = Prepare.EvmCode
                .PushData("0x01")
                .PushData("0x01")
                .Op(Instruction.SSTORE)
                .PushData("0x02")
                .PushData("0x02")
                .Op(Instruction.SSTORE)
                .Done;
            CallResultWithProof result = TestCallWithCode(code);
            Assert.AreEqual(1 + (_useNonZeroGasPrice ? 1 : 0), result.Accounts.Length);
        }

        [Test]
        public void Can_call_with_mix_of_everything()
        {
            byte[] code = Prepare.EvmCode
                .PushData(TestItem.AddressC)
                .Op(Instruction.BALANCE)
                .PushData("0x01")
                .Op(Instruction.BLOCKHASH)
                .PushData("0x02")
                .Op(Instruction.BLOCKHASH)
                .PushData("0x01")
                .Op(Instruction.SLOAD)
                .PushData("0x02")
                .Op(Instruction.SLOAD)
                .PushData("0x01")
                .PushData("0x01")
                .Op(Instruction.SSTORE)
                .PushData("0x03")
                .PushData("0x03")
                .Op(Instruction.SSTORE)
                .Done;

            TestCallWithCode(code);
        }

        [Test]
        public void Can_call_with_mix_of_everything_and_storage()
        {
            byte[] code = Prepare.EvmCode
                .PushData(TestItem.AddressC)
                .Op(Instruction.BALANCE)
                .PushData("0x01")
                .Op(Instruction.BLOCKHASH)
                .PushData("0x02")
                .Op(Instruction.BLOCKHASH)
                .PushData("0x01")
                .Op(Instruction.SLOAD)
                .PushData("0x02")
                .Op(Instruction.SLOAD)
                .PushData("0x01")
                .PushData("0x01")
                .Op(Instruction.SSTORE)
                .PushData("0x03")
                .PushData("0x03")
                .Op(Instruction.SSTORE)
                .Done;

            TestCallWithStorageAndCode(code, _useNonZeroGasPrice ? 10.GWei() : 0);
        }
        
        [Test]
        public void Can_call_with_mix_of_everything_and_storage_from_another_account_wrong_nonce()
        {
            byte[] code = Prepare.EvmCode
                .PushData(TestItem.AddressC)
                .Op(Instruction.BALANCE)
                .PushData("0x01")
                .Op(Instruction.BLOCKHASH)
                .PushData("0x02")
                .Op(Instruction.BLOCKHASH)
                .PushData("0x01")
                .Op(Instruction.SLOAD)
                .PushData("0x02")
                .Op(Instruction.SLOAD)
                .PushData("0x01")
                .PushData("0x01")
                .Op(Instruction.SSTORE)
                .PushData("0x03")
                .PushData("0x03")
                .Op(Instruction.SSTORE)
                .Done;

            TestCallWithStorageAndCode(code, 0, TestItem.AddressD);
        }

        private CallResultWithProof TestCallWithCode(byte[] code, Address from = null)
        {
            StateProvider stateProvider = CreateInitialState(code);

            Keccak root = stateProvider.StateRoot;
            Block block = Build.A.Block.WithParent(_blockTree.Head).WithStateRoot(root).WithBeneficiary(TestItem.AddressD).TestObject;
            BlockTreeBuilder.AddBlock(_blockTree, block);
            Block blockOnTop = Build.A.Block.WithParent(block).WithStateRoot(root).WithBeneficiary(TestItem.AddressD).TestObject;
            BlockTreeBuilder.AddBlock(_blockTree, blockOnTop);

            // would need to setup state root somehow...

            TransactionForRpc tx = new TransactionForRpc
            {
                From = from,
                To = TestItem.AddressB,
                GasPrice = _useNonZeroGasPrice ? 10.GWei() : 0
            };

            CallResultWithProof callResultWithProof = _proofModule.proof_call(tx, new BlockParameter(blockOnTop.Number)).Data;
            Assert.Greater(callResultWithProof.Accounts.Length, 0);

            foreach (AccountProof accountProof in callResultWithProof.Accounts)
            {
                ProofVerifier.Verify(accountProof.Proof, block.StateRoot);
                foreach (StorageProof storageProof in accountProof.StorageProofs)
                {
                    ProofVerifier.Verify(storageProof.Proof, accountProof.StorageRoot);
                }
            }

            EthereumJsonSerializer serializer = new EthereumJsonSerializer();
            string response = RpcTest.TestSerializedRequest(_proofModule, "proof_call", $"{serializer.Serialize(tx)}", $"{blockOnTop.Number}");
            Assert.True(response.Contains("\"result\""));
            
            return callResultWithProof;
        }

        private void TestCallWithStorageAndCode(byte[] code, UInt256 gasPrice, Address from = null)
        {
            StateProvider stateProvider = CreateInitialState(code);
            StorageProvider storageProvider = new StorageProvider(new TrieStore(_dbProvider.StateDb, LimboLogs.Instance), stateProvider, LimboLogs.Instance);
            for (int i = 0; i < 10000; i++)
            {
                storageProvider.Set(new StorageCell(TestItem.AddressB, (UInt256)i), i.ToBigEndianByteArray());
            }

            storageProvider.Commit();
            storageProvider.CommitTrees(0);

            stateProvider.Commit(MainnetSpecProvider.Instance.GenesisSpec, null);
            stateProvider.CommitTree(0);

            _dbProvider.StateDb.Commit();

            Keccak root = stateProvider.StateRoot;

            Block block = Build.A.Block.WithParent(_blockTree.Head).WithStateRoot(root).TestObject;
            BlockTreeBuilder.AddBlock(_blockTree, block);
            Block blockOnTop = Build.A.Block.WithParent(block).WithStateRoot(root).TestObject;
            BlockTreeBuilder.AddBlock(_blockTree, blockOnTop);

            // would need to setup state root somehow...

            TransactionForRpc tx = new TransactionForRpc
            {
                // we are testing system transaction here when From is null
                From = from,
                To = TestItem.AddressB,
                GasPrice = gasPrice,
                Nonce = 1000
            };

            CallResultWithProof callResultWithProof = _proofModule.proof_call(tx, new BlockParameter(blockOnTop.Number)).Data;
            Assert.Greater(callResultWithProof.Accounts.Length, 0);

            // just the keys for debugging
            Span<byte> span = stackalloc byte[32];
            new UInt256(0).ToBigEndian(span);
            Keccak k0 = Keccak.Compute(span);

            // just the keys for debugging
            new UInt256(1).ToBigEndian(span);
            Keccak k1 = Keccak.Compute(span);

            // just the keys for debugging
            new UInt256(2).ToBigEndian(span);
            Keccak k2 = Keccak.Compute(span);

            foreach (AccountProof accountProof in callResultWithProof.Accounts)
            {
                // this is here for diagnostics - so you can read what happens in the test
                // generally the account here should be consistent with the values inside the proof
                // the exception will be thrown if the account did not exist before the call
                Account account;
                try
                {
                    account = new AccountDecoder().Decode(new RlpStream(ProofVerifier.Verify(accountProof.Proof, block.StateRoot)));
                }
                catch (Exception)
                {
                    // ignored
                }

                foreach (StorageProof storageProof in accountProof.StorageProofs)
                {
                    // we read the values here just to allow easier debugging so you can confirm that the value is same as the one in the proof and in the trie
                    byte[] value = ProofVerifier.Verify(storageProof.Proof, accountProof.StorageRoot);
                }
            }

            EthereumJsonSerializer serializer = new EthereumJsonSerializer();
            string response = RpcTest.TestSerializedRequest(_proofModule, "proof_call", $"{serializer.Serialize(tx)}", $"{blockOnTop.Number}");
            Assert.True(response.Contains("\"result\""));
        }

        private StateProvider CreateInitialState(byte[] code)
        {
            StateProvider stateProvider = new StateProvider(new TrieStore(_dbProvider.StateDb, LimboLogs.Instance), _dbProvider.CodeDb, LimboLogs.Instance);
            AddAccount(stateProvider, TestItem.AddressA, 1.Ether());
            AddAccount(stateProvider, TestItem.AddressB, 1.Ether());

            if (code != null)
            {
                AddCode(stateProvider, TestItem.AddressB, code);
            }

            if (_createSystemAccount)
            {
                AddAccount(stateProvider, Address.SystemUser, 1.Ether());
            }

            stateProvider.CommitTree(0);
            _dbProvider.StateDb.Commit();

            return stateProvider;
        }

        private void AddAccount(StateProvider stateProvider, Address account, UInt256 initialBalance)
        {
            stateProvider.CreateAccount(account, initialBalance);
            stateProvider.Commit(MuirGlacier.Instance, null);
        }

        private void AddCode(StateProvider stateProvider, Address account, byte[] code)
        {
            Keccak codeHash = stateProvider.UpdateCode(code);
            stateProvider.UpdateCodeHash(account, codeHash, MuirGlacier.Instance);

            stateProvider.Commit(MainnetSpecProvider.Instance.GenesisSpec, null);
        }
    }
}<|MERGE_RESOLUTION|>--- conflicted
+++ resolved
@@ -74,12 +74,8 @@
             ProofModuleFactory moduleFactory = new ProofModuleFactory(
                 _dbProvider,
                 _blockTree,
-<<<<<<< HEAD
-                new ReadOnlyTrieStore(new TrieStore(_dbProvider.StateDb, LimboLogs.Instance)), 
-                new CompositeDataRecoveryStep(new TxSignaturesRecoveryStep(new EthereumEcdsa(ChainId.Mainnet, LimboLogs.Instance), NullTxPool.Instance, LimboLogs.Instance)),
-=======
+                new ReadOnlyTrieStore(new TrieStore(_dbProvider.StateDb, LimboLogs.Instance)),
                 new CompositeDataRecoveryStep(new TxSignaturesRecoveryStep(new EthereumEcdsa(ChainId.Mainnet, LimboLogs.Instance), NullTxPool.Instance, _specProvider, LimboLogs.Instance)),
->>>>>>> 27da528f
                 receiptStorage,
                 _specProvider,
                 LimboLogs.Instance);
