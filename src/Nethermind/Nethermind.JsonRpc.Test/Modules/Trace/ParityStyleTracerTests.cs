--- conflicted
+++ resolved
@@ -78,12 +78,8 @@
                 new BlockProcessor.BlockValidationTransactionsExecutor(transactionProcessor),
                 worldStateProvider,
                 NullReceiptStorage.Instance,
-<<<<<<< HEAD
                 new BlockhashStore(specProvider),
-=======
-                new BlockhashStore(specProvider, stateProvider),
                 new BeaconBlockRootHandler(transactionProcessor),
->>>>>>> dfaed09f
                 LimboLogs.Instance);
 
             RecoverSignatures txRecovery = new(new EthereumEcdsa(TestBlockchainIds.ChainId), NullTxPool.Instance, specProvider, LimboLogs.Instance);
