--- conflicted
+++ resolved
@@ -75,12 +75,8 @@
                 new BlockProcessor.BlockValidationTransactionsExecutor(transactionProcessor, stateProvider),
                 stateProvider,
                 NullReceiptStorage.Instance,
-<<<<<<< HEAD
-                new BlockhashStore(_blockTree, specProvider, stateProvider),
+                new BlockhashStore(specProvider, stateProvider),
                 transactionProcessor,
-=======
-                new BlockhashStore(specProvider, stateProvider),
->>>>>>> 229bd6b5
                 LimboLogs.Instance);
 
             RecoverSignatures txRecovery = new(new EthereumEcdsa(TestBlockchainIds.ChainId, LimboLogs.Instance), NullTxPool.Instance, specProvider, LimboLogs.Instance);
