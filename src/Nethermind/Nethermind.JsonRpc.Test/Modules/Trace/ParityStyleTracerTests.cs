--- conflicted
+++ resolved
@@ -75,14 +75,9 @@
                 new BlockProcessor.BlockValidationTransactionsExecutor(transactionProcessor, stateProvider),
                 stateProvider,
                 NullReceiptStorage.Instance,
-<<<<<<< HEAD
-                NullWitnessCollector.Instance,
+                new BlockhashStore(_blockTree, specProvider, stateProvider),
                 LimboLogs.Instance,
                 new BeaconBlockRootHandler(transactionProcessor, LimboLogs.Instance));
-=======
-                new BlockhashStore(_blockTree, specProvider, stateProvider),
-                LimboLogs.Instance);
->>>>>>> 6743c8d0
 
             RecoverSignatures txRecovery = new(new EthereumEcdsa(TestBlockchainIds.ChainId, LimboLogs.Instance), NullTxPool.Instance, specProvider, LimboLogs.Instance);
             _processor = new BlockchainProcessor(_blockTree, blockProcessor, txRecovery, _stateReader, LimboLogs.Instance, BlockchainProcessor.Options.NoReceipts);
