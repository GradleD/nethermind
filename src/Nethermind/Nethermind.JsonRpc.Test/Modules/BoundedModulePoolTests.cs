﻿//  Copyright (c) 2018 Demerzel Solutions Limited
//  This file is part of the Nethermind library.
// 
//  The Nethermind library is free software: you can redistribute it and/or modify
//  it under the terms of the GNU Lesser General Public License as published by
//  the Free Software Foundation, either version 3 of the License, or
//  (at your option) any later version.
// 
//  The Nethermind library is distributed in the hope that it will be useful,
//  but WITHOUT ANY WARRANTY; without even the implied warranty of
//  MERCHANTABILITY or FITNESS FOR A PARTICULAR PURPOSE. See the
//  GNU Lesser General Public License for more details.
// 
//  You should have received a copy of the GNU Lesser General Public License
//  along with the Nethermind. If not, see <http://www.gnu.org/licenses/>.

using System;
using System.Threading.Tasks;
using Nethermind.Blockchain;
using Nethermind.Blockchain.Processing;
using Nethermind.Blockchain.Receipts;
using Nethermind.Blockchain.Synchronization;
using Nethermind.Core;
using Nethermind.Core.Specs;
using Nethermind.Crypto;
using Nethermind.Db;
using Nethermind.Specs;
using Nethermind.JsonRpc.Modules;
using Nethermind.JsonRpc.Modules.Eth;
using Nethermind.Logging;
using Nethermind.State.Repositories;
using Nethermind.Db.Blooms;
<<<<<<< HEAD
using Nethermind.Trie.Pruning;
=======
using Nethermind.Facade;
using Nethermind.State;
>>>>>>> 27da528f
using Nethermind.TxPool;
using Nethermind.Wallet;
using NSubstitute;
using NUnit.Framework;
using BlockTree = Nethermind.Blockchain.BlockTree;

namespace Nethermind.JsonRpc.Test.Modules
{
    [Parallelizable(ParallelScope.Self)]
    [TestFixture]
    public class BoundedModulePoolTests
    {
        private BoundedModulePool<IEthModule> _modulePool;

        [SetUp]
        public void Initialize()
        {
            ISpecProvider specProvider = MainnetSpecProvider.Instance;
            ITxPool txPool = NullTxPool.Instance;
            MemDbProvider dbProvider = new MemDbProvider();

            BlockTree blockTree = new BlockTree(
                dbProvider.BlocksDb,
                dbProvider.HeadersDb,
                dbProvider.BlockInfosDb,
                new ChainLevelInfoRepository(dbProvider.BlockInfosDb),
                specProvider,
                txPool,
                new BloomStorage(new BloomConfig(), dbProvider.HeadersDb, new InMemoryDictionaryFileStoreFactory()),
                new SyncConfig(),
                LimboLogs.Instance);
            
<<<<<<< HEAD
            _modulePool = new BoundedModulePool<IEthModule>(
                1, 
                new EthModuleFactory(
                    dbProvider, 
                    txPool,
                    Substitute.For<ITxSender>(),
                    NullWallet.Instance,
                    blockTree, 
                    new ReadOnlyTrieStore(new TrieStore(dbProvider.StateDb, LimboLogs.Instance)), 
                    new EthereumEcdsa(ChainId.Mainnet, LimboLogs.Instance), 
                    NullBlockProcessor.Instance, 
                    new InMemoryReceiptStorage(), 
                    specProvider, 
                    new JsonRpcConfig(),
                    NullBloomStorage.Instance,
                    LimboLogs.Instance,
                    false));
=======
            _modulePool = new BoundedModulePool<IEthModule>(new EthModuleFactory(
                txPool,
                Substitute.For<ITxSender>(),
                NullWallet.Instance,
                blockTree,
                new JsonRpcConfig(),
                LimboLogs.Instance,
                Substitute.For<IStateReader>(),
                Substitute.For<IBlockchainBridgeFactory>()), 1);
>>>>>>> 27da528f
        }

        [Test]
        public void Ensure_concurrency()
        {
            _modulePool.GetModule(false);
        }

        [Test]
        public void Ensure_limited_exclusive()
        {
            _modulePool.GetModule(false);
            Assert.Throws<TimeoutException>(() => _modulePool.GetModule(false));
        }
        
        [Test]
        public void Ensure_returning_shared_does_not_change_concurrency()
        {
            IEthModule shared = _modulePool.GetModule(true);
            _modulePool.ReturnModule(shared);
            _modulePool.GetModule(false);
            Assert.Throws<TimeoutException>(() => _modulePool.GetModule(false));
        }

        [Test]
        public void Ensure_unlimited_shared()
        {
            for (int i = 0; i < 1000; i++)
            {
                _modulePool.GetModule(true);
            }
        }

        [Test]
        public async Task Ensure_that_shared_is_never_returned_as_exclusive()
        {
            IEthModule sharedModule = _modulePool.GetModule(true);
            _modulePool.ReturnModule(sharedModule);

            const int iterations = 1000;
            Action rentReturnShared = () =>
            {
                for (int i = 0; i < iterations; i++)
                {
                    TestContext.Out.WriteLine($"Rent shared {i}");
                    IEthModule ethModule = _modulePool.GetModule(true);
                    Assert.AreSame(sharedModule, ethModule);
                    _modulePool.ReturnModule(ethModule);
                    TestContext.Out.WriteLine($"Return shared {i}");
                }
            };

            Action rentReturnExclusive = () =>
            {
                for (int i = 0; i < iterations; i++)
                {
                    TestContext.Out.WriteLine($"Rent exclusive {i}");
                    IEthModule ethModule = _modulePool.GetModule(false);
                    Assert.AreNotSame(sharedModule, ethModule);
                    _modulePool.ReturnModule(ethModule);
                    TestContext.Out.WriteLine($"Return exclusive {i}");
                }
            };

            Task a = new Task(rentReturnExclusive);
            Task b = new Task(rentReturnExclusive);
            Task c = new Task(rentReturnShared);
            Task d = new Task(rentReturnShared);

            a.Start();
            b.Start();
            c.Start();
            d.Start();

            await Task.WhenAll(a, b, c, d);
        }

        [TestCase(true)]
        [TestCase(false)]
        public void Can_rent_and_return(bool canBeShared)
        {
            IEthModule ethModule = _modulePool.GetModule(canBeShared);
            _modulePool.ReturnModule(ethModule);
        }

        [TestCase(true)]
        [TestCase(false)]
        public void Can_rent_and_return_in_a_loop(bool canBeShared)
        {
            for (int i = 0; i < 1000; i++)
            {
                IEthModule ethModule = _modulePool.GetModule(canBeShared);
                _modulePool.ReturnModule(ethModule);
            }
        }
    }
}<|MERGE_RESOLUTION|>--- conflicted
+++ resolved
@@ -30,12 +30,9 @@
 using Nethermind.Logging;
 using Nethermind.State.Repositories;
 using Nethermind.Db.Blooms;
-<<<<<<< HEAD
 using Nethermind.Trie.Pruning;
-=======
 using Nethermind.Facade;
 using Nethermind.State;
->>>>>>> 27da528f
 using Nethermind.TxPool;
 using Nethermind.Wallet;
 using NSubstitute;
@@ -68,25 +65,6 @@
                 new SyncConfig(),
                 LimboLogs.Instance);
             
-<<<<<<< HEAD
-            _modulePool = new BoundedModulePool<IEthModule>(
-                1, 
-                new EthModuleFactory(
-                    dbProvider, 
-                    txPool,
-                    Substitute.For<ITxSender>(),
-                    NullWallet.Instance,
-                    blockTree, 
-                    new ReadOnlyTrieStore(new TrieStore(dbProvider.StateDb, LimboLogs.Instance)), 
-                    new EthereumEcdsa(ChainId.Mainnet, LimboLogs.Instance), 
-                    NullBlockProcessor.Instance, 
-                    new InMemoryReceiptStorage(), 
-                    specProvider, 
-                    new JsonRpcConfig(),
-                    NullBloomStorage.Instance,
-                    LimboLogs.Instance,
-                    false));
-=======
             _modulePool = new BoundedModulePool<IEthModule>(new EthModuleFactory(
                 txPool,
                 Substitute.For<ITxSender>(),
@@ -96,7 +74,6 @@
                 LimboLogs.Instance,
                 Substitute.For<IStateReader>(),
                 Substitute.For<IBlockchainBridgeFactory>()), 1);
->>>>>>> 27da528f
         }
 
         [Test]
