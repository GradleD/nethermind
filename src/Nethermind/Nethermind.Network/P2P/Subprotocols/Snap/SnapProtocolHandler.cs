// SPDX-FileCopyrightText: 2022 Demerzel Solutions Limited
// SPDX-License-Identifier: LGPL-3.0-only

using System;
using System.Collections.Generic;
using System.Diagnostics;
using System.Threading;
using System.Threading.Tasks;
using DotNetty.Buffers;
using Nethermind.Blockchain.Synchronization;
using Nethermind.Core.Crypto;
using Nethermind.Core.Extensions;
using Nethermind.Logging;
using Nethermind.Network.P2P.EventArg;
using Nethermind.Network.P2P.ProtocolHandlers;
using Nethermind.Network.P2P.Subprotocols.Snap.Messages;
using Nethermind.Network.Rlpx;
using Nethermind.State.Snap;
using Nethermind.Stats;
using Nethermind.Stats.Model;
using Nethermind.Synchronization.SnapSync;

namespace Nethermind.Network.P2P.Subprotocols.Snap
{
    public class SnapProtocolHandler : ZeroProtocolHandlerBase, ISnapSyncPeer
    {
        private const int MaxBytesLimit = 2_000_000;
        private const int MinBytesLimit = 20_000;
        public static readonly TimeSpan UpperLatencyThreshold = TimeSpan.FromMilliseconds(2000);
        public static readonly TimeSpan LowerLatencyThreshold = TimeSpan.FromMilliseconds(1000);
        private const double BytesLimitAdjustmentFactor = 2;

        protected ISnapServer? SyncServer { get; }
        protected bool ServingEnabled { get; }

        public override string Name => "snap1";
        protected override TimeSpan InitTimeout => Timeouts.Eth;

        public override byte ProtocolVersion => 1;
        public override string ProtocolCode => Protocol.Snap;
        public override int MessageIdSpaceSize => 8;

        private const string DisconnectMessage = "Serving snap data in not implemented in this node.";

        private readonly MessageQueue<GetAccountRangeMessage, AccountRangeMessage> _getAccountRangeRequests;
        private readonly MessageQueue<GetStorageRangeMessage, StorageRangeMessage> _getStorageRangeRequests;
        private readonly MessageQueue<GetByteCodesMessage, ByteCodesMessage> _getByteCodesRequests;
        private readonly MessageQueue<GetTrieNodesMessage, TrieNodesMessage> _getTrieNodesRequests;
        private static readonly byte[] _rootNodePath = { 0 };

        private int _currentBytesLimit = MinBytesLimit;

        public SnapProtocolHandler(ISession session,
            INodeStatsManager nodeStats,
            IMessageSerializationService serializer,
            ISnapServer? snapServer,
            ILogManager logManager)
            : base(session, nodeStats, serializer, logManager)
        {
            _getAccountRangeRequests = new(Send);
            _getStorageRangeRequests = new(Send);
            _getByteCodesRequests = new(Send);
            _getTrieNodesRequests = new(Send);
            SyncServer = snapServer;
            ServingEnabled = SyncServer != null;
        }

        public override event EventHandler<ProtocolInitializedEventArgs> ProtocolInitialized;
        public override event EventHandler<ProtocolEventArgs>? SubprotocolRequested
        {
            add { }
            remove { }
        }

        public override void Init()
        {
            ProtocolInitialized?.Invoke(this, new ProtocolInitializedEventArgs(this));
        }

        public override void Dispose()
        {
        }

        public override void HandleMessage(ZeroPacket message)
        {
            int size = message.Content.ReadableBytes;

            switch (message.PacketType)
            {
                case SnapMessageCode.GetAccountRange:
                    if (!ServingEnabled)
                    {
                        Session.InitiateDisconnect(DisconnectReason.UselessPeer, DisconnectMessage);
                        if (Logger.IsDebug)
                            Logger.Debug(
                                $"Peer disconnected because of requesting Snap data (GetAccountRange). Peer: {Session.Node.ClientId}");
                        break;
                    }
                    GetAccountRangeMessage getAccountRangeMessage = Deserialize<GetAccountRangeMessage>(message.Content);
                    ReportIn(getAccountRangeMessage);
                    Handle(getAccountRangeMessage);
                    break;
                case SnapMessageCode.AccountRange:
                    AccountRangeMessage accountRangeMessage = Deserialize<AccountRangeMessage>(message.Content);
                    ReportIn(accountRangeMessage);
                    Handle(accountRangeMessage, size);
                    break;
                case SnapMessageCode.GetStorageRanges:
                    if (!ServingEnabled)
                    {
                        Session.InitiateDisconnect(DisconnectReason.UselessPeer, DisconnectMessage);
                        if (Logger.IsDebug)
                            Logger.Debug(
                                $"Peer disconnected because of requesting Snap data (GetStorageRanges). Peer: {Session.Node.ClientId}");
                        break;
                    }
                    GetStorageRangeMessage getStorageRangesMessage = Deserialize<GetStorageRangeMessage>(message.Content);
                    ReportIn(getStorageRangesMessage);
                    Handle(getStorageRangesMessage);
                    break;
                case SnapMessageCode.StorageRanges:
                    StorageRangeMessage storageRangesMessage = Deserialize<StorageRangeMessage>(message.Content);
                    ReportIn(storageRangesMessage);
                    Handle(storageRangesMessage, size);
                    break;
                case SnapMessageCode.GetByteCodes:
                    if (!ServingEnabled)
                    {
                        Session.InitiateDisconnect(DisconnectReason.UselessPeer, DisconnectMessage);
                        if (Logger.IsDebug)
                            Logger.Debug(
                                $"Peer disconnected because of requesting Snap data (GetByteCodes). Peer: {Session.Node.ClientId}");
                        break;
                    }
                    GetByteCodesMessage getByteCodesMessage = Deserialize<GetByteCodesMessage>(message.Content);
                    ReportIn(getByteCodesMessage);
                    Handle(getByteCodesMessage);
                    break;
                case SnapMessageCode.ByteCodes:
                    ByteCodesMessage byteCodesMessage = Deserialize<ByteCodesMessage>(message.Content);
                    ReportIn(byteCodesMessage);
                    Handle(byteCodesMessage, size);
                    break;
                case SnapMessageCode.GetTrieNodes:
                    if (!ServingEnabled)
                    {
                        Session.InitiateDisconnect(DisconnectReason.UselessPeer, DisconnectMessage);
                        if (Logger.IsDebug)
                            Logger.Debug(
                                $"Peer disconnected because of requesting Snap data (GetTrieNodes). Peer: {Session.Node.ClientId}");
                        break;
                    }
                    GetTrieNodesMessage getTrieNodesMessage = Deserialize<GetTrieNodesMessage>(message.Content);
                    ReportIn(getTrieNodesMessage);
                    Handle(getTrieNodesMessage);
                    break;
                case SnapMessageCode.TrieNodes:
                    TrieNodesMessage trieNodesMessage = Deserialize<TrieNodesMessage>(message.Content);
                    ReportIn(trieNodesMessage);
                    Handle(trieNodesMessage, size);
                    break;
            }
        }

        private void Handle(AccountRangeMessage msg, long size)
        {
            Metrics.SnapAccountRangeReceived++;
            _getAccountRangeRequests.Handle(msg, size);
        }

        private void Handle(StorageRangeMessage msg, long size)
        {
            Metrics.SnapStorageRangesReceived++;
            _getStorageRangeRequests.Handle(msg, size);
        }

        private void Handle(ByteCodesMessage msg, long size)
        {
            Metrics.SnapByteCodesReceived++;
            _getByteCodesRequests.Handle(msg, size);
        }

        private void Handle(TrieNodesMessage msg, long size)
        {
            Metrics.SnapTrieNodesReceived++;
            _getTrieNodesRequests.Handle(msg, size);
        }

        private void Handle(GetAccountRangeMessage getAccountRangeMessage)
        {
            Metrics.SnapGetAccountRangeReceived++;
<<<<<<< HEAD
            AccountRangeMessage? response = FulfillAccountRangeMessage(getAccountRangeMessage);
            response.RequestId = getAccountRangeMessage.RequestId;
            Send(response);
=======
            Session.InitiateDisconnect(InitiateDisconnectReason.SnapServerNotImplemented, DisconnectMessage);
            if (Logger.IsDebug) Logger.Debug($"Peer disconnected because of requesting Snap data (AccountRange). Peer: {Session.Node.ClientId}");
>>>>>>> c7df68c6
        }

        private void Handle(GetStorageRangeMessage getStorageRangesMessage)
        {
            Metrics.SnapGetStorageRangesReceived++;
<<<<<<< HEAD
            StorageRangeMessage? response = FulfillStorageRangeMessage(getStorageRangesMessage);
            response.RequestId = getStorageRangesMessage.RequestId;
            Send(response);
=======
            Session.InitiateDisconnect(InitiateDisconnectReason.SnapServerNotImplemented, DisconnectMessage);
            if (Logger.IsDebug) Logger.Debug($"Peer disconnected because of requesting Snap data (StorageRange). Peer: {Session.Node.ClientId}");
>>>>>>> c7df68c6
        }

        private void Handle(GetByteCodesMessage getByteCodesMessage)
        {
            Metrics.SnapGetByteCodesReceived++;
<<<<<<< HEAD
            ByteCodesMessage? response = FulfillByteCodesMessage(getByteCodesMessage);
            response.RequestId = getByteCodesMessage.RequestId;
            Send(response);
=======
            Session.InitiateDisconnect(InitiateDisconnectReason.SnapServerNotImplemented, DisconnectMessage);
            if (Logger.IsDebug) Logger.Debug($"Peer disconnected because of requesting Snap data (ByteCodes). Peer: {Session.Node.ClientId}");
>>>>>>> c7df68c6
        }

        private void Handle(GetTrieNodesMessage getTrieNodesMessage)
        {
            Metrics.SnapGetTrieNodesReceived++;
<<<<<<< HEAD
            TrieNodesMessage? response = FulfillTrieNodesMessage(getTrieNodesMessage);
            response.RequestId = getTrieNodesMessage.RequestId;
            Send(response);
=======
            Session.InitiateDisconnect(InitiateDisconnectReason.SnapServerNotImplemented, DisconnectMessage);
            if (Logger.IsDebug) Logger.Debug($"Peer disconnected because of requesting Snap data (TrieNodes). Peer: {Session.Node.ClientId}");
>>>>>>> c7df68c6
        }

        public override void DisconnectProtocol(DisconnectReason disconnectReason, string details)
        {
            Dispose();
        }

        protected TrieNodesMessage FulfillTrieNodesMessage(GetTrieNodesMessage getTrieNodesMessage)
        {
            var trieNodes = SyncServer.GetTrieNodes(getTrieNodesMessage.Paths, getTrieNodesMessage.RootHash);
            return new TrieNodesMessage(trieNodes);
        }

        protected AccountRangeMessage FulfillAccountRangeMessage(GetAccountRangeMessage getAccountRangeMessage)
        {

            AccountRange? accountRange = getAccountRangeMessage.AccountRange;
            (PathWithAccount[]? ranges, byte[][]? proofs) = SyncServer.GetAccountRanges(accountRange.RootHash, accountRange.StartingHash,
                accountRange.LimitHash, getAccountRangeMessage.ResponseBytes);
            AccountRangeMessage? response = new() { Proofs = proofs, PathsWithAccounts = ranges };
            return response;
        }
        protected StorageRangeMessage FulfillStorageRangeMessage(GetStorageRangeMessage getStorageRangeMessage)
        {
            StorageRange? storageRange = getStorageRangeMessage.StoragetRange;
            (List<PathWithStorageSlot[]>? ranges, byte[][]? proofs) = SyncServer.GetStorageRanges(storageRange.RootHash, storageRange.Accounts,
                storageRange.StartingHash, storageRange.LimitHash, getStorageRangeMessage.ResponseBytes);
            StorageRangeMessage? response = new() { Proofs = proofs, Slots = ranges };
            return response;
        }
        protected ByteCodesMessage FulfillByteCodesMessage(GetByteCodesMessage getByteCodesMessage)
        {
            var byteCodes = SyncServer.GetByteCodes(getByteCodesMessage.Hashes, getByteCodesMessage.Bytes);
            return new ByteCodesMessage(byteCodes);
        }

        public async Task<AccountsAndProofs> GetAccountRange(AccountRange range, CancellationToken token)
        {
            var request = new GetAccountRangeMessage()
            {
                AccountRange = range,
                ResponseBytes = _currentBytesLimit
            };

            AccountRangeMessage response = await AdjustBytesLimit(() =>
                SendRequest(request, _getAccountRangeRequests, token));

            Metrics.SnapGetAccountRangeSent++;

            return new AccountsAndProofs() { PathAndAccounts = response.PathsWithAccounts, Proofs = response.Proofs };
        }

        public async Task<SlotsAndProofs> GetStorageRange(StorageRange range, CancellationToken token)
        {
            var request = new GetStorageRangeMessage()
            {
                StoragetRange = range,
                ResponseBytes = _currentBytesLimit
            };

            StorageRangeMessage response = await AdjustBytesLimit(() =>
                SendRequest(request, _getStorageRangeRequests, token));

            Metrics.SnapGetStorageRangesSent++;

            return new SlotsAndProofs() { PathsAndSlots = response.Slots, Proofs = response.Proofs };
        }

        public async Task<IReadOnlyList<byte[]>> GetByteCodes(Keccak[] codeHashes, CancellationToken token)
        {
            var request = new GetByteCodesMessage()
            {
                Hashes = codeHashes,
                Bytes = _currentBytesLimit
            };

            ByteCodesMessage response = await AdjustBytesLimit(() =>
                SendRequest(request, _getByteCodesRequests, token));

            Metrics.SnapGetByteCodesSent++;

            return response.Codes;
        }

        public async Task<IReadOnlyList<byte[]>> GetTrieNodes(AccountsToRefreshRequest request, CancellationToken token)
        {
            PathGroup[] groups = GetPathGroups(request);

            return await GetTrieNodes(request.RootHash, groups, token);
        }

        public async Task<IReadOnlyList<byte[]>> GetTrieNodes(GetTrieNodesRequest request, CancellationToken token)
        {
            return await GetTrieNodes(request.RootHash, request.AccountAndStoragePaths, token);
        }

        private async Task<IReadOnlyList<byte[]>> GetTrieNodes(Keccak rootHash, PathGroup[] groups, CancellationToken token)
        {
            GetTrieNodesMessage reqMsg = new()
            {
                RootHash = rootHash,
                Paths = groups,
                Bytes = _currentBytesLimit
            };

            TrieNodesMessage response = await AdjustBytesLimit(() =>
                SendRequest(reqMsg, _getTrieNodesRequests, token));

            Metrics.SnapGetTrieNodesSent++;

            return response.Nodes;
        }

        private PathGroup[] GetPathGroups(AccountsToRefreshRequest request)
        {
            PathGroup[] groups = new PathGroup[request.Paths.Length];

            for (int i = 0; i < request.Paths.Length; i++)
            {
                AccountWithStorageStartingHash path = request.Paths[i];
                // we want the storage root for the account and {0} is the path to the root node in compact encoding
                groups[i] = new PathGroup() { Group = new[] { path.PathAndAccount.Path.Bytes, _rootNodePath } };
            }

            return groups;
        }

        private async Task<TOut> SendRequest<TIn, TOut>(TIn msg, MessageQueue<TIn, TOut> requestQueue, CancellationToken token)
            where TIn : SnapMessageBase
            where TOut : SnapMessageBase
        {
            return await SendRequestGeneric(
                requestQueue,
                msg,
                TransferSpeedType.SnapRanges,
                static (_) => $"{nameof(TIn)}",
                token);
        }

        /// <summary>
        /// Adjust the _currentBytesLimit depending on the latency of the request and if the request failed.
        /// </summary>
        /// <param name="func"></param>
        /// <typeparam name="T"></typeparam>
        /// <returns></returns>
        private async Task<T> AdjustBytesLimit<T>(Func<Task<T>> func)
        {
            // Record bytes limit so that in case multiple concurrent request happens, we do not multiply the
            // limit on top of other adjustment, so only the last adjustment will stick, which is fine.
            int startingBytesLimit = _currentBytesLimit;
            bool failed = false;
            Stopwatch sw = Stopwatch.StartNew();
            try
            {
                return await func();
            }
            catch (Exception)
            {
                failed = true;
                throw;
            }
            finally
            {
                sw.Stop();
                if (failed)
                {
                    _currentBytesLimit = MinBytesLimit;
                }
                else if (sw.Elapsed < LowerLatencyThreshold)
                {
                    _currentBytesLimit = Math.Min((int)(startingBytesLimit * BytesLimitAdjustmentFactor), MaxBytesLimit);
                }
                else if (sw.Elapsed > UpperLatencyThreshold && startingBytesLimit > MinBytesLimit)
                {
                    _currentBytesLimit = (int)(startingBytesLimit / BytesLimitAdjustmentFactor);
                }
            }
        }

    }
}<|MERGE_RESOLUTION|>--- conflicted
+++ resolved
@@ -90,7 +90,7 @@
                 case SnapMessageCode.GetAccountRange:
                     if (!ServingEnabled)
                     {
-                        Session.InitiateDisconnect(DisconnectReason.UselessPeer, DisconnectMessage);
+                        Session.InitiateDisconnect(InitiateDisconnectReason.SnapServerNotImplemented, DisconnectMessage);
                         if (Logger.IsDebug)
                             Logger.Debug(
                                 $"Peer disconnected because of requesting Snap data (GetAccountRange). Peer: {Session.Node.ClientId}");
@@ -108,7 +108,7 @@
                 case SnapMessageCode.GetStorageRanges:
                     if (!ServingEnabled)
                     {
-                        Session.InitiateDisconnect(DisconnectReason.UselessPeer, DisconnectMessage);
+                        Session.InitiateDisconnect(InitiateDisconnectReason.SnapServerNotImplemented, DisconnectMessage);
                         if (Logger.IsDebug)
                             Logger.Debug(
                                 $"Peer disconnected because of requesting Snap data (GetStorageRanges). Peer: {Session.Node.ClientId}");
@@ -126,7 +126,7 @@
                 case SnapMessageCode.GetByteCodes:
                     if (!ServingEnabled)
                     {
-                        Session.InitiateDisconnect(DisconnectReason.UselessPeer, DisconnectMessage);
+                        Session.InitiateDisconnect(InitiateDisconnectReason.SnapServerNotImplemented, DisconnectMessage);
                         if (Logger.IsDebug)
                             Logger.Debug(
                                 $"Peer disconnected because of requesting Snap data (GetByteCodes). Peer: {Session.Node.ClientId}");
@@ -144,7 +144,7 @@
                 case SnapMessageCode.GetTrieNodes:
                     if (!ServingEnabled)
                     {
-                        Session.InitiateDisconnect(DisconnectReason.UselessPeer, DisconnectMessage);
+                        Session.InitiateDisconnect(InitiateDisconnectReason.SnapServerNotImplemented, DisconnectMessage);
                         if (Logger.IsDebug)
                             Logger.Debug(
                                 $"Peer disconnected because of requesting Snap data (GetTrieNodes). Peer: {Session.Node.ClientId}");
@@ -189,53 +189,33 @@
         private void Handle(GetAccountRangeMessage getAccountRangeMessage)
         {
             Metrics.SnapGetAccountRangeReceived++;
-<<<<<<< HEAD
             AccountRangeMessage? response = FulfillAccountRangeMessage(getAccountRangeMessage);
             response.RequestId = getAccountRangeMessage.RequestId;
             Send(response);
-=======
-            Session.InitiateDisconnect(InitiateDisconnectReason.SnapServerNotImplemented, DisconnectMessage);
-            if (Logger.IsDebug) Logger.Debug($"Peer disconnected because of requesting Snap data (AccountRange). Peer: {Session.Node.ClientId}");
->>>>>>> c7df68c6
         }
 
         private void Handle(GetStorageRangeMessage getStorageRangesMessage)
         {
             Metrics.SnapGetStorageRangesReceived++;
-<<<<<<< HEAD
             StorageRangeMessage? response = FulfillStorageRangeMessage(getStorageRangesMessage);
             response.RequestId = getStorageRangesMessage.RequestId;
             Send(response);
-=======
-            Session.InitiateDisconnect(InitiateDisconnectReason.SnapServerNotImplemented, DisconnectMessage);
-            if (Logger.IsDebug) Logger.Debug($"Peer disconnected because of requesting Snap data (StorageRange). Peer: {Session.Node.ClientId}");
->>>>>>> c7df68c6
         }
 
         private void Handle(GetByteCodesMessage getByteCodesMessage)
         {
             Metrics.SnapGetByteCodesReceived++;
-<<<<<<< HEAD
             ByteCodesMessage? response = FulfillByteCodesMessage(getByteCodesMessage);
             response.RequestId = getByteCodesMessage.RequestId;
             Send(response);
-=======
-            Session.InitiateDisconnect(InitiateDisconnectReason.SnapServerNotImplemented, DisconnectMessage);
-            if (Logger.IsDebug) Logger.Debug($"Peer disconnected because of requesting Snap data (ByteCodes). Peer: {Session.Node.ClientId}");
->>>>>>> c7df68c6
         }
 
         private void Handle(GetTrieNodesMessage getTrieNodesMessage)
         {
             Metrics.SnapGetTrieNodesReceived++;
-<<<<<<< HEAD
             TrieNodesMessage? response = FulfillTrieNodesMessage(getTrieNodesMessage);
             response.RequestId = getTrieNodesMessage.RequestId;
             Send(response);
-=======
-            Session.InitiateDisconnect(InitiateDisconnectReason.SnapServerNotImplemented, DisconnectMessage);
-            if (Logger.IsDebug) Logger.Debug($"Peer disconnected because of requesting Snap data (TrieNodes). Peer: {Session.Node.ClientId}");
->>>>>>> c7df68c6
         }
 
         public override void DisconnectProtocol(DisconnectReason disconnectReason, string details)
