--- conflicted
+++ resolved
@@ -494,14 +494,9 @@
             header,
             selectedTxs,
             Array.Empty<BlockHeader>(),
-<<<<<<< HEAD
             spec.WithdrawalsEnabled ? Enumerable.Empty<Withdrawal>() : null,
             spec.ConsensusRequestsEnabled ? Enumerable.Empty<ConsensusRequest>() : null
             );
-=======
-            spec.WithdrawalsEnabled ? Enumerable.Empty<Withdrawal>() : null
-        );
->>>>>>> 6af7b054
         header.TxRoot = TxTrie.CalculateRoot(block.Transactions);
         block.Header.Author = _sealer.Address;
         return block;
