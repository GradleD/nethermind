//  Copyright (c) 2021 Demerzel Solutions Limited
//  This file is part of the Nethermind library.
// 
//  The Nethermind library is free software: you can redistribute it and/or modify
//  it under the terms of the GNU Lesser General Public License as published by
//  the Free Software Foundation, either version 3 of the License, or
//  (at your option) any later version.
// 
//  The Nethermind library is distributed in the hope that it will be useful,
//  but WITHOUT ANY WARRANTY; without even the implied warranty of
//  MERCHANTABILITY or FITNESS FOR A PARTICULAR PURPOSE. See the
//  GNU Lesser General Public License for more details.
// 
//  You should have received a copy of the GNU Lesser General Public License
//  along with the Nethermind. If not, see <http://www.gnu.org/licenses/>.

using System;
using System.Collections.Generic;
using System.Threading;
using System.Threading.Tasks;
using Nethermind.Blockchain;
using Nethermind.Blockchain.Receipts;
using Nethermind.Blockchain.Synchronization;
using Nethermind.Consensus;
using Nethermind.Consensus.Comparers;
using Nethermind.Consensus.Processing;
using Nethermind.Consensus.Producers;
using Nethermind.Consensus.Rewards;
using Nethermind.Consensus.Transactions;
using Nethermind.Consensus.Validators;
using Nethermind.Core;
using Nethermind.Core.Extensions;
using Nethermind.Core.Test.Builders;
using Nethermind.Core.Timers;
using Nethermind.Crypto;
using Nethermind.Db;
using Nethermind.Int256;
using Nethermind.Evm;
using Nethermind.Logging;
using Nethermind.Specs;
using Nethermind.Specs.Forks;
using Nethermind.State;
using Nethermind.State.Repositories;
using Nethermind.Stats;
using Nethermind.Db.Blooms;
using Nethermind.Evm.TransactionProcessing;
using Nethermind.Synchronization.Blocks;
using Nethermind.Synchronization.ParallelSync;
using Nethermind.Synchronization.Peers;
using Nethermind.Trie.Pruning;
using Nethermind.TxPool;
using NSubstitute;
using NUnit.Framework;
using BlockTree = Nethermind.Blockchain.BlockTree;
using Nethermind.Synchronization.SnapSync;

namespace Nethermind.Synchronization.Test
{
    [Parallelizable(ParallelScope.All)]
    [TestFixture(SynchronizerType.Fast)]
    [TestFixture(SynchronizerType.Full)]
    public class SyncThreadsTests
    {
        private readonly SynchronizerType _synchronizerType;
        private List<SyncTestContext> _peers;
        private SyncTestContext _originPeer;
        private static Block _genesis;

        public SyncThreadsTests(SynchronizerType synchronizerType)
        {
            _synchronizerType = synchronizerType;
        }

        private int remotePeersCount = 2;

        [SetUp]
        public void Setup()
        {
            _peers = new List<SyncTestContext>();
            for (int i = 0; i < remotePeersCount + 1; i++)
            {
                _peers.Add(CreateSyncManager(i));
            }

            _originPeer = _peers[0];
        }

        [TearDown]
        public async Task TearDown()
        {
            foreach (SyncTestContext peer in _peers)
            {
                await peer.StopAsync();
            }
        }

        [Test]
        [Retry(3)] // experiencing some flakiness
        public void Setup_is_correct()
        {
            foreach (SyncTestContext peer in _peers)
            {
                Assert.AreEqual(_genesis.Header.Hash, peer.SyncServer.Head?.Hash);
            }
        }

        private void ConnectAllPeers()
        {
            for (int localIndex = 0; localIndex < _peers.Count; localIndex++)
            {
                SyncTestContext localPeer = _peers[localIndex];
                for (int remoteIndex = 0; remoteIndex < _peers.Count; remoteIndex++)
                {
                    if (localIndex == remoteIndex)
                    {
                        continue;
                    }

                    SyncTestContext remotePeer = _peers[remoteIndex];
                    localPeer.PeerPool.AddPeer(new SyncPeerMock(remotePeer.Tree, TestItem.PublicKeys[localIndex],
                        $"PEER{localIndex}", remotePeer.SyncServer, TestItem.PublicKeys[remoteIndex],
                        $"PEER{remoteIndex}"));
                }
            }
        }

        private const int WaitTime = 1000;

        [Test, Ignore("travis failures")]
        public void Can_sync_when_connected()
        {
            ConnectAllPeers();

            Block headBlock = ProduceBlocks(_chainLength);

            SemaphoreSlim waitEvent = new(0);
            foreach (SyncTestContext peer in _peers)
            {
                peer.Tree.NewHeadBlock += (_, e) =>
                {
                    if (e.Block.Number == _chainLength) waitEvent.Release();
                };
            }

            for (int i = 0; i < _peers.Count; i++)
            {
                waitEvent.Wait(WaitTime);
            }

            for (int i = 0; i < _peers.Count; i++)
            {
                Assert.AreEqual(headBlock.Header.Number, _peers[i].SyncServer.Head!.Number, i.ToString());
                Assert.AreEqual(_originPeer.StateProvider.GetBalance(headBlock.Beneficiary),
                    _peers[i].StateProvider.GetBalance(headBlock.Beneficiary), i + " balance");
                Assert.AreEqual(_originPeer.StateProvider.GetBalance(TestItem.AddressB),
                    _peers[i].StateProvider.GetBalance(TestItem.AddressB), i + " balance B");
            }
        }

        private Block ProduceBlocks(int chainLength)
        {
            Block headBlock = _genesis;
            AutoResetEvent resetEvent = new(false);
            _originPeer.Tree.NewHeadBlock += (_, e) =>
            {
                resetEvent.Set();
                headBlock = e.Block;
            };

            for (int i = 0; i < chainLength; i++)
            {
                Transaction transaction = new();

                1.Ether().Divide((UInt256)_chainLength, out UInt256 txValue);
                transaction.Value = txValue;
                transaction.SenderAddress = TestItem.AddressA;
                transaction.To = TestItem.AddressB;
                transaction.Nonce = (UInt256)i;
                transaction.GasLimit = 21000;
                transaction.GasPrice = 20.GWei();
                transaction.Hash = transaction.CalculateHash();
                _originPeer.Ecdsa.Sign(TestItem.PrivateKeyA, transaction);
                _originPeer.TxPool.SubmitTx(transaction, TxHandlingOptions.None);
                if (!resetEvent.WaitOne(1000))
                {
                    throw new Exception($"Failed to produce block {i + 1}");
                }
            }

            return headBlock;
        }

        private int _chainLength = 100;

        [Test, Ignore("Fails when running with other tests due to pool starvation in NUnit adapter")]
        public void Can_sync_when_initially_disconnected()
        {
            foreach (SyncTestContext peer in _peers)
            {
                Assert.AreEqual(_genesis.Hash, peer.SyncServer.Head!.Hash, "genesis hash");
            }

            Block headBlock = ProduceBlocks(_chainLength);

            SemaphoreSlim waitEvent = new(0);
            foreach (SyncTestContext peer in _peers)
            {
                peer.Tree.NewHeadBlock += (_, e) =>
                {
                    if (e.Block.Number == _chainLength) waitEvent.Release();
                };
            }

            ConnectAllPeers();

            for (int i = 0; i < _peers.Count; i++)
            {
                waitEvent.Wait(WaitTime);
            }

            for (int i = 0; i < _peers.Count; i++)
            {
                Assert.AreEqual(headBlock.Header.Number, _peers[i].SyncServer.Head!.Number, i.ToString());
                Assert.AreEqual(_originPeer.StateProvider.GetBalance(headBlock.Beneficiary),
                    _peers[i].StateProvider.GetBalance(headBlock.Beneficiary), i + " balance");
                Assert.AreEqual(_originPeer.StateProvider.GetBalance(TestItem.AddressB),
                    _peers[i].StateProvider.GetBalance(TestItem.AddressB), i + " balance B");
            }
        }

        private class SyncTestContext
        {
            public IEthereumEcdsa Ecdsa { get; set; }
            public ITxPool TxPool { get; set; }
            public ISyncServer SyncServer { get; set; }
            public ISyncPeerPool PeerPool { get; set; }
            public IBlockchainProcessor BlockchainProcessor { get; set; }
            public ISynchronizer Synchronizer { get; set; }
            public IBlockTree Tree { get; set; }
            public IStateProvider StateProvider { get; set; }

            public DevBlockProducer BlockProducer { get; set; }
            public ConsoleAsyncLogger Logger { get; set; }

            public async Task StopAsync()
            {
                await (BlockchainProcessor?.StopAsync() ?? Task.CompletedTask);
                await (BlockProducer?.StopAsync() ?? Task.CompletedTask);
                await (PeerPool?.StopAsync() ?? Task.CompletedTask);
                await (Synchronizer?.StopAsync() ?? Task.CompletedTask);
                Logger?.Flush();
            }
        }

        private SyncTestContext CreateSyncManager(int index)
        {
            NoErrorLimboLogs logManager = NoErrorLimboLogs.Instance;
            ConsoleAsyncLogger logger = new(LogLevel.Debug, "PEER " + index + " ");
//            var logManager = new OneLoggerLogManager(logger);
            SingleReleaseSpecProvider specProvider =
                new(ConstantinopleFix.Instance, MainnetSpecProvider.Instance.ChainId);

            IDbProvider dbProvider = TestMemDbProvider.Init();
            IDb blockDb = dbProvider.BlocksDb;
            IDb headerDb = dbProvider.HeadersDb;
            IDb blockInfoDb = dbProvider.BlockInfosDb;
            IDb codeDb = dbProvider.CodeDb;
            IDb stateDb = dbProvider.StateDb;

            TrieStore trieStore = new(stateDb, LimboLogs.Instance);
            StateReader stateReader = new(trieStore, codeDb, logManager);
            StateProvider stateProvider = new(trieStore, codeDb, logManager);
            stateProvider.CreateAccount(TestItem.AddressA, 10000.Ether());
            stateProvider.Commit(specProvider.GenesisSpec);
            stateProvider.CommitTree(0);
            stateProvider.RecalculateStateRoot();

            StorageProvider storageProvider = new(trieStore, stateProvider, logManager);
            InMemoryReceiptStorage receiptStorage = new();

            EthereumEcdsa ecdsa = new(specProvider.ChainId, logManager);
            BlockTree tree = new(blockDb, headerDb, blockInfoDb, new ChainLevelInfoRepository(blockInfoDb),
                specProvider, NullBloomStorage.Instance, logManager);
            ITransactionComparerProvider transactionComparerProvider =
                new TransactionComparerProvider(specProvider, tree);

            TxPool.TxPool txPool = new(ecdsa, new ChainHeadInfoProvider(specProvider, tree, stateReader), 
                new TxPoolConfig(), new TxValidator(specProvider.ChainId), logManager, transactionComparerProvider.GetDefaultComparer());
            BlockhashProvider blockhashProvider = new(tree, LimboLogs.Instance);
            VirtualMachine virtualMachine = new(blockhashProvider, specProvider, logManager);

            Always sealValidator = Always.Valid;
            HeaderValidator headerValidator = new(tree, sealValidator, specProvider, logManager);
            Always txValidator = Always.Valid;
            UnclesValidator unclesValidator = new(tree, headerValidator, logManager);
            BlockValidator blockValidator =
                new(txValidator, headerValidator, unclesValidator, specProvider, logManager);

            ISyncConfig syncConfig = _synchronizerType == SynchronizerType.Fast
                ? SyncConfig.WithFastSync
                : SyncConfig.WithFullSyncOnly;

            RewardCalculator rewardCalculator = new(specProvider);
            TransactionProcessor txProcessor =
                new(specProvider, stateProvider, storageProvider, virtualMachine, logManager);

            BlockProcessor blockProcessor = new(
                specProvider,
                blockValidator,
                rewardCalculator,
                new BlockProcessor.BlockValidationTransactionsExecutor(txProcessor, stateProvider),
                stateProvider,
                storageProvider,
                receiptStorage,
                NullWitnessCollector.Instance,
                logManager);

            RecoverSignatures step = new(ecdsa, txPool, specProvider, logManager);
            BlockchainProcessor processor = new(tree, blockProcessor, step, logManager,
                BlockchainProcessor.Options.Default);

            ITimerFactory timerFactory = Substitute.For<ITimerFactory>();
            NodeStatsManager nodeStatsManager = new(timerFactory, logManager);
            SyncPeerPool syncPeerPool = new(tree, nodeStatsManager, new TotalDifficultyBasedBetterPeerStrategy(null, LimboLogs.Instance), 25, logManager);

            StateProvider devState = new(trieStore, codeDb, logManager);
            StorageProvider devStorage = new(trieStore, devState, logManager);
            VirtualMachine devEvm = new(blockhashProvider, specProvider, logManager);
            TransactionProcessor devTxProcessor = new(specProvider, devState, devStorage, devEvm, logManager);

            BlockProcessor devBlockProcessor = new(
                specProvider,
                blockValidator,
                rewardCalculator,
                new BlockProcessor.BlockProductionTransactionsExecutor(devTxProcessor, devState, devStorage, specProvider, logManager),
                devState,
                devStorage,
                receiptStorage,
                NullWitnessCollector.Instance,
                logManager);

            BlockchainProcessor devChainProcessor = new(tree, devBlockProcessor, step, logManager,
                BlockchainProcessor.Options.NoReceipts);
            ITxFilterPipeline txFilterPipeline = TxFilterPipelineBuilder.CreateStandardFilteringPipeline(LimboLogs.Instance, specProvider);
            TxPoolTxSource transactionSelector = new(txPool, specProvider, transactionComparerProvider, logManager, txFilterPipeline);
            DevBlockProducer producer = new(
                transactionSelector,
                devChainProcessor,
                stateProvider, 
                tree,
                new BuildBlocksRegularly(TimeSpan.FromMilliseconds(50)).IfPoolIsNotEmpty(txPool),
                Timestamper.Default,
                specProvider,
                new MiningConfig(),
                logManager);

            ProgressTracker progressTracker = new(tree, dbProvider.StateDb, LimboLogs.Instance);
            
            SyncProgressResolver resolver = new(
<<<<<<< HEAD
                tree, receiptStorage, stateDb, NullTrieNodeResolver.Instance, syncConfig, logManager);
            TotalDifficultyBasedBetterPeerStrategy bestPeerStrategy = new(resolver, LimboLogs.Instance);
            MultiSyncModeSelector selector = new(resolver, syncPeerPool, syncConfig, No.BeaconSync, bestPeerStrategy, logManager);
            Pivot pivot = new(syncConfig);
            BlockDownloaderFactory blockDownloaderFactory = new BlockDownloaderFactory(MainnetSpecProvider.Instance,
                tree,
                NullReceiptStorage.Instance,
                blockValidator,
                sealValidator,
                syncPeerPool,
                nodeStatsManager,
                StaticSelector.Full,
                syncConfig,
                pivot,
                new TotalDifficultyBasedBetterPeerStrategy(resolver, LimboLogs.Instance),
                logManager);
=======
                tree, receiptStorage, stateDb, NullTrieNodeResolver.Instance, progressTracker, syncConfig, logManager);
            MultiSyncModeSelector selector = new(resolver, syncPeerPool, syncConfig, logManager);

            SnapProvider snapProvider = new(progressTracker, dbProvider, LimboLogs.Instance);

>>>>>>> 593530f1
            Synchronizer synchronizer = new(
                dbProvider,
                MainnetSpecProvider.Instance,
                tree,
                NullReceiptStorage.Instance,
                syncPeerPool,
                nodeStatsManager,
                StaticSelector.Full,
                syncConfig,
<<<<<<< HEAD
                blockDownloaderFactory,
                pivot,
=======
                snapProvider,
>>>>>>> 593530f1
                logManager);
            SyncServer syncServer = new(
                stateDb,
                codeDb,
                tree,
                receiptStorage,
                Always.Valid,
                Always.Valid,
                syncPeerPool,
                selector,
                syncConfig,
                NullWitnessCollector.Instance,
                Policy.FullGossip,
                logManager);

            ManualResetEventSlim waitEvent = new();
            tree.NewHeadBlock += (_, _) => waitEvent.Set();

            if (index == 0)
            {
                _genesis = Build.A.Block.Genesis.WithStateRoot(stateProvider.StateRoot).TestObject;
                producer.Start();
            }

            syncPeerPool.Start();
            synchronizer.Start();
            processor.Start();
            tree.SuggestBlock(_genesis);

            if (!waitEvent.Wait(1000))
            {
                throw new Exception("No genesis");
            }

            SyncTestContext context = new();
            context.Ecdsa = ecdsa;
            context.BlockchainProcessor = processor;
            context.PeerPool = syncPeerPool;
            context.StateProvider = stateProvider;
            context.Synchronizer = synchronizer;
            context.SyncServer = syncServer;
            context.Tree = tree;
            context.BlockProducer = producer;
            context.TxPool = txPool;
            context.Logger = logger;
            return context;
        }
    }
}<|MERGE_RESOLUTION|>--- conflicted
+++ resolved
@@ -355,10 +355,10 @@
                 logManager);
 
             ProgressTracker progressTracker = new(tree, dbProvider.StateDb, LimboLogs.Instance);
-            
+            SnapProvider snapProvider = new(progressTracker, dbProvider, LimboLogs.Instance);
+
             SyncProgressResolver resolver = new(
-<<<<<<< HEAD
-                tree, receiptStorage, stateDb, NullTrieNodeResolver.Instance, syncConfig, logManager);
+                tree, receiptStorage, stateDb, NullTrieNodeResolver.Instance, progressTracker, syncConfig, logManager);
             TotalDifficultyBasedBetterPeerStrategy bestPeerStrategy = new(resolver, LimboLogs.Instance);
             MultiSyncModeSelector selector = new(resolver, syncPeerPool, syncConfig, No.BeaconSync, bestPeerStrategy, logManager);
             Pivot pivot = new(syncConfig);
@@ -374,13 +374,6 @@
                 pivot,
                 new TotalDifficultyBasedBetterPeerStrategy(resolver, LimboLogs.Instance),
                 logManager);
-=======
-                tree, receiptStorage, stateDb, NullTrieNodeResolver.Instance, progressTracker, syncConfig, logManager);
-            MultiSyncModeSelector selector = new(resolver, syncPeerPool, syncConfig, logManager);
-
-            SnapProvider snapProvider = new(progressTracker, dbProvider, LimboLogs.Instance);
-
->>>>>>> 593530f1
             Synchronizer synchronizer = new(
                 dbProvider,
                 MainnetSpecProvider.Instance,
@@ -390,12 +383,9 @@
                 nodeStatsManager,
                 StaticSelector.Full,
                 syncConfig,
-<<<<<<< HEAD
+                snapProvider,
                 blockDownloaderFactory,
                 pivot,
-=======
-                snapProvider,
->>>>>>> 593530f1
                 logManager);
             SyncServer syncServer = new(
                 stateDb,
