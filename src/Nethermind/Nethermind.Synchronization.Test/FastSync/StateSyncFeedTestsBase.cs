--- conflicted
+++ resolved
@@ -292,23 +292,7 @@
 
                     if (_filter is null || _filter.Contains(item))
                     {
-<<<<<<< HEAD
-                        byte[]? response = _codeDb[item.Bytes] ?? _stateDb[item.Bytes];
-                        if (response == null)
-                        {
-                            // Well, patricia tree can't get the rlp of node yet. So can't really make a correct snap sync implementation.
-                            foreach (KeyValuePair<byte[], byte[]?> keyValuePair in _stateDb.GetAll())
-                            {
-                                if (!Bytes.AreEqual(item.Bytes, keyValuePair.Key.AsSpan()[^32..])) continue;
-
-                                response = keyValuePair.Value;
-                                break;
-                            }
-                        }
-                        responses[i] = response!;
-=======
                         responses[i] = _codeDb[item.Bytes] ?? _stateDb[item.Bytes]!;
->>>>>>> fad11b10
                     }
 
                     i++;
