<Project Sdk="Microsoft.NET.Sdk">

  <PropertyGroup>
    <IsPackable>false</IsPackable>
    <Nullable>enable</Nullable>
  </PropertyGroup>

  <ItemGroup>
    <PackageReference Include="coverlet.collector">
      <PrivateAssets>all</PrivateAssets>
      <IncludeAssets>runtime; build; native; contentfiles; analyzers; buildtransitive</IncludeAssets>
    </PackageReference>
    <PackageReference Include="NUnit" />
    <PackageReference Include="NUnit.Analyzers">
      <PrivateAssets>all</PrivateAssets>
      <IncludeAssets>runtime; build; native; contentfiles; analyzers; buildtransitive</IncludeAssets>
    </PackageReference>
    <PackageReference Include="NUnit3TestAdapter" />
    <PackageReference Include="Microsoft.NET.Test.Sdk" />
  </ItemGroup>

  <ItemGroup>
    <ProjectReference Include="..\Nethermind.Blockchain\Nethermind.Blockchain.csproj" />
    <ProjectReference Include="..\Nethermind.Core.Test\Nethermind.Core.Test.csproj" />
    <ProjectReference Include="..\Nethermind.Merge.Plugin.Test\Nethermind.Merge.Plugin.Test.csproj" />
    <ProjectReference Include="..\Nethermind.Network\Nethermind.Network.csproj" />
    <ProjectReference Include="..\Nethermind.Synchronization\Nethermind.Synchronization.csproj" />
  </ItemGroup>

  <ItemGroup>
<<<<<<< HEAD
    <None Remove="SnapSync\TestFixtures\badreq.json" />
=======
>>>>>>> aacc5c71
    <None Remove="SnapSync\TestFixtures\badreq-roothash.zip" />
    <EmbeddedResource Include="SnapSync\TestFixtures\badreq-roothash.zip">
      <CopyToOutputDirectory>PreserveNewest</CopyToOutputDirectory>
    </EmbeddedResource>
    <None Remove="SnapSync\TestFixtures\badreq-roothash-2.zip" />
    <EmbeddedResource Include="SnapSync\TestFixtures\badreq-roothash-2.zip">
      <CopyToOutputDirectory>PreserveNewest</CopyToOutputDirectory>
    </EmbeddedResource>
    <None Remove="SnapSync\TestFixtures\badreq-roothash-3.zip" />
    <EmbeddedResource Include="SnapSync\TestFixtures\badreq-roothash-3.zip">
      <CopyToOutputDirectory>PreserveNewest</CopyToOutputDirectory>
    </EmbeddedResource>
    <None Remove="SnapSync\TestFixtures\badreq-trieexception.zip" />
    <EmbeddedResource Include="SnapSync\TestFixtures\badreq-trieexception.zip">
      <CopyToOutputDirectory>PreserveNewest</CopyToOutputDirectory>
    </EmbeddedResource>
<<<<<<< HEAD
    <None Remove="SnapSync\TestFixtures\badreq-roothash-4.zip" />
    <EmbeddedResource Include="SnapSync\TestFixtures\badreq-roothash-4.zip">
      <CopyToOutputDirectory>PreserveNewest</CopyToOutputDirectory>
    </EmbeddedResource>
=======
>>>>>>> aacc5c71
  </ItemGroup>

</Project><|MERGE_RESOLUTION|>--- conflicted
+++ resolved
@@ -28,10 +28,6 @@
   </ItemGroup>
 
   <ItemGroup>
-<<<<<<< HEAD
-    <None Remove="SnapSync\TestFixtures\badreq.json" />
-=======
->>>>>>> aacc5c71
     <None Remove="SnapSync\TestFixtures\badreq-roothash.zip" />
     <EmbeddedResource Include="SnapSync\TestFixtures\badreq-roothash.zip">
       <CopyToOutputDirectory>PreserveNewest</CopyToOutputDirectory>
@@ -48,13 +44,6 @@
     <EmbeddedResource Include="SnapSync\TestFixtures\badreq-trieexception.zip">
       <CopyToOutputDirectory>PreserveNewest</CopyToOutputDirectory>
     </EmbeddedResource>
-<<<<<<< HEAD
-    <None Remove="SnapSync\TestFixtures\badreq-roothash-4.zip" />
-    <EmbeddedResource Include="SnapSync\TestFixtures\badreq-roothash-4.zip">
-      <CopyToOutputDirectory>PreserveNewest</CopyToOutputDirectory>
-    </EmbeddedResource>
-=======
->>>>>>> aacc5c71
   </ItemGroup>
 
 </Project>