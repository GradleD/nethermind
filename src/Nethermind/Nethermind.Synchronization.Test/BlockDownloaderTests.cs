--- conflicted
+++ resolved
@@ -915,14 +915,9 @@
         private class Context
         {
             private readonly Block _genesis = Build.A.Block.Genesis.TestObject;
-<<<<<<< HEAD
             private readonly MemColumnsDb<StateColumns> _stateDb = new();
             private readonly MemDb _blockInfoDb = new();
-            private readonly SyncConfig _syncConfig = new();
             protected readonly TrieNodeResolverCapability _resolverCapability;
-=======
-            private readonly MemDb _blockInfoDb = new();
->>>>>>> 4401d7f1
             private IBlockTree? _blockTree { get; set; }
             private Dictionary<long, Hash256> TestHeaderMapping { get; }
             public InMemoryReceiptStorage ReceiptStorage { get; } = new();
@@ -967,30 +962,6 @@
             public ResponseBuilder ResponseBuilder =>
                 _responseBuilder ??= new ResponseBuilder(BlockTree, TestHeaderMapping);
 
-<<<<<<< HEAD
-            private ProgressTracker? _progressTracker;
-
-            private ProgressTracker ProgressTracker => _progressTracker ??=
-                new(BlockTree, _stateDb, LimboLogs.Instance);
-
-            private ISyncProgressResolver? _syncProgressResolver;
-
-            private ITrieStore TrieStore => _resolverCapability.CreateTrieStore(_stateDb, LimboLogs.Instance);
-
-            private ISyncProgressResolver SyncProgressResolver => _syncProgressResolver ??=
-                new SyncProgressResolver(
-                    BlockTree,
-                    ReceiptStorage,
-                    _stateDb,
-                    TrieStore,
-                    ProgressTracker,
-                    _syncConfig,
-                    LimboLogs.Instance);
-
-            private MultiSyncModeSelector? _syncModeSelector;
-
-=======
->>>>>>> 4401d7f1
             protected IBetterPeerStrategy? _betterPeerStrategy;
 
             protected virtual IBetterPeerStrategy BetterPeerStrategy =>
