<<<<<<< HEAD
//// SPDX-FileCopyrightText: 2022 Demerzel Solutions Limited
//// SPDX-License-Identifier: LGPL-3.0-only

//using System;
//using System.Threading.Tasks;
//using FluentAssertions;
//using Nethermind.Blockchain;
//using Nethermind.Core.Crypto;
//using Nethermind.Core.Test;
//using Nethermind.Core.Test.Builders;
//using Nethermind.Db;
//using Nethermind.Logging;
//using Nethermind.State.Snap;
//using Nethermind.Synchronization.SnapSync;
//using NUnit.Framework;

//namespace Nethermind.Synchronization.Test.SnapSync;

//public class ProgressTrackerTests
//{
//    [Test]
//    [Repeat(3)]
//    public async Task Did_not_have_race_issue()
//    {
//        BlockTree blockTree = Build.A.BlockTree().WithBlocks(Build.A.Block.TestObject).TestObject;
//        ProgressTracker progressTracker = new(blockTree, new MemDb(), LimboLogs.Instance);
//        progressTracker.EnqueueStorageRange(new StorageRange()
//        {
//            Accounts = Array.Empty<PathWithAccount>(),
//        });

//        int loopIteration = 100000;
//        Task requestTask = Task.Factory.StartNew(() =>
//        {
//            for (int i = 0; i < loopIteration; i++)
//            {
//                (SnapSyncBatch snapSyncBatch, bool ok) = progressTracker.GetNextRequest();
//                ok.Should().BeFalse();
//                progressTracker.EnqueueStorageRange(snapSyncBatch.StorageRangeRequest!);
//            }
//        });

//        Task checkTask = Task.Factory.StartNew(() =>
//        {
//            for (int i = 0; i < loopIteration; i++)
//            {
//                progressTracker.IsSnapGetRangesFinished().Should().BeFalse();
//            }
//        });

//        await requestTask;
//        await checkTask;
//    }

//    [Test]
//    public void Will_create_multiple_get_address_range_request()
//    {
//        BlockTree blockTree = Build.A.BlockTree().WithBlocks(Build.A.Block.TestObject).TestObject;
//        ProgressTracker progressTracker = new ProgressTracker(blockTree, new MemDb(), LimboLogs.Instance, 4);

//        (SnapSyncBatch request, bool finished) = progressTracker.GetNextRequest();
//        request.AccountRangeRequest.Should().NotBeNull();
//        request.AccountRangeRequest!.StartingHash.Bytes[0].Should().Be(0);
//        request.AccountRangeRequest.LimitHash!.Value.Bytes[0].Should().Be(64);
//        finished.Should().BeFalse();

//        (request, finished) = progressTracker.GetNextRequest();
//        request.AccountRangeRequest.Should().NotBeNull();
//        request.AccountRangeRequest!.StartingHash.Bytes[0].Should().Be(64);
//        request.AccountRangeRequest.LimitHash!.Value.Bytes[0].Should().Be(128);
//        finished.Should().BeFalse();

//        (request, finished) = progressTracker.GetNextRequest();
//        request.AccountRangeRequest.Should().NotBeNull();
//        request.AccountRangeRequest!.StartingHash.Bytes[0].Should().Be(128);
//        request.AccountRangeRequest.LimitHash!.Value.Bytes[0].Should().Be(192);
//        finished.Should().BeFalse();

//        (request, finished) = progressTracker.GetNextRequest();
//        request.AccountRangeRequest.Should().NotBeNull();
//        request.AccountRangeRequest!.StartingHash.Bytes[0].Should().Be(192);
//        request.AccountRangeRequest.LimitHash!.Value.Bytes[0].Should().Be(255);
//        finished.Should().BeFalse();

//        (request, finished) = progressTracker.GetNextRequest();
//        request.Should().BeNull();
//        finished.Should().BeFalse();
//    }

//    [Test]
//    public void Will_deque_code_request_if_high_even_if_storage_queue_is_not_empty()
//    {
//        BlockTree blockTree = Build.A.BlockTree().WithBlocks(Build.A.Block.TestObject).TestObject;
//        ProgressTracker progressTracker = new ProgressTracker(blockTree, new MemDb(), LimboLogs.Instance);

//        for (int i = 0; i < ProgressTracker.HIGH_STORAGE_QUEUE_SIZE - 1; i++)
//        {
//            progressTracker.EnqueueAccountStorage(new PathWithAccount()
//            {
//                Path = TestItem.ValueKeccaks[0]
//            });
//        }

//        for (int i = 0; i < ProgressTracker.HIGH_CODES_QUEUE_SIZE; i++)
//        {
//            progressTracker.EnqueueCodeHashes(new[] { TestItem.ValueKeccaks[0] });
//        }

//        (SnapSyncBatch request, bool _) = progressTracker.GetNextRequest();

//        request.CodesRequest.Should().NotBeNull();
//        request.StorageRangeRequest.Should().BeNull();
//    }

//    [Test]
//    public void Will_deque_storage_request_if_high()
//    {
//        BlockTree blockTree = Build.A.BlockTree().WithBlocks(Build.A.Block.TestObject).TestObject;
//        ProgressTracker progressTracker = new ProgressTracker(blockTree, new MemDb(), LimboLogs.Instance);

//        for (int i = 0; i < ProgressTracker.HIGH_STORAGE_QUEUE_SIZE; i++)
//        {
//            progressTracker.EnqueueAccountStorage(new PathWithAccount()
//            {
//                Path = TestItem.ValueKeccaks[0]
//            });
//        }

//        for (int i = 0; i < ProgressTracker.HIGH_CODES_QUEUE_SIZE; i++)
//        {
//            progressTracker.EnqueueCodeHashes(new[] { TestItem.ValueKeccaks[0] });
//        }

//        (SnapSyncBatch request, bool _) = progressTracker.GetNextRequest();

//        request.CodesRequest.Should().BeNull();
//        request.StorageRangeRequest.Should().NotBeNull();
//    }

//    [Test]
//    public void Will_mark_progress_and_flush_when_finished()
//    {
//        BlockTree blockTree = Build.A.BlockTree().WithBlocks(Build.A.Block
//            .WithStateRoot(Keccak.EmptyTreeHash)
//            .TestObject).TestObject;
//        TestMemDb memDb = new TestMemDb();
//        ProgressTracker progressTracker = new ProgressTracker(blockTree, memDb, LimboLogs.Instance, 1);

//        (SnapSyncBatch request, bool finished) = progressTracker.GetNextRequest();
//        request.AccountRangeRequest.Should().NotBeNull();
//        progressTracker.UpdateAccountRangePartitionProgress(request.AccountRangeRequest!.LimitHash!.Value, Keccak.MaxValue, false);
//        progressTracker.ReportAccountRangePartitionFinished(request.AccountRangeRequest!.LimitHash!.Value);
//        (_, finished) = progressTracker.GetNextRequest();
//        finished.Should().BeTrue();

//        memDb.WasFlushed.Should().BeTrue();
//        memDb[ProgressTracker.ACC_PROGRESS_KEY].Should().BeEquivalentTo(Keccak.MaxValue.BytesToArray());
//    }
//}
=======
// SPDX-FileCopyrightText: 2022 Demerzel Solutions Limited
// SPDX-License-Identifier: LGPL-3.0-only

using System;
using System.Threading.Tasks;
using FluentAssertions;
using Nethermind.Blockchain;
using Nethermind.Core.Collections;
using Nethermind.Core.Crypto;
using Nethermind.Core.Test;
using Nethermind.Core.Test.Builders;
using Nethermind.Db;
using Nethermind.Logging;
using Nethermind.State.Snap;
using Nethermind.Synchronization.SnapSync;
using NUnit.Framework;

namespace Nethermind.Synchronization.Test.SnapSync;

public class ProgressTrackerTests
{
    [Test]
    [Repeat(3)]
    public async Task Did_not_have_race_issue()
    {
        BlockTree blockTree = Build.A.BlockTree().WithBlocks(Build.A.Block.TestObject).TestObject;
        using ProgressTracker progressTracker = new(blockTree, new MemDb(), LimboLogs.Instance);
        progressTracker.EnqueueStorageRange(new StorageRange()
        {
            Accounts = ArrayPoolList<PathWithAccount>.Empty(),
        });

        int loopIteration = 100000;
        Task requestTask = Task.Factory.StartNew(() =>
        {
            for (int i = 0; i < loopIteration; i++)
            {
                bool finished = progressTracker.IsFinished(out SnapSyncBatch? snapSyncBatch);
                finished.Should().BeFalse();
                progressTracker.EnqueueStorageRange(snapSyncBatch!.StorageRangeRequest!);
            }
        });

        Task checkTask = Task.Factory.StartNew(() =>
        {
            for (int i = 0; i < loopIteration; i++)
            {
                progressTracker.IsSnapGetRangesFinished().Should().BeFalse();
            }
        });

        await requestTask;
        await checkTask;
    }

    [Test]
    public void Will_create_multiple_get_address_range_request()
    {
        BlockTree blockTree = Build.A.BlockTree().WithBlocks(Build.A.Block.TestObject).TestObject;
        using ProgressTracker progressTracker = new(blockTree, new MemDb(), LimboLogs.Instance, 4);

        bool finished = progressTracker.IsFinished(out SnapSyncBatch? request);
        request!.AccountRangeRequest.Should().NotBeNull();
        request.AccountRangeRequest!.StartingHash.Bytes[0].Should().Be(0);
        request.AccountRangeRequest.LimitHash!.Value.Bytes[0].Should().Be(64);
        finished.Should().BeFalse();
        request.Dispose();

        finished = progressTracker.IsFinished(out request);
        request!.AccountRangeRequest.Should().NotBeNull();
        request.AccountRangeRequest!.StartingHash.Bytes[0].Should().Be(64);
        request.AccountRangeRequest.LimitHash!.Value.Bytes[0].Should().Be(128);
        finished.Should().BeFalse();
        request.Dispose();

        finished = progressTracker.IsFinished(out request);
        request!.AccountRangeRequest.Should().NotBeNull();
        request.AccountRangeRequest!.StartingHash.Bytes[0].Should().Be(128);
        request.AccountRangeRequest.LimitHash!.Value.Bytes[0].Should().Be(192);
        finished.Should().BeFalse();
        request.Dispose();

        finished = progressTracker.IsFinished(out request);
        request!.AccountRangeRequest.Should().NotBeNull();
        request.AccountRangeRequest!.StartingHash.Bytes[0].Should().Be(192);
        request.AccountRangeRequest.LimitHash!.Value.Bytes[0].Should().Be(255);
        finished.Should().BeFalse();
        request.Dispose();

        finished = progressTracker.IsFinished(out request);
        request.Should().BeNull();
        finished.Should().BeFalse();
    }

    [Test]
    public void Will_deque_code_request_if_high_even_if_storage_queue_is_not_empty()
    {
        BlockTree blockTree = Build.A.BlockTree().WithBlocks(Build.A.Block.TestObject).TestObject;
        using ProgressTracker progressTracker = new ProgressTracker(blockTree, new MemDb(), LimboLogs.Instance);

        for (int i = 0; i < ProgressTracker.HIGH_STORAGE_QUEUE_SIZE - 1; i++)
        {
            progressTracker.EnqueueAccountStorage(new PathWithAccount()
            {
                Path = TestItem.ValueKeccaks[0]
            });
        }

        for (int i = 0; i < ProgressTracker.HIGH_CODES_QUEUE_SIZE; i++)
        {
            progressTracker.EnqueueCodeHashes(new[] { TestItem.ValueKeccaks[0] });
        }

        progressTracker.IsFinished(out SnapSyncBatch? request);
        request!.CodesRequest.Should().NotBeNull();
        request.StorageRangeRequest.Should().BeNull();
        request.Dispose();
    }

    [Test]
    public void Will_deque_storage_request_if_high()
    {
        BlockTree blockTree = Build.A.BlockTree().WithBlocks(Build.A.Block.TestObject).TestObject;
        using ProgressTracker progressTracker = new ProgressTracker(blockTree, new MemDb(), LimboLogs.Instance);

        for (int i = 0; i < ProgressTracker.HIGH_STORAGE_QUEUE_SIZE; i++)
        {
            progressTracker.EnqueueAccountStorage(new PathWithAccount()
            {
                Path = TestItem.ValueKeccaks[0]
            });
        }

        for (int i = 0; i < ProgressTracker.HIGH_CODES_QUEUE_SIZE; i++)
        {
            progressTracker.EnqueueCodeHashes(new[] { TestItem.ValueKeccaks[0] });
        }

        progressTracker.IsFinished(out SnapSyncBatch? request);
        request!.CodesRequest.Should().BeNull();
        request.StorageRangeRequest.Should().NotBeNull();
        request.Dispose();
    }

    [Test]
    public void Will_mark_progress_and_flush_when_finished()
    {
        BlockTree blockTree = Build.A.BlockTree().WithBlocks(Build.A.Block
            .WithStateRoot(Keccak.EmptyTreeHash)
            .TestObject).TestObject;
        TestMemDb memDb = new();
        using ProgressTracker progressTracker = new(blockTree, memDb, LimboLogs.Instance, 1);

        progressTracker.IsFinished(out SnapSyncBatch? request);
        request!.AccountRangeRequest.Should().NotBeNull();
        progressTracker.UpdateAccountRangePartitionProgress(request.AccountRangeRequest!.LimitHash!.Value, Keccak.MaxValue, false);
        progressTracker.ReportAccountRangePartitionFinished(request.AccountRangeRequest!.LimitHash!.Value);
        request.Dispose();
        bool finished = progressTracker.IsFinished(out _);
        finished.Should().BeTrue();

        memDb.WasFlushed.Should().BeTrue();
        memDb[ProgressTracker.ACC_PROGRESS_KEY].Should().BeEquivalentTo(Keccak.MaxValue.BytesToArray());
    }
}
>>>>>>> abc89c74
<|MERGE_RESOLUTION|>--- conflicted
+++ resolved
@@ -1,164 +1,3 @@
-<<<<<<< HEAD
-//// SPDX-FileCopyrightText: 2022 Demerzel Solutions Limited
-//// SPDX-License-Identifier: LGPL-3.0-only
-
-//using System;
-//using System.Threading.Tasks;
-//using FluentAssertions;
-//using Nethermind.Blockchain;
-//using Nethermind.Core.Crypto;
-//using Nethermind.Core.Test;
-//using Nethermind.Core.Test.Builders;
-//using Nethermind.Db;
-//using Nethermind.Logging;
-//using Nethermind.State.Snap;
-//using Nethermind.Synchronization.SnapSync;
-//using NUnit.Framework;
-
-//namespace Nethermind.Synchronization.Test.SnapSync;
-
-//public class ProgressTrackerTests
-//{
-//    [Test]
-//    [Repeat(3)]
-//    public async Task Did_not_have_race_issue()
-//    {
-//        BlockTree blockTree = Build.A.BlockTree().WithBlocks(Build.A.Block.TestObject).TestObject;
-//        ProgressTracker progressTracker = new(blockTree, new MemDb(), LimboLogs.Instance);
-//        progressTracker.EnqueueStorageRange(new StorageRange()
-//        {
-//            Accounts = Array.Empty<PathWithAccount>(),
-//        });
-
-//        int loopIteration = 100000;
-//        Task requestTask = Task.Factory.StartNew(() =>
-//        {
-//            for (int i = 0; i < loopIteration; i++)
-//            {
-//                (SnapSyncBatch snapSyncBatch, bool ok) = progressTracker.GetNextRequest();
-//                ok.Should().BeFalse();
-//                progressTracker.EnqueueStorageRange(snapSyncBatch.StorageRangeRequest!);
-//            }
-//        });
-
-//        Task checkTask = Task.Factory.StartNew(() =>
-//        {
-//            for (int i = 0; i < loopIteration; i++)
-//            {
-//                progressTracker.IsSnapGetRangesFinished().Should().BeFalse();
-//            }
-//        });
-
-//        await requestTask;
-//        await checkTask;
-//    }
-
-//    [Test]
-//    public void Will_create_multiple_get_address_range_request()
-//    {
-//        BlockTree blockTree = Build.A.BlockTree().WithBlocks(Build.A.Block.TestObject).TestObject;
-//        ProgressTracker progressTracker = new ProgressTracker(blockTree, new MemDb(), LimboLogs.Instance, 4);
-
-//        (SnapSyncBatch request, bool finished) = progressTracker.GetNextRequest();
-//        request.AccountRangeRequest.Should().NotBeNull();
-//        request.AccountRangeRequest!.StartingHash.Bytes[0].Should().Be(0);
-//        request.AccountRangeRequest.LimitHash!.Value.Bytes[0].Should().Be(64);
-//        finished.Should().BeFalse();
-
-//        (request, finished) = progressTracker.GetNextRequest();
-//        request.AccountRangeRequest.Should().NotBeNull();
-//        request.AccountRangeRequest!.StartingHash.Bytes[0].Should().Be(64);
-//        request.AccountRangeRequest.LimitHash!.Value.Bytes[0].Should().Be(128);
-//        finished.Should().BeFalse();
-
-//        (request, finished) = progressTracker.GetNextRequest();
-//        request.AccountRangeRequest.Should().NotBeNull();
-//        request.AccountRangeRequest!.StartingHash.Bytes[0].Should().Be(128);
-//        request.AccountRangeRequest.LimitHash!.Value.Bytes[0].Should().Be(192);
-//        finished.Should().BeFalse();
-
-//        (request, finished) = progressTracker.GetNextRequest();
-//        request.AccountRangeRequest.Should().NotBeNull();
-//        request.AccountRangeRequest!.StartingHash.Bytes[0].Should().Be(192);
-//        request.AccountRangeRequest.LimitHash!.Value.Bytes[0].Should().Be(255);
-//        finished.Should().BeFalse();
-
-//        (request, finished) = progressTracker.GetNextRequest();
-//        request.Should().BeNull();
-//        finished.Should().BeFalse();
-//    }
-
-//    [Test]
-//    public void Will_deque_code_request_if_high_even_if_storage_queue_is_not_empty()
-//    {
-//        BlockTree blockTree = Build.A.BlockTree().WithBlocks(Build.A.Block.TestObject).TestObject;
-//        ProgressTracker progressTracker = new ProgressTracker(blockTree, new MemDb(), LimboLogs.Instance);
-
-//        for (int i = 0; i < ProgressTracker.HIGH_STORAGE_QUEUE_SIZE - 1; i++)
-//        {
-//            progressTracker.EnqueueAccountStorage(new PathWithAccount()
-//            {
-//                Path = TestItem.ValueKeccaks[0]
-//            });
-//        }
-
-//        for (int i = 0; i < ProgressTracker.HIGH_CODES_QUEUE_SIZE; i++)
-//        {
-//            progressTracker.EnqueueCodeHashes(new[] { TestItem.ValueKeccaks[0] });
-//        }
-
-//        (SnapSyncBatch request, bool _) = progressTracker.GetNextRequest();
-
-//        request.CodesRequest.Should().NotBeNull();
-//        request.StorageRangeRequest.Should().BeNull();
-//    }
-
-//    [Test]
-//    public void Will_deque_storage_request_if_high()
-//    {
-//        BlockTree blockTree = Build.A.BlockTree().WithBlocks(Build.A.Block.TestObject).TestObject;
-//        ProgressTracker progressTracker = new ProgressTracker(blockTree, new MemDb(), LimboLogs.Instance);
-
-//        for (int i = 0; i < ProgressTracker.HIGH_STORAGE_QUEUE_SIZE; i++)
-//        {
-//            progressTracker.EnqueueAccountStorage(new PathWithAccount()
-//            {
-//                Path = TestItem.ValueKeccaks[0]
-//            });
-//        }
-
-//        for (int i = 0; i < ProgressTracker.HIGH_CODES_QUEUE_SIZE; i++)
-//        {
-//            progressTracker.EnqueueCodeHashes(new[] { TestItem.ValueKeccaks[0] });
-//        }
-
-//        (SnapSyncBatch request, bool _) = progressTracker.GetNextRequest();
-
-//        request.CodesRequest.Should().BeNull();
-//        request.StorageRangeRequest.Should().NotBeNull();
-//    }
-
-//    [Test]
-//    public void Will_mark_progress_and_flush_when_finished()
-//    {
-//        BlockTree blockTree = Build.A.BlockTree().WithBlocks(Build.A.Block
-//            .WithStateRoot(Keccak.EmptyTreeHash)
-//            .TestObject).TestObject;
-//        TestMemDb memDb = new TestMemDb();
-//        ProgressTracker progressTracker = new ProgressTracker(blockTree, memDb, LimboLogs.Instance, 1);
-
-//        (SnapSyncBatch request, bool finished) = progressTracker.GetNextRequest();
-//        request.AccountRangeRequest.Should().NotBeNull();
-//        progressTracker.UpdateAccountRangePartitionProgress(request.AccountRangeRequest!.LimitHash!.Value, Keccak.MaxValue, false);
-//        progressTracker.ReportAccountRangePartitionFinished(request.AccountRangeRequest!.LimitHash!.Value);
-//        (_, finished) = progressTracker.GetNextRequest();
-//        finished.Should().BeTrue();
-
-//        memDb.WasFlushed.Should().BeTrue();
-//        memDb[ProgressTracker.ACC_PROGRESS_KEY].Should().BeEquivalentTo(Keccak.MaxValue.BytesToArray());
-//    }
-//}
-=======
 // SPDX-FileCopyrightText: 2022 Demerzel Solutions Limited
 // SPDX-License-Identifier: LGPL-3.0-only
 
@@ -172,6 +11,8 @@
 using Nethermind.Core.Test.Builders;
 using Nethermind.Db;
 using Nethermind.Logging;
+using Nethermind.Paprika;
+using Nethermind.State;
 using Nethermind.State.Snap;
 using Nethermind.Synchronization.SnapSync;
 using NUnit.Framework;
@@ -185,7 +26,8 @@
     public async Task Did_not_have_race_issue()
     {
         BlockTree blockTree = Build.A.BlockTree().WithBlocks(Build.A.Block.TestObject).TestObject;
-        using ProgressTracker progressTracker = new(blockTree, new MemDb(), LimboLogs.Instance);
+        IStateFactory stateFactory = new PaprikaStateFactory();
+        using ProgressTracker progressTracker = new(blockTree, new MemDb(), stateFactory, LimboLogs.Instance);
         progressTracker.EnqueueStorageRange(new StorageRange()
         {
             Accounts = ArrayPoolList<PathWithAccount>.Empty(),
@@ -218,7 +60,8 @@
     public void Will_create_multiple_get_address_range_request()
     {
         BlockTree blockTree = Build.A.BlockTree().WithBlocks(Build.A.Block.TestObject).TestObject;
-        using ProgressTracker progressTracker = new(blockTree, new MemDb(), LimboLogs.Instance, 4);
+        IStateFactory stateFactory = new PaprikaStateFactory();
+        using ProgressTracker progressTracker = new(blockTree, new MemDb(), stateFactory, LimboLogs.Instance, 4);
 
         bool finished = progressTracker.IsFinished(out SnapSyncBatch? request);
         request!.AccountRangeRequest.Should().NotBeNull();
@@ -257,7 +100,8 @@
     public void Will_deque_code_request_if_high_even_if_storage_queue_is_not_empty()
     {
         BlockTree blockTree = Build.A.BlockTree().WithBlocks(Build.A.Block.TestObject).TestObject;
-        using ProgressTracker progressTracker = new ProgressTracker(blockTree, new MemDb(), LimboLogs.Instance);
+        IStateFactory stateFactory = new PaprikaStateFactory();
+        using ProgressTracker progressTracker = new ProgressTracker(blockTree, new MemDb(), stateFactory, LimboLogs.Instance);
 
         for (int i = 0; i < ProgressTracker.HIGH_STORAGE_QUEUE_SIZE - 1; i++)
         {
@@ -282,7 +126,8 @@
     public void Will_deque_storage_request_if_high()
     {
         BlockTree blockTree = Build.A.BlockTree().WithBlocks(Build.A.Block.TestObject).TestObject;
-        using ProgressTracker progressTracker = new ProgressTracker(blockTree, new MemDb(), LimboLogs.Instance);
+        IStateFactory stateFactory = new PaprikaStateFactory();
+        using ProgressTracker progressTracker = new ProgressTracker(blockTree, new MemDb(), stateFactory, LimboLogs.Instance);
 
         for (int i = 0; i < ProgressTracker.HIGH_STORAGE_QUEUE_SIZE; i++)
         {
@@ -310,7 +155,8 @@
             .WithStateRoot(Keccak.EmptyTreeHash)
             .TestObject).TestObject;
         TestMemDb memDb = new();
-        using ProgressTracker progressTracker = new(blockTree, memDb, LimboLogs.Instance, 1);
+        IStateFactory stateFactory = new PaprikaStateFactory();
+        using ProgressTracker progressTracker = new(blockTree, memDb, stateFactory, LimboLogs.Instance, 1);
 
         progressTracker.IsFinished(out SnapSyncBatch? request);
         request!.AccountRangeRequest.Should().NotBeNull();
@@ -323,5 +169,4 @@
         memDb.WasFlushed.Should().BeTrue();
         memDb[ProgressTracker.ACC_PROGRESS_KEY].Should().BeEquivalentTo(Keccak.MaxValue.BytesToArray());
     }
-}
->>>>>>> abc89c74
+}