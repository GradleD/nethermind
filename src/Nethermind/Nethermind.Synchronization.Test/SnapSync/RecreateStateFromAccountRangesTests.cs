--- conflicted
+++ resolved
@@ -118,13 +118,8 @@
             MemDb db = new();
             DbProvider dbProvider = new();
             dbProvider.RegisterDb(DbNames.State, db);
-<<<<<<< HEAD
-            ProgressTracker progressTracker = new(null, dbProvider.GetDb<IDb>(DbNames.State), LimboLogs.Instance);
-            SnapProvider snapProvider = CreateSnapProvider(progressTracker, dbProvider);
-=======
-            using ProgressTracker progressTracker = new(null, dbProvider.GetDb<IDb>(DbNames.State), LimboLogs.Instance);
-            SnapProvider snapProvider = new(progressTracker, dbProvider, LimboLogs.Instance);
->>>>>>> fdc62b0c
+            using ProgressTracker progressTracker = new(null, dbProvider.GetDb<IDb>(DbNames.State), LimboLogs.Instance);
+            SnapProvider snapProvider = CreateSnapProvider(progressTracker, dbProvider);
             AddRangeResult result = snapProvider.AddAccountRange(1, rootHash, Keccak.Zero, TestItem.Tree.AccountsWithPaths, firstProof!.Concat(lastProof!).ToArray());
 
             Assert.That(result, Is.EqualTo(AddRangeResult.OK));
@@ -143,13 +138,8 @@
             MemDb db = new();
             DbProvider dbProvider = new();
             dbProvider.RegisterDb(DbNames.State, db);
-<<<<<<< HEAD
-            ProgressTracker progressTracker = new(null, dbProvider.GetDb<IDb>(DbNames.State), LimboLogs.Instance);
-            SnapProvider snapProvider = CreateSnapProvider(progressTracker, dbProvider);
-=======
-            using ProgressTracker progressTracker = new(null, dbProvider.GetDb<IDb>(DbNames.State), LimboLogs.Instance);
-            SnapProvider snapProvider = new(progressTracker, dbProvider, LimboLogs.Instance);
->>>>>>> fdc62b0c
+            using ProgressTracker progressTracker = new(null, dbProvider.GetDb<IDb>(DbNames.State), LimboLogs.Instance);
+            SnapProvider snapProvider = CreateSnapProvider(progressTracker, dbProvider);
             var result = snapProvider.AddAccountRange(1, rootHash, TestItem.Tree.AccountsWithPaths[0].Path, TestItem.Tree.AccountsWithPaths, firstProof!.Concat(lastProof!).ToArray());
 
             Assert.That(result, Is.EqualTo(AddRangeResult.OK));
@@ -165,13 +155,8 @@
             MemDb db = new();
             DbProvider dbProvider = new();
             dbProvider.RegisterDb(DbNames.State, db);
-<<<<<<< HEAD
-            ProgressTracker progressTracker = new(null, dbProvider.GetDb<IDb>(DbNames.State), LimboLogs.Instance);
-            SnapProvider snapProvider = CreateSnapProvider(progressTracker, dbProvider);
-=======
-            using ProgressTracker progressTracker = new(null, dbProvider.GetDb<IDb>(DbNames.State), LimboLogs.Instance);
-            SnapProvider snapProvider = new(progressTracker, dbProvider, LimboLogs.Instance);
->>>>>>> fdc62b0c
+            using ProgressTracker progressTracker = new(null, dbProvider.GetDb<IDb>(DbNames.State), LimboLogs.Instance);
+            SnapProvider snapProvider = CreateSnapProvider(progressTracker, dbProvider);
             var result = snapProvider.AddAccountRange(1, rootHash, TestItem.Tree.AccountsWithPaths[0].Path, TestItem.Tree.AccountsWithPaths);
 
             Assert.That(result, Is.EqualTo(AddRangeResult.OK));
@@ -188,13 +173,8 @@
             MemDb db = new();
             DbProvider dbProvider = new();
             dbProvider.RegisterDb(DbNames.State, db);
-<<<<<<< HEAD
-            ProgressTracker progressTracker = new(null, dbProvider.GetDb<IDb>(DbNames.State), LimboLogs.Instance);
-            SnapProvider snapProvider = CreateSnapProvider(progressTracker, dbProvider);
-=======
-            using ProgressTracker progressTracker = new(null, dbProvider.GetDb<IDb>(DbNames.State), LimboLogs.Instance);
-            SnapProvider snapProvider = new(progressTracker, dbProvider, LimboLogs.Instance);
->>>>>>> fdc62b0c
+            using ProgressTracker progressTracker = new(null, dbProvider.GetDb<IDb>(DbNames.State), LimboLogs.Instance);
+            SnapProvider snapProvider = CreateSnapProvider(progressTracker, dbProvider);
 
             byte[][] firstProof = CreateProofForPath(Keccak.Zero.Bytes);
             byte[][] lastProof = CreateProofForPath(TestItem.Tree.AccountsWithPaths[1].Path.Bytes);
@@ -231,13 +211,8 @@
             MemDb db = new();
             DbProvider dbProvider = new();
             dbProvider.RegisterDb(DbNames.State, db);
-<<<<<<< HEAD
-            ProgressTracker progressTracker = new(null, dbProvider.GetDb<IDb>(DbNames.State), LimboLogs.Instance);
-            SnapProvider snapProvider = CreateSnapProvider(progressTracker, dbProvider);
-=======
-            using ProgressTracker progressTracker = new(null, dbProvider.GetDb<IDb>(DbNames.State), LimboLogs.Instance);
-            SnapProvider snapProvider = new(progressTracker, dbProvider, LimboLogs.Instance);
->>>>>>> fdc62b0c
+            using ProgressTracker progressTracker = new(null, dbProvider.GetDb<IDb>(DbNames.State), LimboLogs.Instance);
+            SnapProvider snapProvider = CreateSnapProvider(progressTracker, dbProvider);
 
             byte[][] firstProof = CreateProofForPath(TestItem.Tree.AccountsWithPaths[4].Path.Bytes);
             byte[][] lastProof = CreateProofForPath(TestItem.Tree.AccountsWithPaths[5].Path.Bytes);
@@ -271,13 +246,8 @@
             MemDb db = new();
             DbProvider dbProvider = new();
             dbProvider.RegisterDb(DbNames.State, db);
-<<<<<<< HEAD
-            ProgressTracker progressTracker = new(null, dbProvider.GetDb<IDb>(DbNames.State), LimboLogs.Instance);
-            SnapProvider snapProvider = CreateSnapProvider(progressTracker, dbProvider);
-=======
-            using ProgressTracker progressTracker = new(null, dbProvider.GetDb<IDb>(DbNames.State), LimboLogs.Instance);
-            SnapProvider snapProvider = new(progressTracker, dbProvider, LimboLogs.Instance);
->>>>>>> fdc62b0c
+            using ProgressTracker progressTracker = new(null, dbProvider.GetDb<IDb>(DbNames.State), LimboLogs.Instance);
+            SnapProvider snapProvider = CreateSnapProvider(progressTracker, dbProvider);
 
             byte[][] firstProof = CreateProofForPath(TestItem.Tree.AccountsWithPaths[4].Path.Bytes);
             byte[][] lastProof = CreateProofForPath(TestItem.Tree.AccountsWithPaths[5].Path.Bytes);
@@ -311,13 +281,8 @@
             MemDb db = new();
             DbProvider dbProvider = new();
             dbProvider.RegisterDb(DbNames.State, db);
-<<<<<<< HEAD
-            ProgressTracker progressTracker = new(null, dbProvider.GetDb<IDb>(DbNames.State), LimboLogs.Instance);
-            SnapProvider snapProvider = CreateSnapProvider(progressTracker, dbProvider);
-=======
-            using ProgressTracker progressTracker = new(null, dbProvider.GetDb<IDb>(DbNames.State), LimboLogs.Instance);
-            SnapProvider snapProvider = new(progressTracker, dbProvider, LimboLogs.Instance);
->>>>>>> fdc62b0c
+            using ProgressTracker progressTracker = new(null, dbProvider.GetDb<IDb>(DbNames.State), LimboLogs.Instance);
+            SnapProvider snapProvider = CreateSnapProvider(progressTracker, dbProvider);
 
             byte[][] firstProof = CreateProofForPath(Keccak.Zero.Bytes);
             byte[][] lastProof = CreateProofForPath(TestItem.Tree.AccountsWithPaths[2].Path.Bytes);
@@ -360,13 +325,8 @@
             MemDb db = new();
             DbProvider dbProvider = new();
             dbProvider.RegisterDb(DbNames.State, db);
-<<<<<<< HEAD
-            ProgressTracker progressTracker = new(null, dbProvider.GetDb<IDb>(DbNames.State), LimboLogs.Instance);
-            SnapProvider snapProvider = CreateSnapProvider(progressTracker, dbProvider);
-=======
-            using ProgressTracker progressTracker = new(null, dbProvider.GetDb<IDb>(DbNames.State), LimboLogs.Instance);
-            SnapProvider snapProvider = new(progressTracker, dbProvider, LimboLogs.Instance);
->>>>>>> fdc62b0c
+            using ProgressTracker progressTracker = new(null, dbProvider.GetDb<IDb>(DbNames.State), LimboLogs.Instance);
+            SnapProvider snapProvider = CreateSnapProvider(progressTracker, dbProvider);
 
             byte[][] firstProof = CreateProofForPath(Keccak.Zero.Bytes);
             byte[][] lastProof = CreateProofForPath(TestItem.Tree.AccountsWithPaths[1].Path.Bytes);
@@ -419,13 +379,8 @@
             MemDb db = new();
             DbProvider dbProvider = new();
             dbProvider.RegisterDb(DbNames.State, db);
-<<<<<<< HEAD
-            ProgressTracker progressTracker = new(null, dbProvider.GetDb<IDb>(DbNames.State), LimboLogs.Instance);
-            SnapProvider snapProvider = CreateSnapProvider(progressTracker, dbProvider);
-=======
-            using ProgressTracker progressTracker = new(null, dbProvider.GetDb<IDb>(DbNames.State), LimboLogs.Instance);
-            SnapProvider snapProvider = new(progressTracker, dbProvider, LimboLogs.Instance);
->>>>>>> fdc62b0c
+            using ProgressTracker progressTracker = new(null, dbProvider.GetDb<IDb>(DbNames.State), LimboLogs.Instance);
+            SnapProvider snapProvider = CreateSnapProvider(progressTracker, dbProvider);
 
             byte[][] firstProof = CreateProofForPath(ac1.Path.Bytes, tree);
             byte[][] lastProof = CreateProofForPath(ac2.Path.Bytes, tree);
@@ -463,13 +418,8 @@
             MemDb db = new();
             DbProvider dbProvider = new();
             dbProvider.RegisterDb(DbNames.State, db);
-<<<<<<< HEAD
-            ProgressTracker progressTracker = new(null, dbProvider.GetDb<IDb>(DbNames.State), LimboLogs.Instance);
-            SnapProvider snapProvider = CreateSnapProvider(progressTracker, dbProvider);
-=======
-            using ProgressTracker progressTracker = new(null, dbProvider.GetDb<IDb>(DbNames.State), LimboLogs.Instance);
-            SnapProvider snapProvider = new(progressTracker, dbProvider, LimboLogs.Instance);
->>>>>>> fdc62b0c
+            using ProgressTracker progressTracker = new(null, dbProvider.GetDb<IDb>(DbNames.State), LimboLogs.Instance);
+            SnapProvider snapProvider = CreateSnapProvider(progressTracker, dbProvider);
 
             byte[][] firstProof = CreateProofForPath(Keccak.Zero.Bytes);
             byte[][] lastProof = CreateProofForPath(TestItem.Tree.AccountsWithPaths[1].Path.Bytes);
