using System;
using System.Collections.Generic;
using System.Linq;
using System.Threading;
using FluentAssertions;
using Nethermind.Blockchain.Utils;
using Nethermind.Core;
using Nethermind.Core.Collections;
using Nethermind.Core.Crypto;
using Nethermind.Core.Test.Builders;
using Nethermind.Db;
using Nethermind.Logging;
using Nethermind.State;
using Nethermind.State.Snap;
using Nethermind.Synchronization.SnapSync;
using Nethermind.Trie;
using Nethermind.Trie.Pruning;
using NSubstitute;
using NUnit.Framework;

namespace Nethermind.Synchronization.Test.SnapSync;

public class SnapServerTest
{
    private class Context
    {
        internal SnapServer Server { get; init; } = null!;
        internal SnapProvider SnapProvider { get; init; } = null!;
        internal StateTree Tree { get; init; } = null!;
        internal MemDb ClientStateDb { get; init; } = null!;
    }

    private Context CreateContext(ILastNStateRootTracker? stateRootTracker = null)
    {
        MemDb stateDbServer = new();
        MemDb codeDbServer = new();
        TrieStore store = new(stateDbServer, LimboLogs.Instance);
        StateTree tree = new(store, LimboLogs.Instance);
        SnapServer server = new(store.AsReadOnly(), codeDbServer, stateRootTracker ?? CreateConstantStateRootTracker(true), LimboLogs.Instance);

        MemDb clientStateDb = new();
<<<<<<< HEAD
        ProgressTracker progressTracker = new(null!, clientStateDb, LimboLogs.Instance);
=======
        using ProgressTracker progressTracker = new(null!, clientStateDb, LimboLogs.Instance);
>>>>>>> fad11b10

        INodeStorage nodeStorage = new NodeStorage(clientStateDb);

        SnapProvider snapProvider = new(progressTracker, new MemDb(), nodeStorage, LimboLogs.Instance);

        return new Context
        {
            Server = server,
            SnapProvider = snapProvider,
            Tree = tree,
            ClientStateDb = clientStateDb
        };
    }

    [Test]
    public void TestGetAccountRange()
    {
        Context context = CreateContext();
        TestItem.Tree.FillStateTreeWithTestAccounts(context.Tree);

        (IOwnedReadOnlyList<PathWithAccount> accounts, IOwnedReadOnlyList<byte[]> proofs) =
            context.Server.GetAccountRanges(context.Tree.RootHash, Keccak.Zero, Keccak.MaxValue, 4000, CancellationToken.None);

        AddRangeResult result = context.SnapProvider.AddAccountRange(1, context.Tree.RootHash, Keccak.Zero,
            accounts.ToArray(), proofs.ToArray());

        result.Should().Be(AddRangeResult.OK);
        context.ClientStateDb.Keys.Count.Should().Be(10);
        accounts.Dispose();
        proofs.Dispose();
    }

    [Test]
    public void TestNoState()
    {
        Context context = CreateContext(stateRootTracker: CreateConstantStateRootTracker(false));

        (IOwnedReadOnlyList<PathWithAccount> accounts, IOwnedReadOnlyList<byte[]> accountProofs) =
            context.Server.GetAccountRanges(context.Tree.RootHash, Keccak.Zero, Keccak.MaxValue, 4000, CancellationToken.None);

        accounts.Count.Should().Be(0);

        (IOwnedReadOnlyList<IOwnedReadOnlyList<PathWithStorageSlot>> storageSlots, IOwnedReadOnlyList<byte[]> proofs) =
            context.Server.GetStorageRanges(context.Tree.RootHash, new PathWithAccount[] { TestItem.Tree.AccountsWithPaths[0] },
                Keccak.Zero, Keccak.MaxValue, 10, CancellationToken.None);

        storageSlots.Count.Should().Be(0);

        accounts.Dispose();
        accountProofs.Dispose();
        proofs.Dispose();
        storageSlots.DisposeRecursive();
    }

    [Test]
    public void TestGetAccountRangeMultiple()
    {
        Context context = CreateContext();
        TestItem.Tree.FillStateTreeWithTestAccounts(context.Tree);

        Hash256 startRange = Keccak.Zero;
        while (true)
        {
            (IOwnedReadOnlyList<PathWithAccount> accounts, IOwnedReadOnlyList<byte[]> proofs) =
                context.Server.GetAccountRanges(context.Tree.RootHash, startRange, Keccak.MaxValue, 100, CancellationToken.None);

            try
            {
                AddRangeResult result = context.SnapProvider.AddAccountRange(1, context.Tree.RootHash, startRange,
                    accounts, proofs);

                result.Should().Be(AddRangeResult.OK);
                startRange = accounts[^1].Path.ToCommitment();
                if (startRange.Bytes.SequenceEqual(TestItem.Tree.AccountsWithPaths[^1].Path.Bytes))
                {
                    break;
                }
            }
            finally
            {
                accounts.Dispose();
                proofs.Dispose();
            }
        }
        context.ClientStateDb.Keys.Count.Should().Be(10);
    }

    [TestCase(10, 10)]
    [TestCase(10000, 1000)]
    [TestCase(10000, 10000000)]
    [TestCase(10000, 10000)]
    public void TestGetAccountRangeMultipleLarger(int stateSize, int byteLimit)
    {
        Context context = CreateContext();
        TestItem.Tree.FillStateTreeMultipleAccount(context.Tree, stateSize);

        Hash256 startRange = Keccak.Zero;
        while (true)
        {
            (IOwnedReadOnlyList<PathWithAccount> accounts, IOwnedReadOnlyList<byte[]> proofs) =
                context.Server.GetAccountRanges(context.Tree.RootHash, startRange, Keccak.MaxValue, byteLimit, CancellationToken.None);

            try
            {
                AddRangeResult result = context.SnapProvider.AddAccountRange(1, context.Tree.RootHash, startRange,
                    accounts, proofs);

                result.Should().Be(AddRangeResult.OK);
                if (startRange == accounts[^1].Path.ToCommitment())
                {
                    break;
                }

                startRange = accounts[^1].Path.ToCommitment();
            }
            finally
            {
                accounts.Dispose();
                proofs.Dispose();
            }
        }
    }

    [TestCase(10, 10)]
    [TestCase(10000, 10)]
    [TestCase(100, 100)]
    [TestCase(10000, 10000000)]
    public void TestGetAccountRangeArtificialLimit(int stateSize, int byteLimit)
    {
        Context context = CreateContext();
        TestItem.Tree.FillStateTreeMultipleAccount(context.Tree, stateSize);
        Hash256 startRange = Keccak.Zero;

        ValueHash256 limit = new ValueHash256("0x8000000000000000000000000000000000000000000000000000000000000000");
        while (true)
        {
            (IOwnedReadOnlyList<PathWithAccount> accounts, IOwnedReadOnlyList<byte[]> proofs) = context.Server
                .GetAccountRanges(context.Tree.RootHash, startRange, limit, byteLimit, CancellationToken.None);

            try
            {
                AddRangeResult result = context.SnapProvider.AddAccountRange(1, context.Tree.RootHash, startRange,
                    accounts, proofs);

                result.Should().Be(AddRangeResult.OK);
                if (startRange == accounts[^1].Path.ToCommitment())
                {
                    break;
                }

                startRange = accounts[^1].Path.ToCommitment();
            }
            finally
            {
                accounts.Dispose();
                proofs.Dispose();
            }
        }
    }

    [Test]
    public void TestGetStorageRange()
    {
        MemDb stateDb = new MemDb();
        MemDb codeDb = new MemDb();
        TrieStore store = new(stateDb, LimboLogs.Instance);

        (StateTree inputStateTree, StorageTree inputStorageTree, Hash256 _) = TestItem.Tree.GetTrees(store);

        SnapServer server = new(store.AsReadOnly(), codeDb, CreateConstantStateRootTracker(true), LimboLogs.Instance);

        IDbProvider dbProviderClient = new DbProvider();
        dbProviderClient.RegisterDb(DbNames.State, new MemDb());
        dbProviderClient.RegisterDb(DbNames.Code, new MemDb());

<<<<<<< HEAD
        ProgressTracker progressTracker = new(null!, dbProviderClient.StateDb, LimboLogs.Instance);
=======
        using ProgressTracker progressTracker = new(null!, dbProviderClient.StateDb, LimboLogs.Instance);
>>>>>>> fad11b10
        SnapProvider snapProvider = new(progressTracker, dbProviderClient.CodeDb, new NodeStorage(dbProviderClient.StateDb), LimboLogs.Instance);

        (IOwnedReadOnlyList<IOwnedReadOnlyList<PathWithStorageSlot>> storageSlots, IOwnedReadOnlyList<byte[]> proofs) =
            server.GetStorageRanges(inputStateTree.RootHash, new[] { TestItem.Tree.AccountsWithPaths[0] },
                Keccak.Zero, Keccak.MaxValue, 10, CancellationToken.None);

        try
        {
            AddRangeResult result = snapProvider.AddStorageRange(1, TestItem.Tree.AccountsWithPaths[0], inputStorageTree.RootHash, Keccak.Zero,
                storageSlots[0], proofs);

            result.Should().Be(AddRangeResult.OK);
        }
        finally
        {
            storageSlots.DisposeRecursive();
            proofs.Dispose();
        }
    }

    [Test]
    public void TestGetStorageRangeMulti()
    {
        MemDb stateDb = new MemDb();
        MemDb codeDb = new MemDb();
        TrieStore store = new(stateDb, LimboLogs.Instance);

        (StateTree inputStateTree, StorageTree inputStorageTree, Hash256 _) = TestItem.Tree.GetTrees(store, 10000);

        SnapServer server = new(store.AsReadOnly(), codeDb, CreateConstantStateRootTracker(true), LimboLogs.Instance);

        IDbProvider dbProviderClient = new DbProvider();
        dbProviderClient.RegisterDb(DbNames.State, new MemDb());
        dbProviderClient.RegisterDb(DbNames.Code, new MemDb());

<<<<<<< HEAD
        ProgressTracker progressTracker = new(null!, dbProviderClient.StateDb, LimboLogs.Instance);
=======
        using ProgressTracker progressTracker = new(null!, dbProviderClient.StateDb, LimboLogs.Instance);
>>>>>>> fad11b10
        SnapProvider snapProvider = new(progressTracker, dbProviderClient.CodeDb, new NodeStorage(dbProviderClient.StateDb), LimboLogs.Instance);

        Hash256 startRange = Keccak.Zero;
        while (true)
        {
            (IOwnedReadOnlyList<IOwnedReadOnlyList<PathWithStorageSlot>> storageSlots, IOwnedReadOnlyList<byte[]> proofs) =
                server.GetStorageRanges(inputStateTree.RootHash, new PathWithAccount[] { TestItem.Tree.AccountsWithPaths[0] },
                    startRange, Keccak.MaxValue, 10000, CancellationToken.None);

            try
            {
                AddRangeResult result = snapProvider.AddStorageRange(1, TestItem.Tree.AccountsWithPaths[0], inputStorageTree.RootHash, startRange,
                    storageSlots[0], proofs);

                result.Should().Be(AddRangeResult.OK);
                if (startRange == storageSlots[0][^1].Path.ToCommitment())
                {
                    break;
                }

                startRange = storageSlots[0][^1].Path.ToCommitment();
            }
            finally
            {
                storageSlots.DisposeRecursive();
                proofs.Dispose();
            }
        }
    }

    [Test]
    public void TestWithHugeTree()
    {
        MemDb stateDb = new MemDb();
        MemDb codeDb = new MemDb();
        TrieStore store = new(stateDb, LimboLogs.Instance);

        StateTree stateTree = new(store, LimboLogs.Instance);

        // generate Remote Tree
        for (int accountIndex = 0; accountIndex < 10000; accountIndex++)
        {
            stateTree.Set(TestItem.GetRandomAddress(), TestItem.GenerateRandomAccount());
        }
        stateTree.Commit(0);

        List<PathWithAccount> accountWithStorage = new();
        for (int i = 1000; i < 10000; i += 1000)
        {
            Address address = TestItem.GetRandomAddress();
            StorageTree storageTree = new(store.GetTrieStore(address.ToAccountPath), LimboLogs.Instance);
            for (int j = 0; j < i; j += 1)
            {
                storageTree.Set(TestItem.GetRandomKeccak(), TestItem.GetRandomKeccak().Bytes.ToArray());
            }
            storageTree.Commit(1);
            var account = TestItem.GenerateRandomAccount().WithChangedStorageRoot(storageTree.RootHash);
            stateTree.Set(address, account);
            accountWithStorage.Add(new PathWithAccount() { Path = Keccak.Compute(address.Bytes), Account = account });
        }
        stateTree.Commit(1);

        SnapServer server = new(store.AsReadOnly(), codeDb, CreateConstantStateRootTracker(true), LimboLogs.Instance);

        // size of one PathWithAccount ranges from 39 -> 72
        (IOwnedReadOnlyList<PathWithAccount> accounts, IOwnedReadOnlyList<byte[]> accountProofs)
            = server.GetAccountRanges(stateTree.RootHash, Keccak.Zero, Keccak.MaxValue, 10, CancellationToken.None);
        accounts.Count.Should().Be(1);
        accounts.Dispose();
        accountProofs.Dispose();

        (accounts, accountProofs) =
            server.GetAccountRanges(stateTree.RootHash, Keccak.Zero, Keccak.MaxValue, 100, CancellationToken.None);
        accounts.Count.Should().BeGreaterThan(2);
        accounts.Dispose();
        accountProofs.Dispose();

        (accounts, accountProofs) =
            server.GetAccountRanges(stateTree.RootHash, Keccak.Zero, Keccak.MaxValue, 10000, CancellationToken.None);
        accounts.Count.Should().BeGreaterThan(138);
        accounts.Dispose();
        accountProofs.Dispose();

        // TODO: Double check the threshold
        (accounts, accountProofs) =
            server.GetAccountRanges(stateTree.RootHash, Keccak.Zero, Keccak.MaxValue, 720000, CancellationToken.None);
        accounts.Count.Should().Be(10009);

        accounts.Dispose();
        accountProofs.Dispose();

        (accounts, accountProofs) =
            server.GetAccountRanges(stateTree.RootHash, Keccak.Zero, Keccak.MaxValue, 10000000, CancellationToken.None);
        accounts.Count.Should().Be(10009);
        accounts.Dispose();
        accountProofs.Dispose();

        var accountWithStorageArray = accountWithStorage.ToArray();
        IOwnedReadOnlyList<IOwnedReadOnlyList<PathWithStorageSlot>> slots;
        IOwnedReadOnlyList<byte[]> proofs;

        (slots, proofs) = server.GetStorageRanges(stateTree.RootHash, accountWithStorageArray[..1], Keccak.Zero, Keccak.MaxValue, 10, CancellationToken.None);
        slots.Count.Should().Be(1);
        slots[0].Count.Should().Be(1);
        proofs.Should().NotBeNull();

        slots.DisposeRecursive();
        proofs.Dispose();

        (slots, proofs) = server.GetStorageRanges(stateTree.RootHash, accountWithStorageArray[..1], Keccak.Zero, Keccak.MaxValue, 1000000, CancellationToken.None);
        slots.Count.Should().Be(1);
        slots[0].Count.Should().Be(1000);
        proofs.Should().BeEmpty();

        slots.DisposeRecursive();
        proofs.Dispose();

        (slots, proofs) = server.GetStorageRanges(stateTree.RootHash, accountWithStorageArray[..2], Keccak.Zero, Keccak.MaxValue, 10, CancellationToken.None);
        slots.Count.Should().Be(1);
        slots[0].Count.Should().Be(1);
        proofs.Should().NotBeNull();
        slots.DisposeRecursive();
        proofs.Dispose();

        (slots, proofs) = server.GetStorageRanges(stateTree.RootHash, accountWithStorageArray[..2], Keccak.Zero, Keccak.MaxValue, 100000, CancellationToken.None);
        slots.Count.Should().Be(2);
        slots[0].Count.Should().Be(1000);
        slots[1].Count.Should().Be(539);
        proofs.Should().NotBeNull();
        slots.DisposeRecursive();
        proofs.Dispose();


        // incomplete tree will be returned as the hard limit is 2000000
        (slots, proofs) = server.GetStorageRanges(stateTree.RootHash, accountWithStorageArray, Keccak.Zero, Keccak.MaxValue, 3000000, CancellationToken.None);
        slots.Count.Should().Be(8);
        slots[^1].Count.Should().BeLessThan(8000);
        proofs.Should().NotBeEmpty();

        slots.DisposeRecursive();
        proofs.Dispose();
    }

    private ILastNStateRootTracker CreateConstantStateRootTracker(bool available)
    {
        ILastNStateRootTracker tracker = Substitute.For<ILastNStateRootTracker>();
        tracker.HasStateRoot(Arg.Any<Hash256>()).Returns(available);
        return tracker;
    }
}<|MERGE_RESOLUTION|>--- conflicted
+++ resolved
@@ -39,11 +39,7 @@
         SnapServer server = new(store.AsReadOnly(), codeDbServer, stateRootTracker ?? CreateConstantStateRootTracker(true), LimboLogs.Instance);
 
         MemDb clientStateDb = new();
-<<<<<<< HEAD
-        ProgressTracker progressTracker = new(null!, clientStateDb, LimboLogs.Instance);
-=======
         using ProgressTracker progressTracker = new(null!, clientStateDb, LimboLogs.Instance);
->>>>>>> fad11b10
 
         INodeStorage nodeStorage = new NodeStorage(clientStateDb);
 
@@ -219,11 +215,7 @@
         dbProviderClient.RegisterDb(DbNames.State, new MemDb());
         dbProviderClient.RegisterDb(DbNames.Code, new MemDb());
 
-<<<<<<< HEAD
-        ProgressTracker progressTracker = new(null!, dbProviderClient.StateDb, LimboLogs.Instance);
-=======
         using ProgressTracker progressTracker = new(null!, dbProviderClient.StateDb, LimboLogs.Instance);
->>>>>>> fad11b10
         SnapProvider snapProvider = new(progressTracker, dbProviderClient.CodeDb, new NodeStorage(dbProviderClient.StateDb), LimboLogs.Instance);
 
         (IOwnedReadOnlyList<IOwnedReadOnlyList<PathWithStorageSlot>> storageSlots, IOwnedReadOnlyList<byte[]> proofs) =
@@ -259,11 +251,7 @@
         dbProviderClient.RegisterDb(DbNames.State, new MemDb());
         dbProviderClient.RegisterDb(DbNames.Code, new MemDb());
 
-<<<<<<< HEAD
-        ProgressTracker progressTracker = new(null!, dbProviderClient.StateDb, LimboLogs.Instance);
-=======
         using ProgressTracker progressTracker = new(null!, dbProviderClient.StateDb, LimboLogs.Instance);
->>>>>>> fad11b10
         SnapProvider snapProvider = new(progressTracker, dbProviderClient.CodeDb, new NodeStorage(dbProviderClient.StateDb), LimboLogs.Instance);
 
         Hash256 startRange = Keccak.Zero;
