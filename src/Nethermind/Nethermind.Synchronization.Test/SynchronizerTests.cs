--- conflicted
+++ resolved
@@ -301,15 +301,9 @@
             {
                 _logger = _logManager.GetClassLogger();
                 ISyncConfig syncConfig = synchronizerType == SynchronizerType.Fast ? SyncConfig.WithFastSync : SyncConfig.WithFullSyncOnly;
-<<<<<<< HEAD
-                MemDbProvider dbProvider = new MemDbProvider();
-                ISnapshotableDb stateDb = dbProvider.StateDb;
-                IDb codeDb = dbProvider.CodeDb;
-=======
                 IDbProvider dbProvider = TestMemDbProvider.Init();
                 ISnapshotableDb stateDb = new StateDb(new MemDb());
-                ISnapshotableDb codeDb = new StateDb(new MemDb());
->>>>>>> 547380fe
+                IDb codeDb = dbProvider.CodeDb;
                 MemDb blockInfoDb = new MemDb();
                 BlockTree = new BlockTree(new MemDb(), new MemDb(), blockInfoDb, new ChainLevelInfoRepository(blockInfoDb), new SingleReleaseSpecProvider(Constantinople.Instance, 1), NullBloomStorage.Instance, _logManager);
                 NodeStatsManager stats = new NodeStatsManager(_logManager);
