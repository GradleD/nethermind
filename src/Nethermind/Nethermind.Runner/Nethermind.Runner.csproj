﻿<Project Sdk="Microsoft.NET.Sdk.Web">
  <PropertyGroup>
    <OutputType>Exe</OutputType>
    <TargetFramework>net7.0</TargetFramework>
    <LangVersion>latest</LangVersion>
    <ServerGarbageCollection>true</ServerGarbageCollection>
    <ConcurrentGarbageCollection>true</ConcurrentGarbageCollection>
    <TargetLatestRuntimePatch>true</TargetLatestRuntimePatch>
    <Nullable>annotations</Nullable>
    <UseAppHost>true</UseAppHost>
    <DockerDefaultTargetOS>Linux</DockerDefaultTargetOS>
    <DockerfileFile>Dockerfile.debug</DockerfileFile>
    <DockerfileRunArguments>-v $(NETHERMIND_DATA_DIR):/data -p 8545:8545 -p 8551:8551 -p 30303:30303</DockerfileRunArguments>
    <UserSecretsId>03db39d0-4200-473e-9ff8-4a48d496381f</UserSecretsId>
    <TreatWarningsAsErrors>true</TreatWarningsAsErrors>
    <TieredPGO>true</TieredPGO>
  </PropertyGroup>

  <ItemGroup>
    <PackageReference Include="Antlr4.Runtime.Standard" Version="4.11.1" />
    <PackageReference Include="AspNetCore.HealthChecks.UI" Version="6.0.5" />
    <PackageReference Include="AspNetCore.HealthChecks.UI.Client" Version="6.0.5" />
    <PackageReference Include="AspNetCore.HealthChecks.UI.InMemory.Storage" Version="6.0.5" />
    <PackageReference Include="Microsoft.AspNetCore.DataProtection.Abstractions" Version="7.0.2" />
    <PackageReference Include="Microsoft.AspNetCore.DataProtection.Extensions" Version="7.0.2" />
    <PackageReference Include="Microsoft.Extensions.CommandLineUtils" Version="1.1.1" />
    <PackageReference Include="Microsoft.Extensions.Logging" Version="7.0.0" />
    <PackageReference Include="Microsoft.VisualStudio.Azure.Containers.Tools.Targets" Version="1.17.0" />
    <PackageReference Include="NLog.Targets.Seq" Version="2.1.0" />
<<<<<<< HEAD
    <PackageReference Include="NLog" Version="5.1.0" />
    <PackageReference Include="Seq.Api" Version="2022.1.0" />
    <PackageReference Include="System.IO.Abstractions" Version="19.1.1" />
    <PackageReference Include="System.Linq.Async" Version="6.0.1" />
    <PackageReference Include="YamlDotNet" Version="12.2.0" />
=======
    <PackageReference Include="NLog" Version="5.1.1" />
    <PackageReference Include="Seq.Api" Version="2023.1.0" />
    <PackageReference Include="System.IO.Abstractions" Version="19.1.5" />
    <PackageReference Include="System.Linq.Async" Version="6.0.1" />
    <PackageReference Include="YamlDotNet" Version="12.3.1" />
>>>>>>> dd2f2362
  </ItemGroup>
  <ItemGroup>
    <ProjectReference Include="..\Nethermind.AccountAbstraction\Nethermind.AccountAbstraction.csproj" />
    <ProjectReference Include="..\Nethermind.Api\Nethermind.Api.csproj" />
    <ProjectReference Include="..\Nethermind.Consensus.AuRa\Nethermind.Consensus.AuRa.csproj" />
    <ProjectReference Include="..\Nethermind.Consensus.Clique\Nethermind.Consensus.Clique.csproj" />
    <ProjectReference Include="..\Nethermind.Consensus.Ethash\Nethermind.Consensus.Ethash.csproj" />
    <ProjectReference Include="..\Nethermind.Core\Nethermind.Core.csproj" />
    <ProjectReference Include="..\Nethermind.Db.Rocks\Nethermind.Db.Rocks.csproj" />
    <ProjectReference Include="..\Nethermind.Db\Nethermind.Db.csproj" />
    <ProjectReference Include="..\Nethermind.EthStats\Nethermind.EthStats.csproj" />
    <ProjectReference Include="..\Nethermind.Grpc\Nethermind.Grpc.csproj" />
    <ProjectReference Include="..\Nethermind.Hive\Nethermind.Hive.csproj" />
    <ProjectReference Include="..\Nethermind.Init\Nethermind.Init.csproj" />
    <ProjectReference Include="..\Nethermind.JsonRpc.TraceStore\Nethermind.JsonRpc.TraceStore.csproj" />
    <ProjectReference Include="..\Nethermind.JsonRpc\Nethermind.JsonRpc.csproj" />
    <ProjectReference Include="..\Nethermind.Logging.NLog\Nethermind.Logging.NLog.csproj" />
    <ProjectReference Include="..\Nethermind.Merge.Plugin\Nethermind.Merge.Plugin.csproj" />
    <ProjectReference Include="..\Nethermind.Merge.AuRa\Nethermind.Merge.AuRa.csproj" />
    <ProjectReference Include="..\Nethermind.Mev\Nethermind.Mev.csproj" />
    <ProjectReference Include="..\Nethermind.Monitoring\Nethermind.Monitoring.csproj" />
    <ProjectReference Include="..\Nethermind.Network\Nethermind.Network.csproj" />
    <ProjectReference Include="..\Nethermind.Specs\Nethermind.Specs.csproj" />
    <ProjectReference Include="..\Nethermind.Db.Rpc\Nethermind.Db.Rpc.csproj" />
    <ProjectReference Include="..\Nethermind.Synchronization\Nethermind.Synchronization.csproj" />
    <ProjectReference Include="..\Nethermind.Sockets\Nethermind.Sockets.csproj" />
    <ProjectReference Include="..\Nethermind.Seq\Nethermind.Seq.csproj" />
    <ProjectReference Include="..\Nethermind.HealthChecks\Nethermind.HealthChecks.csproj" />
    <ProjectReference Include="..\Nethermind.UPnP.Plugin\Nethermind.UPnP.Plugin.csproj" />
  </ItemGroup>
  <ItemGroup>
    <Content Include="..\Chains\**\*.*">
      <Link>chainspec\%(RecursiveDir)%(Filename)%(Extension)</Link>
      <CopyToOutputDirectory>PreserveNewest</CopyToOutputDirectory>
    </Content>
    <Content Include="configs\*.cfg">
      <CopyToOutputDirectory>PreserveNewest</CopyToOutputDirectory>
    </Content>
    <Content Include="baseline\contracts\*.bin">
      <CopyToOutputDirectory>PreserveNewest</CopyToOutputDirectory>
    </Content>
    <Content Remove="out\**" />
    <Content Remove="keystore\**" />
    <Content Include="nethermind.css">
      <CopyToOutputDirectory>PreserveNewest</CopyToOutputDirectory>
    </Content>
    <Content Update="Data\static-nodes-baseline.json">
      <ExcludeFromSingleFile>true</ExcludeFromSingleFile>
      <CopyToOutputDirectory>PreserveNewest</CopyToOutputDirectory>
      <CopyToPublishDirectory>PreserveNewest</CopyToPublishDirectory>
    </Content>
    <Content Update="..\Chains\themerge_devnet_m4.json">
      <Link>chainspec\themerge_devnet_m4.json</Link>
    </Content>
  </ItemGroup>
  <ItemGroup>
    <Content Update="NLog.config">
      <CopyToOutputDirectory>Always</CopyToOutputDirectory>
    </Content>
  </ItemGroup>
  <ItemGroup>
    <Compile Remove="out\**" />
    <Compile Remove="keystore\**" />
  </ItemGroup>
  <ItemGroup>
    <EmbeddedResource Remove="out\**" />
    <EmbeddedResource Remove="keystore\**" />
  </ItemGroup>
  <ItemGroup>
    <None Remove="out\**" />
    <None Remove="keystore\**" />
  </ItemGroup>
  <ItemGroup>
    <_ContentIncludedByDefault Remove="Contracts\EntryPoint.json" />
  </ItemGroup>

  <Target Name="CollectPlugins" AfterTargets="AfterBuild;AfterPublish">
    <ItemGroup>
      <PluginsForBuild Include="$(OutputPath)\Nethermind.Merge.AuRa.*;$(OutputPath)\Nethermind.Merge.Plugin.*;$(OutputPath)\Nethermind.Consensus.AuRa.*;$(OutputPath)\Nethermind.Init.*;$(OutputPath)\Nethermind.Mev.*;$(OutputPath)\Nethermind.HealthChecks.*;$(OutputPath)\Nethermind.Api.*;$(OutputPath)\Nethermind.AccountAbstraction.*;$(OutputPath)\Nethermind.EthStats.*;$(OutputPath)\Nethermind.JsonRpc.TraceStore.*" />
      <PluginsForPublish Include="$(OutputPath)\Nethermind.Merge.AuRa.dll;$(OutputPath)\Nethermind.Merge.Plugin.dll;$(OutputPath)\Nethermind.Consensus.AuRa.dll;$(OutputPath)\Nethermind.Init.dll;$(OutputPath)\Nethermind.Mev.dll;$(OutputPath)\Nethermind.HealthChecks.dll;$(OutputPath)\Nethermind.Api.dll;$(OutputPath)\Nethermind.AccountAbstraction.dll;$(OutputPath)\Nethermind.EthStats.dll;$(OutputPath)\Nethermind.JsonRpc.TraceStore.dll" />
    </ItemGroup>
  </Target>

  <Target Name="CopyPluginsAfterBuild" AfterTargets="AfterBuild" DependsOnTargets="CollectPlugins">
    <Message Text="---&gt; Copying Plugins After Build" Importance="High" />
    <Copy SourceFiles="@(PluginsForBuild)" DestinationFolder="$(OutDir)\plugins" />
  </Target>

  <Target Name="CopyPluginsAfterPublish" AfterTargets="AfterPublish" DependsOnTargets="CollectPlugins">
    <Message Text="---&gt; Copying Plugins After Publish" Importance="High" />
    <Copy SourceFiles="@(PluginsForBuild)" DestinationFolder="$(OutDir)\plugins" />
    <Copy SourceFiles="@(PluginsForPublish)" DestinationFolder="$(PublishDir)\plugins" />
  </Target>

  <Target Name="CommitFallback" AfterTargets="BeforeBuild" Condition="'$(Commit)' == ''">
    <Exec Command="git describe --always --exclude=* --abbrev=40" ConsoleToMSBuild="True" IgnoreExitCode="False" StandardOutputImportance="low">
      <Output PropertyName="Commit" TaskParameter="ConsoleOutput" />
    </Exec>
    <PropertyGroup>
      <SourceRevisionId>$(Commit.Substring(0, 8))</SourceRevisionId>
    </PropertyGroup>
    <ItemGroup>
      <AssemblyAttribute Include="System.Reflection.AssemblyMetadataAttribute">
        <_Parameter1>Commit</_Parameter1>
        <_Parameter2>$(Commit)</_Parameter2>
      </AssemblyAttribute>
    </ItemGroup>
  </Target>

</Project><|MERGE_RESOLUTION|>--- conflicted
+++ resolved
@@ -27,19 +27,11 @@
     <PackageReference Include="Microsoft.Extensions.Logging" Version="7.0.0" />
     <PackageReference Include="Microsoft.VisualStudio.Azure.Containers.Tools.Targets" Version="1.17.0" />
     <PackageReference Include="NLog.Targets.Seq" Version="2.1.0" />
-<<<<<<< HEAD
-    <PackageReference Include="NLog" Version="5.1.0" />
-    <PackageReference Include="Seq.Api" Version="2022.1.0" />
-    <PackageReference Include="System.IO.Abstractions" Version="19.1.1" />
-    <PackageReference Include="System.Linq.Async" Version="6.0.1" />
-    <PackageReference Include="YamlDotNet" Version="12.2.0" />
-=======
     <PackageReference Include="NLog" Version="5.1.1" />
     <PackageReference Include="Seq.Api" Version="2023.1.0" />
     <PackageReference Include="System.IO.Abstractions" Version="19.1.5" />
     <PackageReference Include="System.Linq.Async" Version="6.0.1" />
     <PackageReference Include="YamlDotNet" Version="12.3.1" />
->>>>>>> dd2f2362
   </ItemGroup>
   <ItemGroup>
     <ProjectReference Include="..\Nethermind.AccountAbstraction\Nethermind.AccountAbstraction.csproj" />
