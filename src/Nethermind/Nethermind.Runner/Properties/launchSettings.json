--- conflicted
+++ resolved
@@ -135,8 +135,7 @@
     },
     "Docker": {
       "commandName": "Docker",
-<<<<<<< HEAD
-      "commandLineArgs": "-c goerli -dd /data --JsonRpc.EngineHost 0.0.0.0 --JsonRpc.EnginePort 8551 --JsonRpc.Host 0.0.0.0"
+      "commandLineArgs": "-c sepolia -dd /data --JsonRpc.EngineHost 0.0.0.0 --JsonRpc.EnginePort 8551 --JsonRpc.Host 0.0.0.0"
     },
     "Bellecour": {
       "commandName": "Project",
@@ -151,9 +150,6 @@
       "environmentVariables": {
         "ASPNETCORE_ENVIRONMENT": "Development"
       }
-=======
-      "commandLineArgs": "-c sepolia -dd /data --JsonRpc.EngineHost 0.0.0.0 --JsonRpc.EnginePort 8551 --JsonRpc.Host 0.0.0.0"
->>>>>>> 12c43ded
     }
     
   }
