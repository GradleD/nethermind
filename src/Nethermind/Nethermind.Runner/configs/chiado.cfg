--- conflicted
+++ resolved
@@ -14,16 +14,10 @@
     "EnginePort": 8551
   },
   "Sync": {
-<<<<<<< HEAD
-    "SnapSync": true,
-    "PivotNumber": 10790000,
-    "PivotHash": "0x7ccfa31fa5a8e30b499ffffbdd3fe12947cdf1b3563a2a1dfe841378553e0562",
-=======
     "FastSync": true,
     "SnapSync": true,
     "PivotNumber": 11010000,
     "PivotHash": "0x6a7cc71cbef85275529d5c9f44023ec61c11a2b1b57f1747a33fe92c9493d056",
->>>>>>> 41edd2b7
     "PivotTotalDifficulty": "231708131825107706987652208063906496124457284",
     "FastSyncCatchUpHeightDelta": "10000000000",
     "UseGethLimitsInFastBlocks": false
