{
  "Init": {
    "MemoryHint": 768000000,
    "ChainSpecPath": "chainspec/chiado.json"
  },
  "JsonRpc": {
    "Enabled": true,
    "Timeout": 20000,
    "Host": "127.0.0.1",
    "Port": 8545
  },
  "Aura": {
    "TxPriorityContractAddress": "0x4100000000000000000000000000000000000000",
    "ForceSealing": true
  },
<<<<<<< HEAD
  "Merge": {
    "Enabled": true
  },
  "AuRaMerge": {
    "Enabled": true
  },
=======
>>>>>>> 00864dde
  "EthStats": {
    "Name": "Nethermind Chiado"
  },
  "Metrics": {
    "NodeName": "Nethermind Chiado"
<<<<<<< HEAD
  },
  "Bloom": {
    "IndexLevelBucketSizes": [
      16,
      16,
      16
    ]
=======
>>>>>>> 00864dde
  }
}<|MERGE_RESOLUTION|>--- conflicted
+++ resolved
@@ -13,29 +13,10 @@
     "TxPriorityContractAddress": "0x4100000000000000000000000000000000000000",
     "ForceSealing": true
   },
-<<<<<<< HEAD
-  "Merge": {
-    "Enabled": true
-  },
-  "AuRaMerge": {
-    "Enabled": true
-  },
-=======
->>>>>>> 00864dde
   "EthStats": {
     "Name": "Nethermind Chiado"
   },
   "Metrics": {
     "NodeName": "Nethermind Chiado"
-<<<<<<< HEAD
-  },
-  "Bloom": {
-    "IndexLevelBucketSizes": [
-      16,
-      16,
-      16
-    ]
-=======
->>>>>>> 00864dde
   }
 }