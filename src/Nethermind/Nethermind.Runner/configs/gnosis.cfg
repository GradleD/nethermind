--- conflicted
+++ resolved
@@ -11,15 +11,9 @@
     "EnginePort": 8551
   },
   "Sync": {
-<<<<<<< HEAD
     "SnapSync": true,
-    "PivotNumber": 34820000,
-    "PivotHash": "0xd57d56a4ac8a4a51b079ef1d350b545cf89daf9785e68c097f0ec5cc0ecfca1a",
-=======
-    "FastSync": true,
     "PivotNumber": 34940000,
     "PivotHash": "0x8add15ab5ef115274231d56e345932a70db4cb8954da68d7ac1f751213827942",
->>>>>>> 11b99588
     "PivotTotalDifficulty": "8626000110427538733349499292577475819600160930",
     "FastBlocks": true,
     "UseGethLimitsInFastBlocks": false,
