{
  "Init": {
    "ChainSpecPath": "chainspec/gnosis.json",
    "GenesisHash": "0x4f1dd23188aab3a76b463e4af801b52b1248ef073c648cbdc4c9333d3da79756",
    "BaseDbPath": "nethermind_db/gnosis",
    "LogFileName": "gnosis.logs.txt",
    "MemoryHint": 768000000
  },
  "JsonRpc": {
    "Enabled": true,
    "EnginePort": 8551
  },
  "Sync": {
<<<<<<< HEAD
    "SnapSync": true,
    "PivotNumber": 34710000,
    "PivotHash": "0xb566af6c69e925c7e41ea5f0725e48bd5f6a38ac2c441f443b07cba94dc8ed24",
=======
    "FastSync": true,
    "PivotNumber": 34820000,
    "PivotHash": "0xd57d56a4ac8a4a51b079ef1d350b545cf89daf9785e68c097f0ec5cc0ecfca1a",
>>>>>>> 41073e3c
    "PivotTotalDifficulty": "8626000110427538733349499292577475819600160930",
    "FastBlocks": true,
    "UseGethLimitsInFastBlocks": false,
    "FastSyncCatchUpHeightDelta": 10000000000
  },
  "Blocks": {
    "SecondsPerSlot": 5,
    "TargetBlockGasLimit": 17000000
  },
  "Shutter": {
    "Validator": "true",
    "ValidatorRegistryContractAddress": "0xefCC23E71f6bA9B22C4D28F7588141d44496A6D6",
    "SequencerContractAddress": "0xc5C4b277277A1A8401E0F039dfC49151bA64DC2E",
    "KeyBroadcastContractAddress": "0x626dB87f9a9aC47070016A50e802dd5974341301",
    "KeyperSetManagerContractAddress": "0x7C2337f9bFce19d8970661DA50dE8DD7d3D34abb",
    "KeyperP2PAddresses": [
      "/ip4/139.59.130.109/tcp/23003/p2p/12D3KooWRZoofMsnpsjkgvfPQUyGXZQnn7EVnb4tw4ghNfwMnnsj",
      "/ip4/167.71.169.248/tcp/23003/p2p/12D3KooWGH3VxoSQXZ6wUuCmsv5caGQnhwfGejbkXH6uS2r7sehA",
      "/ip4/139.59.130.109/tcp/23003/p2p/12D3KooWNxTiw7CvD1fuyye5P8qPhKTTrRBW6wwZwMdqdTxjYF2H",
      "/ip4/178.128.192.239/tcp/23003/p2p/12D3KooWCdpkipTiuzVMfkV7yLLgqbFeAL8WmEP78hCoBGBYLugN",
      "/ip4/45.55.192.248/tcp/23003/p2p/12D3KooWMPuubKqksfMxvLwEBDScaopTdvPLr5J5SMmBEo2zkcMz",
      "/ip4/178.128.126.237/tcp/23003/p2p/12D3KooWAg1pGUDAfFWSZftpN3JjBfLUCGLQcZApJHv2VntdMS9U"
    ],
    "P2PPort": "23102",
    "InstanceID": "1000",
    "EncryptedGasLimit": "10000000"
  },
  "Mining": {
    "MinGasPrice": "1000000000"
  },
  "EthStats": {
    "Name": "Nethermind Gnosis"
  },
  "Metrics": {
    "NodeName": "Gnosis"
  },
  "Bloom": {
    "IndexLevelBucketSizes": [
      16,
      16,
      16
    ]
  }
}<|MERGE_RESOLUTION|>--- conflicted
+++ resolved
@@ -11,15 +11,9 @@
     "EnginePort": 8551
   },
   "Sync": {
-<<<<<<< HEAD
     "SnapSync": true,
-    "PivotNumber": 34710000,
-    "PivotHash": "0xb566af6c69e925c7e41ea5f0725e48bd5f6a38ac2c441f443b07cba94dc8ed24",
-=======
-    "FastSync": true,
     "PivotNumber": 34820000,
     "PivotHash": "0xd57d56a4ac8a4a51b079ef1d350b545cf89daf9785e68c097f0ec5cc0ecfca1a",
->>>>>>> 41073e3c
     "PivotTotalDifficulty": "8626000110427538733349499292577475819600160930",
     "FastBlocks": true,
     "UseGethLimitsInFastBlocks": false,
