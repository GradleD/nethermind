{
  "Init": {
    "ChainSpecPath": "chainspec/gnosis.json",
    "GenesisHash": "0x4f1dd23188aab3a76b463e4af801b52b1248ef073c648cbdc4c9333d3da79756",
    "BaseDbPath": "nethermind_db/gnosis",
    "LogFileName": "gnosis.logs.txt",
    "MemoryHint": 768000000
  },
  "JsonRpc": {
    "Enabled": true,
    "EnginePort": 8551
  },
  "Sync": {
<<<<<<< HEAD
    "SnapSync": true,
    "PivotNumber": 34940000,
    "PivotHash": "0x8add15ab5ef115274231d56e345932a70db4cb8954da68d7ac1f751213827942",
=======
    "FastSync": true,
    "SnapSync": true,
    "PivotNumber": 35170000,
    "PivotHash": "0x77bf080ff5493fca78791fb507d026ee06730f7c6d2fb41709662273c7c3f6f3",
>>>>>>> 41edd2b7
    "PivotTotalDifficulty": "8626000110427538733349499292577475819600160930",
    "FastBlocks": true,
    "UseGethLimitsInFastBlocks": false,
    "FastSyncCatchUpHeightDelta": 10000000000
  },
  "Blocks": {
    "SecondsPerSlot": 5,
    "TargetBlockGasLimit": 17000000
  },
  "Shutter": {
    "Validator": "true",
    "ValidatorRegistryContractAddress": "0xefCC23E71f6bA9B22C4D28F7588141d44496A6D6",
    "SequencerContractAddress": "0xc5C4b277277A1A8401E0F039dfC49151bA64DC2E",
    "KeyBroadcastContractAddress": "0x626dB87f9a9aC47070016A50e802dd5974341301",
    "KeyperSetManagerContractAddress": "0x7C2337f9bFce19d8970661DA50dE8DD7d3D34abb",
    "KeyperP2PAddresses": [
      "/ip4/139.59.130.109/tcp/23003/p2p/12D3KooWRZoofMsnpsjkgvfPQUyGXZQnn7EVnb4tw4ghNfwMnnsj",
      "/ip4/167.71.169.248/tcp/23003/p2p/12D3KooWGH3VxoSQXZ6wUuCmsv5caGQnhwfGejbkXH6uS2r7sehA",
      "/ip4/139.59.130.109/tcp/23003/p2p/12D3KooWNxTiw7CvD1fuyye5P8qPhKTTrRBW6wwZwMdqdTxjYF2H",
      "/ip4/178.128.192.239/tcp/23003/p2p/12D3KooWCdpkipTiuzVMfkV7yLLgqbFeAL8WmEP78hCoBGBYLugN",
      "/ip4/45.55.192.248/tcp/23003/p2p/12D3KooWMPuubKqksfMxvLwEBDScaopTdvPLr5J5SMmBEo2zkcMz",
      "/ip4/178.128.126.237/tcp/23003/p2p/12D3KooWAg1pGUDAfFWSZftpN3JjBfLUCGLQcZApJHv2VntdMS9U"
    ],
    "P2PPort": "23102",
    "InstanceID": "1000",
    "EncryptedGasLimit": "1000000"
  },
  "Mining": {
    "MinGasPrice": "1000000000"
  },
  "EthStats": {
    "Name": "Nethermind Gnosis"
  },
  "Metrics": {
    "NodeName": "Gnosis"
  },
  "Bloom": {
    "IndexLevelBucketSizes": [
      16,
      16,
      16
    ]
  }
}<|MERGE_RESOLUTION|>--- conflicted
+++ resolved
@@ -11,16 +11,10 @@
     "EnginePort": 8551
   },
   "Sync": {
-<<<<<<< HEAD
-    "SnapSync": true,
-    "PivotNumber": 34940000,
-    "PivotHash": "0x8add15ab5ef115274231d56e345932a70db4cb8954da68d7ac1f751213827942",
-=======
     "FastSync": true,
     "SnapSync": true,
     "PivotNumber": 35170000,
     "PivotHash": "0x77bf080ff5493fca78791fb507d026ee06730f7c6d2fb41709662273c7c3f6f3",
->>>>>>> 41edd2b7
     "PivotTotalDifficulty": "8626000110427538733349499292577475819600160930",
     "FastBlocks": true,
     "UseGethLimitsInFastBlocks": false,
