--- conflicted
+++ resolved
@@ -11,16 +11,9 @@
   },
   "Sync": {
     "FastSync": true,
-<<<<<<< HEAD
     "PivotNumber": 11860000,
     "PivotHash": "0x73fe5d99cb0c11f5bc89356e47dbf4cb6716e14063b13aaeb53998f079787f31",
     "PivotTotalDifficulty": "4035748871682330176675622844140770987511293285",
-=======
-    "PivotNumber": 10290000,
-    "PivotHash": "0x55a1b682599b65ba2712393c130e25a3992ac32cf278ce6785d772067f695657",
-    "PivotTotalDifficulty": "3501505555616456789038124710472894895528513286",
-    "FastBlocks": true,
->>>>>>> 8f5c1690
     "UseGethLimitsInFastBlocks": false,
     "FastSyncCatchUpHeightDelta": 10000000000
   },
