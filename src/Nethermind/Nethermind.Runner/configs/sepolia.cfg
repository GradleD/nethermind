{
  "Init": {
    "ChainSpecPath": "chainspec/sepolia.json",
    "GenesisHash": "0x25a5cc106eea7138acab33231d7160d69cb777ee0c2c553fcddf5138993e6dd9",
    "BaseDbPath": "nethermind_db/sepolia",
    "LogFileName": "sepolia.logs.txt",
    "StaticNodesPath": "Data/static-nodes-sepolia.json",
    "MemoryHint": 1024000000
  },
  "TxPool": {
    "Size": 1024
  },
  "Metrics": {
    "NodeName": "Sepolia"
  },
  "Sync": {
    "FastSync": true,
    "SnapSync": true,
    "UseGethLimitsInFastBlocks": true,
<<<<<<< HEAD
    "PivotNumber": 6651000,
    "PivotHash": "0x7778040c3b649871b6d987685633d78b44ab14ff0de2759258a6296325993b95",
=======
    "PivotNumber": 6067000,
    "PivotHash": "0xec18eaec616ea4cec9cd09ab19eee43cfea9fe03addcae2a8eb4868b0fe64c36",
>>>>>>> 8f5c1690
    "PivotTotalDifficulty": "17000018015853232",
    "FastSyncCatchUpHeightDelta": "10000000000"
  },
  "Blocks": {
    "TargetBlockGasLimit": 30000000
  },
  "JsonRpc": {
    "Enabled": true,
    "Timeout": 20000,
    "Host": "127.0.0.1",
    "Port": 8545,
    "AdditionalRpcUrls": [
      "http://localhost:8551|http;ws|net;eth;subscribe;engine;web3;client"
    ]
  },
  "Merge": {
    "Enabled": true
  }
}<|MERGE_RESOLUTION|>--- conflicted
+++ resolved
@@ -17,13 +17,8 @@
     "FastSync": true,
     "SnapSync": true,
     "UseGethLimitsInFastBlocks": true,
-<<<<<<< HEAD
     "PivotNumber": 6651000,
     "PivotHash": "0x7778040c3b649871b6d987685633d78b44ab14ff0de2759258a6296325993b95",
-=======
-    "PivotNumber": 6067000,
-    "PivotHash": "0xec18eaec616ea4cec9cd09ab19eee43cfea9fe03addcae2a8eb4868b0fe64c36",
->>>>>>> 8f5c1690
     "PivotTotalDifficulty": "17000018015853232",
     "FastSyncCatchUpHeightDelta": "10000000000"
   },
