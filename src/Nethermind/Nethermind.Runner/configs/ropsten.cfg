{
  "Init": {
    "ChainSpecPath": "chainspec/ropsten.json",
    "GenesisHash": "0x41941023680923e0fe4d74a34bdac8141f2540e3ae90623718e47d66d1ca4a2d",
    "BaseDbPath": "nethermind_db/ropsten",
    "LogFileName": "ropsten.logs.txt",
    "MemoryHint": 1024000000
  },
  "TxPool": {
    "Size": 1024
  },
  "Sync": {
    "FastSync": true,
    "SnapSync": true,
    "FastBlocks": true,
    "UseGethLimitsInFastBlocks": true,
<<<<<<< HEAD
    "PivotNumber": 12480000,
    "PivotHash": "0x1b293e91297c1a988c089ad464e401120f1fcd1b5da8f37ff5f91a93ab70c0c1",
    "PivotTotalDifficulty": "50000820485795157",
    "FastSyncCatchUpHeightDelta": "10000000000" 
=======
    "PivotNumber": 12500000,
    "PivotHash": "0x4f3b1c6f76a851df28271ed3bb04cc6a55edab1eadf44c7000c909bf2e984161",
    "PivotTotalDifficulty": "50000820485795157"
>>>>>>> 4b8aec14
  },
  "EthStats": {
    "Server": "ws://localhost:3000/api"
  },
  "Metrics": {
    "NodeName": "Ropsten"
  },
  "JsonRpc": {
    "Enabled": true,
    "Timeout": 20000,
    "Host": "127.0.0.1",
    "Port": 8545,
    "EnabledModules": [
      "Eth",
      "Subscribe",
      "Trace",
      "TxPool",
      "Web3",
      "Personal",
      "Proof",
      "Net",
      "Parity",
      "Health"
    ],
    "AdditionalRpcUrls": [
      "http://localhost:8551|http;ws|net;eth;subscribe;engine;web3;client"
    ]
  },
  "Merge": {
    "Enabled": true
  }
}<|MERGE_RESOLUTION|>--- conflicted
+++ resolved
@@ -14,16 +14,10 @@
     "SnapSync": true,
     "FastBlocks": true,
     "UseGethLimitsInFastBlocks": true,
-<<<<<<< HEAD
-    "PivotNumber": 12480000,
-    "PivotHash": "0x1b293e91297c1a988c089ad464e401120f1fcd1b5da8f37ff5f91a93ab70c0c1",
-    "PivotTotalDifficulty": "50000820485795157",
-    "FastSyncCatchUpHeightDelta": "10000000000" 
-=======
     "PivotNumber": 12500000,
     "PivotHash": "0x4f3b1c6f76a851df28271ed3bb04cc6a55edab1eadf44c7000c909bf2e984161",
-    "PivotTotalDifficulty": "50000820485795157"
->>>>>>> 4b8aec14
+    "PivotTotalDifficulty": "50000820485795157",
+    "FastSyncCatchUpHeightDelta": "10000000000"
   },
   "EthStats": {
     "Server": "ws://localhost:3000/api"
