{
  "Init": {
    "ChainSpecPath": "chainspec/joc-testnet.json",
    "GenesisHash": "0x0fb7b4779aae36dc557227283f182bc9a3b232c07fae4a2553734c5817df1d06",
    "BaseDbPath": "nethermind_db/joc-testnet",
    "LogFileName": "joc-testnet.logs.txt"
  },
  "TxPool": {
    "BlobsSupport": "Disabled"
  },
  "Sync": {
    "FastSync": true,
    "SnapSync": true,
<<<<<<< HEAD
    "PivotNumber": 6830000,
    "PivotHash": "0x6badab4d5bf7a34b908022f09280c1ca99ce9b23c7332e43960fd3ebc65e5ba4",
    "PivotTotalDifficulty": "12796646"
=======
    "PivotNumber": 5260000,
    "PivotHash": "0xfeedf52b4e93509a31e933f04b5115d1395ebe46cde5105bff44cd7ce60e71b9",
    "PivotTotalDifficulty": "10295113"
>>>>>>> 8f5c1690
  },
  "Metrics": {
    "NodeName": "JOC-Testnet"
  },
  "Blocks": {
    "TargetBlockGasLimit": 30000000
  },
  "JsonRpc": {
    "Enabled": true
  },
  "Merge": {
    "Enabled": false
  }
}<|MERGE_RESOLUTION|>--- conflicted
+++ resolved
@@ -11,15 +11,9 @@
   "Sync": {
     "FastSync": true,
     "SnapSync": true,
-<<<<<<< HEAD
     "PivotNumber": 6830000,
     "PivotHash": "0x6badab4d5bf7a34b908022f09280c1ca99ce9b23c7332e43960fd3ebc65e5ba4",
     "PivotTotalDifficulty": "12796646"
-=======
-    "PivotNumber": 5260000,
-    "PivotHash": "0xfeedf52b4e93509a31e933f04b5115d1395ebe46cde5105bff44cd7ce60e71b9",
-    "PivotTotalDifficulty": "10295113"
->>>>>>> 8f5c1690
   },
   "Metrics": {
     "NodeName": "JOC-Testnet"
