// SPDX-FileCopyrightText: 2022 Demerzel Solutions Limited
// SPDX-License-Identifier: LGPL-3.0-only

using System;
using System.Threading.Tasks;
using Nethermind.Blockchain.BeaconBlockRoot;
using Nethermind.Blockchain.Blocks;
using Nethermind.Blockchain.Synchronization;
using Nethermind.Config;
using Nethermind.Consensus;
using Nethermind.Consensus.AuRa;
using Nethermind.Consensus.AuRa.Config;
using Nethermind.Consensus.AuRa.InitializationSteps;
using Nethermind.Consensus.AuRa.Validators;
using Nethermind.Consensus.Comparers;
using Nethermind.Consensus.Processing;
using Nethermind.Consensus.Producers;
using Nethermind.Consensus.Requests;
using Nethermind.Consensus.Rewards;
using Nethermind.Core;
using Nethermind.Core.Crypto;
using Nethermind.Core.Specs;
using Nethermind.Core.Test.Blockchain;
using Nethermind.Core.Timers;
using Nethermind.Facade.Eth;
using Nethermind.Int256;
using Nethermind.Logging;
using Nethermind.Merge.AuRa.Withdrawals;
using Nethermind.Merge.Plugin;
using Nethermind.Merge.Plugin.BlockProduction;
using Nethermind.Merge.Plugin.Handlers;
using Nethermind.Merge.Plugin.Test;
using Nethermind.Serialization.Json;
using Nethermind.Specs;
using Nethermind.Specs.ChainSpecStyle;
using Nethermind.State;
using Nethermind.Synchronization.ParallelSync;
using NSubstitute;
using NUnit.Framework;

namespace Nethermind.Merge.AuRa.Test;

public class AuRaMergeEngineModuleTests : EngineModuleTests
{
    protected override MergeTestBlockchain CreateBaseBlockchain(
        IMergeConfig? mergeConfig = null,
        IPayloadPreparationService? mockedPayloadService = null,
        ILogManager? logManager = null,
        IConsensusRequestsProcessor? mockedConsensusRequestsProcessor = null)
        => new MergeAuRaTestBlockchain(mergeConfig, mockedPayloadService, logManager, mockedConsensusRequestsProcessor);

    protected override Hash256 ExpectedBlockHash => new("0x990d377b67dbffee4a60db6f189ae479ffb406e8abea16af55e0469b8524cf46");

    [TestCaseSource(nameof(GetWithdrawalValidationValues))]
    public override Task forkchoiceUpdatedV2_should_validate_withdrawals((IReleaseSpec Spec,
        string ErrorMessage,
        Withdrawal[]? Withdrawals,
        string BlockHash,
        int ErrorCode
        ) input)
        => base.forkchoiceUpdatedV2_should_validate_withdrawals(input);

    [TestCase(
        "0xe97d919a17fa5011ff3a08ffb07657ed9e1aaf5ff649888e5d7f605006caf598",
<<<<<<< HEAD
        "0x91675165328fd9a5f25375eb1a468b65b927a1415afd18ff51eeef287ca71fae",
        "0x692ba034d9dc8c4c2d7d172a2fb1f3773f8a250fde26501b99d2733a2b48e70b",
=======
        "0xdd9be69fe6ed616f44d53576f430c1c7720ed0e7bff59478539a4a43dbb3bf1f",
        "0xd75d320c3a98a02ec7fe2abdcb1769bd063fec04d73f1735810f365ac12bc4ba",
>>>>>>> aa0196b8
        "0x3c6a8926870bdeff")]
    public override Task Should_process_block_as_expected_V4(string latestValidHash, string blockHash, string stateRoot, string payloadId)
        => base.Should_process_block_as_expected_V4(latestValidHash, blockHash, stateRoot, payloadId);

    [TestCase(
        "0xe168b70ac8a6f7d90734010030801fbb2dcce03a657155c4024b36ba8d1e3926",
        "0x310f4c8c949eb758faa4497e293bb18ef27a465af16553e5fc03752d3be19cc3",
        "0x1ef7300d8961797263939a3d29bbba4ccf1702fabf02d8ad7a20b454edb6fd2f",
        "0xcdd08163eccae523")]
    public override Task Should_process_block_as_expected_V2(string latestValidHash, string blockHash, string stateRoot, string payloadId)
        => base.Should_process_block_as_expected_V2(latestValidHash, blockHash, stateRoot, payloadId);

    [TestCase(
        "0xe4333fcde906675e50500bf53a6c73bc51b2517509bc3cff2d24d0de9b8dd23e",
        "0xe168b70ac8a6f7d90734010030801fbb2dcce03a657155c4024b36ba8d1e3926",
        "0xb22228e153345f9b")]
    public override Task processing_block_should_serialize_valid_responses(string blockHash, string latestValidHash, string payloadId)
        => base.processing_block_should_serialize_valid_responses(blockHash, latestValidHash, payloadId);

    [Test]
    [TestCase(
        "0xa66ec67b117f57388da53271f00c22a68e6c297b564f67c5904e6f2662881875",
        "0xe168b70ac8a6f7d90734010030801fbb2dcce03a657155c4024b36ba8d1e3926"
        )]
    [Parallelizable(ParallelScope.None)]
    [Obsolete]
    public override Task forkchoiceUpdatedV1_should_communicate_with_boost_relay_through_http(string blockHash, string parentHash)
        => base.forkchoiceUpdatedV1_should_communicate_with_boost_relay_through_http(blockHash, parentHash);

    [Ignore("Withdrawals are not withdrawan due to lack of Aura contract in tests")]
    public override Task Can_apply_withdrawals_correctly((Withdrawal[][] Withdrawals, (Address Account, UInt256 BalanceIncrease)[] ExpectedAccountIncrease) input)
    {
        return base.Can_apply_withdrawals_correctly(input);
    }

    class MergeAuRaTestBlockchain : MergeTestBlockchain
    {
        private AuRaNethermindApi? _api;

        public MergeAuRaTestBlockchain(IMergeConfig? mergeConfig = null, IPayloadPreparationService? mockedPayloadPreparationService = null, ILogManager? logManager = null, IConsensusRequestsProcessor? mockedConsensusRequestsProcessor = null)
            : base(mergeConfig, mockedPayloadPreparationService, logManager, mockedConsensusRequestsProcessor)
        {
            ConsensusRequestsProcessor = mockedConsensusRequestsProcessor;
            SealEngineType = Core.SealEngineType.AuRa;
        }

        protected override Task<TestBlockchain> Build(ISpecProvider? specProvider = null, UInt256? initialValues = null, bool addBlockOnStart = true)
        {
            if (specProvider is TestSingleReleaseSpecProvider provider) provider.SealEngine = SealEngineType;
            return base.Build(specProvider, initialValues, addBlockOnStart);
        }

        protected override IBlockProcessor CreateBlockProcessor()
        {
            _api = new(new ConfigProvider(), new EthereumJsonSerializer(), LogManager,
                    new ChainSpec
                    {
                        AuRa = new()
                        {
                            WithdrawalContractAddress = new("0xbabe2bed00000000000000000000000000000003")
                        },
                        Parameters = new()
                    })
            {
                BlockTree = BlockTree,
                DbProvider = DbProvider,
                WorldStateManager = WorldStateManager,
                SpecProvider = SpecProvider,
                TransactionComparerProvider = TransactionComparerProvider,
                TxPool = TxPool
            };

            WithdrawalContractFactory withdrawalContractFactory = new(_api.ChainSpec!.AuRa, _api.AbiEncoder);
            WithdrawalProcessor = new AuraWithdrawalProcessor(
                    withdrawalContractFactory.Create(TxProcessor),
                    LogManager
            );

            BlockValidator = CreateBlockValidator();
            IBlockProcessor processor = new BlockProcessor(
                SpecProvider,
                BlockValidator,
                NoBlockRewards.Instance,
                new BlockProcessor.BlockValidationTransactionsExecutor(TxProcessor, State),
                State,
                ReceiptStorage,
                TxProcessor,
                new BeaconBlockRootHandler(TxProcessor),
                new BlockhashStore(SpecProvider, State),
                TxProcessor,
                LogManager,
                WithdrawalProcessor,
<<<<<<< HEAD
                consensusRequestsProcessor: ConsensusRequestsProcessor);
=======
                consensusRequestsProcessor: ConsensusRequestsProcessor,
                preWarmer: CreateBlockCachePreWarmer());
>>>>>>> aa0196b8

            return new TestBlockProcessorInterceptor(processor, _blockProcessingThrottle);
        }


        protected override IBlockProducer CreateTestBlockProducer(TxPoolTxSource txPoolTxSource, ISealer sealer, ITransactionComparerProvider transactionComparerProvider)
        {
            SealEngine = new MergeSealEngine(SealEngine, PoSSwitcher, SealValidator!, LogManager);
            BlocksConfig blocksConfig = new() { MinGasPrice = 0 };
            ISyncConfig syncConfig = new SyncConfig();
            TargetAdjustedGasLimitCalculator targetAdjustedGasLimitCalculator = new(SpecProvider, blocksConfig);
            EthSyncingInfo = new EthSyncingInfo(BlockTree, ReceiptStorage, syncConfig,
                new StaticSelector(SyncMode.All), Substitute.For<ISyncProgressResolver>(), LogManager);
            PostMergeBlockProducerFactory blockProducerFactory = new(
                SpecProvider,
                SealEngine,
                Timestamper,
                blocksConfig,
                LogManager,
                targetAdjustedGasLimitCalculator);

            AuRaMergeBlockProducerEnvFactory blockProducerEnvFactory = new(
                _api!,
                WorldStateManager,
                BlockTree,
                SpecProvider,
                BlockValidator,
                NoBlockRewards.Instance,
                ReceiptStorage,
                BlockPreprocessorStep,
                TxPool,
                transactionComparerProvider,
                blocksConfig,
                LogManager,
                ConsensusRequestsProcessor);


            BlockProducerEnv blockProducerEnv = blockProducerEnvFactory.Create();
            PostMergeBlockProducer postMergeBlockProducer = blockProducerFactory.Create(blockProducerEnv);
            PostMergeBlockProducer = postMergeBlockProducer;
            PayloadPreparationService ??= new PayloadPreparationService(
                postMergeBlockProducer,
                new BlockImprovementContextFactory(PostMergeBlockProducer, TimeSpan.FromSeconds(MergeConfig.SecondsPerSlot)),
                TimerFactory.Default,
                LogManager,
                TimeSpan.FromSeconds(MergeConfig.SecondsPerSlot),
                50000 // by default we want to avoid cleanup payload effects in testing
            );

            IAuRaStepCalculator auraStepCalculator = Substitute.For<IAuRaStepCalculator>();
            auraStepCalculator.TimeToNextStep.Returns(TimeSpan.FromMilliseconds(0));
            FollowOtherMiners gasLimitCalculator = new(MainnetSpecProvider.Instance);
            AuRaBlockProducer preMergeBlockProducer = new(
                txPoolTxSource,
                blockProducerEnvFactory.Create().ChainProcessor,
                State,
                sealer,
                BlockTree,
                Timestamper,
                auraStepCalculator,
                NullReportingValidator.Instance,
                new AuRaConfig(),
                gasLimitCalculator,
                SpecProvider,
                LogManager,
                blocksConfig
            );

            return new MergeBlockProducer(preMergeBlockProducer, postMergeBlockProducer, PoSSwitcher);
        }
    }
}<|MERGE_RESOLUTION|>--- conflicted
+++ resolved
@@ -62,21 +62,16 @@
 
     [TestCase(
         "0xe97d919a17fa5011ff3a08ffb07657ed9e1aaf5ff649888e5d7f605006caf598",
-<<<<<<< HEAD
-        "0x91675165328fd9a5f25375eb1a468b65b927a1415afd18ff51eeef287ca71fae",
-        "0x692ba034d9dc8c4c2d7d172a2fb1f3773f8a250fde26501b99d2733a2b48e70b",
-=======
         "0xdd9be69fe6ed616f44d53576f430c1c7720ed0e7bff59478539a4a43dbb3bf1f",
         "0xd75d320c3a98a02ec7fe2abdcb1769bd063fec04d73f1735810f365ac12bc4ba",
->>>>>>> aa0196b8
         "0x3c6a8926870bdeff")]
     public override Task Should_process_block_as_expected_V4(string latestValidHash, string blockHash, string stateRoot, string payloadId)
         => base.Should_process_block_as_expected_V4(latestValidHash, blockHash, stateRoot, payloadId);
 
     [TestCase(
         "0xe168b70ac8a6f7d90734010030801fbb2dcce03a657155c4024b36ba8d1e3926",
-        "0x310f4c8c949eb758faa4497e293bb18ef27a465af16553e5fc03752d3be19cc3",
-        "0x1ef7300d8961797263939a3d29bbba4ccf1702fabf02d8ad7a20b454edb6fd2f",
+        "0x3e604e45a9a74b66a7e03f828cc2597f0cb5f5e7dc50c9211be3a62fbcd6396d",
+        "0xdbd87b98a6be7d4e3f11ff8500c38a0736d9a5e7a47b5cb25628d37187a98cb9",
         "0xcdd08163eccae523")]
     public override Task Should_process_block_as_expected_V2(string latestValidHash, string blockHash, string stateRoot, string payloadId)
         => base.Should_process_block_as_expected_V2(latestValidHash, blockHash, stateRoot, payloadId);
@@ -158,15 +153,10 @@
                 TxProcessor,
                 new BeaconBlockRootHandler(TxProcessor),
                 new BlockhashStore(SpecProvider, State),
-                TxProcessor,
                 LogManager,
                 WithdrawalProcessor,
-<<<<<<< HEAD
-                consensusRequestsProcessor: ConsensusRequestsProcessor);
-=======
                 consensusRequestsProcessor: ConsensusRequestsProcessor,
                 preWarmer: CreateBlockCachePreWarmer());
->>>>>>> aa0196b8
 
             return new TestBlockProcessorInterceptor(processor, _blockProcessingThrottle);
         }
