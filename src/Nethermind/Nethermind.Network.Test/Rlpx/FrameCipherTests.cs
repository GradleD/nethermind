--- conflicted
+++ resolved
@@ -20,7 +20,7 @@
         FrameCipher frameCipher = new(NetTestVectors.AesSecret);
         frameCipher.Encrypt(message, 0, 16, encrypted, 0);
         frameCipher.Decrypt(encrypted, 0, 16, decrypted, 0);
-        Assert.AreEqual(message, decrypted);
+        Assert.That(decrypted, Is.EqualTo(message));
     }
 
     [Test]
@@ -33,13 +33,13 @@
         FrameCipher frameCipher = new(NetTestVectors.AesSecret);
         frameCipher.Encrypt(message, 0, 16, encrypted, 0);
         frameCipher.Decrypt(encrypted, 0, 16, decrypted, 0);
-        Assert.AreEqual(message, decrypted);
+        Assert.That(decrypted, Is.EqualTo(message));
 
         Array.Clear(encrypted, 0, encrypted.Length);
         Array.Clear(decrypted, 0, decrypted.Length);
         frameCipher.Encrypt(message, 0, 16, encrypted, 0);
         frameCipher.Decrypt(encrypted, 0, 16, decrypted, 0);
-        Assert.AreEqual(message, decrypted);
+        Assert.That(decrypted, Is.EqualTo(message));
     }
 
     [Test]
@@ -52,13 +52,12 @@
         FrameCipher frameCipher = new(NetTestVectors.AesSecret);
         frameCipher.Encrypt(message, 0, 16, encrypted1, 0);
         frameCipher.Encrypt(message, 0, 16, encrypted2, 0);
-        Assert.AreNotEqual(encrypted1, encrypted2);
+        Assert.That(encrypted2, Is.Not.EqualTo(encrypted1));
     }
 
     [Test]
     public void Can_run_twice_longer_message()
     {
-<<<<<<< HEAD
         int length = 16;
 
         byte[] message = new byte[length * 2];
@@ -72,13 +71,13 @@
         FrameCipher frameCipher = new(NetTestVectors.AesSecret);
         frameCipher.Encrypt(message, 0, length, encrypted, 0);
         frameCipher.Decrypt(encrypted, 0, length, decrypted, 0);
-        Assert.AreEqual(message, decrypted);
+        Assert.That(decrypted, Is.EqualTo(message));
 
         Array.Clear(encrypted, 0, encrypted.Length);
         Array.Clear(decrypted, 0, decrypted.Length);
         frameCipher.Encrypt(message, 0, length, encrypted, 0);
         frameCipher.Decrypt(encrypted, 0, length, decrypted, 0);
-        Assert.AreEqual(message, decrypted);
+        Assert.That(decrypted, Is.EqualTo(message));
     }
 
     [Test]
@@ -90,89 +89,6 @@
         FrameCipher frameCipher = new(NetTestVectors.AesSecret);
         frameCipher.Encrypt(messageClone, 0, 16, messageClone, 0);
         frameCipher.Decrypt(messageClone, 0, 16, messageClone, 0);
-        Assert.AreEqual(message, messageClone);
-=======
-        [Test]
-        public void Can_do_roundtrip()
-        {
-            byte[] message = { 1, 2, 3, 4, 5, 6, 7, 8, 9, 10, 11, 12, 13, 14, 15, 16 };
-            byte[] encrypted = new byte[16];
-            byte[] decrypted = new byte[16];
-
-            FrameCipher frameCipher = new(NetTestVectors.AesSecret);
-            frameCipher.Encrypt(message, 0, 16, encrypted, 0);
-            frameCipher.Decrypt(encrypted, 0, 16, decrypted, 0);
-            Assert.That(decrypted, Is.EqualTo(message));
-        }
-
-        [Test]
-        public void Can_run_twice()
-        {
-            byte[] message = { 1, 2, 3, 4, 5, 6, 7, 8, 9, 10, 11, 12, 13, 14, 15, 16 };
-            byte[] encrypted = new byte[16];
-            byte[] decrypted = new byte[16];
-
-            FrameCipher frameCipher = new(NetTestVectors.AesSecret);
-            frameCipher.Encrypt(message, 0, 16, encrypted, 0);
-            frameCipher.Decrypt(encrypted, 0, 16, decrypted, 0);
-            Assert.That(decrypted, Is.EqualTo(message));
-
-            Array.Clear(encrypted, 0, encrypted.Length);
-            Array.Clear(decrypted, 0, decrypted.Length);
-            frameCipher.Encrypt(message, 0, 16, encrypted, 0);
-            frameCipher.Decrypt(encrypted, 0, 16, decrypted, 0);
-            Assert.That(decrypted, Is.EqualTo(message));
-        }
-
-        [Test]
-        public void Should_not_return_same_value_when_used_twice_with_same_input()
-        {
-            byte[] message = { 1, 2, 3, 4, 5, 6, 7, 8, 9, 10, 11, 12, 13, 14, 15, 16 };
-            byte[] encrypted1 = new byte[16];
-            byte[] encrypted2 = new byte[16];
-
-            FrameCipher frameCipher = new(NetTestVectors.AesSecret);
-            frameCipher.Encrypt(message, 0, 16, encrypted1, 0);
-            frameCipher.Encrypt(message, 0, 16, encrypted2, 0);
-            Assert.That(encrypted2, Is.Not.EqualTo(encrypted1));
-        }
-
-        [Test]
-        public void Can_run_twice_longer_message()
-        {
-            int length = 16;
-
-            byte[] message = new byte[length * 2];
-            message[3] = 123;
-            message[4] = 123;
-            message[5] = 12;
-
-            byte[] encrypted = new byte[length];
-            byte[] decrypted = new byte[2 * length];
-
-            FrameCipher frameCipher = new(NetTestVectors.AesSecret);
-            frameCipher.Encrypt(message, 0, length, encrypted, 0);
-            frameCipher.Decrypt(encrypted, 0, length, decrypted, 0);
-            Assert.That(decrypted, Is.EqualTo(message));
-
-            Array.Clear(encrypted, 0, encrypted.Length);
-            Array.Clear(decrypted, 0, decrypted.Length);
-            frameCipher.Encrypt(message, 0, length, encrypted, 0);
-            frameCipher.Decrypt(encrypted, 0, length, decrypted, 0);
-            Assert.That(decrypted, Is.EqualTo(message));
-        }
-
-        [Test]
-        public void Can_do_inline()
-        {
-            byte[] message = { 1, 2, 3, 4, 5, 6, 7, 8, 9, 10, 11, 12, 13, 14, 15, 16 };
-            byte[] messageClone = (byte[])message.Clone();
-
-            FrameCipher frameCipher = new(NetTestVectors.AesSecret);
-            frameCipher.Encrypt(messageClone, 0, 16, messageClone, 0);
-            frameCipher.Decrypt(messageClone, 0, 16, messageClone, 0);
-            Assert.That(messageClone, Is.EqualTo(message));
-        }
->>>>>>> 50b95ee1
+        Assert.That(messageClone, Is.EqualTo(message));
     }
 }