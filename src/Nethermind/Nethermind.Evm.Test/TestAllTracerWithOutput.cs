--- conflicted
+++ resolved
@@ -13,23 +13,6 @@
 {
     public class TestAllTracerWithOutput : TxTracer
     {
-<<<<<<< HEAD
-        public bool IsTracingReceipt => true;
-        public bool IsTracingActions => true;
-        public bool IsTracingOpLevelStorage => true;
-        public bool IsTracingMemory => true;
-        public bool IsTracingInstructions => true;
-        public bool IsTracingRefunds => true;
-        public bool IsTracingCode => true;
-        public bool IsTracingStack => true;
-        public bool IsTracingState => true;
-        public bool IsTracingStorage => true;
-        public bool IsTracingBlockHash => true;
-        public bool IsTracingAccess { get; set; } = true;
-        public bool IsTracingFees => true;
-        public bool IsTracing => IsTracingReceipt || IsTracingActions || IsTracingOpLevelStorage || IsTracingMemory || IsTracingInstructions || IsTracingRefunds || IsTracingCode || IsTracingStack || IsTracingBlockHash || IsTracingAccess || IsTracingFees || IsTracingEventLogs;
-        public bool IsTracingEventLogs => true;
-=======
         public TestAllTracerWithOutput()
         {
             IsTracingAccess = true;
@@ -48,7 +31,6 @@
         public override bool IsTracingBlockHash => true;
         public new bool IsTracingAccess { get { return base.IsTracingAccess; } set { base.IsTracingAccess = value; } }
         public override bool IsTracingFees => true;
->>>>>>> 61e52a45
 
         public byte[]? ReturnValue { get; private set; }
 
@@ -86,24 +68,5 @@
         {
             Refund += refund;
         }
-<<<<<<< HEAD
-
-        public void ReportExtraGasPressure(long extraGasPressure)
-        {
-        }
-
-        public void ReportAccess(IReadOnlySet<Address> accessedAddresses, IReadOnlySet<StorageCell> accessedStorageCells)
-        {
-        }
-
-        public void ReportFees(UInt256 fees, UInt256 burntFees)
-        {
-        }
-
-        public void ReportEvent(LogEntry logEntry)
-        {
-        }
-=======
->>>>>>> 61e52a45
     }
 }