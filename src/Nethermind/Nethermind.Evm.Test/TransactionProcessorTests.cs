--- conflicted
+++ resolved
@@ -25,9 +25,6 @@
 using NUnit.Framework;
 using Nethermind.Config;
 using System.Collections.Generic;
-using Nethermind.Serialization.Rlp.Eip7702;
-using Nethermind.Serialization.Rlp;
-using Nethermind.Core.Crypto;
 
 namespace Nethermind.Evm.Test;
 
@@ -60,15 +57,10 @@
         _stateProvider.CreateAccount(TestItem.AddressA, AccountBalance);
         _stateProvider.Commit(_specProvider.GenesisSpec);
         _stateProvider.CommitTree(0);
-<<<<<<< HEAD
-        VirtualMachine virtualMachine = new(new TestBlockhashProvider(_specProvider), _specProvider, LimboLogs.Instance);
-        _transactionProcessor = new TransactionProcessor(_specProvider, _stateProvider, virtualMachine, LimboLogs.Instance);
-=======
 
         CodeInfoRepository codeInfoRepository = new();
         VirtualMachine virtualMachine = new(new TestBlockhashProvider(_specProvider), _specProvider, codeInfoRepository, LimboLogs.Instance);
         _transactionProcessor = new TransactionProcessor(_specProvider, _stateProvider, virtualMachine, codeInfoRepository, LimboLogs.Instance);
->>>>>>> 967f9688
         _ethereumEcdsa = new EthereumEcdsa(_specProvider.ChainId, LimboLogs.Instance);
     }
 
