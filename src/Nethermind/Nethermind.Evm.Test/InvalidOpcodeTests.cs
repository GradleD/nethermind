// SPDX-FileCopyrightText: 2022 Demerzel Solutions Limited
// SPDX-License-Identifier: LGPL-3.0-only

using System.Collections.Generic;
using System.Linq;
using FluentAssertions;
using Nethermind.Core.Specs;
using Nethermind.Core.Test;
using Nethermind.Logging;
using Nethermind.Specs;
using Nethermind.Specs.Forks;
using NUnit.Framework;

namespace Nethermind.Evm.Test
{
    [TestFixture]
    [Parallelizable(ParallelScope.Self)]
    public class InvalidOpcodeTests : VirtualMachineTestsBase
    {
        protected override long BlockNumber => MainnetSpecProvider.ConstantinopleFixBlockNumber;

        private static readonly Instruction[] FrontierInstructions =
        {
            Instruction.STOP, Instruction.ADD, Instruction.MUL, Instruction.SUB, Instruction.DIV, Instruction.SDIV,
            Instruction.MOD, Instruction.SMOD, Instruction.ADDMOD, Instruction.MULMOD, Instruction.EXP,
            Instruction.SIGNEXTEND, Instruction.LT, Instruction.GT, Instruction.SLT, Instruction.SGT,
            Instruction.EQ, Instruction.ISZERO, Instruction.AND, Instruction.OR, Instruction.XOR, Instruction.NOT,
            Instruction.BYTE, Instruction.SHA3, Instruction.ADDRESS, Instruction.BALANCE, Instruction.ORIGIN,
            Instruction.CALLER, Instruction.CALLVALUE, Instruction.CALLDATALOAD, Instruction.CALLDATASIZE,
            Instruction.CALLDATACOPY, Instruction.CODESIZE, Instruction.CODECOPY, Instruction.GASPRICE,
            Instruction.EXTCODESIZE, Instruction.EXTCODECOPY, Instruction.BLOCKHASH, Instruction.COINBASE,
            Instruction.TIMESTAMP, Instruction.NUMBER, Instruction.PREVRANDAO, Instruction.GASLIMIT,
            Instruction.POP, Instruction.MLOAD, Instruction.MSTORE, Instruction.MSTORE8, Instruction.SLOAD,
            Instruction.SSTORE, Instruction.JUMP, Instruction.JUMPI, Instruction.PC, Instruction.MSIZE,
            Instruction.GAS, Instruction.JUMPDEST, Instruction.PUSH1, Instruction.PUSH2, Instruction.PUSH3,
            Instruction.PUSH4, Instruction.PUSH5, Instruction.PUSH6, Instruction.PUSH7, Instruction.PUSH8,
            Instruction.PUSH9, Instruction.PUSH10, Instruction.PUSH11, Instruction.PUSH12, Instruction.PUSH13,
            Instruction.PUSH14, Instruction.PUSH15, Instruction.PUSH16, Instruction.PUSH17, Instruction.PUSH18,
            Instruction.PUSH19, Instruction.PUSH20, Instruction.PUSH21, Instruction.PUSH22, Instruction.PUSH23,
            Instruction.PUSH24, Instruction.PUSH25, Instruction.PUSH26, Instruction.PUSH27, Instruction.PUSH28,
            Instruction.PUSH29, Instruction.PUSH30, Instruction.PUSH31, Instruction.PUSH32, Instruction.DUP1,
            Instruction.DUP2, Instruction.DUP3, Instruction.DUP4, Instruction.DUP5, Instruction.DUP6,
            Instruction.DUP7, Instruction.DUP8, Instruction.DUP9, Instruction.DUP10, Instruction.DUP11,
            Instruction.DUP12, Instruction.DUP13, Instruction.DUP14, Instruction.DUP15, Instruction.DUP16,
            Instruction.SWAP1, Instruction.SWAP2, Instruction.SWAP3, Instruction.SWAP4, Instruction.SWAP5,
            Instruction.SWAP6, Instruction.SWAP7, Instruction.SWAP8, Instruction.SWAP9, Instruction.SWAP10,
            Instruction.SWAP11, Instruction.SWAP12, Instruction.SWAP13, Instruction.SWAP14, Instruction.SWAP15,
            Instruction.SWAP16, Instruction.LOG0, Instruction.LOG1, Instruction.LOG2, Instruction.LOG3,
            Instruction.LOG4, Instruction.CREATE, Instruction.CALL, Instruction.CALLCODE, Instruction.RETURN,
            Instruction.SELFDESTRUCT
        };

        private static readonly Instruction[] HomesteadInstructions =
            FrontierInstructions.Union(
                new[] { Instruction.DELEGATECALL }).ToArray();

        private static readonly Instruction[] ByzantiumInstructions =
            FrontierInstructions.Union(
                HomesteadInstructions.Union(
                    new[]
                    {
                        Instruction.REVERT, Instruction.STATICCALL, Instruction.RETURNDATACOPY,
                        Instruction.RETURNDATASIZE
                    })).ToArray();

        private static readonly Instruction[] ConstantinopleFixInstructions =
            FrontierInstructions.Union(
                HomesteadInstructions.Union(
                    ByzantiumInstructions.Union(
                        new[]
                        {
                            Instruction.CREATE2, Instruction.EXTCODEHASH, Instruction.SHL, Instruction.SHR,
                            Instruction.SAR
                        }))).ToArray();

        private static readonly Instruction[] IstanbulInstructions =
            FrontierInstructions.Union(
                HomesteadInstructions.Union(
                    ByzantiumInstructions.Union(
                        ConstantinopleFixInstructions.Union(
                            new[] { Instruction.SELFBALANCE, Instruction.CHAINID })))).ToArray();

        private static readonly Instruction[] BerlinInstructions =
            FrontierInstructions.Union(
                HomesteadInstructions.Union(
                    ByzantiumInstructions.Union(
                        ConstantinopleFixInstructions.Union(
                            IstanbulInstructions.Union(
                                // new[]
                                // {
                                //     Instruction.BEGINSUB,
                                //     Instruction.JUMPSUB,
                                //     Instruction.RETURNSUB
                                // }
                                new Instruction[] { }
                            ))))).ToArray();

        private static readonly Instruction[] LondonInstructions =
            FrontierInstructions.Union(
                HomesteadInstructions.Union(
                    ByzantiumInstructions.Union(
                        ConstantinopleFixInstructions.Union(
                            IstanbulInstructions.Union(
                                BerlinInstructions.Union(
                                new Instruction[]
                                    {
                                        Instruction.BASEFEE
                                    }
                                )
                            ))))).ToArray();

        private static readonly Instruction[] ShanghaiInstructions =
            FrontierInstructions.Union(
                HomesteadInstructions.Union(
                    ByzantiumInstructions.Union(
                        ConstantinopleFixInstructions.Union(
                            IstanbulInstructions.Union(
                                BerlinInstructions.Union(
                                    LondonInstructions.Union(
                                    new Instruction[]
                                        {
                                            Instruction.TLOAD,
                                            Instruction.TSTORE,
                                            Instruction.PUSH0,
                                            Instruction.RJUMP,
                                            Instruction.RJUMPI,
                                            Instruction.RJUMPV,
                                            Instruction.CALLF,
                                            Instruction.RETF
                                        }
                                    )
                            )))))).ToArray();

        private static readonly Instruction[] InstructionsWithImmediates =
            new[]
            {
                Instruction.PUSH1, Instruction.PUSH2, Instruction.PUSH3,
                Instruction.PUSH4, Instruction.PUSH5, Instruction.PUSH6, Instruction.PUSH7, Instruction.PUSH8,
                Instruction.PUSH9, Instruction.PUSH10, Instruction.PUSH11, Instruction.PUSH12, Instruction.PUSH13,
                Instruction.PUSH14, Instruction.PUSH15, Instruction.PUSH16, Instruction.PUSH17, Instruction.PUSH18,
                Instruction.PUSH19, Instruction.PUSH20, Instruction.PUSH21, Instruction.PUSH22, Instruction.PUSH23,
                Instruction.PUSH24, Instruction.PUSH25, Instruction.PUSH26, Instruction.PUSH27, Instruction.PUSH28,
                Instruction.PUSH29, Instruction.PUSH30, Instruction.PUSH31, Instruction.PUSH32,

                Instruction.RJUMP, Instruction.RJUMPI, Instruction.RJUMPV,
                Instruction.CALLF
            };

        private Dictionary<ForkActivation, Instruction[]> _validOpcodes
            = new()
            {
                { 0, FrontierInstructions },
                { MainnetSpecProvider.HomesteadBlockNumber, HomesteadInstructions },
                { MainnetSpecProvider.SpuriousDragonBlockNumber, HomesteadInstructions },
                { MainnetSpecProvider.TangerineWhistleBlockNumber, HomesteadInstructions },
                { MainnetSpecProvider.ByzantiumBlockNumber, ByzantiumInstructions },
                { MainnetSpecProvider.ConstantinopleFixBlockNumber, ConstantinopleFixInstructions },
                { MainnetSpecProvider.IstanbulBlockNumber, IstanbulInstructions },
                { MainnetSpecProvider.MuirGlacierBlockNumber, IstanbulInstructions },
                { MainnetSpecProvider.BerlinBlockNumber, BerlinInstructions },
                { MainnetSpecProvider.LondonBlockNumber, LondonInstructions },
                { MainnetSpecProvider.ShanghaiActivation, ShanghaiInstructions },
                { (long.MaxValue, ulong.MaxValue), ShanghaiInstructions }
            };

        private const string InvalidOpCodeErrorMessage = "BadInstruction";

        private ILogManager _logManager;

        protected override ILogManager GetLogManager()
        {
            _logManager ??= new OneLoggerLogManager(new NUnitLogger(LogLevel.Trace));
            return _logManager;
        }

        [TestCase(0)]
        [TestCase(MainnetSpecProvider.HomesteadBlockNumber)]
        [TestCase(MainnetSpecProvider.SpuriousDragonBlockNumber)]
        [TestCase(MainnetSpecProvider.TangerineWhistleBlockNumber)]
        [TestCase(MainnetSpecProvider.ByzantiumBlockNumber)]
        [TestCase(MainnetSpecProvider.IstanbulBlockNumber)]
        [TestCase(MainnetSpecProvider.ConstantinopleFixBlockNumber)]
        [TestCase(MainnetSpecProvider.MuirGlacierBlockNumber)]
        [TestCase(MainnetSpecProvider.BerlinBlockNumber)]
        [TestCase(MainnetSpecProvider.LondonBlockNumber)]
        [TestCase(MainnetSpecProvider.GrayGlacierBlockNumber, MainnetSpecProvider.ShanghaiBlockTimestamp)]
        [TestCase(long.MaxValue, ulong.MaxValue)]
        public void Test(long blockNumber, ulong? timestamp = null)
        {
            ILogger logger = _logManager.GetClassLogger();
            Instruction[] validOpcodes = _validOpcodes[(blockNumber, timestamp)];
            for (int i = 0; i <= validOpcodes.Length; i++)
            {
                logger.Info($"============ Testing opcode {i}==================");
                Instruction instruction = (Instruction)i;
<<<<<<< HEAD
                if (instruction is Instruction.RJUMP or Instruction.RJUMPI or Instruction.RJUMPV or Instruction.CALLF or Instruction.RETF)
=======
                if (instruction is Instruction.RJUMP or Instruction.RJUMPI or Instruction.RJUMPV)
>>>>>>> 193bab3b
                {
                    continue;
                }
                Prepare prepCode = Prepare.EvmCode
                    .Op(instruction);
                if (InstructionsWithImmediates.Contains(instruction))
                {
                    var immediateArgs = instruction switch
                    {
                        >= Instruction.PUSH1 and <= Instruction.PUSH32 => Enumerable.Range(0, instruction - Instruction.PUSH1 + 1).Select(i => (byte)i),
                        _ => Enumerable.Empty<byte>()
                    };
                    foreach (byte arg in immediateArgs)
                    {
                        prepCode.Data(arg);
                    }
                }

                bool isValidOpcode = ((Instruction)i != Instruction.INVALID) && validOpcodes.Contains(instruction);

                byte[] code;
                if (!instruction.IsOnlyForEofBytecode())
                {
                    code = prepCode.Done;
                }
                else
                {
                    code = EofTestsBase.TestCase.EofBytecode(prepCode.STOP().Done);
                }

                TestAllTracerWithOutput result = Execute(blockNumber, 1_000_000, code, timestamp: timestamp ?? 0);

                if (isValidOpcode)
                {
                    result.Error.Should().NotBe(InvalidOpCodeErrorMessage, ((Instruction)i).ToString());
                }
                else
                {
                    result.Error.Should().Be(InvalidOpCodeErrorMessage, ((Instruction)i).ToString());
                    result.StatusCode.Should().Be(0, ((Instruction)i).ToString());
                }
            }
        }
    }
}<|MERGE_RESOLUTION|>--- conflicted
+++ resolved
@@ -193,11 +193,7 @@
             {
                 logger.Info($"============ Testing opcode {i}==================");
                 Instruction instruction = (Instruction)i;
-<<<<<<< HEAD
-                if (instruction is Instruction.RJUMP or Instruction.RJUMPI or Instruction.RJUMPV or Instruction.CALLF or Instruction.RETF)
-=======
-                if (instruction is Instruction.RJUMP or Instruction.RJUMPI or Instruction.RJUMPV)
->>>>>>> 193bab3b
+                if (instruction.IsOnlyForEofBytecode())
                 {
                     continue;
                 }
