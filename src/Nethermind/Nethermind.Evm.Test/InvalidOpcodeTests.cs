--- conflicted
+++ resolved
@@ -124,11 +124,8 @@
                                             Instruction.PUSH0,
                                             Instruction.RJUMP,
                                             Instruction.RJUMPI,
-<<<<<<< HEAD
                                             Instruction.CALLF,
                                             Instruction.RETF
-=======
->>>>>>> 0c0573a9
                                         }
                                     )
                             )))))).ToArray();
@@ -145,10 +142,7 @@
                 Instruction.PUSH29, Instruction.PUSH30, Instruction.PUSH31, Instruction.PUSH32,
 
                 Instruction.RJUMP, Instruction.RJUMPI,
-<<<<<<< HEAD
                 Instruction.CALLF
-=======
->>>>>>> 0c0573a9
             };
 
         private Dictionary<ForkActivation, Instruction[]> _validOpcodes
@@ -200,24 +194,17 @@
                 Instruction instruction = (Instruction)i;
                 Prepare prepCode = Prepare.EvmCode
                     .Op(instruction);
-<<<<<<< HEAD
                 if (instruction is Instruction.CALLF or Instruction.RETF)
                 {
                     continue;
                 }
 
-=======
->>>>>>> 0c0573a9
                 if (InstructionsWithImmediates.Contains(instruction))
                 {
                     var immediateArgs = instruction switch
                     {
                         >= Instruction.PUSH1 and <= Instruction.PUSH32 => Enumerable.Range(0, instruction - Instruction.PUSH1 + 1).Select(i => (byte)i),
-<<<<<<< HEAD
-                        Instruction.RJUMP or Instruction.RJUMPI => Enumerable.Range(0, 2).Select(i => (byte)i),
-=======
                         Instruction.RJUMP or Instruction.RJUMPI => Enumerable.Range(0, 2).Select(_ => (byte)0),
->>>>>>> 0c0573a9
                         _ => Enumerable.Empty<byte>()
                     };
                     foreach (byte arg in immediateArgs)
@@ -225,11 +212,6 @@
                         prepCode.Data(arg);
                     }
                 }
-<<<<<<< HEAD
-                var code = prepCode.Done;
-
-                bool isValidOpcode = ((Instruction)i != Instruction.INVALID) && validOpcodes.Contains(instruction);
-=======
 
                 bool isValidOpcode = ((Instruction)i != Instruction.INVALID) && validOpcodes.Contains(instruction);
 
@@ -243,7 +225,6 @@
                     code = EofTestsBase.TestCase.EofBytecode(prepCode.STOP().Done);
                 }
 
->>>>>>> 0c0573a9
                 TestAllTracerWithOutput result = Execute(blockNumber, 1_000_000, code, timestamp: timestamp ?? 0);
 
                 if (isValidOpcode)
