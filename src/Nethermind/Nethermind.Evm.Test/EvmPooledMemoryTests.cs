// SPDX-FileCopyrightText: 2022 Demerzel Solutions Limited
// SPDX-License-Identifier: LGPL-3.0-only

using System;
using System.Collections.Generic;
using System.Linq;
using Nethermind.Core;
using Nethermind.Core.Crypto;
using Nethermind.Core.Specs;
using Nethermind.Core.Test.Builders;
using Nethermind.Crypto;
using Nethermind.Db;
using Nethermind.Evm.Tracing;
using Nethermind.Evm.TransactionProcessing;
using Nethermind.Int256;
using Nethermind.Logging;
using Nethermind.Specs;
using Nethermind.Specs.Forks;
using Nethermind.State;
using Nethermind.Trie.Pruning;

using FluentAssertions;
using NUnit.Framework;

namespace Nethermind.Evm.Test
{
    [TestFixture]
    public class EvmPooledMemoryTests : EvmMemoryTestsBase
    {
        protected override IEvmMemory CreateEvmMemory()
        {
            return new EvmPooledMemory();
        }

        [TestCase(32, 1)]
        [TestCase(0, 0)]
        [TestCase(33, 2)]
        [TestCase(64, 2)]
        [TestCase(int.MaxValue, int.MaxValue / 32 + 1)]
        public void Div32Ceiling(int input, int expectedResult)
        {
            long result = EvmPooledMemory.Div32Ceiling((ulong)input);
            TestContext.WriteLine($"Memory cost (gas): {result}");
            Assert.That(result, Is.EqualTo(expectedResult));
        }

        private const int MaxCodeSize = 24576;

        [TestCase(0, 0)]
        [TestCase(0, 32)]
        [TestCase(0, 256)]
        [TestCase(0, 2048)]
        [TestCase(0, MaxCodeSize)]
        [TestCase(10 * MaxCodeSize, MaxCodeSize)]
        [TestCase(100 * MaxCodeSize, MaxCodeSize)]
        [TestCase(1000 * MaxCodeSize, MaxCodeSize)]
        [TestCase(0, 1024 * 1024)]
        [TestCase(0, Int32.MaxValue)]
        public void MemoryCost(int destination, int memoryAllocation)
        {
            EvmPooledMemory memory = new();
            UInt256 dest = (UInt256)destination;
            long result = memory.CalculateMemoryCost(in dest, (UInt256)memoryAllocation);
            TestContext.WriteLine($"Gas cost of allocating {memoryAllocation} starting from {dest}: {result}");
        }

        [Test]
        public void Inspect_should_not_change_evm_memory()
        {
            EvmPooledMemory memory = new();
            memory.Save(3, TestItem.KeccakA.Bytes);
            ulong initialSize = memory.Size;
            ReadOnlyMemory<byte> result = memory.Inspect(initialSize + 32, 32);
            Assert.That(memory.Size, Is.EqualTo(initialSize));
            Assert.That(result, Is.EqualTo(ReadOnlyMemory<byte>.Empty));
        }

        [Test]
        public void Inspect_can_read_memory()
        {
            const int offset = 3;
            byte[] expectedEmptyRead = new byte[32 - offset];
            byte[] expectedKeccakRead = TestItem.KeccakA.BytesToArray();
            EvmPooledMemory memory = new();
            memory.Save((UInt256)offset, expectedKeccakRead);
            ulong initialSize = memory.Size;
            ReadOnlyMemory<byte> actualKeccakMemoryRead = memory.Inspect((UInt256)offset, 32);
            ReadOnlyMemory<byte> actualEmptyRead = memory.Inspect(32 + (UInt256)offset, 32 - (UInt256)offset);
            Assert.That(memory.Size, Is.EqualTo(initialSize));
            Assert.That(actualKeccakMemoryRead.ToArray(), Is.EqualTo(expectedKeccakRead));
            Assert.That(actualEmptyRead.ToArray(), Is.EqualTo(expectedEmptyRead));
        }

        [Test]
        public void Load_should_update_size_of_memory()
        {
            byte[] expectedResult = new byte[32];
            EvmPooledMemory memory = new();
            memory.Save(3, TestItem.KeccakA.Bytes);
            ulong initialSize = memory.Size;
            ReadOnlyMemory<byte> result = memory.Load(initialSize + 32, 32);
            Assert.That(memory.Size, Is.Not.EqualTo(initialSize));
            Assert.That(result.ToArray(), Is.EqualTo(expectedResult));
        }

        [Test]
        public void GetTrace_should_not_throw_on_not_initialized_memory()
        {
            EvmPooledMemory memory = new();
            memory.CalculateMemoryCost(0, 32);
            memory.GetTrace().ToHexWordList().Should().BeEquivalentTo(new string[] { "0000000000000000000000000000000000000000000000000000000000000000" });
        }

        [Test]
        public void GetTrace_memory_should_not_bleed_between_txs()
        {
            var first = new byte[] {
                0x5b, 0x38, 0x36, 0x59, 0x59, 0x59, 0x59, 0x52, 0x3a, 0x60, 0x05, 0x30,
                0xf4, 0x05, 0x56};
            var second = new byte[] {
                0x5b, 0x36, 0x59, 0x3a, 0x34, 0x60, 0x5b, 0x59, 0x05, 0x30, 0xf4, 0x3a,
                0x56};

            var a = run(second).ToString();
            run(first);
            var b = run(second).ToString();

            Assert.That(b, Is.EqualTo(a));
        }

        [Test]
        public void GetTrace_memory_should_not_overflow()
        {
            var input = new byte[] {
                0x5b, 0x59, 0x60, 0x20, 0x59, 0x81, 0x91, 0x52, 0x44, 0x36, 0x5a, 0x3b,
                0x59, 0xf4, 0x5b, 0x31, 0x56, 0x08};
            run(input);
        }

        private static readonly PrivateKey PrivateKeyD = new("0000000000000000000000000000000000000000000000000000001000000000");
        private static readonly Address sender = new Address("0x59ede65f910076f60e07b2aeb189c72348525e72");

        private static readonly Address to = new Address("0x000000000000000000000000636f6e7472616374");
        private static readonly Address coinbase = new Address("0x4444588443C3a91288c5002483449Aba1054192b");
        // for testing purposes, particular chain id does not matter. Maybe make random id so it captures the idea that signature should would irrespective of chain
        private static readonly EthereumEcdsa ethereumEcdsa = new(BlockchainIds.GenericNonRealNetwork, LimboLogs.Instance);
        private static string run(byte[] input)
        {
            long blocknr = 12965000;
            long gas = 34218;
            ulong ts = 123456;
            MemDb stateDb = new();
            TrieStore trieStore = new(
                    stateDb,
                    LimboLogs.Instance);
            IWorldState stateProvider = new WorldState(
                    trieStore,
                    new MemDb(),
                    LimboLogs.Instance);
            ISpecProvider specProvider = new TestSpecProvider(London.Instance);
            VirtualMachine virtualMachine = new(
                    Nethermind.Evm.Test.TestBlockhashProvider.Instance,
                    specProvider,
                    LimboLogs.Instance);
            TransactionProcessor transactionProcessor = new TransactionProcessor(
                    specProvider,
                    stateProvider,
                    virtualMachine,
                    LimboLogs.Instance);

            stateProvider.CreateAccount(to, 123);
            stateProvider.InsertCode(to, input, specProvider.GenesisSpec);

            stateProvider.CreateAccount(sender, 40000000);
            stateProvider.Commit(specProvider.GenesisSpec);

            stateProvider.CommitTree(0);

            Transaction tx = Build.A.Transaction.
                WithData(input).
                WithTo(to).
                WithGasLimit(gas).
                WithGasPrice(0).
                WithValue(0).
                SignedAndResolved(ethereumEcdsa, PrivateKeyD, true).
                TestObject;
            Block block = Build.A.Block.
                WithBeneficiary(coinbase).
                WithNumber(blocknr + 1).
                WithTimestamp(ts).
                WithTransactions(tx).
                WithGasLimit(30000000).
                WithDifficulty(0).
                TestObject;
            MyTracer tracer = new();
            transactionProcessor.Execute(
                    tx,
                    new BlockExecutionContext(block.Header),
                    tracer);
            return tracer.lastmemline;
        }
    }

    public class MyTracer : ITxTracer, IDisposable
    {
        public bool IsTracingReceipt => true;
        public bool IsTracingActions => false;
        public bool IsTracingOpLevelStorage => true;
        public bool IsTracingMemory => true;
        public bool IsTracingDetailedMemory { get; set; } = true;
        public bool IsTracingInstructions => true;
        public bool IsTracingRefunds { get; } = false;
        public bool IsTracingCode => true;
        public bool IsTracingStack { get; set; } = true;
        public bool IsTracingState => false;
        public bool IsTracingStorage => false;
        public bool IsTracingBlockHash { get; } = false;
        public bool IsTracingAccess { get; } = false;
        public bool IsTracingFees => false;
        public bool IsTracing => IsTracingReceipt || IsTracingActions || IsTracingOpLevelStorage || IsTracingMemory || IsTracingInstructions || IsTracingRefunds || IsTracingCode || IsTracingStack || IsTracingBlockHash || IsTracingAccess || IsTracingFees;

        public string lastmemline;

        public void MarkAsSuccess(Address recipient, long gasSpent, byte[] output, LogEntry[] logs, Hash256 stateRoot = null)
        {
        }

        public void MarkAsFailed(Address recipient, long gasSpent, byte[] output, string error, Hash256 stateRoot = null)
        {
        }

<<<<<<< HEAD
        public void StartOperation(in ExecutionEnvironment env, long gas, Instruction opcode, int pc)
=======
        public void StartOperation(int pc, Instruction opcode, long gas, in ExecutionEnvironment env)
>>>>>>> 25080158
        {
        }

        public void ReportOperationError(EvmExceptionType error)
        {
        }

        public void ReportOperationRemainingGas(long gas)
        {
        }

        public void SetOperationStack(TraceStack stack)
        {
        }

        public void SetOperationMemory(TraceMemory memoryTrace)
        {
            lastmemline = string.Concat("0x", string.Join("", memoryTrace.ToHexWordList().Select(mt => mt.Replace("0x", string.Empty))));
        }

        public void SetOperationMemorySize(ulong newSize)
        {
        }

        public void ReportMemoryChange(long offset, in ReadOnlySpan<byte> data)
        {
        }

        public void ReportStorageChange(in ReadOnlySpan<byte> key, in ReadOnlySpan<byte> value)
        {
        }

        public void SetOperationStorage(Address address, UInt256 storageIndex, ReadOnlySpan<byte> newValue, ReadOnlySpan<byte> currentValue)
        {
        }

        public void LoadOperationStorage(Address address, UInt256 storageIndex, ReadOnlySpan<byte> value)
        {
        }

        public void ReportSelfDestruct(Address address, UInt256 balance, Address refundAddress)
        {
            throw new NotSupportedException();
        }

        public void ReportBalanceChange(Address address, UInt256? before, UInt256? after)
        {
            throw new NotSupportedException();
        }

        public void ReportCodeChange(Address address, byte[] before, byte[] after)
        {
            throw new NotSupportedException();
        }

        public void ReportNonceChange(Address address, UInt256? before, UInt256? after)
        {
            throw new NotSupportedException();
        }

        public void ReportAccountRead(Address address)
        {
            throw new NotImplementedException();
        }

        public void ReportStorageChange(in StorageCell storageAddress, byte[] before, byte[] after)
        {
            throw new NotSupportedException();
        }

        public void ReportStorageRead(in StorageCell storageCell)
        {
            throw new NotImplementedException();
        }

        public void ReportAction(long gas, UInt256 value, Address from, Address to, ReadOnlyMemory<byte> input, ExecutionType callType, bool isPrecompileCall = false)
        {
            throw new NotSupportedException();
        }

        public void ReportActionEnd(long gas, ReadOnlyMemory<byte> output)
        {
            throw new NotSupportedException();
        }

        public void ReportActionError(EvmExceptionType exceptionType)
        {
            throw new NotSupportedException();
        }

        public void ReportActionEnd(long gas, Address deploymentAddress, ReadOnlyMemory<byte> deployedCode)
        {
            throw new NotSupportedException();
        }

        public void ReportBlockHash(Hash256 blockHash)
        {
            throw new NotImplementedException();
        }

        public void ReportByteCode(ReadOnlyMemory<byte> byteCode)
        {
            throw new NotSupportedException();
        }

        public void ReportGasUpdateForVmTrace(long refund, long gasAvailable)
        {
        }

        public void ReportRefundForVmTrace(long refund, long gasAvailable)
        {
        }

        public void ReportRefund(long refund)
        {
        }

        public void ReportExtraGasPressure(long extraGasPressure)
        {
            throw new NotImplementedException();
        }

        public void ReportAccess(IReadOnlySet<Address> accessedAddresses, IReadOnlySet<StorageCell> accessedStorageCells)
        {
            throw new NotImplementedException();
        }

        public void ReportStackPush(in ReadOnlySpan<byte> stackItem)
        {
        }

        public void ReportFees(UInt256 fees, UInt256 burntFees)
        {
            throw new NotImplementedException();
        }

        public void Dispose() { }
    }
}<|MERGE_RESOLUTION|>--- conflicted
+++ resolved
@@ -229,11 +229,7 @@
         {
         }
 
-<<<<<<< HEAD
-        public void StartOperation(in ExecutionEnvironment env, long gas, Instruction opcode, int pc)
-=======
         public void StartOperation(int pc, Instruction opcode, long gas, in ExecutionEnvironment env)
->>>>>>> 25080158
         {
         }
 
