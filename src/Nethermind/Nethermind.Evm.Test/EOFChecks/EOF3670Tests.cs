//  Copyright (c) 2021 Demerzel Solutions Limited
//  This file is part of the Nethermind library.
// 
//  The Nethermind library is free software: you can redistribute it and/or modify
//  it under the terms of the GNU Lesser General Public License as published by
//  the Free Software Foundation, either version 3 of the License, or
//  (at your option) any later version.
// 
//  The Nethermind library is distributed in the hope that it will be useful,
//  but WITHOUT ANY WARRANTY; without even the implied warranty of
//  MERCHANTABILITY or FITNESS FOR A PARTICULAR PURPOSE. See the
//  GNU Lesser General Public License for more details.
// 
//  You should have received a copy of the GNU Lesser General Public License
//  along with the Nethermind. If not, see <http://www.gnu.org/licenses/>.

using FluentAssertions;
using Nethermind.Core.Extensions;
using Nethermind.Core.Specs;
using Nethermind.Specs;
using Nethermind.Core.Test.Builders;
using NUnit.Framework;
using Nethermind.Specs.Forks;
using NSubstitute;
using Nethermind.Evm.CodeAnalysis;
using Nethermind.Blockchain;
using System;
using static Nethermind.Evm.CodeAnalysis.ByteCodeValidator;
using System.Collections.Generic;
using System.Linq;
using Nethermind.Evm.Tracing;
using Nethermind.Evm.Tracing.GethStyle;
using Nethermind.Int256;
using Nethermind.Core;
using Nethermind.Evm.TransactionProcessing;
using Nethermind.Logging;
using Nethermind.Specs.Test;
using System.Text.Json;
using TestCase = Nethermind.Evm.Test.EofTestsBase.TestCase;
using Castle.DynamicProxy.Contributors;
using System.Threading.Tasks;
using static Nethermind.Evm.Test.EofTestsBase;

namespace Nethermind.Evm.Test
{
    /// <summary>
    /// https://gist.github.com/holiman/174548cad102096858583c6fbbb0649a
    /// </summary>
    public class EOF3670Tests
    {
        private EofTestsBase Instance => EofTestsBase.Instance(SpecProvider);

        protected ISpecProvider SpecProvider => new TestSpecProvider(Frontier.Instance, new OverridableReleaseSpec(Shanghai.Instance)
        {
            IsEip4200Enabled = false,
            IsEip4750Enabled = false
        });

        public static IEnumerable<TestCase> Eip3670BodyTestCases
        {
            get
            {
                var scenarios = Enum.GetValues<BodyScenario>();
                for (int i = 0; i < 1 << (scenarios.Length - 1); i++)
                {
                    BodyScenario scenario = (BodyScenario)i;
                    yield return ScenarioCase.CreateFromScenario(scenario);
                }
            }
        }

        public static IEnumerable<TestCase> Eip3670TxTestCases
        {
            get
            {
                var basecase = new ScenarioCase(
                    Functions: new FunctionCase[] {
                        new FunctionCase(
                            InputCount : 0,
                            OutputCount : 0,
                            MaxStack : 2,
                            Body : Prepare.EvmCode
                                    .MUL(23, 3)
                                    .Done
                            )
                    },
                    Data: new byte[] { 0xbb, 0xee, 0xee, 0xff }
                );


                var scenarios = Enum.GetValues<DeploymentScenario>();
                var contexts = Enum.GetValues<DeploymentContext>();
                foreach (var context in contexts)
                {
                    for (int i = 1; i < 1 << (scenarios.Length + 1); i++)
                    {
                        DeploymentScenario scenario = (DeploymentScenario)i;
                        yield return basecase.GenerateDeploymentScenarios(scenario, context);
                    }
                }
            }
        }

        [Test]
        public void EOF_execution_tests([ValueSource(nameof(Eip3670BodyTestCases))] TestCase testcase)
        {
            TestAllTracerWithOutput receipts = Instance.EOF_contract_execution_tests(testcase.Bytecode);

            receipts.StatusCode.Should().Be(testcase.Result.Status, $"{testcase.Result.Msg}");
        }

        [Test]
        public void EOF_validation_tests([ValueSource(nameof(Eip3670BodyTestCases))] TestCase testcase)
        {
            var TargetReleaseSpec = new OverridableReleaseSpec(Shanghai.Instance)
            {
<<<<<<< HEAD
                IsEip4200Enabled = false,
                IsEip4750Enabled = false
=======
                IsEip4200Enabled = false
>>>>>>> ae3e60dd
            };

            Instance.EOF_contract_header_parsing_tests(testcase, TargetReleaseSpec);
        }

        [Test]
        public void Eip3670_contract_deployment_tests([ValueSource(nameof(Eip3670TxTestCases))] TestCase testcase)
        {
            var TargetReleaseSpec = new OverridableReleaseSpec(Shanghai.Instance)
            {
                IsEip4200Enabled = false
            };

            Instance.EOF_contract_deployment_tests(testcase, TargetReleaseSpec);
        }
    }
}<|MERGE_RESOLUTION|>--- conflicted
+++ resolved
@@ -102,6 +102,23 @@
         }
 
         [Test]
+        public void EOF_Opcode_Deprecation_checks()
+        {
+            var TargetReleaseSpec = new OverridableReleaseSpec(Shanghai.Instance);
+
+            Instruction[] StaticRelativeJumpsOpcode =
+            {
+                Instruction.CALLCODE,
+                Instruction.SELFDESTRUCT,
+            };
+
+            foreach (Instruction opcode in StaticRelativeJumpsOpcode)
+            {
+                Assert.False(opcode.IsValid(TargetReleaseSpec));
+            }
+        }
+
+        [Test]
         public void EOF_execution_tests([ValueSource(nameof(Eip3670BodyTestCases))] TestCase testcase)
         {
             TestAllTracerWithOutput receipts = Instance.EOF_contract_execution_tests(testcase.Bytecode);
@@ -114,12 +131,7 @@
         {
             var TargetReleaseSpec = new OverridableReleaseSpec(Shanghai.Instance)
             {
-<<<<<<< HEAD
-                IsEip4200Enabled = false,
-                IsEip4750Enabled = false
-=======
                 IsEip4200Enabled = false
->>>>>>> ae3e60dd
             };
 
             Instance.EOF_contract_header_parsing_tests(testcase, TargetReleaseSpec);
@@ -130,7 +142,8 @@
         {
             var TargetReleaseSpec = new OverridableReleaseSpec(Shanghai.Instance)
             {
-                IsEip4200Enabled = false
+                IsEip4200Enabled = false,
+                IsEip4750Enabled = false
             };
 
             Instance.EOF_contract_deployment_tests(testcase, TargetReleaseSpec);
