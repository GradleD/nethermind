//  Copyright (c) 2018 Demerzel Solutions Limited
//  This file is part of the Nethermind library.
// 
//  The Nethermind library is free software: you can redistribute it and/or modify
//  it under the terms of the GNU Lesser General Public License as published by
//  the Free Software Foundation, either version 3 of the License, or
//  (at your option) any later version.
// 
//  The Nethermind library is distributed in the hope that it will be useful,
//  but WITHOUT ANY WARRANTY; without even the implied warranty of
//  MERCHANTABILITY or FITNESS FOR A PARTICULAR PURPOSE. See the
//  GNU Lesser General Public License for more details.
// 
//  You should have received a copy of the GNU Lesser General Public License
//  along with the Nethermind. If not, see <http://www.gnu.org/licenses/>.

using System;
using System.Numerics;
using Nethermind.Core;
using Nethermind.Core.Crypto;
using Nethermind.Core.Extensions;
using Nethermind.Core.Specs;
using Nethermind.Specs;
using Nethermind.Core.Test.Builders;
using Nethermind.Crypto;
using Nethermind.Db;
using Nethermind.Int256;
using Nethermind.Evm.Tracing;
using Nethermind.Evm.Tracing.GethStyle;
using Nethermind.Logging;
using Nethermind.State;
using Nethermind.Synchronization.BeamSync;
using Nethermind.Synchronization.ParallelSync;
using NUnit.Framework;

namespace Nethermind.Evm.Test
{
    public class VirtualMachineTestsBase
    {
        protected const string SampleHexData1 = "a01234";
        protected const string SampleHexData2 = "b15678";
        protected const string HexZero = "00";

        private IEthereumEcdsa _ethereumEcdsa;
        protected ITransactionProcessor _processor;
        private ISnapshotableDb _stateDb;
        protected bool UseBeamSync { get; set; }

        protected IVirtualMachine Machine { get; private set; }
        protected IStateProvider TestState { get; private set; }
        protected IStorageProvider Storage { get; private set; }

        protected static Address Contract { get; } = new Address("0xd75a3a95360e44a3874e691fb48d77855f127069");
        protected static Address Sender { get; } = TestItem.AddressA;
        protected static Address Recipient { get; } = TestItem.AddressB;
        protected static Address Miner { get; } = TestItem.AddressD;

        protected static PrivateKey SenderKey { get; } = TestItem.PrivateKeyA;
        protected static PrivateKey RecipientKey { get; } = TestItem.PrivateKeyB;
        protected static PrivateKey MinerKey { get; } = TestItem.PrivateKeyD;

        protected virtual long BlockNumber => MainnetSpecProvider.ByzantiumBlockNumber;
        protected virtual ISpecProvider SpecProvider => MainnetSpecProvider.Instance;
        protected IReleaseSpec Spec => SpecProvider.GetSpec(BlockNumber);

        protected virtual ILogManager GetLogManager()
        {
            return LimboLogs.Instance;
        }
        
        [SetUp]
        public virtual void Setup()
        {
            ILogManager logManager = GetLogManager();

            MemDb beamStateDb = new MemDb();
            ISnapshotableDb beamSyncDb = new StateDb(
                new BeamSyncDb(new MemDb(), beamStateDb, StaticSelector.Full, logManager));
            IDb beamSyncCodeDb = new BeamSyncDb(
                new MemDb(), beamStateDb, StaticSelector.Full, logManager);
            IDb codeDb = UseBeamSync ? beamSyncCodeDb : new StateDb();
            _stateDb = UseBeamSync ? beamSyncDb : new StateDb();
            TestState = new StateProvider(new StateTree(_stateDb, logManager), codeDb, logManager);
            Storage = new StorageProvider(_stateDb, TestState, logManager);
            _ethereumEcdsa = new EthereumEcdsa(SpecProvider.ChainId, logManager);
            IBlockhashProvider blockhashProvider = TestBlockhashProvider.Instance;
            Machine = new VirtualMachine(TestState, Storage, blockhashProvider, SpecProvider, logManager);
            _processor = new TransactionProcessor(SpecProvider, TestState, Storage, Machine, logManager);
        }

        protected GethLikeTxTrace ExecuteAndTrace(params byte[] code)
        {
            GethLikeTxTracer tracer = new GethLikeTxTracer(GethTraceOptions.Default);
            (var block, var transaction) = PrepareTx(BlockNumber, 100000, code);
            _processor.Execute(transaction, block.Header, tracer);
            return tracer.BuildResult();
        }

        protected GethLikeTxTrace ExecuteAndTrace(long blockNumber, long gasLimit, params byte[] code)
        {
            GethLikeTxTracer tracer = new GethLikeTxTracer(GethTraceOptions.Default);
            (var block, var transaction) = PrepareTx(blockNumber, gasLimit, code);
            _processor.Execute(transaction, block.Header, tracer);
            return tracer.BuildResult();
        }

        protected TestAllTracerWithOutput Execute(params byte[] code)
        {
            (var block, var transaction) = PrepareTx(BlockNumber, 100000, code);
            TestAllTracerWithOutput tracer = new TestAllTracerWithOutput();
            _processor.Execute(transaction, block.Header, tracer);
            return tracer;
        }

        protected T Execute<T>(T tracer, params byte[] code) where T : ITxTracer
        {
            (var block, var transaction) = PrepareTx(BlockNumber, 100000, code);
            _processor.Execute(transaction, block.Header, tracer);
            return tracer;
        }

        protected TestAllTracerWithOutput Execute(long blockNumber, long gasLimit, byte[] code)
        {
            (var block, var transaction) = PrepareTx(blockNumber, gasLimit, code);
<<<<<<< HEAD
            CallOutputTracer tracer = new CallOutputTracer();
            // return new CallOutputTracer();
=======
            TestAllTracerWithOutput tracer = new TestAllTracerWithOutput();
>>>>>>> f7c01dbc
            _processor.Execute(transaction, block.Header, tracer);
            return tracer;
        }

        protected (Block block, Transaction transaction) PrepareTx(
            long blockNumber,
            long gasLimit,
            byte[] code,
            SenderRecipientAndMiner senderRecipientAndMiner = null)
        {
            senderRecipientAndMiner ??= SenderRecipientAndMiner.Default;
            TestState.CreateAccount(senderRecipientAndMiner.Sender, 100.Ether());
            TestState.CreateAccount(senderRecipientAndMiner.Recipient, 100.Ether());
            Keccak codeHash = TestState.UpdateCode(code);
            TestState.UpdateCodeHash(senderRecipientAndMiner.Recipient, codeHash, SpecProvider.GenesisSpec);

            GetLogManager().GetClassLogger().Debug("Committing initial state");
            TestState.Commit(SpecProvider.GenesisSpec);
            GetLogManager().GetClassLogger().Debug("Committed initial state");
            GetLogManager().GetClassLogger().Debug("Committing initial tree");
            TestState.CommitTree(0);
            GetLogManager().GetClassLogger().Debug("Committed initial tree");

            Transaction transaction = Build.A.Transaction
                .WithGasLimit(gasLimit)
                .WithGasPrice(1)
                .To(senderRecipientAndMiner.Recipient)
                .SignedAndResolved(_ethereumEcdsa, senderRecipientAndMiner.SenderKey)
                .TestObject;

            Block block = BuildBlock(blockNumber, senderRecipientAndMiner, transaction);
            return (block, transaction);
        }

        protected (Block block, Transaction transaction) PrepareTx(long blockNumber, long gasLimit, byte[] code, byte[] input, UInt256 value, SenderRecipientAndMiner senderRecipientAndMiner = null)
        {
            senderRecipientAndMiner ??= SenderRecipientAndMiner.Default;
            TestState.CreateAccount(senderRecipientAndMiner.Sender, 100.Ether());
            TestState.CreateAccount(senderRecipientAndMiner.Recipient, 100.Ether());
            Keccak codeHash = TestState.UpdateCode(code);
            TestState.UpdateCodeHash(senderRecipientAndMiner.Recipient, codeHash, SpecProvider.GenesisSpec);

            TestState.Commit(SpecProvider.GenesisSpec);

            Transaction transaction = Build.A.Transaction
                .WithGasLimit(gasLimit)
                .WithGasPrice(1)
                .WithData(input)
                .WithValue(value)
                .To(senderRecipientAndMiner.Recipient)
                .SignedAndResolved(_ethereumEcdsa, senderRecipientAndMiner.SenderKey)
                .TestObject;

            Block block = BuildBlock(blockNumber, senderRecipientAndMiner);
            return (block, transaction);
        }

        protected (Block block, Transaction transaction) PrepareInitTx(long blockNumber, long gasLimit, byte[] code, SenderRecipientAndMiner senderRecipientAndMiner = null)
        {
            senderRecipientAndMiner ??= SenderRecipientAndMiner.Default;
            TestState.CreateAccount(senderRecipientAndMiner.Sender, 100.Ether());
            TestState.Commit(SpecProvider.GenesisSpec);

            Transaction transaction = Build.A.Transaction
                .WithTo(null)
                .WithData(Array.Empty<byte>())
                .WithGasLimit(gasLimit)
                .WithGasPrice(1)
                .WithInit(code)
                .SignedAndResolved(_ethereumEcdsa, senderRecipientAndMiner.SenderKey)
                .TestObject;

            Block block = BuildBlock(blockNumber, senderRecipientAndMiner);
            return (block, transaction);
        }

        protected Block BuildBlock(long blockNumber, SenderRecipientAndMiner senderRecipientAndMiner)
        {
            return BuildBlock(blockNumber, senderRecipientAndMiner, null);
        }

        protected virtual Block BuildBlock(long blockNumber, SenderRecipientAndMiner senderRecipientAndMiner, Transaction tx)
        {
            senderRecipientAndMiner ??= SenderRecipientAndMiner.Default;
            return Build.A.Block.WithNumber(blockNumber).WithTransactions(tx == null ? new Transaction[0] : new[] {tx}).WithGasLimit(8000000).WithBeneficiary(senderRecipientAndMiner.Miner).TestObject;
        }

        protected void AssertGas(TestAllTracerWithOutput receipt, long gas)
        {
            Assert.AreEqual(gas, receipt.GasSpent, "gas");
        }

        protected void AssertStorage(UInt256 address, Address value)
        {
            Assert.AreEqual(value.Bytes.PadLeft(32), Storage.Get(new StorageCell(Recipient, address)).PadLeft(32), "storage");
        }

        protected void AssertStorage(UInt256 address, Keccak value)
        {
            Assert.AreEqual(value.Bytes, Storage.Get(new StorageCell(Recipient, address)).PadLeft(32), "storage");
        }

        protected void AssertStorage(UInt256 address, byte[] value)
        {
            Assert.AreEqual(value.PadLeft(32), Storage.Get(new StorageCell(Recipient, address)).PadLeft(32), "storage");
        }

        protected void AssertStorage(UInt256 address, BigInteger expectedValue)
        {
            byte[] actualValue = Storage.Get(new StorageCell(Recipient, address));
            byte[] expected = expectedValue < 0 ? expectedValue.ToBigEndianByteArray(32) : expectedValue.ToBigEndianByteArray();  
            Assert.AreEqual(expected, actualValue, "storage");
        }
        
        protected void AssertStorage(UInt256 address, UInt256 expectedValue)
        {
            byte[] bytes = ((BigInteger)expectedValue).ToBigEndianByteArray();

            byte[] actualValue = Storage.Get(new StorageCell(Recipient, address));
            Assert.AreEqual(bytes, actualValue, "storage");
        }

        private static int _callIndex = -1;
        
        protected void AssertStorage(StorageCell storageCell, UInt256 expectedValue)
        {
            _callIndex++;
            if (!TestState.AccountExists(storageCell.Address))
            {
                Assert.AreEqual(expectedValue.ToBigEndian().WithoutLeadingZeros().ToArray(), new byte[1] {0}, $"storage {storageCell}, call {_callIndex}");
            }
            else
            {
                byte[] actualValue = Storage.Get(storageCell);
                Assert.AreEqual(expectedValue.ToBigEndian().WithoutLeadingZeros().ToArray(), actualValue, $"storage {storageCell}, call {_callIndex}");    
            }
        }

        protected void AssertCodeHash(Address address, Keccak codeHash)
        {
            Assert.AreEqual(codeHash, TestState.GetCodeHash(address), "code hash");
        }
    }
}<|MERGE_RESOLUTION|>--- conflicted
+++ resolved
@@ -122,12 +122,7 @@
         protected TestAllTracerWithOutput Execute(long blockNumber, long gasLimit, byte[] code)
         {
             (var block, var transaction) = PrepareTx(blockNumber, gasLimit, code);
-<<<<<<< HEAD
-            CallOutputTracer tracer = new CallOutputTracer();
-            // return new CallOutputTracer();
-=======
             TestAllTracerWithOutput tracer = new TestAllTracerWithOutput();
->>>>>>> f7c01dbc
             _processor.Execute(transaction, block.Header, tracer);
             return tracer;
         }
