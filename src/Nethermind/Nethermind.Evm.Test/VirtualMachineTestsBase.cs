--- conflicted
+++ resolved
@@ -52,7 +52,6 @@
 
         protected virtual long BlockNumber => MainnetSpecProvider.ByzantiumBlockNumber;
         protected virtual ulong Timestamp => 0UL;
-<<<<<<< HEAD
         internal ISpecProvider _SpecProvider = MainnetSpecProvider.Instance;
         internal virtual ISpecProvider SpecProvider
         {
@@ -66,9 +65,6 @@
                 _SpecProvider = value;
             }
         }
-=======
-        protected virtual ISpecProvider SpecProvider { get; set; } = MainnetSpecProvider.Instance;
->>>>>>> 55ca2f13
         protected IReleaseSpec Spec => SpecProvider.GetSpec(BlockNumber, Timestamp);
 
         protected virtual ILogManager GetLogManager()
