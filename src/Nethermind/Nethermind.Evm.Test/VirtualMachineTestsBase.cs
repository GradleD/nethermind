--- conflicted
+++ resolved
@@ -36,14 +36,7 @@
         private IDb _stateDb;
 
         protected VirtualMachine Machine { get; private set; }
-<<<<<<< HEAD
-        protected IStateProvider TestState { get; private set; }
-        protected StateReader TestStateReader { get; private set; }
-        protected IStorageProvider Storage { get; private set; }
-
-=======
         protected IWorldState TestState { get; private set; }
->>>>>>> 0a8ec2b9
         protected static Address Contract { get; } = new("0xd75a3a95360e44a3874e691fb48d77855f127069");
         protected static Address Sender { get; } = TestItem.AddressA;
         protected static Address Recipient { get; } = TestItem.AddressB;
@@ -69,18 +62,9 @@
             ILogManager logManager = GetLogManager();
 
             IDb codeDb = new MemDb();
-<<<<<<< HEAD
-            _stateDb = new MemColumnsDb<StateColumns>();
-            ITrieStore trieStore = new TrieStoreByPath(_stateDb, logManager);
-            ITrieStore storageTrieStore = new TrieStoreByPath(_stateDb, logManager);
-            TestState = new StateProvider(trieStore, storageTrieStore, codeDb, logManager);
-            TestStateReader = new StateReader(trieStore, storageTrieStore, codeDb, logManager);
-            Storage = new StorageProvider(trieStore, TestState, logManager);
-=======
             _stateDb = new MemDb();
             ITrieStore trieStore = new TrieStore(_stateDb, logManager);
             TestState = new WorldState(trieStore, codeDb, logManager);
->>>>>>> 0a8ec2b9
             _ethereumEcdsa = new EthereumEcdsa(SpecProvider.ChainId, logManager);
             IBlockhashProvider blockhashProvider = TestBlockhashProvider.Instance;
             Machine = new VirtualMachine(blockhashProvider, SpecProvider, logManager);
