--- conflicted
+++ resolved
@@ -4,11 +4,9 @@
 using System.Linq;
 using System.Reflection;
 using FluentAssertions;
-using Nethermind.Core.Specs;
 using Nethermind.Evm.CodeAnalysis;
 using Nethermind.Specs;
 using Nethermind.Specs.Forks;
-using Nethermind.Specs.Test;
 using NuGet.Frameworks;
 using NUnit.Framework;
 
@@ -24,23 +22,14 @@
         [TestCase(1, false)]
         public void Validates_when_only_jump_dest_present(int destination, bool isValid)
         {
-            var spec = new OverridableReleaseSpec(Berlin.Instance)
-            {
-                IsEip2315Enabled = true
-            };
-
-            byte[] code =
-            {
-                (byte)Instruction.JUMPDEST
-            };
-
-<<<<<<< HEAD
-            CodeInfo codeInfo = new(code, spec);
-=======
-            CodeInfo codeInfo = new(code);
->>>>>>> b87d3c4e
-
-            codeInfo.ValidateJump(destination, false, spec).Should().Be(isValid);
+            byte[] code =
+            {
+                (byte)Instruction.JUMPDEST
+            };
+
+            CodeInfo codeInfo = new(code);
+
+            codeInfo.ValidateJump(destination, false).Should().Be(isValid);
         }
 
         [TestCase(-1, false)]
@@ -48,78 +37,50 @@
         [TestCase(1, false)]
         public void Validates_when_only_begin_sub_present(int destination, bool isValid)
         {
-            var spec = new OverridableReleaseSpec(Berlin.Instance)
-            {
-                IsEip2315Enabled = true
-            };
-
             byte[] code =
             {
                 (byte)Instruction.BEGINSUB
             };
 
-<<<<<<< HEAD
-            CodeInfo codeInfo = new(code, spec);
-=======
-            CodeInfo codeInfo = new(code);
->>>>>>> b87d3c4e
-
-
-            codeInfo.ValidateJump(destination, true, spec).Should().Be(isValid);
+            CodeInfo codeInfo = new(code);
+
+
+            codeInfo.ValidateJump(destination, true).Should().Be(isValid);
         }
 
         [Test]
         public void Validates_when_push_with_data_like_jump_dest()
         {
-            var spec = new OverridableReleaseSpec(Berlin.Instance)
-            {
-                IsEip2315Enabled = true
-            };
-
             byte[] code =
             {
                 (byte)Instruction.PUSH1,
                 (byte)Instruction.JUMPDEST
             };
 
-<<<<<<< HEAD
-            CodeInfo codeInfo = new(code, spec);
-=======
-            CodeInfo codeInfo = new(code);
->>>>>>> b87d3c4e
-
-            codeInfo.ValidateJump(1, true, spec).Should().BeFalse();
-            codeInfo.ValidateJump(1, false, spec).Should().BeFalse();
+            CodeInfo codeInfo = new(code);
+
+            codeInfo.ValidateJump(1, true).Should().BeFalse();
+            codeInfo.ValidateJump(1, false).Should().BeFalse();
         }
 
         [Test]
         public void Validates_when_push_with_data_like_begin_sub()
         {
-            var spec = new OverridableReleaseSpec(Berlin.Instance)
-            {
-                IsEip2315Enabled = true
-            };
-
             byte[] code =
             {
                 (byte)Instruction.PUSH1,
                 (byte)Instruction.BEGINSUB
             };
 
-<<<<<<< HEAD
-            CodeInfo codeInfo = new(code, spec);
-=======
-            CodeInfo codeInfo = new(code);
->>>>>>> b87d3c4e
-
-            codeInfo.ValidateJump(1, true, spec).Should().BeFalse();
-            codeInfo.ValidateJump(1, false, spec).Should().BeFalse();
+            CodeInfo codeInfo = new(code);
+
+            codeInfo.ValidateJump(1, true).Should().BeFalse();
+            codeInfo.ValidateJump(1, false).Should().BeFalse();
         }
 
         [Test]
         public void Validate_CodeBitmap_With_Push10()
         {
-            IReleaseSpec spec = GrayGlacier.Instance;
             byte[] code =
             {
                 (byte)Instruction.PUSH10,
@@ -127,19 +88,14 @@
                 (byte)Instruction.JUMPDEST
             };
 
-<<<<<<< HEAD
-            CodeInfo codeInfo = new(code, spec);
-=======
-            CodeInfo codeInfo = new(code);
->>>>>>> b87d3c4e
-
-            codeInfo.ValidateJump(11, false, spec).Should().BeTrue();
+            CodeInfo codeInfo = new(code);
+
+            codeInfo.ValidateJump(11, false).Should().BeTrue();
         }
 
         [Test]
         public void Validate_CodeBitmap_With_Push30()
         {
-            IReleaseSpec spec = GrayGlacier.Instance;
             byte[] code =
             {
                 (byte)Instruction.PUSH30,
@@ -147,31 +103,22 @@
                 (byte)Instruction.JUMPDEST
             };
 
-<<<<<<< HEAD
-            CodeInfo codeInfo = new(code, spec);
-=======
-            CodeInfo codeInfo = new(code);
->>>>>>> b87d3c4e
-
-            codeInfo.ValidateJump(31, false, spec).Should().BeTrue();
+            CodeInfo codeInfo = new(code);
+
+            codeInfo.ValidateJump(31, false).Should().BeTrue();
         }
 
         [Test]
         public void Small_Jumpdest_Use_CodeDataAnalyzer()
         {
-            IReleaseSpec spec = GrayGlacier.Instance;
             byte[] code =
             {
                 0x5b,0x5b,0x5b,0x5b,0x5b,0x5b,0x5b,0x5b,0x5b,0x5b,0x5b,0x5b,0x5b,0x5b,0x5b,0x5b,0x5b,0x5b,0x5b,0x5b
             };
 
-<<<<<<< HEAD
-            CodeInfo codeInfo = new(code, spec);
-=======
-            CodeInfo codeInfo = new(code);
->>>>>>> b87d3c4e
-
-            codeInfo.ValidateJump(10, false, spec).Should().BeTrue();
+            CodeInfo codeInfo = new(code);
+
+            codeInfo.ValidateJump(10, false).Should().BeTrue();
 
             FieldInfo field = typeof(CodeInfo).GetField(AnalyzerField, BindingFlags.Instance | BindingFlags.NonPublic);
             var calc = field.GetValue(codeInfo);
@@ -182,19 +129,14 @@
         [Test]
         public void Small_Push1_Use_CodeDataAnalyzer()
         {
-            IReleaseSpec spec = GrayGlacier.Instance;
             byte[] code =
             {
                 0x60,0x60,0x60,0x60,0x60,0x60,0x60,0x60,0x60,0x60,0x60,0x60,0x60,0x60,0x60,0x60,0x60,0x60,0x60,0x60,0x60,0x60,
             };
 
-<<<<<<< HEAD
-            CodeInfo codeInfo = new(code, spec);
-=======
-            CodeInfo codeInfo = new(code);
->>>>>>> b87d3c4e
-
-            codeInfo.ValidateJump(10, false, spec).Should().BeFalse();
+            CodeInfo codeInfo = new(code);
+
+            codeInfo.ValidateJump(10, false).Should().BeFalse();
 
             FieldInfo field = typeof(CodeInfo).GetField(AnalyzerField, BindingFlags.Instance | BindingFlags.NonPublic);
             var calc = field.GetValue(codeInfo);
@@ -205,16 +147,11 @@
         [Test]
         public void Jumpdest_Over10k_Use_JumpdestAnalyzer()
         {
-            IReleaseSpec spec = GrayGlacier.Instance;
             var code = Enumerable.Repeat((byte)0x5b, 10_001).ToArray();
 
-<<<<<<< HEAD
-            CodeInfo codeInfo = new(code, spec);
-=======
-            CodeInfo codeInfo = new(code);
->>>>>>> b87d3c4e
-
-            codeInfo.ValidateJump(10, false, spec).Should().BeTrue();
+            CodeInfo codeInfo = new(code);
+
+            codeInfo.ValidateJump(10, false).Should().BeTrue();
 
             FieldInfo field = typeof(CodeInfo).GetField(AnalyzerField, BindingFlags.Instance | BindingFlags.NonPublic);
             var calc = field.GetValue(codeInfo);
@@ -225,16 +162,11 @@
         [Test]
         public void Push1_Over10k_Use_JumpdestAnalyzer()
         {
-            IReleaseSpec spec = GrayGlacier.Instance;
             var code = Enumerable.Repeat((byte)0x60, 10_001).ToArray();
 
-<<<<<<< HEAD
-            CodeInfo codeInfo = new(code, spec);
-=======
-            CodeInfo codeInfo = new(code);
->>>>>>> b87d3c4e
-
-            codeInfo.ValidateJump(10, false, spec).Should().BeFalse();
+            CodeInfo codeInfo = new(code);
+
+            codeInfo.ValidateJump(10, false).Should().BeFalse();
 
             FieldInfo field = typeof(CodeInfo).GetField(AnalyzerField, BindingFlags.Instance | BindingFlags.NonPublic);
             var calc = field.GetValue(codeInfo);
@@ -245,7 +177,6 @@
         [Test]
         public void Push1Jumpdest_Over10k_Use_JumpdestAnalyzer()
         {
-            IReleaseSpec spec = GrayGlacier.Instance;
             byte[] code = new byte[10_001];
             for (int i = 0; i < code.Length; i++)
             {
@@ -256,14 +187,10 @@
             int iterations = 1;
             while (iterations <= 10)
             {
-<<<<<<< HEAD
-                CodeInfo codeInfo = new(code, spec);
-=======
                 CodeInfo codeInfo = new(code);
->>>>>>> b87d3c4e
-
-                codeInfo.ValidateJump(10, false, spec).Should().BeFalse();
-                codeInfo.ValidateJump(11, false, spec).Should().BeFalse(); // 0x5b but not JUMPDEST but data
+
+                codeInfo.ValidateJump(10, false).Should().BeFalse();
+                codeInfo.ValidateJump(11, false).Should().BeFalse(); // 0x5b but not JUMPDEST but data
 
                 FieldInfo field = typeof(CodeInfo).GetField(AnalyzerField, BindingFlags.Instance | BindingFlags.NonPublic);
                 calc = (ICodeInfoAnalyzer)field.GetValue(codeInfo);
