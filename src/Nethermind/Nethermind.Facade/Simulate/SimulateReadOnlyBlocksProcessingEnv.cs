// SPDX-FileCopyrightText: 2023 Demerzel Solutions Limited
// SPDX-License-Identifier: LGPL-3.0-only

using System;
using Nethermind.Blockchain;
using Nethermind.Blockchain.BeaconBlockRoot;
using Nethermind.Blockchain.Blocks;
using Nethermind.Blockchain.Receipts;
using Nethermind.Consensus.Processing;
using Nethermind.Consensus.Rewards;
using Nethermind.Consensus.Validators;
using Nethermind.Core;
using Nethermind.Core.Crypto;
using Nethermind.Core.Specs;
using Nethermind.Db;
using Nethermind.Evm;
using Nethermind.Evm.Tracing;
using Nethermind.Evm.TransactionProcessing;
using Nethermind.Int256;
using Nethermind.Logging;
using Nethermind.State;
using static Nethermind.Consensus.Processing.BlockProcessor;

namespace Nethermind.Facade.Simulate;

public class SimulateBlockValidationTransactionsExecutor(
    ITransactionProcessor transactionProcessor,
    IWorldState stateProvider,
    bool validate,
    UInt256? blobBaseFeeOverride)
    : BlockValidationTransactionsExecutor(transactionProcessor, stateProvider)
{
    protected override BlockExecutionContext CreateBlockExecutionContext(Block block) =>
        blobBaseFeeOverride is not null ? new BlockExecutionContext(block.Header, blobBaseFeeOverride.Value) : base.CreateBlockExecutionContext(block);

    protected override void ProcessTransaction(in BlockExecutionContext blkCtx, Transaction currentTx, int index, BlockReceiptsTracer receiptsTracer, ProcessingOptions processingOptions)
    {
        if (!validate)
        {
            processingOptions |= ProcessingOptions.ForceProcessing | ProcessingOptions.DoNotVerifyNonce | ProcessingOptions.NoValidation;
        }

        base.ProcessTransaction(in blkCtx, currentTx, index, receiptsTracer, processingOptions);
    }
}

public class SimulateReadOnlyBlocksProcessingEnv : ReadOnlyTxProcessingEnvBase, IDisposable
{
    private readonly IBlockValidator _blockValidator;
    private readonly ILogManager? _logManager;
    private readonly ITransactionProcessor _transactionProcessor;
    public IWorldState WorldState => StateProvider;

    public SimulateReadOnlyBlocksProcessingEnv(
        IWorldStateManager worldStateManager,
        IReadOnlyBlockTree baseBlockTree,
        IReadOnlyDbProvider readOnlyDbProvider,
        IBlockTree blockTree,
        ISpecProvider specProvider,
        ILogManager? logManager = null,
        bool validate = false)
        : base(worldStateManager, blockTree, specProvider, logManager)
    {
        ReadOnlyBlockTree = baseBlockTree;
        DbProvider = readOnlyDbProvider;
        WorldStateManager = worldStateManager;
        _logManager = logManager;

        BlockTree = new BlockTreeOverlay(ReadOnlyBlockTree, blockTree);
        BlockhashProvider = new SimulateBlockhashProvider(new BlockhashProvider(BlockTree, specProvider, StateProvider, logManager), BlockTree);
        StateProvider = WorldStateManager.GlobalWorldState;
        StateReader = WorldStateManager.GlobalStateReader;
        CodeInfoRepository = new OverridableCodeInfoRepository(new CodeInfoRepository());
        VirtualMachine = new SimulateVirtualMachine(new VirtualMachine(BlockhashProvider, specProvider, CodeInfoRepository, logManager));
        _transactionProcessor = new SimulateTransactionProcessor(SpecProvider, StateProvider, VirtualMachine, CodeInfoRepository, _logManager, validate);
        _blockValidator = CreateValidator();
        BlockTransactionPicker = new BlockProductionTransactionPicker(specProvider, true);
    }

    public IWorldStateManager WorldStateManager { get; }
    public IVirtualMachine VirtualMachine { get; }
    public IReadOnlyDbProvider DbProvider { get; }
    public IReadOnlyBlockTree ReadOnlyBlockTree { get; set; }
    public OverridableCodeInfoRepository CodeInfoRepository { get; }
    public BlockProductionTransactionPicker BlockTransactionPicker { get; }

    public void Dispose()
    {
        DbProvider.Dispose();
    }

    private SimulateBlockValidatorProxy CreateValidator()
    {
        HeaderValidator headerValidator = new(
            BlockTree,
            Always.Valid,
            SpecProvider,
            _logManager);

        BlockValidator blockValidator = new(
            new TxValidator(SpecProvider!.ChainId),
            headerValidator,
            Always.Valid,
            SpecProvider,
            _logManager);

        return new SimulateBlockValidatorProxy(blockValidator);
    }

    public IBlockProcessor GetProcessor(bool validate, UInt256? blobBaseFeeOverride) =>
        new BlockProcessor(SpecProvider,
            _blockValidator,
            NoBlockRewards.Instance,
            new SimulateBlockValidationTransactionsExecutor(_transactionProcessor, StateProvider, validate, blobBaseFeeOverride),
            StateProvider,
            NullReceiptStorage.Instance,
<<<<<<< HEAD
            new BlockhashStore(BlockTree, SpecProvider, StateProvider),
            _transactionProcessor,
=======
            new BlockhashStore(SpecProvider, StateProvider),
            new BeaconBlockRootHandler(_transactionProcessor),
>>>>>>> 73b10fbd
            _logManager);
}<|MERGE_RESOLUTION|>--- conflicted
+++ resolved
@@ -33,7 +33,8 @@
     protected override BlockExecutionContext CreateBlockExecutionContext(Block block) =>
         blobBaseFeeOverride is not null ? new BlockExecutionContext(block.Header, blobBaseFeeOverride.Value) : base.CreateBlockExecutionContext(block);
 
-    protected override void ProcessTransaction(in BlockExecutionContext blkCtx, Transaction currentTx, int index, BlockReceiptsTracer receiptsTracer, ProcessingOptions processingOptions)
+    protected override void ProcessTransaction(in BlockExecutionContext blkCtx, Transaction currentTx, int index,
+        BlockReceiptsTracer receiptsTracer, ProcessingOptions processingOptions)
     {
         if (!validate)
         {
@@ -114,12 +115,8 @@
             new SimulateBlockValidationTransactionsExecutor(_transactionProcessor, StateProvider, validate, blobBaseFeeOverride),
             StateProvider,
             NullReceiptStorage.Instance,
-<<<<<<< HEAD
-            new BlockhashStore(BlockTree, SpecProvider, StateProvider),
             _transactionProcessor,
-=======
+            new BeaconBlockRootHandler(_transactionProcessor),
             new BlockhashStore(SpecProvider, StateProvider),
-            new BeaconBlockRootHandler(_transactionProcessor),
->>>>>>> 73b10fbd
             _logManager);
 }