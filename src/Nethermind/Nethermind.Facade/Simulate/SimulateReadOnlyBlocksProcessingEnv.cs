// SPDX-FileCopyrightText: 2023 Demerzel Solutions Limited
// SPDX-License-Identifier: LGPL-3.0-only

using System;
using Nethermind.Blockchain;
using Nethermind.Blockchain.BeaconBlockRoot;
using Nethermind.Blockchain.Blocks;
using Nethermind.Blockchain.Receipts;
using Nethermind.Consensus.Processing;
using Nethermind.Consensus.Rewards;
using Nethermind.Consensus.Validators;
using Nethermind.Core;
using Nethermind.Core.Crypto;
using Nethermind.Core.Specs;
using Nethermind.Db;
using Nethermind.Evm;
using Nethermind.Evm.Tracing;
using Nethermind.Evm.TransactionProcessing;
using Nethermind.Int256;
using Nethermind.Logging;
using Nethermind.State;
using static Nethermind.Consensus.Processing.BlockProcessor;

namespace Nethermind.Facade.Simulate;

public class SimulateBlockValidationTransactionsExecutor(
    ITransactionProcessor transactionProcessor,
    bool validate,
    UInt256? blobBaseFeeOverride)
    : BlockValidationTransactionsExecutor(transactionProcessor)
{
    protected override BlockExecutionContext CreateBlockExecutionContext(Block block) =>
        blobBaseFeeOverride is not null ? new BlockExecutionContext(block.Header, blobBaseFeeOverride.Value) : base.CreateBlockExecutionContext(block);

    protected override void ProcessTransaction(IWorldState worldState, in BlockExecutionContext blkCtx,
        Transaction currentTx, int index, BlockReceiptsTracer receiptsTracer, ProcessingOptions processingOptions)
    {
        if (!validate)
        {
            processingOptions |= ProcessingOptions.ForceProcessing | ProcessingOptions.DoNotVerifyNonce | ProcessingOptions.NoValidation;
        }

        base.ProcessTransaction(worldState, in blkCtx, currentTx, index, receiptsTracer, processingOptions);
    }
}

public class SimulateReadOnlyBlocksProcessingEnv : ReadOnlyTxProcessingEnvBase, IDisposable
{
    private readonly IBlockValidator _blockValidator;
    private readonly ILogManager? _logManager;
<<<<<<< HEAD
    private readonly TransactionProcessor _transactionProcessor;
=======
    private readonly ITransactionProcessor _transactionProcessor;
    public IWorldState WorldState => StateProvider;
>>>>>>> dfaed09f

    public SimulateReadOnlyBlocksProcessingEnv(
        IWorldStateManager worldStateManager,
        IReadOnlyBlockTree baseBlockTree,
        IReadOnlyDbProvider readOnlyDbProvider,
        IBlockTree blockTree,
        ISpecProvider specProvider,
        ILogManager? logManager = null,
        bool validate = false)
        : base(worldStateManager, blockTree, specProvider, logManager)
    {
        ReadOnlyBlockTree = baseBlockTree;
        DbProvider = readOnlyDbProvider;
        _logManager = logManager;

        BlockTree = new BlockTreeOverlay(ReadOnlyBlockTree, blockTree);
        BlockhashProvider = new SimulateBlockhashProvider(new BlockhashProvider(BlockTree, specProvider, logManager), BlockTree);
        CodeInfoRepository = new OverridableCodeInfoRepository(new CodeInfoRepository());
        VirtualMachine = new SimulateVirtualMachine(new VirtualMachine(BlockhashProvider, specProvider, CodeInfoRepository, logManager));
        _transactionProcessor = new SimulateTransactionProcessor(SpecProvider, VirtualMachine, CodeInfoRepository, _logManager, validate);
        _blockValidator = CreateValidator();
        BlockTransactionPicker = new BlockProductionTransactionPicker(specProvider, true);
    }

    public IVirtualMachine VirtualMachine { get; }
    public IReadOnlyDbProvider DbProvider { get; }
    public IReadOnlyBlockTree ReadOnlyBlockTree { get; set; }
    public OverridableCodeInfoRepository CodeInfoRepository { get; }
    public BlockProductionTransactionPicker BlockTransactionPicker { get; }

    public void Dispose()
    {
        DbProvider.Dispose();
    }

    private SimulateBlockValidatorProxy CreateValidator()
    {
        HeaderValidator headerValidator = new(
            BlockTree,
            Always.Valid,
            SpecProvider,
            _logManager);

        BlockValidator blockValidator = new(
            new TxValidator(SpecProvider!.ChainId),
            headerValidator,
            Always.Valid,
            SpecProvider,
            _logManager);

        return new SimulateBlockValidatorProxy(blockValidator);
    }

    public IBlockProcessor GetProcessor(bool validate, UInt256? blobBaseFeeOverride) =>
        new BlockProcessor(SpecProvider,
            _blockValidator,
            NoBlockRewards.Instance,
            new SimulateBlockValidationTransactionsExecutor(_transactionProcessor, validate, blobBaseFeeOverride),
            WorldStateProvider,
            NullReceiptStorage.Instance,
<<<<<<< HEAD
            new BlockhashStore(SpecProvider),
=======
            new BlockhashStore(SpecProvider, StateProvider),
            new BeaconBlockRootHandler(_transactionProcessor),
>>>>>>> dfaed09f
            _logManager);
}<|MERGE_RESOLUTION|>--- conflicted
+++ resolved
@@ -48,12 +48,7 @@
 {
     private readonly IBlockValidator _blockValidator;
     private readonly ILogManager? _logManager;
-<<<<<<< HEAD
     private readonly TransactionProcessor _transactionProcessor;
-=======
-    private readonly ITransactionProcessor _transactionProcessor;
-    public IWorldState WorldState => StateProvider;
->>>>>>> dfaed09f
 
     public SimulateReadOnlyBlocksProcessingEnv(
         IWorldStateManager worldStateManager,
@@ -114,11 +109,7 @@
             new SimulateBlockValidationTransactionsExecutor(_transactionProcessor, validate, blobBaseFeeOverride),
             WorldStateProvider,
             NullReceiptStorage.Instance,
-<<<<<<< HEAD
             new BlockhashStore(SpecProvider),
-=======
-            new BlockhashStore(SpecProvider, StateProvider),
             new BeaconBlockRootHandler(_transactionProcessor),
->>>>>>> dfaed09f
             _logManager);
 }