--- conflicted
+++ resolved
@@ -17,22 +17,13 @@
 {
     private readonly Dictionary<Address, ICodeInfo> _codeOverwrites = new();
 
-<<<<<<< HEAD
-    public ICodeInfo GetCachedCodeInfo(IWorldState worldState, Address codeSource, IReleaseSpec vmSpec) =>
-        _codeOverwrites.TryGetValue(codeSource, out ICodeInfo result)
-            ? result
-            : codeInfoRepository.GetCachedCodeInfo(worldState, codeSource, vmSpec);
-
-    public ICodeInfo GetOrAdd(ValueHash256 codeHash, ReadOnlySpan<byte> initCode, IReleaseSpec spec) => codeInfoRepository.GetOrAdd(codeHash, initCode, spec);
-=======
-    public CodeInfo GetCachedCodeInfo(IWorldState worldState, Address codeSource, IReleaseSpec vmSpec, out Address? delegationAddress)
+    public ICodeInfo GetCachedCodeInfo(IWorldState worldState, Address codeSource, IReleaseSpec vmSpec, out Address? delegationAddress)
     {
         delegationAddress = null;
-        return _codeOverwrites.TryGetValue(codeSource, out CodeInfo result)
+        return _codeOverwrites.TryGetValue(codeSource, out ICodeInfo result)
             ? result
             : codeInfoRepository.GetCachedCodeInfo(worldState, codeSource, vmSpec);
     }
->>>>>>> 0944765b
 
     public void InsertCode(IWorldState state, ReadOnlyMemory<byte> code, Address codeOwner, IReleaseSpec spec) =>
         codeInfoRepository.InsertCode(state, code, codeOwner, spec);
@@ -55,9 +46,9 @@
     public void SetDelegation(IWorldState state, Address codeSource, Address authority, IReleaseSpec spec) =>
         codeInfoRepository.SetDelegation(state, codeSource, authority, spec);
 
-    public bool TryGetDelegation(IReadOnlyStateProvider worldState, Address address, [NotNullWhen(true)] out Address? delegatedAddress) =>
-        codeInfoRepository.TryGetDelegation(worldState, address, out delegatedAddress);
+    public bool TryGetDelegation(IReadOnlyStateProvider worldState, Address address, IReleaseSpec vmSpec, [NotNullWhen(true)] out Address? delegatedAddress) =>
+        codeInfoRepository.TryGetDelegation(worldState, address, vmSpec, out delegatedAddress);
 
-    public ValueHash256 GetExecutableCodeHash(IWorldState worldState, Address address) =>
-        codeInfoRepository.GetExecutableCodeHash(worldState, address);
+    public ValueHash256 GetExecutableCodeHash(IWorldState worldState, Address address, IReleaseSpec spec) =>
+        codeInfoRepository.GetExecutableCodeHash(worldState, address, spec);
 }