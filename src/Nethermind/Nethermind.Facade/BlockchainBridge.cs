--- conflicted
+++ resolved
@@ -306,9 +306,6 @@
             return _logFinder.FindLogs(filter, cancellationToken);
         }
 
-<<<<<<< HEAD
-        public bool TryGetLogs(int filterId, out IEnumerable<IFilterLog> filterLogs, CancellationToken cancellationToken = default)
-=======
         public LogFilter GetFilter(
             BlockParameter fromBlock,
             BlockParameter toBlock,
@@ -318,7 +315,7 @@
             return _filterStore.CreateLogFilter(fromBlock, toBlock, address, topics, false);
         }
 
-        public IEnumerable<FilterLog> GetLogs(
+        public IEnumerable<IFilterLog> GetLogs(
             LogFilter filter,
             BlockHeader fromBlock,
             BlockHeader toBlock,
@@ -327,8 +324,7 @@
             return _logFinder.FindLogs(filter, fromBlock, toBlock, cancellationToken);
         }
 
-        public bool TryGetLogs(int filterId, out IEnumerable<FilterLog> filterLogs, CancellationToken cancellationToken = default)
->>>>>>> 7d2958fa
+        public bool TryGetLogs(int filterId, out IEnumerable<IFilterLog> filterLogs, CancellationToken cancellationToken = default)
         {
             LogFilter? filter;
             filterLogs = null;
@@ -401,16 +397,12 @@
             return _processingEnv.StateReader.HasStateForRoot(stateRoot);
         }
 
-<<<<<<< HEAD
+        public IEnumerable<IFilterLog> FindLogs(LogFilter filter, BlockHeader fromBlock, BlockHeader toBlock, CancellationToken cancellationToken = default)
+        {
+            return _logFinder.FindLogs(filter, fromBlock, toBlock, cancellationToken);
+        }
+
         public IEnumerable<IFilterLog> FindLogs(LogFilter filter, CancellationToken cancellationToken = default)
-=======
-        public IEnumerable<FilterLog> FindLogs(LogFilter filter, BlockHeader fromBlock, BlockHeader toBlock, CancellationToken cancellationToken = default)
-        {
-            return _logFinder.FindLogs(filter, fromBlock, toBlock, cancellationToken);
-        }
-
-        public IEnumerable<FilterLog> FindLogs(LogFilter filter, CancellationToken cancellationToken = default)
->>>>>>> 7d2958fa
         {
             return _logFinder.FindLogs(filter, cancellationToken);
         }
