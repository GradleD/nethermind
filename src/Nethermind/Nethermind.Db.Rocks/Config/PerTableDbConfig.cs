--- conflicted
+++ resolved
@@ -51,9 +51,6 @@
     public ulong MaxBytesForLevelBase => ReadConfig<ulong>(nameof(MaxBytesForLevelBase));
     public ulong TargetFileSizeBase => ReadConfig<ulong>(nameof(TargetFileSizeBase));
     public int TargetFileSizeMultiplier => ReadConfig<int>(nameof(TargetFileSizeMultiplier));
-<<<<<<< HEAD
-    public ulong? RowCacheSize => ReadConfig<ulong?>(nameof(RowCacheSize));
-=======
     public bool UseTwoLevelIndex => ReadConfig<bool>(nameof(UseTwoLevelIndex));
     public bool UseHashIndex => ReadConfig<bool>(nameof(UseHashIndex));
     public ulong? PrefixExtractorLength => ReadConfig<ulong?>(nameof(PrefixExtractorLength));
@@ -68,7 +65,6 @@
     public long? MaxWriteBufferSizeToMaintain => ReadConfig<long?>(nameof(MaxWriteBufferSizeToMaintain));
     public bool UseHashSkipListMemtable => ReadConfig<bool>(nameof(UseHashSkipListMemtable));
     public int BlockRestartInterval => ReadConfig<int>(nameof(BlockRestartInterval));
->>>>>>> 06aaf67a
 
     private T? ReadConfig<T>(string propertyName)
     {
