--- conflicted
+++ resolved
@@ -48,10 +48,7 @@
     bool AdviseRandomOnOpen { get; set; }
     bool LevelCompactionDynamicLevelBytes { get; set; }
     int BloomFilterBitsPerKey { get; set; }
-<<<<<<< HEAD
-=======
     int? UseRibbonFilterStartingFromLevel { get; set; }
->>>>>>> bc0e8033
     ulong BytesPerSync { get; set; }
 
     ulong ReceiptsDbWriteBufferSize { get; set; }
@@ -221,10 +218,7 @@
     double StateDbMemtablePrefixBloomSizeRatio { get; set; }
     bool StateDbAdviseRandomOnOpen { get; set; }
     int StateDbBloomFilterBitsPerKey { get; set; }
-<<<<<<< HEAD
-=======
     int? StateDbUseRibbonFilterStartingFromLevel { get; set; }
->>>>>>> bc0e8033
     IDictionary<string, string>? StateDbAdditionalRocksDbOptions { get; set; }
 
     /// <summary>
