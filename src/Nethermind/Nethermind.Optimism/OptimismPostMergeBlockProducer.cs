// SPDX-FileCopyrightText: 2023 Demerzel Solutions Limited
// SPDX-License-Identifier: LGPL-3.0-only

using System;
using System.Collections.Generic;
using System.Threading;
using Nethermind.Blockchain;
using Nethermind.Config;
using Nethermind.Consensus;
using Nethermind.Consensus.Processing;
using Nethermind.Consensus.Producers;
using Nethermind.Consensus.Transactions;
using Nethermind.Core;
using Nethermind.Core.Specs;
using Nethermind.Logging;
using Nethermind.Merge.Plugin.BlockProduction;
using Nethermind.Optimism.Rpc;
using Nethermind.State;

namespace Nethermind.Optimism;

public class OptimismPostMergeBlockProducer : PostMergeBlockProducer
{
    private readonly ITxSource _payloadAttrsTxSource;

    public OptimismPostMergeBlockProducer(
        ITxSource payloadAttrsTxSource,
        ITxSource txPoolTxSource,
        IBlockchainProcessor processor,
        IBlockTree blockTree,
        IWorldState stateProvider,
        IGasLimitCalculator gasLimitCalculator,
        ISealEngine sealEngine,
        ITimestamper timestamper,
        ISpecProvider specProvider,
        ILogManager logManager,
        IBlocksConfig? miningConfig
    ) : base(
        payloadAttrsTxSource.Then(txPoolTxSource),
        processor,
        blockTree,
        stateProvider,
        gasLimitCalculator,
        sealEngine,
        timestamper,
        specProvider,
        logManager,
        miningConfig)
    {
        _payloadAttrsTxSource = payloadAttrsTxSource;
    }

<<<<<<< HEAD
    public override Block PrepareEmptyBlock(BlockHeader parent, PayloadAttributes? payloadAttributes = null, CancellationToken token = default)
=======
    protected override Block CreateEmptyBlock(BlockHeader parent, PayloadAttributes? payloadAttributes = null)
>>>>>>> 9ddd14fd
    {
        OptimismPayloadAttributes attrs = (payloadAttributes as OptimismPayloadAttributes)
            ?? throw new InvalidOperationException("Payload attributes are not set");

        BlockHeader blockHeader = base.PrepareBlockHeader(parent, attrs);

        IEnumerable<Transaction> txs = _payloadAttrsTxSource.GetTransactions(parent, attrs.GasLimit, attrs);

        Block block = new(blockHeader, txs, Array.Empty<BlockHeader>(), payloadAttributes?.Withdrawals);

        if (_producingBlockLock.Wait(BlockProductionTimeoutMs))
        {
            try
            {
                if (TrySetState(parent.StateRoot))
                {
                    return ProcessPreparedBlock(block, null, token) ?? throw new EmptyBlockProductionException("Block processing failed");
                }
                else
                {
                    throw new EmptyBlockProductionException($"Setting state for processing block failed: couldn't set state to stateRoot {parent.StateRoot}");
                }
            }
            finally
            {
                _producingBlockLock.Release();
            }
        }

        throw new EmptyBlockProductionException("Setting state for processing block failed");
    }

    protected override void AmendHeader(BlockHeader blockHeader, BlockHeader parent, PayloadAttributes? payloadAttributes = null)
    {
        base.AmendHeader(blockHeader, parent);

        blockHeader.ExtraData = Array.Empty<byte>();
    }
}<|MERGE_RESOLUTION|>--- conflicted
+++ resolved
@@ -50,11 +50,7 @@
         _payloadAttrsTxSource = payloadAttrsTxSource;
     }
 
-<<<<<<< HEAD
-    public override Block PrepareEmptyBlock(BlockHeader parent, PayloadAttributes? payloadAttributes = null, CancellationToken token = default)
-=======
-    protected override Block CreateEmptyBlock(BlockHeader parent, PayloadAttributes? payloadAttributes = null)
->>>>>>> 9ddd14fd
+    protected override Block CreateEmptyBlock(BlockHeader parent, PayloadAttributes? payloadAttributes = null, CancellationToken token = default)
     {
         OptimismPayloadAttributes attrs = (payloadAttributes as OptimismPayloadAttributes)
             ?? throw new InvalidOperationException("Payload attributes are not set");
