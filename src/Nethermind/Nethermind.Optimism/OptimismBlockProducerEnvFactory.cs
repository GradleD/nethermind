// SPDX-FileCopyrightText: 2023 Demerzel Solutions Limited
// SPDX-License-Identifier: LGPL-3.0-only

using Nethermind.Blockchain;
using Nethermind.Blockchain.BeaconBlockRoot;
using Nethermind.Blockchain.Blocks;
using Nethermind.Blockchain.Receipts;
using Nethermind.Config;
using Nethermind.Consensus.Comparers;
using Nethermind.Consensus.Processing;
using Nethermind.Consensus.Producers;
using Nethermind.Consensus.Rewards;
using Nethermind.Consensus.Transactions;
using Nethermind.Consensus.Validators;
using Nethermind.Consensus.Withdrawals;
using Nethermind.Core.Specs;
using Nethermind.Evm.TransactionProcessing;
using Nethermind.Logging;
using Nethermind.State;
using Nethermind.TxPool;

namespace Nethermind.Optimism;

public class OptimismBlockProducerEnvFactory : BlockProducerEnvFactory
{
    private readonly OptimismSpecHelper _specHelper;
    private readonly OPL1CostHelper _l1CostHelper;

    public OptimismBlockProducerEnvFactory(
        IWorldStateManager worldStateManager,
        IBlockTree blockTree,
        ISpecProvider specProvider,
        IBlockValidator blockValidator,
        IRewardCalculatorSource rewardCalculatorSource,
        IReceiptStorage receiptStorage,
        IBlockPreprocessorStep blockPreprocessorStep,
        ITxPool txPool,
        ITransactionComparerProvider transactionComparerProvider,
        IBlocksConfig blocksConfig,
        OptimismSpecHelper specHelper,
        OPL1CostHelper l1CostHelper,
        ILogManager logManager) : base(
            worldStateManager,
            blockTree,
            specProvider,
            blockValidator,
            rewardCalculatorSource,
            receiptStorage,
            blockPreprocessorStep,
            txPool,
            transactionComparerProvider,
            blocksConfig,
            logManager)
    {
        _specHelper = specHelper;
        _l1CostHelper = l1CostHelper;
        TransactionsExecutorFactory = new OptimismTransactionsExecutorFactory(specProvider, logManager);
    }

    protected override ReadOnlyTxProcessingEnv CreateReadonlyTxProcessingEnv(IWorldStateManager worldStateManager,
        ReadOnlyBlockTree readOnlyBlockTree) =>
        new OptimismReadOnlyTxProcessingEnv(worldStateManager, readOnlyBlockTree, _specProvider, _logManager, _l1CostHelper, _specHelper);

    protected override ITxSource CreateTxSourceForProducer(ITxSource? additionalTxSource,
        ReadOnlyTxProcessingEnv processingEnv,
        ITxPool txPool, IBlocksConfig blocksConfig, ITransactionComparerProvider transactionComparerProvider,
        ILogManager logManager)
    {
        ITxSource baseTxSource = base.CreateTxSourceForProducer(additionalTxSource, processingEnv, txPool, blocksConfig,
            transactionComparerProvider, logManager);

        return new OptimismTxPoolTxSource(baseTxSource);
    }

    protected override BlockProcessor CreateBlockProcessor(
        IReadOnlyTxProcessingScope readOnlyTxProcessingEnv,
        ISpecProvider specProvider,
        IBlockValidator blockValidator,
        IRewardCalculatorSource rewardCalculatorSource,
        IReceiptStorage receiptStorage,
        ILogManager logManager,
        IBlocksConfig blocksConfig)
    {
        return new OptimismBlockProcessor(specProvider,
            blockValidator,
            rewardCalculatorSource.Get(readOnlyTxProcessingEnv.TransactionProcessor),
            TransactionsExecutorFactory.Create(readOnlyTxProcessingEnv),
            readOnlyTxProcessingEnv.WorldState,
            receiptStorage,
            readOnlyTxProcessingEnv.TransactionProcessor,
            new BlockhashStore(specProvider, readOnlyTxProcessingEnv.WorldState),
            new BeaconBlockRootHandler(readOnlyTxProcessingEnv.TransactionProcessor),
            logManager,
<<<<<<< HEAD
            specHelper,
            readOnlyTxProcessingEnv.TransactionProcessor,
            new Create2DeployerContractRewriter(specHelper, _specProvider, _blockTree),
=======
            _specHelper,
            new Create2DeployerContractRewriter(_specHelper, _specProvider, _blockTree),
>>>>>>> aa0196b8
            new BlockProductionWithdrawalProcessor(new WithdrawalProcessor(readOnlyTxProcessingEnv.WorldState, logManager)));
    }
}<|MERGE_RESOLUTION|>--- conflicted
+++ resolved
@@ -91,14 +91,8 @@
             new BlockhashStore(specProvider, readOnlyTxProcessingEnv.WorldState),
             new BeaconBlockRootHandler(readOnlyTxProcessingEnv.TransactionProcessor),
             logManager,
-<<<<<<< HEAD
-            specHelper,
-            readOnlyTxProcessingEnv.TransactionProcessor,
-            new Create2DeployerContractRewriter(specHelper, _specProvider, _blockTree),
-=======
             _specHelper,
             new Create2DeployerContractRewriter(_specHelper, _specProvider, _blockTree),
->>>>>>> aa0196b8
             new BlockProductionWithdrawalProcessor(new WithdrawalProcessor(readOnlyTxProcessingEnv.WorldState, logManager)));
     }
 }