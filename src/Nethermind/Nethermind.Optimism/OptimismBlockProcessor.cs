// SPDX-FileCopyrightText: 2023 Demerzel Solutions Limited
// SPDX-License-Identifier: LGPL-3.0-only

using System;
using Nethermind.Blockchain;
using Nethermind.Blockchain.Blocks;
using Nethermind.Blockchain.Find;
using Nethermind.Blockchain.Receipts;
using Nethermind.Consensus.Processing;
using Nethermind.Consensus.Rewards;
using Nethermind.Consensus.Validators;
using Nethermind.Consensus.Withdrawals;
using Nethermind.Core;
using Nethermind.Core.Specs;
using Nethermind.Evm;
using Nethermind.Evm.Tracing;
using Nethermind.Evm.TransactionProcessing;
using Nethermind.Logging;
using Nethermind.State;

namespace Nethermind.Optimism;

public class OptimismBlockProcessor : BlockProcessor
{
    private readonly Create2DeployerContractRewriter? _contractRewriter;

    public OptimismBlockProcessor(
        ISpecProvider? specProvider,
        IBlockValidator? blockValidator,
        IRewardCalculator? rewardCalculator,
        IBlockProcessor.IBlockTransactionsExecutor? blockTransactionsExecutor,
        IWorldState? stateProvider,
        IReceiptStorage? receiptStorage,
        IWitnessCollector? witnessCollector,
        IBlockhashStore? blockhashStore,
        ILogManager? logManager,
        IOPConfigHelper opConfigHelper,
        ITransactionProcessor txProcessor,
        Create2DeployerContractRewriter contractRewriter,
        IWithdrawalProcessor? withdrawalProcessor = null)
        : base(specProvider, blockValidator, rewardCalculator, blockTransactionsExecutor,
<<<<<<< HEAD
            stateProvider, receiptStorage, witnessCollector, txProcessor, logManager, withdrawalProcessor, null, OptimismReceiptsRootCalculator.Instance)
=======
            stateProvider, receiptStorage, witnessCollector, blockhashStore, logManager, withdrawalProcessor,
            receiptsRootCalculator: OptimismReceiptsRootCalculator.Instance)
>>>>>>> fc273d60
    {
        ArgumentNullException.ThrowIfNull(stateProvider);
        _contractRewriter = contractRewriter;
        ReceiptsTracer = new OptimismBlockReceiptTracer(opConfigHelper, stateProvider);
    }

    protected override TxReceipt[] ProcessBlock(Block block, IBlockTracer blockTracer, ProcessingOptions options)
    {
        _contractRewriter?.RewriteContract(block.Header, _stateProvider);
        return base.ProcessBlock(block, blockTracer, options);
    }
}<|MERGE_RESOLUTION|>--- conflicted
+++ resolved
@@ -39,12 +39,8 @@
         Create2DeployerContractRewriter contractRewriter,
         IWithdrawalProcessor? withdrawalProcessor = null)
         : base(specProvider, blockValidator, rewardCalculator, blockTransactionsExecutor,
-<<<<<<< HEAD
-            stateProvider, receiptStorage, witnessCollector, txProcessor, logManager, withdrawalProcessor, null, OptimismReceiptsRootCalculator.Instance)
-=======
-            stateProvider, receiptStorage, witnessCollector, blockhashStore, logManager, withdrawalProcessor,
+            stateProvider, receiptStorage, witnessCollector, blockhashStore, txProcessor, logManager, withdrawalProcessor,
             receiptsRootCalculator: OptimismReceiptsRootCalculator.Instance)
->>>>>>> fc273d60
     {
         ArgumentNullException.ThrowIfNull(stateProvider);
         _contractRewriter = contractRewriter;
