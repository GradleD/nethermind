--- conflicted
+++ resolved
@@ -37,11 +37,7 @@
         IWithdrawalProcessor? withdrawalProcessor = null,
         IDepositsProcessor? depositsProcessor = null)
         : base(specProvider, blockValidator, rewardCalculator, blockTransactionsExecutor,
-<<<<<<< HEAD
-            stateProvider, receiptStorage, witnessCollector, txProcessor, logManager, withdrawalProcessor, depositsProcessor, null, OptimismReceiptsRootCalculator.Instance)
-=======
-            stateProvider, receiptStorage, witnessCollector, logManager, withdrawalProcessor, OptimismReceiptsRootCalculator.Instance)
->>>>>>> cc9b1257
+            stateProvider, receiptStorage, witnessCollector, txProcessor, logManager, withdrawalProcessor, null, OptimismReceiptsRootCalculator.Instance)
     {
         ArgumentNullException.ThrowIfNull(stateProvider);
         _contractRewriter = contractRewriter;
