--- conflicted
+++ resolved
@@ -36,11 +36,7 @@
         IWithdrawalProcessor? withdrawalProcessor = null,
         IDepositsProcessor? depositsProcessor = null)
         : base(specProvider, blockValidator, rewardCalculator, blockTransactionsExecutor,
-<<<<<<< HEAD
-            stateProvider, receiptStorage, witnessCollector, logManager, withdrawalProcessor, depositsProcessor, OptimismReceiptsRootCalculator.Instance)
-=======
-            stateProvider, receiptStorage, witnessCollector, txProcessor, logManager, withdrawalProcessor)
->>>>>>> e1ced0ef
+            stateProvider, receiptStorage, witnessCollector, txProcessor, logManager, withdrawalProcessor, depositsProcessor, null, OptimismReceiptsRootCalculator.Instance)
     {
         ArgumentNullException.ThrowIfNull(stateProvider);
         _contractRewriter = contractRewriter;
