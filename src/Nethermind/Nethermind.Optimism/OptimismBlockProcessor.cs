--- conflicted
+++ resolved
@@ -39,12 +39,8 @@
         IBeaconBlockRootHandler? beaconBlockRootHandler = null,
         IBlockCachePreWarmer? preWarmer = null)
         : base(specProvider, blockValidator, rewardCalculator, blockTransactionsExecutor,
-<<<<<<< HEAD
-            stateProvider, receiptStorage, blockhashStore, logManager, beaconBlockRootHandler, withdrawalProcessor, ReceiptsRootCalculator.Instance, preWarmer)
-=======
-            stateProvider, receiptStorage, blockhashStore, txProcessor, logManager, withdrawalProcessor,
+            stateProvider, receiptStorage, blockhashStore, txProcessor, logManager, beaconBlockRootHandler,withdrawalProcessor,
             receiptsRootCalculator: ReceiptsRootCalculator.Instance, preWarmer: preWarmer)
->>>>>>> 0c3333ab
     {
         ArgumentNullException.ThrowIfNull(stateProvider);
         _contractRewriter = contractRewriter;
