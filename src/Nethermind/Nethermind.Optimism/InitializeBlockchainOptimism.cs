// SPDX-FileCopyrightText: 2023 Demerzel Solutions Limited
// SPDX-License-Identifier: LGPL-3.0-only

using System.Threading.Tasks;
using Nethermind.Api;
using Nethermind.Blockchain.BeaconBlockRoot;
using Nethermind.Blockchain.Blocks;
using Nethermind.Blockchain.Services;
using Nethermind.Config;
using Nethermind.Consensus.Processing;
using Nethermind.Consensus.Producers;
using Nethermind.Consensus.Validators;
using Nethermind.Consensus.Withdrawals;
using Nethermind.Core;
using Nethermind.Evm;
using Nethermind.Evm.TransactionProcessing;
using Nethermind.Init.Steps;
using Nethermind.Logging;
using Nethermind.Merge.Plugin.InvalidChainTracker;

namespace Nethermind.Optimism;

public class InitializeBlockchainOptimism(OptimismNethermindApi api) : InitializeBlockchain(api)
{
    private readonly IBlocksConfig _blocksConfig = api.Config<IBlocksConfig>();

    protected override Task InitBlockchain()
    {
        api.RegisterTxType(TxType.DepositTx, new OptimismTxDecoder<Transaction>(), Always.Valid);

        api.SpecHelper = new(api.ChainSpec.Optimism);
        api.L1CostHelper = new(api.SpecHelper, api.ChainSpec.Optimism.L1BlockAddress);

        return base.InitBlockchain();
    }

    protected override ITransactionProcessor CreateTransactionProcessor(CodeInfoRepository codeInfoRepository, VirtualMachine virtualMachine)
    {
        if (api.SpecProvider is null) throw new StepDependencyException(nameof(api.SpecProvider));
        if (api.SpecHelper is null) throw new StepDependencyException(nameof(api.SpecHelper));
        if (api.L1CostHelper is null) throw new StepDependencyException(nameof(api.L1CostHelper));
        if (api.WorldState is null) throw new StepDependencyException(nameof(api.WorldState));

        return new OptimismTransactionProcessor(
            api.SpecProvider,
            api.WorldState,
            virtualMachine,
            api.LogManager,
            api.L1CostHelper,
            api.SpecHelper,
            codeInfoRepository
        );
    }

    protected override IHeaderValidator CreateHeaderValidator()
    {
        if (api.InvalidChainTracker is null) throw new StepDependencyException(nameof(api.InvalidChainTracker));

        OptimismHeaderValidator opHeaderValidator = new(
            api.BlockTree,
            api.SealValidator,
            api.SpecProvider,
            api.LogManager);

        return new InvalidHeaderInterceptor(opHeaderValidator, api.InvalidChainTracker, api.LogManager);
    }

    protected override IBlockValidator CreateBlockValidator()
    {
        if (api.InvalidChainTracker is null) throw new StepDependencyException(nameof(api.InvalidChainTracker));
        return new InvalidBlockInterceptor(base.CreateBlockValidator(), api.InvalidChainTracker, api.LogManager);
    }

    protected override BlockProcessor CreateBlockProcessor(BlockCachePreWarmer? preWarmer)
    {
        ITransactionProcessor? transactionProcessor = api.TransactionProcessor;
        if (api.DbProvider is null) throw new StepDependencyException(nameof(api.DbProvider));
        if (api.RewardCalculatorSource is null) throw new StepDependencyException(nameof(api.RewardCalculatorSource));
        if (transactionProcessor is null) throw new StepDependencyException(nameof(transactionProcessor));
        if (api.SpecHelper is null) throw new StepDependencyException(nameof(api.SpecHelper));
        if (api.SpecProvider is null) throw new StepDependencyException(nameof(api.SpecProvider));
        if (api.BlockTree is null) throw new StepDependencyException(nameof(api.BlockTree));
        if (api.WorldState is null) throw new StepDependencyException(nameof(api.WorldState));

        Create2DeployerContractRewriter contractRewriter = new(api.SpecHelper, api.SpecProvider, api.BlockTree);

        return new OptimismBlockProcessor(
<<<<<<< HEAD
            _api.SpecProvider,
            _api.BlockValidator,
            _api.RewardCalculatorSource.Get(_api.TransactionProcessor!),
            new BlockProcessor.BlockValidationTransactionsExecutor(_api.TransactionProcessor, _api.WorldState),
            _api.WorldState,
            _api.ReceiptStorage,
            new BlockhashStore(_api.SpecProvider, _api.WorldState),
            _api.LogManager,
            _api.SpecHelper,
            _api.TransactionProcessor,
=======
            api.SpecProvider,
            api.BlockValidator,
            api.RewardCalculatorSource.Get(transactionProcessor),
            new BlockProcessor.BlockValidationTransactionsExecutor(transactionProcessor, api.WorldState),
            api.WorldState,
            api.ReceiptStorage,
            transactionProcessor,
            new BlockhashStore(api.SpecProvider, api.WorldState),
            new BeaconBlockRootHandler(transactionProcessor),
            api.LogManager,
            api.SpecHelper,
>>>>>>> aa0196b8
            contractRewriter,
            new BlockProductionWithdrawalProcessor(new NullWithdrawalProcessor()),
            preWarmer: preWarmer);
    }

    protected override IUnclesValidator CreateUnclesValidator() => Always.Valid;

    protected override IHealthHintService CreateHealthHintService() =>
        new ManualHealthHintService(_blocksConfig.SecondsPerSlot * 6, HealthHintConstants.InfinityHint);

    protected override IBlockProductionPolicy CreateBlockProductionPolicy() => AlwaysStartBlockProductionPolicy.Instance;
}<|MERGE_RESOLUTION|>--- conflicted
+++ resolved
@@ -85,18 +85,6 @@
         Create2DeployerContractRewriter contractRewriter = new(api.SpecHelper, api.SpecProvider, api.BlockTree);
 
         return new OptimismBlockProcessor(
-<<<<<<< HEAD
-            _api.SpecProvider,
-            _api.BlockValidator,
-            _api.RewardCalculatorSource.Get(_api.TransactionProcessor!),
-            new BlockProcessor.BlockValidationTransactionsExecutor(_api.TransactionProcessor, _api.WorldState),
-            _api.WorldState,
-            _api.ReceiptStorage,
-            new BlockhashStore(_api.SpecProvider, _api.WorldState),
-            _api.LogManager,
-            _api.SpecHelper,
-            _api.TransactionProcessor,
-=======
             api.SpecProvider,
             api.BlockValidator,
             api.RewardCalculatorSource.Get(transactionProcessor),
@@ -108,7 +96,6 @@
             new BeaconBlockRootHandler(transactionProcessor),
             api.LogManager,
             api.SpecHelper,
->>>>>>> aa0196b8
             contractRewriter,
             new BlockProductionWithdrawalProcessor(new NullWithdrawalProcessor()),
             preWarmer: preWarmer);
