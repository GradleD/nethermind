// SPDX-FileCopyrightText: 2022 Demerzel Solutions Limited
// SPDX-License-Identifier: LGPL-3.0-only

using System;
using System.Collections.Generic;
using System.Linq;
using FluentAssertions;
using Nethermind.Abi;
using Nethermind.Blockchain;
using Nethermind.Blockchain.Receipts;
using Nethermind.Consensus;
using Nethermind.Consensus.AuRa;
using Nethermind.Consensus.AuRa.Contracts;
using Nethermind.Consensus.AuRa.Validators;
using Nethermind.Core;
using Nethermind.Core.Crypto;
using Nethermind.Core.Extensions;
using Nethermind.Specs.ChainSpecStyle;
using Nethermind.Specs.Forks;
using Nethermind.Core.Test.Builders;
using Nethermind.Db;
using Nethermind.Int256;
using Nethermind.Evm.Tracing;
using Nethermind.Evm.TransactionProcessing;
using Nethermind.Logging;
using Nethermind.Specs;
using Nethermind.State;

using NSubstitute;
using NUnit.Framework;
using BlockTree = Nethermind.Blockchain.BlockTree;
<<<<<<< HEAD
using Nethermind.Core.Specs;
using System.Text.Json;

namespace Nethermind.AuRa.Test.Validators;
=======
using Nethermind.Evm;
>>>>>>> 63070a3e

public class ContractBasedValidatorTests
{
    private IWorldState _stateProvider;
    private IAbiEncoder _abiEncoder;
    private ILogManager _logManager;
    private AuRaParameters.Validator _validator;
    private Block _block;
    private BlockHeader _parentHeader;
    private IReadOnlyTransactionProcessor _transactionProcessor;
    private IAuRaBlockFinalizationManager _blockFinalizationManager;
    private static Address _contractAddress = Address.FromNumber(1000);
    private (Address Sender, byte[] TransactionData) _getValidatorsData = (Address.Zero, new byte[] { 0, 1, 2 });
    private (Address Sender, byte[] TransactionData) _finalizeChangeData = (Address.SystemUser, new byte[] { 3, 4, 5 });
    private Address[] _initialValidators;
    private IBlockTree _blockTree;
    private IReceiptStorage _receiptsStorage;
    private IValidatorStore _validatorStore;
    private IValidSealerStrategy _validSealerStrategy;
    private IReadOnlyTxProcessorSource _readOnlyTxProcessorSource;
    private ValidatorContract _validatorContract;

    [SetUp]
    public void SetUp()
    {
        _validatorStore = new ValidatorStore(new MemDb());
        _validSealerStrategy = new ValidSealerStrategy();
        _stateProvider = Substitute.For<IWorldState>();
        _abiEncoder = Substitute.For<IAbiEncoder>();
        _logManager = LimboLogs.Instance;
        _blockTree = Substitute.For<IBlockTree>();
        _blockFinalizationManager = Substitute.For<IAuRaBlockFinalizationManager>();
        _receiptsStorage = Substitute.For<IReceiptStorage>();
        _validator = new AuRaParameters.Validator()
        {
            Addresses = new[] { _contractAddress },
            ValidatorType = AuRaParameters.ValidatorType.Contract
        };
        _block = new Block(Build.A.BlockHeader.WithNumber(1).WithAura(1, Array.Empty<byte>()).TestObject, new BlockBody());

        _transactionProcessor = Substitute.For<IReadOnlyTransactionProcessor>();
        _transactionProcessor.IsContractDeployed(_contractAddress).Returns(true);
        _readOnlyTxProcessorSource = Substitute.For<IReadOnlyTxProcessorSource>();
        _readOnlyTxProcessorSource.Build(Arg.Any<Keccak>()).Returns(_transactionProcessor);
        _stateProvider.StateRoot.Returns(TestItem.KeccakA);
        _blockTree.Head.Returns(_block);

        _abiEncoder
            .Encode(AbiEncodingStyle.IncludeSignature, Arg.Is<AbiSignature>(s => s.Name == "getValidators"), Arg.Any<object[]>())
            .Returns(_getValidatorsData.TransactionData);

        _abiEncoder
            .Encode(AbiEncodingStyle.IncludeSignature, Arg.Is<AbiSignature>(s => s.Name == "finalizeChange"), Arg.Any<object[]>())
            .Returns(_finalizeChangeData.TransactionData);

        _validatorContract = new ValidatorContract(_transactionProcessor, _abiEncoder, _contractAddress, _stateProvider, _readOnlyTxProcessorSource, new Signer(0, TestItem.PrivateKeyD, LimboLogs.Instance));
    }

    [Test]
    public void throws_ArgumentNullException_on_empty_validatorStore()
    {
        Action act = () => new ContractBasedValidator(_validatorContract, _blockTree, _receiptsStorage, null, _validSealerStrategy, _blockFinalizationManager, default, _logManager, 1);
        act.Should().Throw<ArgumentNullException>();
    }

    [Test]
    public void throws_ArgumentNullException_on_empty_validSealearStrategy()
    {
        Action act = () => new ContractBasedValidator(_validatorContract, _blockTree, _receiptsStorage, _validatorStore, null, _blockFinalizationManager, default, _logManager, 1);
        act.Should().Throw<ArgumentNullException>();
    }

    [Test]
    public void throws_ArgumentNullException_on_empty_blockTree()
    {
        Action act = () => new ContractBasedValidator(_validatorContract, null, _receiptsStorage, _validatorStore, _validSealerStrategy, _blockFinalizationManager, default, _logManager, 1);
        act.Should().Throw<ArgumentNullException>();
    }

    [Test]
    public void throws_ArgumentNullException_on_empty_logManager()
    {
        Action act = () => new ContractBasedValidator(_validatorContract, _blockTree, _receiptsStorage, _validatorStore, _validSealerStrategy, _blockFinalizationManager, default, null, 1);
        act.Should().Throw<ArgumentNullException>();
    }

    [Test]
    public void creates_system_account_on_start_block()
    {
        Address initialValidator = Address.FromNumber(2000);
        SetupInitialValidators(initialValidator);
        _block.Header.Beneficiary = initialValidator;
        ContractBasedValidator validator = new(_validatorContract, _blockTree, _receiptsStorage, _validatorStore, _validSealerStrategy, _blockFinalizationManager, default, _logManager, 1);

        validator.OnBlockProcessingStart(_block);

        _stateProvider.Received(1).CreateAccount(Address.SystemUser, UInt256.Zero);
        _stateProvider.Received(1).Commit(Homestead.Instance);
    }

    [Test]
    public void initializes_pendingValidators_from_db()
    {
        _validatorStore = Substitute.For<IValidatorStore>();

        int blockNumber = 10;
        Address[] validators = TestItem.Addresses.Take(10).ToArray();
        Keccak blockHash = Keccak.Compute("Test");
        PendingValidators pendingValidators = new(blockNumber, blockHash, validators);
        _validatorStore.PendingValidators.Returns(pendingValidators);
        _blockTree.Head.Returns((Block)null);

        IAuRaValidator validator = new ContractBasedValidator(_validatorContract, _blockTree, _receiptsStorage, _validatorStore, _validSealerStrategy, _blockFinalizationManager, default, _logManager, 1);

        _blockFinalizationManager.BlocksFinalized +=
            Raise.EventWith(new FinalizeEventArgs(_block.Header,
                Build.A.BlockHeader.WithNumber(blockNumber).WithHash(blockHash).TestObject));

        validator.Validators.Should().BeEquivalentTo(validators, o => o.WithStrictOrdering());
    }

    [TestCase(1)]
    [TestCase(10)]
    public void loads_initial_validators_from_contract(long blockNumber)
    {
        Address initialValidator = TestItem.AddressA;
        Block block = Build.A.Block.WithParent(_parentHeader).WithNumber(blockNumber).WithBeneficiary(initialValidator).WithAura(1, Array.Empty<byte>()).TestObject;
        SetupInitialValidators(block.Header, initialValidator);
        int startBlockNumber = 1;
        ContractBasedValidator validator = new(_validatorContract, _blockTree, _receiptsStorage, _validatorStore, _validSealerStrategy, _blockFinalizationManager, _parentHeader, _logManager, startBlockNumber);

        bool finalizeChangeCalled = blockNumber == 1;

        if (!finalizeChangeCalled)
        {
<<<<<<< HEAD
            validator.Validators = new[] { TestItem.AddressD };
=======
            Address initialValidator = TestItem.AddressA;
            Block block = Build.A.Block.WithParent(_parentHeader).WithNumber(blockNumber).WithBeneficiary(initialValidator).WithAura(1, Array.Empty<byte>()).TestObject;
            SetupInitialValidators(block.Header, initialValidator);
            int startBlockNumber = 1;
            ContractBasedValidator validator = new(_validatorContract, _blockTree, _receiptsStorage, _validatorStore, _validSealerStrategy, _blockFinalizationManager, _parentHeader, _logManager, startBlockNumber);

            bool finalizeChangeCalled = blockNumber == 1;

            if (!finalizeChangeCalled)
            {
                validator.Validators = new[] { TestItem.AddressD };
            }

            validator.OnBlockProcessingStart(block);

            // getValidators should have been called
            _transactionProcessor.Received()
                .CallAndRestore(
                    Arg.Is<Transaction>(t => CheckTransaction(t, _getValidatorsData)),
                    Arg.Is<BlockExecutionContext>(blkCtx => blkCtx.Header.Equals(_parentHeader)),
                    Arg.Is<ITxTracer>(t => t is CallOutputTracer));

            // finalizeChange should be called
            _transactionProcessor.Received(finalizeChangeCalled ? 1 : 0)
                .Execute(Arg.Is<Transaction>(t => CheckTransaction(t, _finalizeChangeData)),
                    Arg.Is<BlockExecutionContext>(blkCtx => blkCtx.Header.Equals(block.Header)),
                    Arg.Is<ITxTracer>(t => t is CallOutputTracer));

            // initial validator should be true
            Address[] expectedValidators = { initialValidator };
            validator.Validators.Should().BeEquivalentTo(expectedValidators, o => o.WithStrictOrdering());
            _validatorStore.GetValidators().Should().BeEquivalentTo(expectedValidators.AsEnumerable());
>>>>>>> 63070a3e
        }

        validator.OnBlockProcessingStart(block);

        // getValidators should have been called
        _transactionProcessor.Received()
            .CallAndRestore(
                Arg.Is<Transaction>(t => CheckTransaction(t, _getValidatorsData)),
                _parentHeader,
                Arg.Is<ITxTracer>(t => t is CallOutputTracer));

        // finalizeChange should be called
        _transactionProcessor.Received(finalizeChangeCalled ? 1 : 0)
            .Execute(Arg.Is<Transaction>(t => CheckTransaction(t, _finalizeChangeData)),
                block.Header,
                Arg.Is<ITxTracer>(t => t is CallOutputTracer));

        // initial validator should be true
        Address[] expectedValidators = { initialValidator };
        validator.Validators.Should().BeEquivalentTo(expectedValidators, o => o.WithStrictOrdering());
        _validatorStore.GetValidators().Should().BeEquivalentTo(expectedValidators.AsEnumerable());
    }

    public static IEnumerable<TestCaseData> ConsecutiveInitiateChangeData
    {
        get
        {
            yield return new TestCaseData(new ConsecutiveInitiateChangeTestParameters
            {
                StartBlockNumber = 1,
                Reorganisations = new Dictionary<long, ConsecutiveInitiateChangeTestParameters.ChainInfo>()
                {
                    {
                        1, new ConsecutiveInitiateChangeTestParameters.ChainInfo()
                        {
                            BlockNumber = 1,
                            ExpectedFinalizationCount = 6,
                            NumberOfSteps = 30,
                            Validators = new List<ConsecutiveInitiateChangeTestParameters.ValidatorsInfo>()
                            {
                                new()
                                {
                                    Addresses = GenerateValidators(1),
                                    InitializeBlock = 0,
                                    FinalizeBlock = 0
                                },
                                new()
                                {
                                    Addresses = GenerateValidators(2),
                                    InitializeBlock = 3,
                                    FinalizeBlock = 3
                                },
                                new()
                                {
                                    Addresses = GenerateValidators(3),
                                    InitializeBlock = 6,
                                    FinalizeBlock = 7
                                },
                                new()
                                {
                                    Addresses = GenerateValidators(4),
                                    InitializeBlock = 10,
                                    FinalizeBlock = 11
                                },
                                new()
                                {
                                    Addresses = GenerateValidators(10),
                                    InitializeBlock = 15,
                                    FinalizeBlock = 17
                                },
                                new()
                                {
                                    Addresses = GenerateValidators(5),
                                    InitializeBlock = 20,
                                    FinalizeBlock = 25
                                },
                            }
                        }
                    }
                },
                TestName = "consecutive_initiate_change_gets_finalized_and_switch_validators"
            })
            {
                TestName = "consecutive_initiate_change_gets_finalized_and_switch_validators"
            };

            yield return new TestCaseData(new ConsecutiveInitiateChangeTestParameters
            {
                StartBlockNumber = 1,
                Reorganisations = new Dictionary<long, ConsecutiveInitiateChangeTestParameters.ChainInfo>()
                {
                    {
                        1, new ConsecutiveInitiateChangeTestParameters.ChainInfo()
                        {
                            BlockNumber = 1,
                            ExpectedFinalizationCount = 4,
                            NumberOfSteps = 11,
                            Validators = new List<ConsecutiveInitiateChangeTestParameters.ValidatorsInfo>()
                            {
                                new()
                                {
                                    Addresses = GenerateValidators(1),
                                    InitializeBlock = 0,
                                    FinalizeBlock = 0
                                },
                                new()
                                {
                                    Addresses = GenerateValidators(5),
                                    InitializeBlock = 3,
                                    FinalizeBlock = 3
                                },
                                new()
                                {
                                    Addresses = GenerateValidators(2),
                                    InitializeBlock = 5,
                                    FinalizeBlock = 7
                                },
                                new()
                                {
                                    Addresses = GenerateValidators(20),
                                    InitializeBlock = 7,
                                    FinalizeBlock = Int32.MaxValue // IgnoredInitializeChange
                                },
                                new()
                                {
                                    Addresses = GenerateValidators(3),
                                    InitializeBlock = 9,
                                    FinalizeBlock = 10
                                },
                            }
                        }
                    }
                },
                TestName = "consecutive_initiate_change_gets_finalized_ignoring_duplicate_initiate_change"
            })
            {
                TestName = "consecutive_initiate_change_gets_finalized_ignoring_duplicate_initiate_change"
            };

            yield return new TestCaseData(new ConsecutiveInitiateChangeTestParameters
            {
                StartBlockNumber = 1,
                Reorganisations = new Dictionary<long, ConsecutiveInitiateChangeTestParameters.ChainInfo>()
                {
                    {
                        1, new ConsecutiveInitiateChangeTestParameters.ChainInfo()
                        {
                            BlockNumber = 1,
                            ExpectedFinalizationCount = 2,
                            NumberOfSteps = 11,
                            Validators = new List<ConsecutiveInitiateChangeTestParameters.ValidatorsInfo>()
                            {
                                new()
                                {
                                    Addresses = GenerateValidators(1),
                                    InitializeBlock = 0,
                                    FinalizeBlock = 0
                                },
                                new()
                                {
                                    Addresses = GenerateValidators(5),
                                    InitializeBlock = 3,
                                    FinalizeBlock = 3
                                },
                                new()
                                    // this will not get finalized because of reorganisation
                                {
                                    Addresses = GenerateValidators(2),
                                    InitializeBlock = 5,
                                    FinalizeBlock = 7
                                },
                            }
                        }
                    },
                    {
                        7, new ConsecutiveInitiateChangeTestParameters.ChainInfo()
                        {
                            BlockNumber = 5, //reorganisation to block 5 in order to invalidate last initiate change
                            ExpectedFinalizationCount = 0,
                            NumberOfSteps = 10,
                        }
                    }
                },
                TestName = "consecutive_initiate_change_reorganisation_ignores_reorganised_initiate_change"
            })
            {
                TestName = "consecutive_initiate_change_reorganisation_ignores_reorganised_initiate_change"
            };

            yield return new TestCaseData(new ConsecutiveInitiateChangeTestParameters
            {
                StartBlockNumber = 1,
                Reorganisations = new Dictionary<long, ConsecutiveInitiateChangeTestParameters.ChainInfo>()
                {
                    {
                        1, new ConsecutiveInitiateChangeTestParameters.ChainInfo()
                        {
                            BlockNumber = 1,
                            ExpectedFinalizationCount = 2,
                            NumberOfSteps = 11,
                            Validators = new List<ConsecutiveInitiateChangeTestParameters.ValidatorsInfo>()
                            {
                                new()
                                {
                                    Addresses = GenerateValidators(1),
                                    InitializeBlock = 0,
                                    FinalizeBlock = 0
                                },
                                new()
                                {
                                    Addresses = GenerateValidators(5),
                                    InitializeBlock = 3,
                                    FinalizeBlock = 3
                                },
                            }
                        }
                    },
                    {
                        7, new ConsecutiveInitiateChangeTestParameters.ChainInfo()
                        {
                            BlockNumber = 6,
                            ExpectedFinalizationCount = 1,
                            NumberOfSteps = 10,
                            Validators = new  List<ConsecutiveInitiateChangeTestParameters.ValidatorsInfo>()
                            {
                                new()
                                {
                                    Addresses = GenerateValidators(7),
                                    InitializeBlock = 8,
                                    FinalizeBlock = 10
                                }
                            },
                        }
                    }
                },
                TestName = "consecutive_initiate_change_reorganisation_finalizes_after_reorganisation"
            })
            {
                TestName = "consecutive_initiate_change_reorganisation_finalizes_after_reorganisation"
            };

            yield return new TestCaseData(new ConsecutiveInitiateChangeTestParameters
            {
                StartBlockNumber = 1,
                Reorganisations = new Dictionary<long, ConsecutiveInitiateChangeTestParameters.ChainInfo>()
                {
                    {
                        1, new ConsecutiveInitiateChangeTestParameters.ChainInfo()
                        {
                            BlockNumber = 1,
                            ExpectedFinalizationCount = 2,
                            NumberOfSteps = 11,
                            Validators = new List<ConsecutiveInitiateChangeTestParameters.ValidatorsInfo>()
                            {
                                new()
                                {
                                    Addresses = GenerateValidators(1),
                                    InitializeBlock = 0,
                                    FinalizeBlock = 0
                                },
                                new()
                                {
                                    Addresses = GenerateValidators(5),
                                    InitializeBlock = 3,
                                    FinalizeBlock = 3
                                },
                                new()
                                {
                                    Addresses = GenerateValidators(2),
                                    InitializeBlock = 5,
                                    FinalizeBlock = 7
                                },
                            }
                        }
                    },
                    {
                        7, new ConsecutiveInitiateChangeTestParameters.ChainInfo()
                        {
                            BlockNumber = 6, //reorganisation to block 6 in order to keep last initiate change
                            ExpectedFinalizationCount = 2,
                            NumberOfSteps = 10,
                            Validators = new List<ConsecutiveInitiateChangeTestParameters.ValidatorsInfo>()
                            {
                                new()
                                {
                                    Addresses = GenerateValidators(7),
                                    InitializeBlock = 10,
                                    FinalizeBlock = 11
                                }
                            },
                        }
                    }
                },
                TestName = "consecutive_initiate_change_reorganisation_finalizes_not_reorganised_initiate_change",
            })
            {
                TestName = "consecutive_initiate_change_reorganisation_finalizes_not_reorganised_initiate_change",
            };
        }
    }

    [TestCaseSource(nameof(ConsecutiveInitiateChangeData))]
    public void consecutive_initiate_change_gets_finalized_and_switch_validators(ConsecutiveInitiateChangeTestParameters test)
    {
        Dictionary<int, int> hashSeeds = new();

        Address[] currentValidators = GenerateValidators(1);
        SetupInitialValidators(currentValidators);

        IAuRaValidator validator = new ContractBasedValidator(_validatorContract, _blockTree, _receiptsStorage, _validatorStore, _validSealerStrategy, _blockFinalizationManager, _blockTree.Head.Header, _logManager, test.StartBlockNumber);

        test.TryDoReorganisations(test.StartBlockNumber, out _);
        for (int i = 0; i < test.Current.NumberOfSteps; i++)
        {
            int blockNumber = test.Current.BlockNumber + i;

            if (test.TryDoReorganisations(blockNumber, out ConsecutiveInitiateChangeTestParameters.ChainInfo lastChain))
            {
                ValidateFinalizationForChain(lastChain);
                i = 0;
                blockNumber = test.Current.BlockNumber + i;
            }

            if (hashSeeds.TryGetValue(blockNumber, out int value))
                value++;
            else
                hashSeeds[blockNumber] = 0;

            _block.Header.Number = blockNumber;
            _block.Header.Beneficiary = currentValidators[blockNumber % currentValidators.Length];
            _block.Header.AuRaStep = blockNumber;
            _block.Header.Hash = Keccak.Compute((blockNumber + hashSeeds[blockNumber]).ToString());
            _block.Header.ParentHash = blockNumber == test.StartBlockNumber ? Keccak.Zero : Keccak.Compute((blockNumber - 1 + hashSeeds[blockNumber - 1]).ToString());

            TxReceipt[] txReceipts = test.GetReceipts(_validatorContract, _block, _contractAddress, _abiEncoder, SetupAbiAddresses);

<<<<<<< HEAD
            Keccak? blockHashForClosure = _block.Hash;
            _receiptsStorage.Get(Arg.Is<Block>(b => b.Hash == blockHashForClosure)).Returns(txReceipts);
=======
            Address validators = TestItem.Addresses[initialValidatorsIndex * 10];
            InMemoryReceiptStorage inMemoryReceiptStorage = new();
            BlockTreeBuilder blockTreeBuilder = Build.A.BlockTree(MainnetSpecProvider.Instance)
                .WithTransactions(inMemoryReceiptStorage, delegate (Block block, Transaction transaction)
                    {
                        byte i = 0;
                        return new[]
                        {
                            Build.A.LogEntry.WithAddress(_contractAddress)
                                .WithData(new[] {(byte) (block.Number * 10 + i++)})
                                .WithTopics(_validatorContract.AbiDefinition.Events[ValidatorContract.InitiateChange].GetHash(), block.ParentHash)
                                .TestObject
                        };
                    })
                .OfChainLength(9, 0, 0, false, validators);

            BlockTree blockTree = blockTreeBuilder.TestObject;
            SetupInitialValidators(blockTree.Head?.Header, blockTree.FindHeader(blockTree.Head?.ParentHash, BlockTreeLookupOptions.None), validators);
            IAuRaValidator validator = new ContractBasedValidator(_validatorContract, blockTree, inMemoryReceiptStorage, _validatorStore, _validSealerStrategy, _blockFinalizationManager, _parentHeader, _logManager, 1);

            _abiEncoder.Decode(_validatorContract.AbiDefinition.Functions[ValidatorContract.GetValidatorsFunction].GetReturnInfo(), Arg.Any<byte[]>())
                .Returns(c =>
                {
                    byte addressIndex = c.Arg<byte[]>()[0];
                    return new object[] { new Address[] { TestItem.Addresses[addressIndex] } };
                });
>>>>>>> 63070a3e

            _block.Header.Bloom = new Bloom(txReceipts.SelectMany(r => r.Logs).ToArray());

            _blockTree.FindBlock(_block.Header.Hash, Arg.Any<BlockTreeLookupOptions>()).Returns(new Block(_block.Header.Clone()));

            Action preProcess = () => validator.OnBlockProcessingStart(_block);
            preProcess.Should().NotThrow<InvalidOperationException>(test.TestName);
            validator.OnBlockProcessingEnd(_block, txReceipts);
            int finalizedNumber = blockNumber - validator.Validators.MinSealersForFinalization() + 1;
            _blockFinalizationManager.GetLastLevelFinalizedBy(_block.Header.Hash).Returns(finalizedNumber);
            _blockFinalizationManager.BlocksFinalized += Raise.EventWith(
                new FinalizeEventArgs(_block.Header, Build.A.BlockHeader.WithNumber(finalizedNumber)
                        .WithHash(Keccak.Compute((finalizedNumber + hashSeeds[finalizedNumber]).ToString())).TestObject));

            currentValidators = test.GetCurrentValidators(blockNumber);
            validator.Validators.Should().BeEquivalentTo(currentValidators, o => o.WithStrictOrdering(), $"Validator address should be recognized in block {blockNumber}");
        }

        ValidateFinalizationForChain(test.Current);
    }

    [TestCase(8, 5, null)]
    [TestCase(7, 5, 7)]
    [TestCase(6, 5, 7)]
    [TestCase(5, 5, 7)]
    [TestCase(4, 4, 7)]
    [TestCase(2, 2, 4)]
    [TestCase(1, 1, 4)]
    [TestCase(1, 7, null)]
    public void nonconsecutive_non_producing_preProcess_loads_pending_validators_from_receipts(int lastLevelFinalized, int initialValidatorsIndex, int? expectedBlockValidators)
    {
        IEnumerable<Block> GetAllBlocks(BlockTree bt)
        {
<<<<<<< HEAD
=======
            // finalizeChange should be called or not based on test spec
            _transactionProcessor.Received(chain.ExpectedFinalizationCount)
                .Execute(Arg.Is<Transaction>(t => CheckTransaction(t, _finalizeChangeData)),
                    Arg.Is<BlockExecutionContext>(blkCtx => blkCtx.Header.Equals(_block.Header)),
                    Arg.Is<ITxTracer>(t => t is CallOutputTracer));
>>>>>>> 63070a3e

            Block? block = bt.FindBlock(bt.Head.Hash, BlockTreeLookupOptions.None);
            while (block is not null)
            {
                yield return block;
                block = bt.FindBlock(block.ParentHash, BlockTreeLookupOptions.None);
            }
        }

        Address validators = TestItem.Addresses[initialValidatorsIndex * 10];
        InMemoryReceiptStorage inMemoryReceiptStorage = new();
        BlockTreeBuilder blockTreeBuilder = Build.A.BlockTree(RopstenSpecProvider.Instance)
            .WithTransactions(inMemoryReceiptStorage, delegate (Block block, Transaction transaction)
                {
                    byte i = 0;
                    return new[]
                    {
                        Build.A.LogEntry.WithAddress(_contractAddress)
                            .WithData(new[] {(byte) (block.Number * 10 + i++)})
                            .WithTopics(_validatorContract.AbiDefinition.Events[ValidatorContract.InitiateChange].GetHash(), block.ParentHash)
                            .TestObject
                    };
                })
            .OfChainLength(9, 0, 0, false, validators);

        BlockTree blockTree = blockTreeBuilder.TestObject;
        SetupInitialValidators(blockTree.Head?.Header, blockTree.FindHeader(blockTree.Head?.ParentHash, BlockTreeLookupOptions.None), validators);
        IAuRaValidator validator = new ContractBasedValidator(_validatorContract, blockTree, inMemoryReceiptStorage, _validatorStore, _validSealerStrategy, _blockFinalizationManager, _parentHeader, _logManager, 1);

        _abiEncoder.Decode(_validatorContract.AbiDefinition.Functions[ValidatorContract.GetValidatorsFunction].GetReturnInfo(), Arg.Any<byte[]>())
            .Returns(c =>
            {
                byte addressIndex = c.Arg<byte[]>()[0];
                return new object[] { new Address[] { TestItem.Addresses[addressIndex] } };
            });

        _blockFinalizationManager.GetLastLevelFinalizedBy(blockTree.Head.ParentHash).Returns(lastLevelFinalized);

        validator.OnBlockProcessingStart(blockTree.FindBlock(blockTree.Head.Hash, BlockTreeLookupOptions.None));

        PendingValidators pendingValidators = null;
        if (expectedBlockValidators.HasValue)
        {
            Block block = GetAllBlocks(blockTree).First(b => b.Number == expectedBlockValidators.Value);
            pendingValidators = new PendingValidators(block.Number, block.Hash, new[] { TestItem.Addresses[block.Number * 10] });
        }

        _validatorStore.PendingValidators.Should().BeEquivalentTo(pendingValidators);
    }


<<<<<<< HEAD
    private void ValidateFinalizationForChain(ConsecutiveInitiateChangeTestParameters.ChainInfo chain)
    {
        // finalizeChange should be called or not based on test spec
        _transactionProcessor.Received(chain.ExpectedFinalizationCount)
            .Execute(Arg.Is<Transaction>(t => CheckTransaction(t, _finalizeChangeData)),
                _block.Header,
                Arg.Is<ITxTracer>(t => t is CallOutputTracer));
=======
            _transactionProcessor.When(x => x.CallAndRestore(
                    Arg.Is<Transaction>(t => CheckTransaction(t, _getValidatorsData)),
                    Arg.Any<BlockExecutionContext>(),
                    Arg.Is<ITxTracer>(t => t is CallOutputTracer)))
                .Do(args =>
                    args.Arg<ITxTracer>().MarkAsSuccess(
                        args.Arg<Transaction>().To,
                        0,
                        SetupAbiAddresses(_initialValidators),
                        Array.Empty<LogEntry>()));
        }
>>>>>>> 63070a3e

        _transactionProcessor.ClearReceivedCalls();
    }

    private static Address[] GenerateValidators(int number) =>
        Enumerable.Range(1, number).Select(i => Address.FromNumber((UInt256)i)).ToArray();

    private void SetupInitialValidators(params Address[] initialValidators)
    {
        SetupInitialValidators(_block.Header, initialValidators);
    }

    private void SetupInitialValidators(BlockHeader header, params Address[] initialValidators)
    {
        SetupInitialValidators(header, null, initialValidators);
    }

    private void SetupInitialValidators(BlockHeader header, BlockHeader parentHeader, params Address[] initialValidators)
    {
        _initialValidators = initialValidators;

        if (parentHeader is null)
        {
            parentHeader = _parentHeader = Build.A.BlockHeader.WithNumber(header.Number - 1).TestObject;
            _blockTree.FindHeader(header.ParentHash, BlockTreeLookupOptions.None).Returns(_parentHeader);
        }

        _transactionProcessor.When(x => x.CallAndRestore(
                Arg.Is<Transaction>(t => CheckTransaction(t, _getValidatorsData)),
                Arg.Any<BlockHeader>(),
                Arg.Is<ITxTracer>(t => t is CallOutputTracer)))
            .Do(args =>
                args.Arg<ITxTracer>().MarkAsSuccess(
                    args.Arg<Transaction>().To,
                    0,
                    SetupAbiAddresses(_initialValidators),
                    Array.Empty<LogEntry>()));
    }

    private byte[] SetupAbiAddresses(Address[] addresses)
    {
        byte[] data = addresses.SelectMany(a => a.Bytes).ToArray();

        _abiEncoder.Decode(
            AbiEncodingStyle.None,
            Arg.Is<AbiSignature>(s => s.Types.Length == 1 && s.Types[0].CSharpType == typeof(Address[])),
            data).Returns(new object[] { addresses });

        return data;
    }

    private bool CheckTransaction(Transaction t, (Address Sender, byte[] TransactionData) transactionInfo)
    {
        return t.SenderAddress == transactionInfo.Sender && t.To == _contractAddress && t.Data.AsArray() == transactionInfo.TransactionData;
    }

    public class ConsecutiveInitiateChangeTestParameters
    {
        private ChainInfo _last;

        public int StartBlockNumber { get; set; }

        public ChainInfo Current { get; set; }

        public IDictionary<long, ChainInfo> Reorganisations { get; set; }

        public string TestName { get; set; }

        public override string ToString() => JsonSerializer.Serialize(this);

        public bool TryDoReorganisations(int blockNumber, out ChainInfo last)
        {
            if (Reorganisations.TryGetValue(blockNumber, out ChainInfo chainInfo))
            {
                _last = last = Current;
                Current = chainInfo;
                Reorganisations.Remove(blockNumber);
                return true;
            }

            last = null;
            return false;
        }

        public TxReceipt[] GetReceipts(ValidatorContract validatorContract, Block block, Address contractAddress, IAbiEncoder encoder, Func<Address[], byte[]> dataFunc)
        {
            Address[] validators = Current.Validators?.FirstOrDefault(v => v.InitializeBlock == block.Number)?.Addresses;
            if (validators is null)
            {
                return Array.Empty<TxReceipt>();
            }
            else
            {
                LogEntry[] logs = new[]
                {
                    new LogEntry(contractAddress,
                        dataFunc(validators),
                        new[] {validatorContract.AbiDefinition.Events[ValidatorContract.InitiateChange].GetHash(), block.ParentHash})
                };

                return new TxReceipt[]
                {
                    new()
                    {
                        Logs = logs,
                        Bloom = new Bloom(logs)
                    }
                };
            }
        }

        public Address[] GetCurrentValidators(int blockNumber)
        {
            ValidatorsInfo LastFinalizedInitChange(ChainInfo chainInfo, int maxInitializeBlockNumber = int.MaxValue) => chainInfo?.Validators?.LastOrDefault(v => v.FinalizeBlock <= blockNumber && v.InitializeBlock < maxInitializeBlockNumber);

            ValidatorsInfo finalizedInitChange = LastFinalizedInitChange(Current);
            ValidatorsInfo previousReorgFinalizedInitChange = LastFinalizedInitChange(_last, Current.BlockNumber);
            ValidatorsInfo lastFinalizedInitChange = finalizedInitChange ?? previousReorgFinalizedInitChange;
            return lastFinalizedInitChange?.Addresses;
        }

        public class ValidatorsInfo
        {
            public Address[] Addresses { get; set; }

            public int InitializeBlock { get; set; }

            public int FinalizeBlock { get; set; }
        }

        public class ChainInfo
        {
            public int BlockNumber { get; set; }
            public int NumberOfSteps { get; set; }
            public int ExpectedFinalizationCount { get; set; }
            public IList<ValidatorsInfo> Validators { get; set; }
        }
    }
}<|MERGE_RESOLUTION|>--- conflicted
+++ resolved
@@ -29,14 +29,11 @@
 using NSubstitute;
 using NUnit.Framework;
 using BlockTree = Nethermind.Blockchain.BlockTree;
-<<<<<<< HEAD
+using Nethermind.Evm;
 using Nethermind.Core.Specs;
 using System.Text.Json;
 
 namespace Nethermind.AuRa.Test.Validators;
-=======
-using Nethermind.Evm;
->>>>>>> 63070a3e
 
 public class ContractBasedValidatorTests
 {
@@ -172,23 +169,10 @@
 
         if (!finalizeChangeCalled)
         {
-<<<<<<< HEAD
             validator.Validators = new[] { TestItem.AddressD };
-=======
-            Address initialValidator = TestItem.AddressA;
-            Block block = Build.A.Block.WithParent(_parentHeader).WithNumber(blockNumber).WithBeneficiary(initialValidator).WithAura(1, Array.Empty<byte>()).TestObject;
-            SetupInitialValidators(block.Header, initialValidator);
-            int startBlockNumber = 1;
-            ContractBasedValidator validator = new(_validatorContract, _blockTree, _receiptsStorage, _validatorStore, _validSealerStrategy, _blockFinalizationManager, _parentHeader, _logManager, startBlockNumber);
-
-            bool finalizeChangeCalled = blockNumber == 1;
-
-            if (!finalizeChangeCalled)
-            {
-                validator.Validators = new[] { TestItem.AddressD };
-            }
-
-            validator.OnBlockProcessingStart(block);
+        }
+
+        validator.OnBlockProcessingStart(block);
 
             // getValidators should have been called
             _transactionProcessor.Received()
@@ -202,28 +186,6 @@
                 .Execute(Arg.Is<Transaction>(t => CheckTransaction(t, _finalizeChangeData)),
                     Arg.Is<BlockExecutionContext>(blkCtx => blkCtx.Header.Equals(block.Header)),
                     Arg.Is<ITxTracer>(t => t is CallOutputTracer));
-
-            // initial validator should be true
-            Address[] expectedValidators = { initialValidator };
-            validator.Validators.Should().BeEquivalentTo(expectedValidators, o => o.WithStrictOrdering());
-            _validatorStore.GetValidators().Should().BeEquivalentTo(expectedValidators.AsEnumerable());
->>>>>>> 63070a3e
-        }
-
-        validator.OnBlockProcessingStart(block);
-
-        // getValidators should have been called
-        _transactionProcessor.Received()
-            .CallAndRestore(
-                Arg.Is<Transaction>(t => CheckTransaction(t, _getValidatorsData)),
-                _parentHeader,
-                Arg.Is<ITxTracer>(t => t is CallOutputTracer));
-
-        // finalizeChange should be called
-        _transactionProcessor.Received(finalizeChangeCalled ? 1 : 0)
-            .Execute(Arg.Is<Transaction>(t => CheckTransaction(t, _finalizeChangeData)),
-                block.Header,
-                Arg.Is<ITxTracer>(t => t is CallOutputTracer));
 
         // initial validator should be true
         Address[] expectedValidators = { initialValidator };
@@ -544,37 +506,8 @@
 
             TxReceipt[] txReceipts = test.GetReceipts(_validatorContract, _block, _contractAddress, _abiEncoder, SetupAbiAddresses);
 
-<<<<<<< HEAD
             Keccak? blockHashForClosure = _block.Hash;
             _receiptsStorage.Get(Arg.Is<Block>(b => b.Hash == blockHashForClosure)).Returns(txReceipts);
-=======
-            Address validators = TestItem.Addresses[initialValidatorsIndex * 10];
-            InMemoryReceiptStorage inMemoryReceiptStorage = new();
-            BlockTreeBuilder blockTreeBuilder = Build.A.BlockTree(MainnetSpecProvider.Instance)
-                .WithTransactions(inMemoryReceiptStorage, delegate (Block block, Transaction transaction)
-                    {
-                        byte i = 0;
-                        return new[]
-                        {
-                            Build.A.LogEntry.WithAddress(_contractAddress)
-                                .WithData(new[] {(byte) (block.Number * 10 + i++)})
-                                .WithTopics(_validatorContract.AbiDefinition.Events[ValidatorContract.InitiateChange].GetHash(), block.ParentHash)
-                                .TestObject
-                        };
-                    })
-                .OfChainLength(9, 0, 0, false, validators);
-
-            BlockTree blockTree = blockTreeBuilder.TestObject;
-            SetupInitialValidators(blockTree.Head?.Header, blockTree.FindHeader(blockTree.Head?.ParentHash, BlockTreeLookupOptions.None), validators);
-            IAuRaValidator validator = new ContractBasedValidator(_validatorContract, blockTree, inMemoryReceiptStorage, _validatorStore, _validSealerStrategy, _blockFinalizationManager, _parentHeader, _logManager, 1);
-
-            _abiEncoder.Decode(_validatorContract.AbiDefinition.Functions[ValidatorContract.GetValidatorsFunction].GetReturnInfo(), Arg.Any<byte[]>())
-                .Returns(c =>
-                {
-                    byte addressIndex = c.Arg<byte[]>()[0];
-                    return new object[] { new Address[] { TestItem.Addresses[addressIndex] } };
-                });
->>>>>>> 63070a3e
 
             _block.Header.Bloom = new Bloom(txReceipts.SelectMany(r => r.Logs).ToArray());
 
@@ -608,74 +541,91 @@
     {
         IEnumerable<Block> GetAllBlocks(BlockTree bt)
         {
-<<<<<<< HEAD
-=======
+
+            Block? block = bt.FindBlock(bt.Head.Hash, BlockTreeLookupOptions.None);
+            while (block is not null)
+            {
+                yield return block;
+                block = bt.FindBlock(block.ParentHash, BlockTreeLookupOptions.None);
+            }
+        }
+
+            Address validators = TestItem.Addresses[initialValidatorsIndex * 10];
+            InMemoryReceiptStorage inMemoryReceiptStorage = new();
+            BlockTreeBuilder blockTreeBuilder = Build.A.BlockTree(MainnetSpecProvider.Instance)
+                .WithTransactions(inMemoryReceiptStorage, delegate (Block block, Transaction transaction)
+                    {
+                        byte i = 0;
+                        return new[]
+                        {
+                            Build.A.LogEntry.WithAddress(_contractAddress)
+                                .WithData(new[] {(byte) (block.Number * 10 + i++)})
+                                .WithTopics(_validatorContract.AbiDefinition.Events[ValidatorContract.InitiateChange].GetHash(), block.ParentHash)
+                                .TestObject
+                        };
+                    })
+                .OfChainLength(9, 0, 0, false, validators);
+
+        BlockTree blockTree = blockTreeBuilder.TestObject;
+        SetupInitialValidators(blockTree.Head?.Header, blockTree.FindHeader(blockTree.Head?.ParentHash, BlockTreeLookupOptions.None), validators);
+        IAuRaValidator validator = new ContractBasedValidator(_validatorContract, blockTree, inMemoryReceiptStorage, _validatorStore, _validSealerStrategy, _blockFinalizationManager, _parentHeader, _logManager, 1);
+
+        _abiEncoder.Decode(_validatorContract.AbiDefinition.Functions[ValidatorContract.GetValidatorsFunction].GetReturnInfo(), Arg.Any<byte[]>())
+            .Returns(c =>
+            {
+                byte addressIndex = c.Arg<byte[]>()[0];
+                return new object[] { new Address[] { TestItem.Addresses[addressIndex] } };
+            });
+
+        _blockFinalizationManager.GetLastLevelFinalizedBy(blockTree.Head.ParentHash).Returns(lastLevelFinalized);
+
+        validator.OnBlockProcessingStart(blockTree.FindBlock(blockTree.Head.Hash, BlockTreeLookupOptions.None));
+
+        PendingValidators pendingValidators = null;
+        if (expectedBlockValidators.HasValue)
+        {
+            Block block = GetAllBlocks(blockTree).First(b => b.Number == expectedBlockValidators.Value);
+            pendingValidators = new PendingValidators(block.Number, block.Hash, new[] { TestItem.Addresses[block.Number * 10] });
+        }
+
+        _validatorStore.PendingValidators.Should().BeEquivalentTo(pendingValidators);
+    }
+
+
+        private void ValidateFinalizationForChain(ConsecutiveInitiateChangeTestParameters.ChainInfo chain)
+        {
             // finalizeChange should be called or not based on test spec
             _transactionProcessor.Received(chain.ExpectedFinalizationCount)
                 .Execute(Arg.Is<Transaction>(t => CheckTransaction(t, _finalizeChangeData)),
                     Arg.Is<BlockExecutionContext>(blkCtx => blkCtx.Header.Equals(_block.Header)),
                     Arg.Is<ITxTracer>(t => t is CallOutputTracer));
->>>>>>> 63070a3e
-
-            Block? block = bt.FindBlock(bt.Head.Hash, BlockTreeLookupOptions.None);
-            while (block is not null)
-            {
-                yield return block;
-                block = bt.FindBlock(block.ParentHash, BlockTreeLookupOptions.None);
-            }
-        }
-
-        Address validators = TestItem.Addresses[initialValidatorsIndex * 10];
-        InMemoryReceiptStorage inMemoryReceiptStorage = new();
-        BlockTreeBuilder blockTreeBuilder = Build.A.BlockTree(RopstenSpecProvider.Instance)
-            .WithTransactions(inMemoryReceiptStorage, delegate (Block block, Transaction transaction)
-                {
-                    byte i = 0;
-                    return new[]
-                    {
-                        Build.A.LogEntry.WithAddress(_contractAddress)
-                            .WithData(new[] {(byte) (block.Number * 10 + i++)})
-                            .WithTopics(_validatorContract.AbiDefinition.Events[ValidatorContract.InitiateChange].GetHash(), block.ParentHash)
-                            .TestObject
-                    };
-                })
-            .OfChainLength(9, 0, 0, false, validators);
-
-        BlockTree blockTree = blockTreeBuilder.TestObject;
-        SetupInitialValidators(blockTree.Head?.Header, blockTree.FindHeader(blockTree.Head?.ParentHash, BlockTreeLookupOptions.None), validators);
-        IAuRaValidator validator = new ContractBasedValidator(_validatorContract, blockTree, inMemoryReceiptStorage, _validatorStore, _validSealerStrategy, _blockFinalizationManager, _parentHeader, _logManager, 1);
-
-        _abiEncoder.Decode(_validatorContract.AbiDefinition.Functions[ValidatorContract.GetValidatorsFunction].GetReturnInfo(), Arg.Any<byte[]>())
-            .Returns(c =>
-            {
-                byte addressIndex = c.Arg<byte[]>()[0];
-                return new object[] { new Address[] { TestItem.Addresses[addressIndex] } };
-            });
-
-        _blockFinalizationManager.GetLastLevelFinalizedBy(blockTree.Head.ParentHash).Returns(lastLevelFinalized);
-
-        validator.OnBlockProcessingStart(blockTree.FindBlock(blockTree.Head.Hash, BlockTreeLookupOptions.None));
-
-        PendingValidators pendingValidators = null;
-        if (expectedBlockValidators.HasValue)
-        {
-            Block block = GetAllBlocks(blockTree).First(b => b.Number == expectedBlockValidators.Value);
-            pendingValidators = new PendingValidators(block.Number, block.Hash, new[] { TestItem.Addresses[block.Number * 10] });
-        }
-
-        _validatorStore.PendingValidators.Should().BeEquivalentTo(pendingValidators);
-    }
-
-
-<<<<<<< HEAD
-    private void ValidateFinalizationForChain(ConsecutiveInitiateChangeTestParameters.ChainInfo chain)
-    {
-        // finalizeChange should be called or not based on test spec
-        _transactionProcessor.Received(chain.ExpectedFinalizationCount)
-            .Execute(Arg.Is<Transaction>(t => CheckTransaction(t, _finalizeChangeData)),
-                _block.Header,
-                Arg.Is<ITxTracer>(t => t is CallOutputTracer));
-=======
+
+        _transactionProcessor.ClearReceivedCalls();
+    }
+
+    private static Address[] GenerateValidators(int number) =>
+        Enumerable.Range(1, number).Select(i => Address.FromNumber((UInt256)i)).ToArray();
+
+    private void SetupInitialValidators(params Address[] initialValidators)
+    {
+        SetupInitialValidators(_block.Header, initialValidators);
+    }
+
+    private void SetupInitialValidators(BlockHeader header, params Address[] initialValidators)
+    {
+        SetupInitialValidators(header, null, initialValidators);
+    }
+
+    private void SetupInitialValidators(BlockHeader header, BlockHeader parentHeader, params Address[] initialValidators)
+    {
+        _initialValidators = initialValidators;
+
+        if (parentHeader is null)
+        {
+            parentHeader = _parentHeader = Build.A.BlockHeader.WithNumber(header.Number - 1).TestObject;
+            _blockTree.FindHeader(header.ParentHash, BlockTreeLookupOptions.None).Returns(_parentHeader);
+        }
+
             _transactionProcessor.When(x => x.CallAndRestore(
                     Arg.Is<Transaction>(t => CheckTransaction(t, _getValidatorsData)),
                     Arg.Any<BlockExecutionContext>(),
@@ -687,45 +637,6 @@
                         SetupAbiAddresses(_initialValidators),
                         Array.Empty<LogEntry>()));
         }
->>>>>>> 63070a3e
-
-        _transactionProcessor.ClearReceivedCalls();
-    }
-
-    private static Address[] GenerateValidators(int number) =>
-        Enumerable.Range(1, number).Select(i => Address.FromNumber((UInt256)i)).ToArray();
-
-    private void SetupInitialValidators(params Address[] initialValidators)
-    {
-        SetupInitialValidators(_block.Header, initialValidators);
-    }
-
-    private void SetupInitialValidators(BlockHeader header, params Address[] initialValidators)
-    {
-        SetupInitialValidators(header, null, initialValidators);
-    }
-
-    private void SetupInitialValidators(BlockHeader header, BlockHeader parentHeader, params Address[] initialValidators)
-    {
-        _initialValidators = initialValidators;
-
-        if (parentHeader is null)
-        {
-            parentHeader = _parentHeader = Build.A.BlockHeader.WithNumber(header.Number - 1).TestObject;
-            _blockTree.FindHeader(header.ParentHash, BlockTreeLookupOptions.None).Returns(_parentHeader);
-        }
-
-        _transactionProcessor.When(x => x.CallAndRestore(
-                Arg.Is<Transaction>(t => CheckTransaction(t, _getValidatorsData)),
-                Arg.Any<BlockHeader>(),
-                Arg.Is<ITxTracer>(t => t is CallOutputTracer)))
-            .Do(args =>
-                args.Arg<ITxTracer>().MarkAsSuccess(
-                    args.Arg<Transaction>().To,
-                    0,
-                    SetupAbiAddresses(_initialValidators),
-                    Array.Empty<LogEntry>()));
-    }
 
     private byte[] SetupAbiAddresses(Address[] addresses)
     {
