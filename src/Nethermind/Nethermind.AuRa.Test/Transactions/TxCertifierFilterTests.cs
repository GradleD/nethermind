--- conflicted
+++ resolved
@@ -159,12 +159,8 @@
                 BlockTree,
                 NullWithdrawalProcessor.Instance,
                 TxProcessor,
-<<<<<<< HEAD
-                null);
-=======
                 null,
                 preWarmer: CreateBlockCachePreWarmer());
->>>>>>> aa0196b8
         }
 
         protected override Task AddBlocksOnStart() => Task.CompletedTask;
