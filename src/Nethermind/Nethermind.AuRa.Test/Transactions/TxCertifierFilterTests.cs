// SPDX-FileCopyrightText: 2022 Demerzel Solutions Limited
// SPDX-License-Identifier: LGPL-3.0-only

using System.Linq;
using System.Threading.Tasks;
using FluentAssertions;
using Nethermind.Abi;
using Nethermind.AuRa.Test.Contract;
using Nethermind.Blockchain.BeaconBlockRoot;
using Nethermind.Blockchain;
using Nethermind.Consensus.AuRa;
using Nethermind.Consensus.AuRa.Contracts;
using Nethermind.Consensus.AuRa.Transactions;
using Nethermind.Consensus.AuRa.Withdrawals;
using Nethermind.Consensus.Processing;
using Nethermind.Consensus.Rewards;
using Nethermind.Consensus.Transactions;
using Nethermind.Consensus.Validators;
using Nethermind.Core;
using Nethermind.Core.Specs;
using Nethermind.Core.Test.Builders;
using Nethermind.Logging;
using Nethermind.TxPool;
using NSubstitute;
using NSubstitute.ExceptionExtensions;
using NUnit.Framework;

namespace Nethermind.AuRa.Test.Transactions;

public class TxCertifierFilterTests
{
    private ICertifierContract _certifierContract;
    private ITxFilter _notCertifiedFilter;
    private TxCertifierFilter _filter;
    private ISpecProvider _specProvider;

    [SetUp]
    public void SetUp()
    {
        _certifierContract = Substitute.For<ICertifierContract>();
        _notCertifiedFilter = Substitute.For<ITxFilter>();
        _specProvider = Substitute.For<ISpecProvider>();

        _notCertifiedFilter.IsAllowed(Arg.Any<Transaction>(), Arg.Any<BlockHeader>())
            .Returns(AcceptTxResult.Invalid);

        _certifierContract.Certified(Arg.Any<BlockHeader>(),
            Arg.Is<Address>(a => TestItem.Addresses.Take(3).Contains(a)))
            .Returns(true);

        _filter = new TxCertifierFilter(_certifierContract, _notCertifiedFilter, _specProvider, LimboLogs.Instance);
    }

    [Test]
    public void should_allow_addresses_from_contract()
    {
        ShouldAllowAddress(TestItem.Addresses.First());
        ShouldAllowAddress(TestItem.Addresses.First());
        ShouldAllowAddress(TestItem.Addresses.Skip(1).First());
        ShouldAllowAddress(TestItem.Addresses.Skip(2).First());
    }

    [Test]
    public void should_not_allow_addresses_from_outside_contract()
    {
        ShouldAllowAddress(TestItem.AddressA, expected: false);
    }

    [Test]
    public void should_not_allow_null_sender()
    {
        ShouldAllowAddress(null, expected: false);
    }

    [Test]
    public void should_not_allow_addresses_on_contract_error()
    {
        Address address = TestItem.Addresses.First();
        _certifierContract.Certified(Arg.Any<BlockHeader>(), address).Throws(new AbiException(string.Empty));
        ShouldAllowAddress(address, expected: false);
    }

    [TestCase(false)]
    [TestCase(true)]
    public void should_default_to_inner_contract_on_non_zero_transactions(bool expected)
    {
        _notCertifiedFilter.IsAllowed(Arg.Any<Transaction>(), Arg.Any<BlockHeader>())
            .Returns(expected ? AcceptTxResult.Accepted : AcceptTxResult.Invalid);

        ShouldAllowAddress(TestItem.Addresses.First(), 1ul, expected);
    }

    private void ShouldAllowAddress(Address? address, ulong gasPrice = 0ul, bool expected = true)
    {
        _filter.IsAllowed(
            Build.A.Transaction.WithGasPrice(gasPrice).WithSenderAddress(address).TestObject,
            Build.A.BlockHeader.TestObject).Equals(AcceptTxResult.Accepted).Should().Be(expected);
    }

    [Test]
    public async Task should_only_allow_addresses_from_contract_on_chain()
    {
        using TestTxPermissionsBlockchain chain = await TestContractBlockchain.ForTest<TestTxPermissionsBlockchain, TxCertifierFilterTests>();
        chain.CertifierContract.Certified(chain.BlockTree.Head.Header, TestItem.AddressA).Should().BeFalse();
        chain.CertifierContract.Certified(chain.BlockTree.Head.Header, new Address("0xbbcaa8d48289bb1ffcf9808d9aa4b1d215054c78")).Should().BeTrue();
    }

    [Test]
    public async Task registry_contract_returns_correct_address()
    {
        using TestTxPermissionsBlockchain chain = await TestContractBlockchain.ForTest<TestTxPermissionsBlockchain, TxCertifierFilterTests>();
        chain.RegisterContract.TryGetAddress(chain.BlockTree.Head.Header, CertifierContract.ServiceTransactionContractRegistryName, out Address address).Should().BeTrue();
        address.Should().Be(new Address("0x5000000000000000000000000000000000000001"));
    }

    [Test]
    public async Task registry_contract_returns_not_found_when_key_doesnt_exist()
    {
        using TestTxPermissionsBlockchain chain = await TestContractBlockchain.ForTest<TestTxPermissionsBlockchain, TxCertifierFilterTests>();
        chain.RegisterContract.TryGetAddress(chain.BlockTree.Head.Header, "not existing key", out Address _).Should().BeFalse();
    }

    [Test]
    public async Task registry_contract_returns_not_found_when_contract_doesnt_exist()
    {
        using TestTxPermissionsBlockchain chain = await TestContractBlockchain.ForTest<TestTxPermissionsBlockchain, TxCertifierFilterTests>();
        RegisterContract contract = new(AbiEncoder.Instance, Address.FromNumber(1000), chain.ReadOnlyTransactionProcessorSource);
        contract.TryGetAddress(chain.BlockTree.Head.Header, CertifierContract.ServiceTransactionContractRegistryName, out Address _).Should().BeFalse();
    }

    public class TestTxPermissionsBlockchain : TestContractBlockchain
    {
        public ReadOnlyTxProcessingEnv ReadOnlyTransactionProcessorSource { get; private set; }
        public RegisterContract RegisterContract { get; private set; }
        public CertifierContract CertifierContract { get; private set; }

        protected override BlockProcessor CreateBlockProcessor()
        {
            AbiEncoder abiEncoder = AbiEncoder.Instance;
            ReadOnlyTransactionProcessorSource = new ReadOnlyTxProcessingEnv(
                WorldStateManager,
                BlockTree.AsReadOnly(), SpecProvider,
                LimboLogs.Instance);
            RegisterContract = new RegisterContract(abiEncoder, ChainSpec.Parameters.Registrar, ReadOnlyTransactionProcessorSource);
            CertifierContract = new CertifierContract(
                abiEncoder,
                RegisterContract,
                ReadOnlyTransactionProcessorSource);

            return new AuRaBlockProcessor(
                SpecProvider,
                Always.Valid,
                new RewardCalculator(SpecProvider),
                new BlockProcessor.BlockValidationTransactionsExecutor(TxProcessor, State),
                State,
                ReceiptStorage,
                LimboLogs.Instance,
                BlockTree,
                NullWithdrawalProcessor.Instance,
<<<<<<< HEAD
                new BeaconBlockRootHandler(TxProcessor, LimboLogs.Instance),
=======
                TxProcessor,
>>>>>>> 0c3333ab
                null);
        }

        protected override Task AddBlocksOnStart() => Task.CompletedTask;
    }
}<|MERGE_RESOLUTION|>--- conflicted
+++ resolved
@@ -157,11 +157,7 @@
                 LimboLogs.Instance,
                 BlockTree,
                 NullWithdrawalProcessor.Instance,
-<<<<<<< HEAD
                 new BeaconBlockRootHandler(TxProcessor, LimboLogs.Instance),
-=======
-                TxProcessor,
->>>>>>> 0c3333ab
                 null);
         }
 
