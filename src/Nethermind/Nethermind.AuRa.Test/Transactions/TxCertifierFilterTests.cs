// SPDX-FileCopyrightText: 2022 Demerzel Solutions Limited
// SPDX-License-Identifier: LGPL-3.0-only

using System.Linq;
using System.Threading.Tasks;
using FluentAssertions;
using Nethermind.Abi;
using Nethermind.AuRa.Test.Contract;
using Nethermind.Consensus.AuRa;
using Nethermind.Consensus.AuRa.Contracts;
using Nethermind.Consensus.AuRa.Transactions;
using Nethermind.Consensus.AuRa.Withdrawals;
using Nethermind.Consensus.Processing;
using Nethermind.Consensus.Rewards;
using Nethermind.Consensus.Transactions;
using Nethermind.Consensus.Validators;
using Nethermind.Core;
using Nethermind.Core.Specs;
using Nethermind.Core.Test.Builders;
using Nethermind.Logging;
using Nethermind.Trie.Pruning;
using Nethermind.TxPool;
using NSubstitute;
using NSubstitute.ExceptionExtensions;
using NUnit.Framework;

namespace Nethermind.AuRa.Test.Transactions;

public class TxCertifierFilterTests
{
    private ICertifierContract _certifierContract;
    private ITxFilter _notCertifiedFilter;
    private TxCertifierFilter _filter;
    private ISpecProvider _specProvider;

    [SetUp]
    public void SetUp()
    {
        _certifierContract = Substitute.For<ICertifierContract>();
        _notCertifiedFilter = Substitute.For<ITxFilter>();
        _specProvider = Substitute.For<ISpecProvider>();

        _notCertifiedFilter.IsAllowed(Arg.Any<Transaction>(), Arg.Any<BlockHeader>())
            .Returns(AcceptTxResult.Invalid);

        _certifierContract.Certified(Arg.Any<BlockHeader>(),
            Arg.Is<Address>(a => TestItem.Addresses.Take(3).Contains(a)))
            .Returns(true);

        _filter = new TxCertifierFilter(_certifierContract, _notCertifiedFilter, _specProvider, LimboLogs.Instance);
    }

    [Test]
    public void should_allow_addresses_from_contract()
    {
        ShouldAllowAddress(TestItem.Addresses.First());
        ShouldAllowAddress(TestItem.Addresses.First());
        ShouldAllowAddress(TestItem.Addresses.Skip(1).First());
        ShouldAllowAddress(TestItem.Addresses.Skip(2).First());
    }

    [Test]
    public void should_not_allow_addresses_from_outside_contract()
    {
        ShouldAllowAddress(TestItem.AddressA, expected: false);
    }

    [Test]
    public void should_not_allow_null_sender()
    {
        ShouldAllowAddress(null, expected: false);
    }

    [Test]
    public void should_not_allow_addresses_on_contract_error()
    {
        Address address = TestItem.Addresses.First();
        _certifierContract.Certified(Arg.Any<BlockHeader>(), address).Throws(new AbiException(string.Empty));
        ShouldAllowAddress(address, expected: false);
    }

    [TestCase(false)]
    [TestCase(true)]
    public void should_default_to_inner_contract_on_non_zero_transactions(bool expected)
    {
        _notCertifiedFilter.IsAllowed(Arg.Any<Transaction>(), Arg.Any<BlockHeader>())
            .Returns(expected ? AcceptTxResult.Accepted : AcceptTxResult.Invalid);

        ShouldAllowAddress(TestItem.Addresses.First(), 1ul, expected);
    }

    private void ShouldAllowAddress(Address? address, ulong gasPrice = 0ul, bool expected = true)
    {
        _filter.IsAllowed(
            Build.A.Transaction.WithGasPrice(gasPrice).WithSenderAddress(address).TestObject,
            Build.A.BlockHeader.TestObject).Equals(AcceptTxResult.Accepted).Should().Be(expected);
    }

    [Test]
    public async Task should_only_allow_addresses_from_contract_on_chain()
    {
        using TestTxPermissionsBlockchain chain = await TestContractBlockchain.ForTest<TestTxPermissionsBlockchain, TxCertifierFilterTests>();
        chain.CertifierContract.Certified(chain.BlockTree.Head.Header, TestItem.AddressA).Should().BeFalse();
        chain.CertifierContract.Certified(chain.BlockTree.Head.Header, new Address("0xbbcaa8d48289bb1ffcf9808d9aa4b1d215054c78")).Should().BeTrue();
    }

    [Test]
    public async Task registry_contract_returns_correct_address()
    {
        using TestTxPermissionsBlockchain chain = await TestContractBlockchain.ForTest<TestTxPermissionsBlockchain, TxCertifierFilterTests>();
        chain.RegisterContract.TryGetAddress(chain.BlockTree.Head.Header, CertifierContract.ServiceTransactionContractRegistryName, out Address address).Should().BeTrue();
        address.Should().Be(new Address("0x5000000000000000000000000000000000000001"));
    }

    [Test]
    public async Task registry_contract_returns_not_found_when_key_doesnt_exist()
    {
        using TestTxPermissionsBlockchain chain = await TestContractBlockchain.ForTest<TestTxPermissionsBlockchain, TxCertifierFilterTests>();
        chain.RegisterContract.TryGetAddress(chain.BlockTree.Head.Header, "not existing key", out Address _).Should().BeFalse();
    }

    [Test]
    public async Task registry_contract_returns_not_found_when_contract_doesnt_exist()
    {
        using TestTxPermissionsBlockchain chain = await TestContractBlockchain.ForTest<TestTxPermissionsBlockchain, TxCertifierFilterTests>();
        RegisterContract contract = new(AbiEncoder.Instance, Address.FromNumber(1000), chain.ReadOnlyTransactionProcessorSource);
        contract.TryGetAddress(chain.BlockTree.Head.Header, CertifierContract.ServiceTransactionContractRegistryName, out Address _).Should().BeFalse();
    }

    public class TestTxPermissionsBlockchain : TestContractBlockchain
    {
        public ReadOnlyTxProcessingEnv ReadOnlyTransactionProcessorSource { get; private set; }
        public RegisterContract RegisterContract { get; private set; }
        public CertifierContract CertifierContract { get; private set; }

        protected override BlockProcessor CreateBlockProcessor()
        {
            AbiEncoder abiEncoder = AbiEncoder.Instance;
            ReadOnlyTransactionProcessorSource = new ReadOnlyTxProcessingEnv(
<<<<<<< HEAD
                DbProvider,
                ReadOnlyTrieStore,
            BlockTree, SpecProvider,
=======
                WorldStateManager,
                BlockTree, SpecProvider,
>>>>>>> 36c11711
                LimboLogs.Instance);
            RegisterContract = new RegisterContract(abiEncoder, ChainSpec.Parameters.Registrar, ReadOnlyTransactionProcessorSource);
            CertifierContract = new CertifierContract(
                abiEncoder,
                RegisterContract,
                ReadOnlyTransactionProcessorSource);

            return new AuRaBlockProcessor(
                SpecProvider,
                Always.Valid,
                new RewardCalculator(SpecProvider),
                new BlockProcessor.BlockValidationTransactionsExecutor(TxProcessor, State),
                State,
                ReceiptStorage,
                LimboLogs.Instance,
                BlockTree,
                NullWithdrawalProcessor.Instance);
        }

        protected override Task AddBlocksOnStart() => Task.CompletedTask;
    }
}<|MERGE_RESOLUTION|>--- conflicted
+++ resolved
@@ -137,14 +137,8 @@
         {
             AbiEncoder abiEncoder = AbiEncoder.Instance;
             ReadOnlyTransactionProcessorSource = new ReadOnlyTxProcessingEnv(
-<<<<<<< HEAD
-                DbProvider,
-                ReadOnlyTrieStore,
-            BlockTree, SpecProvider,
-=======
                 WorldStateManager,
                 BlockTree, SpecProvider,
->>>>>>> 36c11711
                 LimboLogs.Instance);
             RegisterContract = new RegisterContract(abiEncoder, ChainSpec.Parameters.Registrar, ReadOnlyTransactionProcessorSource);
             CertifierContract = new CertifierContract(
