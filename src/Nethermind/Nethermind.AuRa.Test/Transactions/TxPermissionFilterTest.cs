--- conflicted
+++ resolved
@@ -300,14 +300,10 @@
                 LimboLogs.Instance,
                 BlockTree,
                 NullWithdrawalProcessor.Instance,
-<<<<<<< HEAD
                 TxProcessor,
                 null,
-                PermissionBasedTxFilter);
-=======
                 txFilter: PermissionBasedTxFilter,
                 preWarmer: CreateBlockCachePreWarmer());
->>>>>>> 73b10fbd
         }
 
         protected override async Task AddBlocksOnStart()
