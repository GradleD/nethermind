// SPDX-FileCopyrightText: 2022 Demerzel Solutions Limited
// SPDX-License-Identifier: LGPL-3.0-only

using System.Collections.Generic;
using System.ComponentModel.DataAnnotations;
using System.Linq;
using System.Threading.Tasks;
using FluentAssertions;
using Nethermind.Abi;
using Nethermind.Consensus;
using Nethermind.Consensus.AuRa;
using Nethermind.Consensus.AuRa.Contracts;
using Nethermind.Consensus.AuRa.Deposits;
using Nethermind.Consensus.AuRa.Withdrawals;
using Nethermind.Consensus.Processing;
using Nethermind.Consensus.Rewards;
using Nethermind.Consensus.Validators;
using Nethermind.Core;
using Nethermind.Logging;
using Nethermind.Trie.Pruning;
using NUnit.Framework;

namespace Nethermind.AuRa.Test.Contract;

public class AuRaContractGasLimitOverrideTests
{
    private const int CorrectHeadGasLimit = 100000000;

    // TestContract:
    // pragma solidity ^0.5.0;
    // contract TestValidatorSet {
    //    function blockGasLimit() public view returns(uint256) {
    //        return 100000000;
    //    }
    // }
    [Test]
    public async Task can_read_block_gas_limit_from_contract()
    {
        using TestGasLimitContractBlockchain chain = await TestContractBlockchain.ForTest<TestGasLimitContractBlockchain, AuRaContractGasLimitOverrideTests>();
        long gasLimit = chain.GasLimitCalculator.GetGasLimit(chain.BlockTree.Head.Header);
        gasLimit.Should().Be(CorrectHeadGasLimit);
    }

    [Test]
    public async Task caches_read_block_gas_limit()
    {
        using TestGasLimitContractBlockchain chain = await TestContractBlockchain.ForTest<TestGasLimitContractBlockchain, AuRaContractGasLimitOverrideTests>();
        chain.GasLimitCalculator.GetGasLimit(chain.BlockTree.Head.Header);
        long? gasLimit = chain.GasLimitOverrideCache.GasLimitCache.Get(chain.BlockTree.Head.Hash);
        gasLimit.Should().Be(CorrectHeadGasLimit);
    }

    [Test]
    public async Task can_validate_gas_limit_correct()
    {
        using TestGasLimitContractBlockchain chain = await TestContractBlockchain.ForTest<TestGasLimitContractBlockchain, AuRaContractGasLimitOverrideTests>();
        bool isValid = ((AuRaContractGasLimitOverride)chain.GasLimitCalculator).IsGasLimitValid(chain.BlockTree.Head.Header, CorrectHeadGasLimit, out _);
        isValid.Should().BeTrue();
    }

    [Test]
    public async Task can_validate_gas_limit_incorrect()
    {
        using TestGasLimitContractBlockchain chain = await TestContractBlockchain.ForTest<TestGasLimitContractBlockchain, AuRaContractGasLimitOverrideTests>();
        bool isValid = ((AuRaContractGasLimitOverride)chain.GasLimitCalculator).IsGasLimitValid(chain.BlockTree.Head.Header, 100000001, out long? expectedGasLimit);
        isValid.Should().BeFalse();
        expectedGasLimit.Should().Be(CorrectHeadGasLimit);
    }

    [Test]
    public async Task skip_validate_gas_limit_before_enabled()
    {
        using TestGasLimitContractBlockchainLateBlockGasLimit chain = await TestContractBlockchain.ForTest<TestGasLimitContractBlockchainLateBlockGasLimit, AuRaContractGasLimitOverrideTests>();
        bool isValid = ((AuRaContractGasLimitOverride)chain.GasLimitCalculator).IsGasLimitValid(chain.BlockTree.Genesis, 100000001, out _);
        isValid.Should().BeTrue();
    }

    public class TestGasLimitContractBlockchain : TestContractBlockchain
    {
        public IGasLimitCalculator GasLimitCalculator { get; private set; }
        public AuRaContractGasLimitOverride.Cache GasLimitOverrideCache { get; private set; }

        protected override BlockProcessor CreateBlockProcessor()
        {
            KeyValuePair<long, Address> blockGasLimitContractTransition = ChainSpec.AuRa.BlockGasLimitContractTransitions.First();
            BlockGasLimitContract gasLimitContract = new(AbiEncoder.Instance, blockGasLimitContractTransition.Value, blockGasLimitContractTransition.Key,
                new ReadOnlyTxProcessingEnv(
                    WorldStateManager,
                    BlockTree, SpecProvider, LimboLogs.Instance));

            GasLimitOverrideCache = new AuRaContractGasLimitOverride.Cache();
            GasLimitCalculator = new AuRaContractGasLimitOverride(new[] { gasLimitContract }, GasLimitOverrideCache, false, new FollowOtherMiners(SpecProvider), LimboLogs.Instance);

            return new AuRaBlockProcessor(
                SpecProvider,
                Always.Valid,
                new RewardCalculator(SpecProvider),
                new BlockProcessor.BlockValidationTransactionsExecutor(TxProcessor, State),
                State,
                ReceiptStorage,
                LimboLogs.Instance,
                BlockTree,
                NullWithdrawalProcessor.Instance,
<<<<<<< HEAD
                NullDepositsProcessor.Instance,
=======
                TxProcessor,
>>>>>>> e1ced0ef
                null,
                null,
                GasLimitCalculator as AuRaContractGasLimitOverride);
        }

        protected override Task AddBlocksOnStart() => Task.CompletedTask;
    }

    public class TestGasLimitContractBlockchainLateBlockGasLimit : TestGasLimitContractBlockchain
    {
        protected override BlockProcessor CreateBlockProcessor()
        {
            KeyValuePair<long, Address> blockGasLimitContractTransition = ChainSpec.AuRa.BlockGasLimitContractTransitions.First();
            ChainSpec.AuRa.BlockGasLimitContractTransitions = new Dictionary<long, Address>() { { 10, blockGasLimitContractTransition.Value } };
            return base.CreateBlockProcessor();
        }
    }
}<|MERGE_RESOLUTION|>--- conflicted
+++ resolved
@@ -101,11 +101,8 @@
                 LimboLogs.Instance,
                 BlockTree,
                 NullWithdrawalProcessor.Instance,
-<<<<<<< HEAD
                 NullDepositsProcessor.Instance,
-=======
                 TxProcessor,
->>>>>>> e1ced0ef
                 null,
                 null,
                 GasLimitCalculator as AuRaContractGasLimitOverride);
