--- conflicted
+++ resolved
@@ -31,13 +31,8 @@
             IJsonRpcClient jsonRpcClient = Substitute.For<IJsonRpcClient>();
             IDbFactory rpcDbFactory = new RpcDbFactory(new MemDbFactory(), jsonSerializer, jsonRpcClient, LimboLogs.Instance);
 
-<<<<<<< HEAD
-            IDbProvider memDbProvider = new DbProvider(DbModeHint.Mem);
-            StandardDbInitializer standardDbInitializer = new(memDbProvider, null, rpcDbFactory, LimboLogs.Instance, Substitute.For<IFileSystem>());
-=======
             IDbProvider memDbProvider = new DbProvider();
-            StandardDbInitializer standardDbInitializer = new(memDbProvider, rpcDbFactory, Substitute.For<IFileSystem>());
->>>>>>> 67777cde
+            StandardDbInitializer standardDbInitializer = new(memDbProvider, rpcDbFactory, LimboLogs.Instance, Substitute.For<IFileSystem>());
             standardDbInitializer.InitStandardDbs(true);
 
             ValidateDb<ReadOnlyColumnsDb<ReceiptsColumns>>(
