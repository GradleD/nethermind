--- conflicted
+++ resolved
@@ -100,12 +100,8 @@
             header.MixHash = test.CurrentRandom;
             header.WithdrawalsRoot = test.CurrentWithdrawalsRoot;
             header.ParentBeaconBlockRoot = test.CurrentBeaconRoot;
-<<<<<<< HEAD
             header.RequestsRoot = test.RequestsRoot;
-            header.ExcessBlobGas = test.CurrentExcessBlobGas;
-=======
             header.ExcessBlobGas = test.CurrentExcessBlobGas ?? (test.Fork is Cancun ? 0ul : null);
->>>>>>> 6743c8d0
             header.BlobGasUsed = BlobGasCalculator.CalculateBlobGas(test.Transaction);
 
             Stopwatch stopwatch = Stopwatch.StartNew();
