--- conflicted
+++ resolved
@@ -28,11 +28,7 @@
 using NUnit.Framework;
 using System.Threading.Tasks;
 using Ethereum.Test.Base.T8NUtils;
-<<<<<<< HEAD
 using Nethermind.Blockchain.BeaconBlockRoot;
-=======
-using Nethermind.Consensus.BeaconBlockRoot;
->>>>>>> aeed2fd4
 using Nethermind.Consensus.Rewards;
 using Nethermind.Consensus.Withdrawals;
 using Nethermind.Evm.Tracing.GethStyle;
@@ -44,12 +40,7 @@
         private static ILogger _logger = new(new ConsoleAsyncLogger(LogLevel.Info));
         private static ILogManager _logManager = LimboLogs.Instance;
         private static readonly UInt256 _defaultBaseFeeForStateTest = 0xA;
-<<<<<<< HEAD
-        private readonly TxValidator _txValidator = new(MainnetSpecProvider.Instance.ChainId);
-=======
         private TxValidator? _txValidator;
-        private readonly BeaconBlockRootHandler _beaconBlockRootHandler = new();
->>>>>>> aeed2fd4
 
         [SetUp]
         public void Setup()
@@ -197,14 +188,8 @@
 
             foreach (var tx in test.Transactions)
             {
-<<<<<<< HEAD
                 ValidationResult txIsValid = _txValidator.IsWellFormed(tx, spec);
                 if (txIsValid)
-=======
-                bool isValid = _txValidator.IsWellFormed(tx, spec, out string error) &&
-                               IsValidBlock(block, specProvider);
-                if (isValid)
->>>>>>> aeed2fd4
                 {
                     blockReceiptsTracer.StartNewTxTrace(tx);
                     TransactionResult transactionResult = transactionProcessor
@@ -234,12 +219,7 @@
                 }
                 else if (txIsValid.Error != null)
                 {
-<<<<<<< HEAD
                     transactionExecutionReport.RejectedTransactionReceipts.Add(new RejectedTx(txIndex, GethErrorMappings.GetErrorMapping(txIsValid.Error)));
-=======
-                    transactionExecutionReport.RejectedTransactionReceipts.Add(new RejectedTx(txIndex,
-                        GethErrorMappings.GetErrorMapping(error)));
->>>>>>> aeed2fd4
                 }
             }
 
