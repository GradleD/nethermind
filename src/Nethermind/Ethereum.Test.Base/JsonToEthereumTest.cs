--- conflicted
+++ resolved
@@ -163,21 +163,12 @@
                 transaction.AuthorizationList =
                     transactionJson.AuthorizationList
                     .Select(i => new AuthorizationTuple(
-<<<<<<< HEAD
-                        System.Convert.ToUInt64(i.ChainId, 16),
-                        new Address(i.Address),
-                        System.Convert.ToUInt64(i.Nonce, 16),
-                        System.Convert.ToUInt64(i.V, 16),
-                        Bytes.FromHexString(i.R),
-                        Bytes.FromHexString(i.S))).ToArray();
-=======
                         i.ChainId,
                         i.Address,
                         i.Nonce,
                         i.V,
                         i.R,
                         i.S)).ToArray();
->>>>>>> 99c3dd2e
                 if (transaction.AuthorizationList.Any())
                 {
                     transaction.Type = TxType.SetCode;
