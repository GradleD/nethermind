// SPDX-FileCopyrightText: 2022 Demerzel Solutions Limited
// SPDX-License-Identifier: LGPL-3.0-only

using System;
using System.Collections.Generic;
using System.Diagnostics;
using System.Linq;
using System.Numerics;
using System.Threading;
using System.Threading.Tasks;
using Nethermind.Blockchain;
using Nethermind.Blockchain.BeaconBlockRoot;
using Nethermind.Blockchain.Blocks;
using Nethermind.Blockchain.Find;
using Nethermind.Blockchain.Receipts;
using Nethermind.Consensus;
using Nethermind.Consensus.Comparers;
using Nethermind.Consensus.Ethash;
using Nethermind.Consensus.Processing;
using Nethermind.Consensus.Rewards;
using Nethermind.Consensus.Validators;
using Nethermind.Core;
using Nethermind.Core.Crypto;
using Nethermind.Core.Extensions;
using Nethermind.Core.Specs;
using Nethermind.Core.Test;
using Nethermind.Core.Test.Builders;
using Nethermind.Crypto;
using Nethermind.Db;
using Nethermind.Int256;
using Nethermind.Evm;
using Nethermind.Evm.TransactionProcessing;
using Nethermind.Logging;
using Nethermind.Serialization.Rlp;
using Nethermind.Specs.Forks;
using Nethermind.Specs.Test;
using Nethermind.State;
using Nethermind.Trie.Pruning;
using Nethermind.TxPool;
using NUnit.Framework;

namespace Ethereum.Test.Base
{
    public abstract class BlockchainTestBase
    {
        private static InterfaceLogger _logger = new NUnitLogger(LogLevel.Trace);
        // private static ILogManager _logManager = new OneLoggerLogManager(_logger);
        private static ILogManager _logManager = LimboLogs.Instance;
        private static ISealValidator Sealer { get; }
        private static DifficultyCalculatorWrapper DifficultyCalculator { get; }

        static BlockchainTestBase()
        {
            DifficultyCalculator = new DifficultyCalculatorWrapper();
            Sealer = new EthashSealValidator(_logManager, DifficultyCalculator, new CryptoRandom(), new Ethash(_logManager), Timestamper.Default); // temporarily keep reusing the same one as otherwise it would recreate cache for each test
        }

        [SetUp]
        public void Setup()
        {
        }

        private class DifficultyCalculatorWrapper : IDifficultyCalculator
        {
            public IDifficultyCalculator? Wrapped { get; set; }

            public UInt256 Calculate(BlockHeader header, BlockHeader parent)
            {
                if (Wrapped is null)
                {
                    throw new InvalidOperationException(
                        $"Cannot calculate difficulty before the {nameof(Wrapped)} calculator is set.");
                }

                return Wrapped.Calculate(header, parent);
            }
        }

        protected async Task<EthereumTestResult> RunTest(BlockchainTest test, Stopwatch? stopwatch = null, bool failOnInvalidRlp = true)
        {
            TestContext.WriteLine($"Running {test.Name}, Network: [{test.Network.Name}] at {DateTime.UtcNow:HH:mm:ss.ffffff}");
            if (test.NetworkAfterTransition is not null)
                TestContext.WriteLine($"Network after transition: [{test.NetworkAfterTransition.Name}] at {test.TransitionForkActivation}");
            Assert.IsNull(test.LoadFailure, "test data loading failure");

            IDbProvider? dbProvider = TestMemDbProvider.Init();
            IDb stateDb = dbProvider.StateDb;
            IDb codeDb = dbProvider.CodeDb;

            ISpecProvider specProvider;
            if (test.NetworkAfterTransition is not null)
            {
                specProvider = new CustomSpecProvider(
                    ((ForkActivation)0, Frontier.Instance),
                    ((ForkActivation)1, test.Network),
                    (test.TransitionForkActivation!.Value, test.NetworkAfterTransition));
            }
            else
            {
                specProvider = new CustomSpecProvider(
                    ((ForkActivation)0, Frontier.Instance), // TODO: this thing took a lot of time to find after it was removed!, genesis block is always initialized with Frontier
                    ((ForkActivation)1, test.Network));
            }

            if (specProvider.GenesisSpec != Frontier.Instance)
            {
                Assert.Fail("Expected genesis spec to be Frontier for blockchain tests");
            }

            if (test.Network is Cancun || test.NetworkAfterTransition is Cancun)
            {
                await KzgPolynomialCommitments.InitializeAsync();
            }

            DifficultyCalculator.Wrapped = new EthashDifficultyCalculator(specProvider);
            IRewardCalculator rewardCalculator = new RewardCalculator(specProvider);
            bool isPostMerge = test.Network != London.Instance &&
                               test.Network != Berlin.Instance &&
                               test.Network != MuirGlacier.Instance &&
                               test.Network != Istanbul.Instance &&
                               test.Network != ConstantinopleFix.Instance &&
                               test.Network != Constantinople.Instance &&
                               test.Network != Byzantium.Instance &&
                               test.Network != SpuriousDragon.Instance &&
                               test.Network != TangerineWhistle.Instance &&
                               test.Network != Dao.Instance &&
                               test.Network != Homestead.Instance &&
                               test.Network != Frontier.Instance &&
                               test.Network != Olympic.Instance;
            if (isPostMerge)
            {
                rewardCalculator = NoBlockRewards.Instance;
                specProvider.UpdateMergeTransitionInfo(0, 0);
            }

            IEthereumEcdsa ecdsa = new EthereumEcdsa(specProvider.ChainId);

            TrieStore trieStore = new(stateDb, _logManager);
            var worldStateProvider = new WorldStateProvider(trieStore, dbProvider, _logManager);
            IWorldState stateProvider = worldStateProvider.GetWorldState();
            IBlockTree blockTree = Build.A.BlockTree()
                .WithSpecProvider(specProvider)
                .WithoutSettingHead
                .TestObject;
            ITransactionComparerProvider transactionComparerProvider = new TransactionComparerProvider(specProvider, blockTree);
            IStateReader stateReader = new StateReader(trieStore, codeDb, _logManager);

            IReceiptStorage receiptStorage = NullReceiptStorage.Instance;
            IBlockhashProvider blockhashProvider = new BlockhashProvider(blockTree, specProvider, _logManager);
            ITxValidator txValidator = new TxValidator(TestBlockchainIds.ChainId);
            IHeaderValidator headerValidator = new HeaderValidator(blockTree, Sealer, specProvider, _logManager);
            IUnclesValidator unclesValidator = new UnclesValidator(blockTree, headerValidator, _logManager);
            IBlockValidator blockValidator = new BlockValidator(txValidator, headerValidator, unclesValidator, specProvider, _logManager);
            CodeInfoRepository codeInfoRepository = new();
            IVirtualMachine virtualMachine = new VirtualMachine(
                blockhashProvider,
                specProvider,
                codeInfoRepository,
                _logManager);

            TransactionProcessor transactionProcessor = new(
                specProvider,
                stateProvider,
                virtualMachine,
                codeInfoRepository,
                _logManager);

            IBlockProcessor blockProcessor = new BlockProcessor(
                specProvider,
                blockValidator,
                rewardCalculator,
<<<<<<< HEAD
                new BlockProcessor.BlockValidationTransactionsExecutor(
                    new TransactionProcessor(
                        specProvider,
                        virtualMachine,
                        codeInfoRepository,
                        _logManager)),
                worldStateProvider,
                receiptStorage,
                new BlockhashStore(specProvider),
=======
                new BlockProcessor.BlockValidationTransactionsExecutor(transactionProcessor, stateProvider),
                stateProvider,
                receiptStorage,
                new BlockhashStore(specProvider, stateProvider),
                new BeaconBlockRootHandler(transactionProcessor),
>>>>>>> dfaed09f
                _logManager);

            IBlockchainProcessor blockchainProcessor = new BlockchainProcessor(
                blockTree,
                blockProcessor,
                new RecoverSignatures(ecdsa, NullTxPool.Instance, specProvider, _logManager),
                stateReader,
                _logManager,
                BlockchainProcessor.Options.NoReceipts);

            InitializeTestState(test, stateProvider, specProvider);

            stopwatch?.Start();
            List<(Block Block, string ExpectedException)> correctRlp = DecodeRlps(test, failOnInvalidRlp);

            test.GenesisRlp ??= Rlp.Encode(new Block(JsonToEthereumTest.Convert(test.GenesisBlockHeader)));

            Block genesisBlock = Rlp.Decode<Block>(test.GenesisRlp.Bytes);
            Assert.That(genesisBlock.Header.Hash, Is.EqualTo(new Hash256(test.GenesisBlockHeader.Hash)));

            ManualResetEvent genesisProcessed = new(false);

            blockTree.NewHeadBlock += (_, args) =>
            {
                if (args.Block.Number == 0)
                {
                    Assert.That(stateProvider.StateRoot, Is.EqualTo(genesisBlock.Header.StateRoot));
                    genesisProcessed.Set();
                }
            };

            blockchainProcessor.Start();
            blockTree.SuggestBlock(genesisBlock);

            genesisProcessed.WaitOne();
            for (int i = 0; i < correctRlp.Count; i++)
            {
                if (correctRlp[i].Block.Hash is null)
                {
                    Assert.Fail($"null hash in {test.Name} block {i}");
                }

                try
                {
                    // TODO: mimic the actual behaviour where block goes through validating sync manager?
                    correctRlp[i].Block.Header.IsPostMerge = correctRlp[i].Block.Difficulty == 0;
                    if (!test.SealEngineUsed || blockValidator.ValidateSuggestedBlock(correctRlp[i].Block, out _))
                    {
                        blockTree.SuggestBlock(correctRlp[i].Block);
                    }
                    else
                    {
                        if (correctRlp[i].ExpectedException is not null)
                        {
                            Assert.Fail($"Unexpected invalid block {correctRlp[i].Block.Hash}");
                        }
                    }
                }
                catch (InvalidBlockException e)
                {
                    if (correctRlp[i].ExpectedException is not null)
                    {
                        Assert.Fail($"Unexpected invalid block {correctRlp[i].Block.Hash}: {e}");
                    }
                }
                catch (Exception e)
                {
                    Assert.Fail($"Unexpected exception during processing: {e}");
                }
            }

            await blockchainProcessor.StopAsync(true);
            stopwatch?.Stop();

            List<string> differences = RunAssertions(test, blockTree.RetrieveHeadBlock(), stateProvider);

            Assert.Zero(differences.Count, "differences");

            return new EthereumTestResult
            (
                test.Name,
                null,
                differences.Count == 0
            );
        }

        private List<(Block Block, string ExpectedException)> DecodeRlps(BlockchainTest test, bool failOnInvalidRlp)
        {
            List<(Block Block, string ExpectedException)> correctRlp = new();
            for (int i = 0; i < test.Blocks.Length; i++)
            {
                TestBlockJson testBlockJson = test.Blocks[i];
                try
                {
                    var rlpContext = Bytes.FromHexString(testBlockJson.Rlp).AsRlpStream();
                    Block suggestedBlock = Rlp.Decode<Block>(rlpContext);
                    suggestedBlock.Header.SealEngineType =
                        test.SealEngineUsed ? SealEngineType.Ethash : SealEngineType.None;

                    if (testBlockJson.BlockHeader is not null)
                    {
                        Assert.That(suggestedBlock.Header.Hash, Is.EqualTo(new Hash256(testBlockJson.BlockHeader.Hash)));

                        for (int uncleIndex = 0; uncleIndex < suggestedBlock.Uncles.Length; uncleIndex++)
                        {
                            Assert.That(suggestedBlock.Uncles[uncleIndex].Hash, Is.EqualTo(new Hash256(testBlockJson.UncleHeaders[uncleIndex].Hash)));
                        }

                        correctRlp.Add((suggestedBlock, testBlockJson.ExpectedException));
                    }
                }
                catch (Exception e)
                {
                    if (testBlockJson.ExpectedException is null)
                    {
                        string invalidRlpMessage = $"Invalid RLP ({i}) {e}";
                        if (failOnInvalidRlp)
                        {
                            Assert.Fail(invalidRlpMessage);
                        }
                        else
                        {
                            // ForgedTests don't have ExpectedException and at the same time have invalid rlps
                            // Don't fail here. If test executed incorrectly will fail at last check
                            _logger.Warn(invalidRlpMessage);
                        }
                    }
                    else
                    {
                        _logger.Info($"Expected invalid RLP ({i})");
                    }
                }
            }

            if (correctRlp.Count == 0)
            {
                Assert.NotNull(test.GenesisBlockHeader);
                Assert.That(test.LastBlockHash, Is.EqualTo(new Hash256(test.GenesisBlockHeader.Hash)));
            }

            return correctRlp;
        }

        private void InitializeTestState(BlockchainTest test, IWorldState stateProvider, ISpecProvider specProvider)
        {
            foreach (KeyValuePair<Address, AccountState> accountState in
                ((IEnumerable<KeyValuePair<Address, AccountState>>)test.Pre ?? Array.Empty<KeyValuePair<Address, AccountState>>()))
            {
                foreach (KeyValuePair<UInt256, byte[]> storageItem in accountState.Value.Storage)
                {
                    stateProvider.Set(new StorageCell(accountState.Key, storageItem.Key), storageItem.Value);
                }

                stateProvider.CreateAccount(accountState.Key, accountState.Value.Balance);
                stateProvider.InsertCode(accountState.Key, accountState.Value.Code, specProvider.GenesisSpec);
                for (int i = 0; i < accountState.Value.Nonce; i++)
                {
                    stateProvider.IncrementNonce(accountState.Key);
                }
            }

            stateProvider.Commit(specProvider.GenesisSpec);

            stateProvider.CommitTree(0);

            stateProvider.Reset();
        }

        private List<string> RunAssertions(BlockchainTest test, Block headBlock, IWorldState stateProvider)
        {
            if (test.PostStateRoot is not null)
            {
                return test.PostStateRoot != stateProvider.StateRoot ? new List<string> { "state root mismatch" } : Enumerable.Empty<string>().ToList();
            }

            TestBlockHeaderJson testHeaderJson = (test.Blocks?
                                                     .Where(b => b.BlockHeader is not null)
                                                     .SingleOrDefault(b => new Hash256(b.BlockHeader.Hash) == headBlock.Hash)?.BlockHeader) ?? test.GenesisBlockHeader;
            BlockHeader testHeader = JsonToEthereumTest.Convert(testHeaderJson);
            List<string> differences = new();

            IEnumerable<KeyValuePair<Address, AccountState>> deletedAccounts = test.Pre?
                .Where(pre => !(test.PostState?.ContainsKey(pre.Key) ?? false)) ?? Array.Empty<KeyValuePair<Address, AccountState>>();

            foreach (KeyValuePair<Address, AccountState> deletedAccount in deletedAccounts)
            {
                if (stateProvider.AccountExists(deletedAccount.Key))
                {
                    differences.Add($"Pre state account {deletedAccount.Key} was not deleted as expected.");
                }
            }

            foreach ((Address acountAddress, AccountState accountState) in test.PostState)
            {
                int differencesBefore = differences.Count;

                if (differences.Count > 8)
                {
                    Console.WriteLine("More than 8 differences...");
                    break;
                }

                bool accountExists = stateProvider.AccountExists(acountAddress);
                UInt256? balance = accountExists ? stateProvider.GetBalance(acountAddress) : (UInt256?)null;
                UInt256? nonce = accountExists ? stateProvider.GetNonce(acountAddress) : (UInt256?)null;

                if (accountState.Balance != balance)
                {
                    differences.Add($"{acountAddress} balance exp: {accountState.Balance}, actual: {balance}, diff: {(balance > accountState.Balance ? balance - accountState.Balance : accountState.Balance - balance)}");
                }

                if (accountState.Nonce != nonce)
                {
                    differences.Add($"{acountAddress} nonce exp: {accountState.Nonce}, actual: {nonce}");
                }

                byte[] code = accountExists ? stateProvider.GetCode(acountAddress) : new byte[0];
                if (!Bytes.AreEqual(accountState.Code, code))
                {
                    differences.Add($"{acountAddress} code exp: {accountState.Code?.Length}, actual: {code?.Length}");
                }

                if (differences.Count != differencesBefore)
                {
                    _logger.Info($"ACCOUNT STATE ({acountAddress}) HAS DIFFERENCES");
                }

                differencesBefore = differences.Count;

                KeyValuePair<UInt256, byte[]>[] clearedStorages = new KeyValuePair<UInt256, byte[]>[0];
                if (test.Pre.ContainsKey(acountAddress))
                {
                    clearedStorages = test.Pre[acountAddress].Storage.Where(s => !accountState.Storage.ContainsKey(s.Key)).ToArray();
                }

                foreach (KeyValuePair<UInt256, byte[]> clearedStorage in clearedStorages)
                {
                    ReadOnlySpan<byte> value = !stateProvider.AccountExists(acountAddress) ? Bytes.Empty : stateProvider.Get(new StorageCell(acountAddress, clearedStorage.Key));
                    if (!value.IsZero())
                    {
                        differences.Add($"{acountAddress} storage[{clearedStorage.Key}] exp: 0x00, actual: {value.ToHexString(true)}");
                    }
                }

                foreach (KeyValuePair<UInt256, byte[]> storageItem in accountState.Storage)
                {
                    ReadOnlySpan<byte> value = !stateProvider.AccountExists(acountAddress) ? Bytes.Empty : stateProvider.Get(new StorageCell(acountAddress, storageItem.Key));
                    if (!Bytes.AreEqual(storageItem.Value, value))
                    {
                        differences.Add($"{acountAddress} storage[{storageItem.Key}] exp: {storageItem.Value.ToHexString(true)}, actual: {value.ToHexString(true)}");
                    }
                }

                if (differences.Count != differencesBefore)
                {
                    _logger.Info($"ACCOUNT STORAGE ({acountAddress}) HAS DIFFERENCES");
                }
            }

            BigInteger gasUsed = headBlock.Header.GasUsed;
            if ((testHeader?.GasUsed ?? 0) != gasUsed)
            {
                differences.Add($"GAS USED exp: {testHeader?.GasUsed ?? 0}, actual: {gasUsed}");
            }

            if (headBlock.Transactions.Any() && testHeader.Bloom.ToString() != headBlock.Header.Bloom.ToString())
            {
                differences.Add($"BLOOM exp: {testHeader.Bloom}, actual: {headBlock.Header.Bloom}");
            }

            if (testHeader.StateRoot != stateProvider.StateRoot)
            {
                differences.Add($"STATE ROOT exp: {testHeader.StateRoot}, actual: {stateProvider.StateRoot}");
            }

            if (testHeader.TxRoot != headBlock.Header.TxRoot)
            {
                differences.Add($"TRANSACTIONS ROOT exp: {testHeader.TxRoot}, actual: {headBlock.Header.TxRoot}");
            }

            if (testHeader.ReceiptsRoot != headBlock.Header.ReceiptsRoot)
            {
                differences.Add($"RECEIPT ROOT exp: {testHeader.ReceiptsRoot}, actual: {headBlock.Header.ReceiptsRoot}");
            }

            if (test.LastBlockHash != headBlock.Hash)
            {
                differences.Add($"LAST BLOCK HASH exp: {test.LastBlockHash}, actual: {headBlock.Hash}");
            }

            foreach (string difference in differences)
            {
                _logger.Info(difference);
            }

            return differences;
        }
    }
}<|MERGE_RESOLUTION|>--- conflicted
+++ resolved
@@ -160,7 +160,6 @@
 
             TransactionProcessor transactionProcessor = new(
                 specProvider,
-                stateProvider,
                 virtualMachine,
                 codeInfoRepository,
                 _logManager);
@@ -169,23 +168,11 @@
                 specProvider,
                 blockValidator,
                 rewardCalculator,
-<<<<<<< HEAD
-                new BlockProcessor.BlockValidationTransactionsExecutor(
-                    new TransactionProcessor(
-                        specProvider,
-                        virtualMachine,
-                        codeInfoRepository,
-                        _logManager)),
+                new BlockProcessor.BlockValidationTransactionsExecutor(transactionProcessor),
                 worldStateProvider,
                 receiptStorage,
                 new BlockhashStore(specProvider),
-=======
-                new BlockProcessor.BlockValidationTransactionsExecutor(transactionProcessor, stateProvider),
-                stateProvider,
-                receiptStorage,
-                new BlockhashStore(specProvider, stateProvider),
                 new BeaconBlockRootHandler(transactionProcessor),
->>>>>>> dfaed09f
                 _logManager);
 
             IBlockchainProcessor blockchainProcessor = new BlockchainProcessor(
