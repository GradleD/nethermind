--- conflicted
+++ resolved
@@ -129,16 +129,11 @@
 
             TrieStore trieStore = new(stateDb, _logManager);
             IWorldState stateProvider = new WorldState(trieStore, codeDb, _logManager);
-<<<<<<< HEAD
-            MemDb blockInfoDb = new MemDb();
-            IBlockTree blockTree = new BlockTree(new MemDb(), new MemDb(), blockInfoDb, new ChainLevelInfoRepository(blockInfoDb), specProvider, NullBloomStorage.Instance, _logManager);
-=======
             IBlockTree blockTree = Build.A.BlockTree()
                 .WithSpecProvider(specProvider)
                 .WithoutSettingHead
                 .TestObject;
             ITransactionComparerProvider transactionComparerProvider = new TransactionComparerProvider(specProvider, blockTree);
->>>>>>> 8ea35e5a
             IStateReader stateReader = new StateReader(trieStore, codeDb, _logManager);
 
             IReceiptStorage receiptStorage = NullReceiptStorage.Instance;
