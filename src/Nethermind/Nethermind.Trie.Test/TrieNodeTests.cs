// SPDX-FileCopyrightText: 2022 Demerzel Solutions Limited
// SPDX-License-Identifier: LGPL-3.0-only

using System;
using System.Collections.Generic;
using System.Runtime.InteropServices;
using System.Threading.Tasks;
using FluentAssertions;
using Nethermind.Core;
using Nethermind.Core.Buffers;
using Nethermind.Core.Crypto;
using Nethermind.Core.Extensions;
using Nethermind.Core.Test.Builders;
using Nethermind.Db;
using Nethermind.Logging;
using Nethermind.Serialization.Rlp;
using Nethermind.Trie.Pruning;
using NSubstitute;
using NSubstitute.ExceptionExtensions;
using NUnit.Framework;

namespace Nethermind.Trie.Test
{
    [TestFixture, Parallelizable(ParallelScope.All)]
    public class TrieNodeTests
    {
        // private TrieNode _tiniestLeaf;
        // private TrieNode _heavyLeaf;
        // private TrieNode _accountLeaf;
        //
        // [SetUp]
        // public void Setup()
        // {
        //     _tiniestLeaf = new TrieNode(NodeType.Leaf);
        //     _tiniestLeaf.Key = new HexPrefix(true, 5);
        //     _tiniestLeaf.Value = new byte[] {10};
        //
        //     _heavyLeaf = new TrieNode(NodeType.Leaf);
        //     _heavyLeaf.Key = new HexPrefix(true, new byte[20]);
        //     _heavyLeaf.Value = Keccak.EmptyTreeHash.Bytes.Concat(Keccak.EmptyTreeHash.Bytes).ToArray();
        //
        //     Account account = new Account(100);
        //     AccountDecoder decoder = new AccountDecoder();
        //     _accountLeaf = TrieNodeFactory.CreateLeaf(
        //         HexPrefix.Leaf("bbb"),
        //         decoder.Encode(account).Bytes);
        // }

        [Test]
        public void Throws_trie_exception_when_setting_value_on_branch()
        {
            TrieNode trieNode = new(NodeType.Branch);
            Assert.Throws<TrieException>(() => trieNode.Value = new byte[] { 1, 2, 3 });
        }

        [Test]
        public void Throws_trie_exception_on_missing_node()
        {
            TrieNode trieNode = new(NodeType.Unknown);
            Assert.Throws<TrieException>(() => trieNode.ResolveNode(NullTrieNodeResolver.Instance, TreePath.Empty));
        }

        [Test]
        public void Forward_read_flags_on_resolve()
        {
            ITrieNodeResolver resolver = Substitute.For<ITrieNodeResolver>();
            resolver.LoadRlp(TreePath.Empty, TestItem.KeccakA, ReadFlags.HintReadAhead).Returns((byte[])null);
            TrieNode trieNode = new(NodeType.Unknown, TestItem.KeccakA);
            try
            {
                Assert.Throws<TrieException>(() => trieNode.ResolveNode(resolver, TreePath.Empty, ReadFlags.HintReadAhead));
            }
            catch (TrieException)
            {
            }
            resolver.Received().LoadRlp(TreePath.Empty, TestItem.KeccakA, ReadFlags.HintReadAhead);
        }

        [Test]
        public void Throws_trie_exception_on_unexpected_format()
        {
            TrieNode trieNode = new(NodeType.Unknown, new byte[42]);
            Assert.Throws<TrieNodeException>(() => trieNode.ResolveNode(NullTrieNodeResolver.Instance, TreePath.Empty));
        }

        [Test]
        public void When_resolving_an_unknown_node_without_keccak_and_rlp_trie_exception_should_be_thrown()
        {
            TrieNode trieNode = new(NodeType.Unknown);
            Assert.Throws<TrieException>(() => trieNode.ResolveNode(NullTrieNodeResolver.Instance, TreePath.Empty));
        }

        [Test]
        public void When_resolving_an_unknown_node_without_rlp_trie_exception_should_be_thrown()
        {
            TrieNode trieNode = new(NodeType.Unknown, Keccak.Zero);
            Assert.Throws<TrieException>(() => trieNode.ResolveNode(NullTrieNodeResolver.Instance, TreePath.Empty));
        }

        [Test]
        public void Encoding_leaf_without_key_throws_trie_exception()
        {
            TrieNode trieNode = new(NodeType.Leaf);
            trieNode.Value = new byte[] { 1, 2, 3 };
            TreePath emptyPath = TreePath.Empty;
            Assert.Throws<TrieException>(() => trieNode.RlpEncode(NullTrieNodeResolver.Instance, ref emptyPath));
        }

        [Test]
        public void Throws_trie_exception_when_resolving_key_on_missing_rlp()
        {
            TrieNode trieNode = new(NodeType.Unknown);
            TreePath emptyPath = TreePath.Empty;
            Assert.Throws<TrieException>(() => trieNode.ResolveKey(NullTrieNodeResolver.Instance, ref emptyPath, false));
        }

        [Test(Description = "This is controversial and only used in visitors. Can consider an exception instead.")]
        public void Get_child_hash_is_null_when_rlp_is_null()
        {
            TrieNode trieNode = new(NodeType.Branch);
            Assert.Null(trieNode.GetChildHash(0));
        }

        [Test]
        public void Can_check_if_branch_is_valid_with_one_child_less()
        {
            Context ctx = new();
            for (int i = 0; i < 16; i++)
            {
                TrieNode trieNode = new(NodeType.Branch);
                for (int j = 0; j < i; j++)
                {
                    trieNode.SetChild(j, ctx.TiniestLeaf);
                }

                if (i > 2)
                {
                    Assert.True(trieNode.IsValidWithOneNodeLess);
                }
                else
                {
                    Assert.False(trieNode.IsValidWithOneNodeLess);
                }
            }
        }

        [Test]
        public void Can_check_if_child_is_null_on_a_branch()
        {
            Context ctx = new();
            for (int nonNullChildrenCount = 0; nonNullChildrenCount < 16; nonNullChildrenCount++)
            {
                TrieNode trieNode = new(NodeType.Branch);
                for (int j = 0; j < nonNullChildrenCount; j++)
                {
                    trieNode.SetChild(j, ctx.TiniestLeaf);
                }

                TreePath emptyPath = TreePath.Empty;
                CappedArray<byte> rlp = trieNode.RlpEncode(NullTrieNodeResolver.Instance, ref emptyPath);
                TrieNode restoredNode = new(NodeType.Branch, rlp);

                for (int childIndex = 0; childIndex < 16; childIndex++)
                {
                    if (childIndex < nonNullChildrenCount)
                    {
                        Assert.False(trieNode.IsChildNull(childIndex), $"original {childIndex}");
                        Assert.False(restoredNode.IsChildNull(childIndex), $"restored {childIndex}");
                    }
                    else
                    {
                        Assert.True(trieNode.IsChildNull(childIndex), $"original {childIndex}");
                        Assert.True(restoredNode.IsChildNull(childIndex), $"restored {childIndex}");
                    }
                }
            }
        }

        [Test]
        public void Can_encode_decode_tiny_branch()
        {
            Context ctx = new();
            TrieNode trieNode = new(NodeType.Branch);
            trieNode.SetChild(11, ctx.TiniestLeaf);

            TreePath emptyPath = TreePath.Empty;
            CappedArray<byte> rlp = trieNode.RlpEncode(NullTrieNodeResolver.Instance, ref emptyPath);

            TrieNode decoded = new(NodeType.Unknown, rlp);
            decoded.ResolveNode(NullTrieNodeResolver.Instance, TreePath.Empty);
            TrieNode decodedTiniest = decoded.GetChild(NullTrieNodeResolver.Instance, ref emptyPath, 11);
            decodedTiniest.ResolveNode(NullTrieNodeResolver.Instance, TreePath.Empty);

            Assert.That(decodedTiniest.Value.ToArray(), Is.EqualTo(ctx.TiniestLeaf.Value.ToArray()), "value");
            Assert.That(HexPrefix.ToBytes(decodedTiniest.Key!, true), Is.EqualTo(HexPrefix.ToBytes(ctx.TiniestLeaf.Key!, true)), "key");
        }

        [Test]
        public void Can_encode_decode_heavy_branch()
        {
            Context ctx = new();
            TrieNode trieNode = new(NodeType.Branch);
            trieNode.SetChild(11, ctx.HeavyLeaf);

            TreePath emptyPath = TreePath.Empty;
            CappedArray<byte> rlp = trieNode.RlpEncode(NullTrieNodeResolver.Instance, ref emptyPath);

            TrieNode decoded = new(NodeType.Unknown, rlp);
            decoded.ResolveNode(NullTrieNodeResolver.Instance, TreePath.Empty);
            TrieNode decodedTiniest = decoded.GetChild(NullTrieNodeResolver.Instance, ref emptyPath, 11);

            Assert.That(decodedTiniest.Keccak, Is.EqualTo(decoded.GetChildHash(11)), "value");
        }

        [Test]
        public void Can_encode_decode_tiny_extension()
        {
            Context ctx = new();
            TrieNode trieNode = new(NodeType.Extension);
            trieNode.Key = new byte[] { 5 };
            trieNode.SetChild(0, ctx.TiniestLeaf);

            TreePath emptyPath = TreePath.Empty;
            CappedArray<byte> rlp = trieNode.RlpEncode(NullTrieNodeResolver.Instance, ref emptyPath);

            TrieNode decoded = new(NodeType.Unknown, rlp);
            decoded.ResolveNode(NullTrieNodeResolver.Instance, TreePath.Empty);
            TrieNode? decodedTiniest = decoded.GetChild(NullTrieNodeResolver.Instance, ref emptyPath, 0);
            decodedTiniest?.ResolveNode(NullTrieNodeResolver.Instance, TreePath.Empty);

            Assert.That(decodedTiniest.Value.ToArray(), Is.EqualTo(ctx.TiniestLeaf.Value.ToArray()), "value");
            Assert.That(HexPrefix.ToBytes(decodedTiniest.Key!, true), Is.EqualTo(HexPrefix.ToBytes(ctx.TiniestLeaf.Key!, true)),
                "key");
        }

        [Test]
        public void Can_encode_decode_heavy_extension()
        {
            Context ctx = new();
            TrieNode trieNode = new(NodeType.Extension);
            trieNode.Key = new byte[] { 5 };
            trieNode.SetChild(0, ctx.HeavyLeaf);

            TreePath emptyPath = TreePath.Empty;
            CappedArray<byte> rlp = trieNode.RlpEncode(NullTrieNodeResolver.Instance, ref emptyPath);

            TrieNode decoded = new(NodeType.Unknown, rlp);
            decoded.ResolveNode(NullTrieNodeResolver.Instance, TreePath.Empty);
            TrieNode decodedTiniest = decoded.GetChild(NullTrieNodeResolver.Instance, ref emptyPath, 0);

            Assert.That(decodedTiniest.Keccak, Is.EqualTo(decoded.GetChildHash(0)), "keccak");
        }

        [Test]
        public void Can_set_and_get_children_using_indexer()
        {
            TrieNode tiniest = new(NodeType.Leaf);
            tiniest.Key = new byte[] { 5 };
            tiniest.Value = new byte[] { 10 };

            TrieNode trieNode = new(NodeType.Branch);
            trieNode[11] = tiniest;
            TreePath emptyPath = TreePath.Empty;
            TrieNode getResult = trieNode.GetChild(NullTrieNodeResolver.Instance, ref emptyPath, 11);
            Assert.That(getResult, Is.SameAs(tiniest));
        }

        [Test]
        public void Get_child_hash_works_on_hashed_child_of_a_branch()
        {
            Context ctx = new();
            TrieNode trieNode = new(NodeType.Branch);
            trieNode[11] = ctx.HeavyLeaf;
            TreePath emptyPath = TreePath.Empty;
            CappedArray<byte> rlp = trieNode.RlpEncode(NullTrieNodeResolver.Instance, ref emptyPath);
            TrieNode decoded = new(NodeType.Branch, rlp);

            Hash256 getResult = decoded.GetChildHash(11);
            Assert.NotNull(getResult);
        }

        [Test]
        public void Get_child_hash_works_on_inlined_child_of_a_branch()
        {
            Context ctx = new();
            TrieNode trieNode = new(NodeType.Branch);

            trieNode[11] = ctx.TiniestLeaf;
            TreePath emptyPath = TreePath.Empty;
            CappedArray<byte> rlp = trieNode.RlpEncode(NullTrieNodeResolver.Instance, ref emptyPath);
            TrieNode decoded = new(NodeType.Branch, rlp);

            Hash256 getResult = decoded.GetChildHash(11);
            Assert.Null(getResult);
        }

        [Test]
        public void Get_child_hash_works_on_hashed_child_of_an_extension()
        {
            Context ctx = new();
            TrieNode trieNode = new(NodeType.Extension);
            trieNode[0] = ctx.HeavyLeaf;
            trieNode.Key = new byte[] { 5 };
            TreePath emptyPath = TreePath.Empty;
            CappedArray<byte> rlp = trieNode.RlpEncode(NullTrieNodeResolver.Instance, ref emptyPath);
            TrieNode decoded = new(NodeType.Extension, rlp);

            Hash256 getResult = decoded.GetChildHash(0);
            Assert.NotNull(getResult);
        }

        [Test]
        public void Get_child_hash_works_on_inlined_child_of_an_extension()
        {
            Context ctx = new();
            TrieNode trieNode = new(NodeType.Extension);
            trieNode[0] = ctx.TiniestLeaf;
            trieNode.Key = new byte[] { 5 };
            TreePath emptyPath = TreePath.Empty;
            CappedArray<byte> rlp = trieNode.RlpEncode(NullTrieNodeResolver.Instance, ref emptyPath);
            TrieNode decoded = new(NodeType.Extension, rlp);

            Hash256 getResult = decoded.GetChildHash(0);
            Assert.Null(getResult);
        }

        [Test]
        public void Extension_can_accept_visitors()
        {
            ITreeVisitor visitor = Substitute.For<ITreeVisitor>();
            TrieVisitContext context = new();
            TrieNode ignore = TrieNodeFactory.CreateLeaf(Bytes.FromHexString("ccc"), Array.Empty<byte>());
            TrieNode node = TrieNodeFactory.CreateExtension(Bytes.FromHexString("aa"), ignore);

            TreePath emptyPath = TreePath.Empty;
            node.Accept(visitor, NullTrieNodeResolver.Instance, ref emptyPath, context);

            visitor.Received().VisitExtension(node, context);
        }

        [Test]
        public void Unknown_node_with_missing_data_can_accept_visitor()
        {
            ITreeVisitor visitor = Substitute.For<ITreeVisitor>();
            TrieVisitContext context = new();
            TrieNode node = new(NodeType.Unknown);

            TreePath emptyPath = TreePath.Empty;
            node.Accept(visitor, NullTrieNodeResolver.Instance, ref emptyPath, context);

            visitor.Received().VisitMissingNode(node.Keccak, context);
        }

        [Test]
        public void Leaf_with_simple_account_can_accept_visitors()
        {
            TreeVisitorMock visitor = new();
            TrieVisitContext context = new();
            Account account = new(100);
            AccountDecoder decoder = new();
            TrieNode node = TrieNodeFactory.CreateLeaf(Bytes.FromHexString("aa"), decoder.Encode(account).Bytes);

            TreePath emptyPath = TreePath.Empty;
            node.Accept(visitor, default, NullTrieNodeResolver.Instance, ref emptyPath, context);

            visitor.VisitLeafReceived[(TreePath.Empty, node, context, node.Value.ToArray())].Should().Be(1);
        }

        [Test]
        public void Leaf_with_contract_without_storage_and_empty_code_can_accept_visitors()
        {
            TreeVisitorMock visitor = new();
            TrieVisitContext context = new();
            Account account = new(1, 100, Keccak.EmptyTreeHash, Keccak.OfAnEmptyString);
            AccountDecoder decoder = new();
            TrieNode node = TrieNodeFactory.CreateLeaf(Bytes.FromHexString("aa"), decoder.Encode(account).Bytes);

            TreePath emptyPath = TreePath.Empty;
            node.Accept(visitor, default, NullTrieNodeResolver.Instance, ref emptyPath, context);

            visitor.VisitLeafReceived[(TreePath.Empty, node, context, node.Value.ToArray())].Should().Be(1);
        }

        [Test]
        public void Leaf_with_contract_without_storage_and_with_code_can_accept_visitors()
        {
            TreeVisitorMock visitor = new();
            TrieVisitContext context = new();
            Account account = new(1, 100, Keccak.EmptyTreeHash, Keccak.Zero);
            AccountDecoder decoder = new();
            TrieNode node = TrieNodeFactory.CreateLeaf(Bytes.FromHexString("aa"), decoder.Encode(account).Bytes);

            TreePath emptyPath = TreePath.Empty;
            node.Accept(visitor, default, NullTrieNodeResolver.Instance, ref emptyPath, context);

            visitor.VisitLeafReceived[(TreePath.Empty, node, context, node.Value.ToArray())].Should().Be(1);
        }

        [Test]
        public void Leaf_with_contract_with_storage_and_without_code_can_accept_visitors()
        {
            TreeVisitorMock visitor = new();
            TrieVisitContext context = new();
            Account account = new(1, 100, Keccak.Zero, Keccak.OfAnEmptyString);
            AccountDecoder decoder = new();
            TrieNode node = TrieNodeFactory.CreateLeaf(Bytes.FromHexString("aa"), decoder.Encode(account).Bytes);

            TreePath emptyPath = TreePath.Empty;
            node.Accept(visitor, default, NullTrieNodeResolver.Instance, ref emptyPath, context);

            visitor.VisitLeafReceived[(TreePath.Empty, node, context, node.Value.ToArray())].Should().Be(1);
        }

        [Test]
        public void Extension_with_leaf_can_be_visited()
        {
            Context ctx = new();
            TreeVisitorMock visitor = new();
            TrieVisitContext context = new();
            TrieNode node = TrieNodeFactory.CreateExtension(Bytes.FromHexString("aa"), ctx.AccountLeaf);

            TreePath emptyPath = TreePath.Empty;
            node.Accept(visitor, default, NullTrieNodeResolver.Instance, ref emptyPath, context);

            visitor.VisitExtensionReceived[(TreePath.Empty, node, context)].Should().Be(1);
            visitor.VisitLeafReceived[(new(new(Bytes.FromHexString("0xa000000000000000000000000000000000000000000000000000000000000000")), 1), ctx.AccountLeaf, context, ctx.AccountLeaf.Value.ToArray())].Should().Be(1);
        }

        [Test]
        public void Branch_with_children_can_be_visited()
        {
            Context ctx = new();
            TreeVisitorMock visitor = new();
            TrieVisitContext context = new();
            TrieNode node = new(NodeType.Branch);
            for (int i = 0; i < 16; i++)
            {
                node.SetChild(i, ctx.AccountLeaf);
            }

            TreePath emptyPath = TreePath.Empty;
<<<<<<< HEAD
=======
            node.ResolveKey(NullTrieStore.Instance, ref emptyPath, true);
>>>>>>> fad11b10
            node.Accept(visitor, default, NullTrieNodeResolver.Instance, ref emptyPath, context);

            visitor.VisitBranchReceived[(TreePath.Empty, node, context)].Should().Be(1);
            for (byte i = 0; i < 16; i++)
            {
                var hex = "0x" + i.ToString("x2")[1] + "000000000000000000000000000000000000000000000000000000000000000";
                visitor.VisitLeafReceived[(new(new(Bytes.FromHexString(hex)), 1), ctx.AccountLeaf, context, ctx.AccountLeaf.Value.ToArray())].Should().Be(1);
            }
        }

        [Test]
        public void Branch_can_accept_visitors()
        {
            ITreeVisitor visitor = Substitute.For<ITreeVisitor>();
            TrieVisitContext context = new();
            TrieNode node = new(NodeType.Branch);
            for (int i = 0; i < 16; i++)
            {
                node.SetChild(i, null);
            }

            TreePath emptyPath = TreePath.Empty;
            node.Accept(visitor, NullTrieNodeResolver.Instance, ref emptyPath, context);

            visitor.Received().VisitBranch(node, context);
        }

        [Test]
        public void Can_encode_branch_with_nulls()
        {
            TrieNode node = new(NodeType.Branch);
            TreePath emptyPath = TreePath.Empty;
            node.RlpEncode(NullTrieNodeResolver.Instance, ref emptyPath);
        }

        [Test]
        public void Is_child_dirty_on_extension_when_child_is_null_returns_false()
        {
            TrieNode node = new(NodeType.Extension);
            Assert.False(node.IsChildDirty(0));
        }

        [Test]
        public void Is_child_dirty_on_extension_when_child_is_null_node_returns_false()
        {
            TrieNode node = new(NodeType.Extension);
            node.SetChild(0, null);
            Assert.False(node.IsChildDirty(0));
        }

        [Test]
        public void Is_child_dirty_on_extension_when_child_is_not_dirty_returns_false()
        {
            TrieNode node = new(NodeType.Extension);
            TrieNode cleanChild = new(NodeType.Leaf, Keccak.Zero);
            node.SetChild(0, cleanChild);
            Assert.False(node.IsChildDirty(0));
        }

        [Test]
        public void Is_child_dirty_on_extension_when_child_is_dirty_returns_true()
        {
            TrieNode node = new(NodeType.Extension);
            TrieNode dirtyChild = new(NodeType.Leaf);
            node.SetChild(0, dirtyChild);
            Assert.True(node.IsChildDirty(0));
        }

        [Test]
        public void Empty_branch_will_not_be_valid_with_one_child_less()
        {
            TrieNode node = new(NodeType.Branch);
            Assert.False(node.IsValidWithOneNodeLess);
        }

        [Test]
        public void Cannot_ask_about_validity_on_non_branch_nodes()
        {
            TrieNode leaf = new(NodeType.Leaf);
            TrieNode extension = new(NodeType.Leaf);
            Assert.Throws<TrieException>(() => _ = leaf.IsValidWithOneNodeLess, "leaf");
            Assert.Throws<TrieException>(() => _ = extension.IsValidWithOneNodeLess, "extension");
        }

        [Test]
        public void Can_encode_branch_with_unresolved_children()
        {
            TrieNode node = new(NodeType.Branch);
            TrieNode randomTrieNode = new(NodeType.Leaf);
            randomTrieNode.Key = new byte[] { 1, 2, 3 };
            randomTrieNode.Value = new byte[] { 1, 2, 3 };
            for (int i = 0; i < 16; i++)
            {
                node.SetChild(i, randomTrieNode);
            }

            TreePath emptyPath = TreePath.Empty;
            CappedArray<byte> rlp = node.RlpEncode(NullTrieNodeResolver.Instance, ref emptyPath);

            TrieNode restoredNode = new(NodeType.Branch, rlp);

            restoredNode.RlpEncode(NullTrieNodeResolver.Instance, ref emptyPath);
        }

        [Test]
        public void Size_of_a_heavy_leaf_is_correct()
        {
            Context ctx = new();
            Assert.That(ctx.HeavyLeaf.GetMemorySize(false), Is.EqualTo(248));
        }

        [Test]
        public void Size_of_a_tiny_leaf_is_correct()
        {
            Context ctx = new();
            Assert.That(ctx.TiniestLeaf.GetMemorySize(false), Is.EqualTo(168));
        }

        [Test]
        public void Size_of_a_branch_is_correct()
        {
            Context ctx = new();
            TrieNode node = new(NodeType.Branch);
            node.Key = new byte[] { 1 };
            for (int i = 0; i < 16; i++)
            {
                node.SetChild(i, ctx.AccountLeaf);
            }

            Assert.That(node.GetMemorySize(true), Is.EqualTo(4048));
            Assert.That(node.GetMemorySize(false), Is.EqualTo(208));
        }

        [Test]
        public void Size_of_an_extension_is_correct()
        {
            Context ctx = new();
            TrieNode trieNode = new(NodeType.Extension);
            trieNode.Key = new byte[] { 1 };
            trieNode.SetChild(0, ctx.TiniestLeaf);

            Assert.That(trieNode.GetMemorySize(false), Is.EqualTo(120));
        }

        [Test]
        public void Size_of_unknown_node_is_correct()
        {
            Context ctx = new();
            TrieNode trieNode = new(NodeType.Extension);
            trieNode.Key = new byte[] { 1 };
            trieNode.SetChild(0, ctx.TiniestLeaf);

            Assert.That(trieNode.GetMemorySize(true), Is.EqualTo(288));
            Assert.That(trieNode.GetMemorySize(false), Is.EqualTo(120));
        }

        [Test]
        public void Size_of_an_unknown_empty_node_is_correct()
        {
            TrieNode trieNode = new(NodeType.Unknown);
            trieNode.GetMemorySize(false).Should().Be(56);
        }

        [Test]
        public void Size_of_an_unknown_node_with_keccak_is_correct()
        {
            TrieNode trieNode = new(NodeType.Unknown, Keccak.Zero);
            trieNode.GetMemorySize(false).Should().Be(104);
        }

        [Test]
        public void Size_of_extension_with_child()
        {
            TrieNode trieNode = new(NodeType.Extension);
            trieNode.SetChild(0, null);
            trieNode.GetMemorySize(false).Should().Be(96);
        }

        [Test]
        public void Size_of_branch_with_data()
        {
            TrieNode trieNode = new(NodeType.Branch);
            trieNode.SetChild(0, null);
            trieNode.GetMemorySize(false).Should().Be(208);
        }

        [Test]
        public void Size_of_leaf_with_value()
        {
            TrieNode trieNode = new(NodeType.Leaf);
            trieNode.Value = new byte[7];
            trieNode.GetMemorySize(false).Should().Be(152);
        }

        [Test]
        public void Size_of_an_unknown_node_with_full_rlp_is_correct()
        {
            TrieNode trieNode = new(NodeType.Unknown, new byte[7]);
            trieNode.GetMemorySize(false).Should().Be(120);
        }

        [Test]
        public void Size_of_keccak_is_correct()
        {
            Hash256.MemorySize.Should().Be(48);
        }

        [Test]
        public void Size_of_rlp_stream_is_correct()
        {
            RlpStream rlpStream = new(100);
            rlpStream.MemorySize.Should().Be(160);
        }

        [Test]
        public void Size_of_rlp_stream_7_is_correct()
        {
            RlpStream rlpStream = new(7);
            rlpStream.MemorySize.Should().Be(64);
        }

        [Test]
        public void Size_of_rlp_unaligned_is_correct()
        {
            Rlp rlp = new(new byte[1]);
            rlp.MemorySize.Should().Be(56);
        }

        [Test]
        public void Size_of_rlp_aligned_is_correct()
        {
            Rlp rlp = new(new byte[8]);
            rlp.MemorySize.Should().Be(56);
        }

        [Test]
        public void Cannot_seal_already_sealed()
        {
            TrieNode trieNode = new(NodeType.Leaf, Keccak.Zero);
            Assert.Throws<InvalidOperationException>(() => trieNode.Seal());
        }

        [Test]
        public void Cannot_change_value_on_sealed()
        {
            TrieNode trieNode = new(NodeType.Leaf, Keccak.Zero);
            Assert.Throws<InvalidOperationException>(() => trieNode.Value = new byte[5]);
        }

        [Test]
        public void Cannot_change_key_on_sealed()
        {
            TrieNode trieNode = new(NodeType.Leaf, Keccak.Zero);
            Assert.Throws<InvalidOperationException>(
                () => trieNode.Key = Bytes.FromHexString("aaa"));
        }

        [Test]
        public void Cannot_set_child_on_sealed()
        {
            TrieNode child = new(NodeType.Leaf, Keccak.Zero);
            TrieNode trieNode = new(NodeType.Extension, Keccak.Zero);
            Assert.Throws<InvalidOperationException>(() => trieNode.SetChild(0, child));
        }

        [Test]
        public void Pruning_regression()
        {
            TrieNode child = new(NodeType.Unknown, Keccak.Zero);
            TrieNode trieNode = new(NodeType.Extension);
            trieNode.SetChild(0, child);

            trieNode.PrunePersistedRecursively(1);
            trieNode.Key = Bytes.FromHexString("abcd");
            TreePath emptyPath = TreePath.Empty;
            trieNode.RlpEncode(NullTrieStore.Instance, ref emptyPath);
        }

        [Test]
        public void Extension_child_as_keccak()
        {
            TrieNode child = new(NodeType.Unknown, Keccak.Zero);
            TrieNode trieNode = new(NodeType.Extension);
            trieNode.SetChild(0, child);

            trieNode.PrunePersistedRecursively(1);
            TreePath emptyPath = TreePath.Empty;
            trieNode.GetChild(NullTrieStore.Instance, ref emptyPath, 0).Should().BeOfType<TrieNode>();
        }

        [Test]
        public void Extension_child_as_keccak_memory_size()
        {
            TrieNode child = new(NodeType.Unknown, Keccak.Zero);
            TrieNode trieNode = new(NodeType.Extension);
            trieNode.SetChild(0, child);

            trieNode.PrunePersistedRecursively(1);
            trieNode.GetMemorySize(false).Should().Be(144);
        }

        [Test]
        public void Extension_child_as_keccak_clone()
        {
            TrieNode child = new(NodeType.Unknown, Keccak.Zero);
            TrieNode trieNode = new(NodeType.Extension);
            trieNode.SetChild(0, child);

            trieNode.PrunePersistedRecursively(1);
            TrieNode cloned = trieNode.Clone();

            cloned.GetMemorySize(false).Should().Be(144);
        }

        [Test]
        public void Unresolve_of_persisted()
        {
            TrieNode child = new(NodeType.Unknown, Keccak.Zero);
            TrieNode trieNode = new(NodeType.Extension);
            trieNode.SetChild(0, child);
            trieNode.Key = Bytes.FromHexString("abcd");
            TreePath emptyPath = TreePath.Empty;
            trieNode.ResolveKey(NullTrieStore.Instance, ref emptyPath, false);

            trieNode.PrunePersistedRecursively(1);
            trieNode.PrunePersistedRecursively(1);
        }

        [Test]
        public void Small_child_unresolve()
        {
            TrieNode child = new(NodeType.Leaf);
            child.Value = Bytes.FromHexString("a");
            child.Key = Bytes.FromHexString("b");
            TreePath emptyPath = TreePath.Empty;
            child.ResolveKey(NullTrieStore.Instance, ref emptyPath, false);
            child.IsPersisted = true;

            TrieNode trieNode = new(NodeType.Extension);
            trieNode.SetChild(0, child);
            trieNode.Key = Bytes.FromHexString("abcd");
            trieNode.ResolveKey(NullTrieStore.Instance, ref emptyPath, false);

            trieNode.PrunePersistedRecursively(2);
            trieNode.GetChild(NullTrieStore.Instance, ref emptyPath, 0).Should().Be(child);
        }

        [Test]
        public void Extension_child_as_keccak_not_dirty()
        {
            TrieNode child = new(NodeType.Unknown, Keccak.Zero);
            TrieNode trieNode = new(NodeType.Extension);
            trieNode.SetChild(0, child);

            trieNode.PrunePersistedRecursively(1);
            trieNode.IsChildDirty(0).Should().Be(false);
        }

        [TestCase(true)]
        [TestCase(false)]
        public void Extension_child_as_keccak_call_recursively(bool skipPersisted)
        {
            TrieNode child = new(NodeType.Unknown, Keccak.Zero);
            TrieNode trieNode = new(NodeType.Extension);
            trieNode.SetChild(0, child);

            trieNode.PrunePersistedRecursively(1);
            int count = 0;
            TreePath emptyPath = TreePath.Empty;
            trieNode.CallRecursively((n, s, p) => count++, null, ref emptyPath, NullTrieStore.Instance, skipPersisted, LimboTraceLogger.Instance);
            count.Should().Be(1);
        }

        [Test]
        public void Branch_child_as_keccak_encode()
        {
            TrieNode child = new(NodeType.Unknown, Keccak.Zero);
            TrieNode trieNode = new(NodeType.Branch);
            trieNode.SetChild(0, child);
            trieNode.SetChild(4, child);

            trieNode.PrunePersistedRecursively(1);
            TreePath emptyPath = TreePath.Empty;
            trieNode.RlpEncode(NullTrieStore.Instance, ref emptyPath);
        }

        [Test]
        public void Branch_child_as_keccak_resolved()
        {
            TrieNode child = new(NodeType.Unknown, Keccak.Zero);
            TrieNode trieNode = new(NodeType.Branch);
            trieNode.SetChild(0, child);
            trieNode.SetChild(4, child);

            trieNode.PrunePersistedRecursively(1);
            var trieStore = Substitute.For<ITrieNodeResolver>();
            trieStore.FindCachedOrUnknown(Arg.Any<TreePath>(), Arg.Any<Hash256>()).Returns(child);
            TreePath emptyPath = TreePath.Empty;
            trieNode.GetChild(trieStore, ref emptyPath, 0).Should().Be(child);
            trieNode.GetChild(trieStore, ref emptyPath, 1).Should().BeNull();
            trieNode.GetChild(trieStore, ref emptyPath, 4).Should().Be(child);
        }

        [Test]
        public void Child_as_keccak_cached()
        {
            TrieNode child = new(NodeType.Unknown, Keccak.Zero);
            TrieNode trieNode = new(NodeType.Extension);
            trieNode.SetChild(0, child);

            trieNode.PrunePersistedRecursively(1);
            var trieStore = Substitute.For<ITrieNodeResolver>();
            trieStore.FindCachedOrUnknown(Arg.Any<TreePath>(), Arg.Any<Hash256>()).Returns(child);
            TreePath emptyPath = TreePath.Empty;
            trieNode.GetChild(trieStore, ref emptyPath, 0).Should().Be(child);
        }

        [Test]
        public void Batch_not_db_regression()
        {
            TrieNode child = new(NodeType.Leaf);
            child.Key = Bytes.FromHexString("abc");
            child.Value = new byte[200];
            child.Seal();

            TrieNode trieNode = new(NodeType.Extension);
            trieNode.Key = Bytes.FromHexString("000102030506");
            trieNode.SetChild(0, child);
            trieNode.Seal();

            ITrieNodeResolver trieStore = Substitute.For<ITrieNodeResolver>();
            trieStore.LoadRlp(Arg.Any<TreePath>(), Arg.Any<Hash256>()).Throws(new TrieException());
            TreePath emptyPath = TreePath.Empty;
            child.ResolveKey(trieStore, ref emptyPath, false);
            child.IsPersisted = true;

            trieStore.FindCachedOrUnknown(Arg.Any<TreePath>(), Arg.Any<Hash256>()).Returns(new TrieNode(NodeType.Unknown, child.Keccak!));
            trieNode.GetChild(trieStore, ref emptyPath, 0);
            Assert.Throws<TrieException>(() => trieNode.GetChild(trieStore, ref emptyPath, 0).ResolveNode(trieStore, TreePath.Empty));
        }

        [Ignore("This does not fail on the build server")]
        [Test]
        public async Task Trie_node_is_not_thread_safe()
        {
            TrieNode trieNode = new(NodeType.Branch);
            for (int i = 0; i < 16; i++)
            {
                trieNode.SetChild(i, new TrieNode(NodeType.Unknown, TestItem.Keccaks[i]));
            }

            trieNode.Seal();
            TreePath emptyPath = TreePath.Empty;
            trieNode.ResolveKey(Substitute.For<ITrieNodeResolver>(), ref emptyPath, false);

            void CheckChildren()
            {
                for (int i = 0; i < 16 * 10; i++)
                {
                    try
                    {
                        trieNode.GetChildHash(i % 16).Should().BeEquivalentTo(TestItem.Keccaks[i % 16], i.ToString());
                    }
                    catch (Exception)
                    {
                        throw new AssertionException("Failed");
                    }
                }
            }

            List<Task> tasks = new();
            for (int i = 0; i < 2; i++)
            {
                Task task = new(CheckChildren);
                task.Start();
                tasks.Add(task);
            }

            Assert.ThrowsAsync<AssertionException>(() => Task.WhenAll(tasks));
            await Task.CompletedTask;
        }

        [Test]
        public void Rlp_is_cloned_when_cloning()
        {
            IScopedTrieStore trieStore = new TrieStore(new MemDb(), NullLogManager.Instance).GetTrieStore(null);

            TrieNode leaf1 = new(NodeType.Leaf);
            leaf1.Key = Bytes.FromHexString("abc");
            leaf1.Value = new byte[111];
            TreePath emptyPath = TreePath.Empty;
            leaf1.ResolveKey(trieStore, ref emptyPath, false);
            leaf1.Seal();
            trieStore.CommitNode(0, new NodeCommitInfo(leaf1, TreePath.Empty));

            TrieNode leaf2 = new(NodeType.Leaf);
            leaf2.Key = Bytes.FromHexString("abd");
            leaf2.Value = new byte[222];
            leaf2.ResolveKey(trieStore, ref emptyPath, false);
            leaf2.Seal();
            trieStore.CommitNode(0, new NodeCommitInfo(leaf2, TreePath.Empty));
            trieStore.FinishBlockCommit(TrieType.State, 0, leaf2);

            TrieNode trieNode = new(NodeType.Branch);
            trieNode.SetChild(1, leaf1);
            trieNode.SetChild(2, leaf2);
            trieNode.ResolveKey(trieStore, ref emptyPath, true);
            CappedArray<byte> rlp = trieNode.FullRlp;

            TrieNode restoredBranch = new(NodeType.Branch, rlp);

            TrieNode clone = restoredBranch.Clone();
            var restoredLeaf1 = clone.GetChild(trieStore, ref emptyPath, 1);
            restoredLeaf1.Should().NotBeNull();
            restoredLeaf1.ResolveNode(trieStore, TreePath.Empty);
            restoredLeaf1.Value.ToArray().Should().BeEquivalentTo(leaf1.Value.ToArray());
        }

        [Test]
        public void Can_parallel_read_unresolved_children()
        {
            TrieNode node = new(NodeType.Branch);
            for (int i = 0; i < 16; i++)
            {
                TrieNode randomTrieNode = new(NodeType.Leaf);
                randomTrieNode.Key = new byte[] { (byte)i, 2, 3 };
                randomTrieNode.Value = new byte[] { 1, 2, 3 };
                node.SetChild(i, randomTrieNode);
            }

            TreePath emptyPath = TreePath.Empty;
            CappedArray<byte> rlp = node.RlpEncode(NullTrieNodeResolver.Instance, ref emptyPath);

            TrieNode restoredNode = new(NodeType.Branch, rlp);

            Parallel.For(0, 32, (index, _) =>
            {
                TreePath emptyPathParallel = TreePath.Empty;
                restoredNode.GetChild(NullTrieNodeResolver.Instance, ref emptyPathParallel, index % 3);
            });
        }

        private class Context
        {
            public TrieNode TiniestLeaf { get; }
            public TrieNode HeavyLeaf { get; }
            public TrieNode AccountLeaf { get; }

            public Context()
            {
                TiniestLeaf = new TrieNode(NodeType.Leaf);
                TiniestLeaf.Key = new byte[] { 5 };
                TiniestLeaf.Value = new byte[] { 10 };

                HeavyLeaf = new TrieNode(NodeType.Leaf);
                HeavyLeaf.Key = new byte[20];
                HeavyLeaf.Value = Bytes.Concat(Keccak.EmptyTreeHash.Bytes, Keccak.EmptyTreeHash.Bytes);

                Account account = new(100);
                AccountDecoder decoder = new();
                AccountLeaf = TrieNodeFactory.CreateLeaf(
                    Bytes.FromHexString("bbb"),
                    decoder.Encode(account).Bytes);
            }
        }

        private class TreeVisitorMock : ITreeVisitor<TreePathContext>
        {
            public readonly Dictionary<(TreePath path, TrieNode, TrieVisitContext), int> VisitExtensionReceived = new();
            public readonly Dictionary<(TreePath path, TrieNode, TrieVisitContext), int> VisitBranchReceived = new();
            public readonly Dictionary<(TreePath path, TrieNode, TrieVisitContext, byte[]), int> VisitLeafReceived = new(new LeafComparer());

            public bool IsFullDbScan => false;

            public bool ShouldVisit(in TreePathContext nodeContext, Hash256 nextNode) => true;

            public void VisitTree(in TreePathContext nodeContext, Hash256 rootHash, TrieVisitContext trieVisitContext)
            {
            }

            public void VisitMissingNode(in TreePathContext ctx, Hash256 nodeHash, TrieVisitContext trieVisitContext)
            {
            }

            public void VisitBranch(in TreePathContext ctx, TrieNode node, TrieVisitContext trieVisitContext)
            {
                CollectionsMarshal.GetValueRefOrAddDefault(VisitBranchReceived, (ctx.Path, node, trieVisitContext), out _) += 1;
            }

            public void VisitExtension(in TreePathContext ctx, TrieNode node, TrieVisitContext trieVisitContext)
            {
                CollectionsMarshal.GetValueRefOrAddDefault(VisitExtensionReceived, (ctx.Path, node, trieVisitContext), out _) += 1;
            }

            public void VisitLeaf(in TreePathContext ctx, TrieNode node, TrieVisitContext trieVisitContext, ReadOnlySpan<byte> value)
            {
                CollectionsMarshal.GetValueRefOrAddDefault(VisitLeafReceived, (ctx.Path, node, trieVisitContext, value.ToArray()), out _) += 1;
            }

            public void VisitCode(in TreePathContext ctx, Hash256 codeHash, TrieVisitContext trieVisitContext)
            {
            }

            private class LeafComparer : IEqualityComparer<(TreePath, TrieNode, TrieVisitContext, byte[])>
            {
                public bool Equals((TreePath, TrieNode, TrieVisitContext, byte[]) x, (TreePath, TrieNode, TrieVisitContext, byte[]) y) =>
                    Equals(x.Item1, y.Item1) && Equals(x.Item2, y.Item2) && Equals(x.Item3, y.Item3) && Bytes.EqualityComparer.Equals(x.Item4, y.Item4);

                public int GetHashCode((TreePath, TrieNode, TrieVisitContext, byte[]) obj) =>
                    HashCode.Combine(obj.Item1, obj.Item2, obj.Item3, Bytes.EqualityComparer.GetHashCode(obj.Item4));
            }
        }
    }
}<|MERGE_RESOLUTION|>--- conflicted
+++ resolved
@@ -439,10 +439,7 @@
             }
 
             TreePath emptyPath = TreePath.Empty;
-<<<<<<< HEAD
-=======
             node.ResolveKey(NullTrieStore.Instance, ref emptyPath, true);
->>>>>>> fad11b10
             node.Accept(visitor, default, NullTrieNodeResolver.Instance, ref emptyPath, context);
 
             visitor.VisitBranchReceived[(TreePath.Empty, node, context)].Should().Be(1);
