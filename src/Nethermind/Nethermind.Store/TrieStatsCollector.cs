/*
 * Copyright (c) 2018 Demerzel Solutions Limited
 * This file is part of the Nethermind library.
 *
 * The Nethermind library is free software: you can redistribute it and/or modify
 * it under the terms of the GNU Lesser General Public License as published by
 * the Free Software Foundation, either version 3 of the License, or
 * (at your option) any later version.
 *
 * The Nethermind library is distributed in the hope that it will be useful,
 * but WITHOUT ANY WARRANTY; without even the implied warranty of
 * MERCHANTABILITY or FITNESS FOR A PARTICULAR PURPOSE. See the
 * GNU Lesser General Public License for more details.
 *
 * You should have received a copy of the GNU Lesser General Public License
 * along with the Nethermind. If not, see <http://www.gnu.org/licenses/>.
 */

using Nethermind.Core.Crypto;
using Nethermind.Logging;

namespace Nethermind.Store
{
    public class TrieStatsCollector : ITreeVisitor
    {
        private int _lastAccountNodeCount = 0;
        
        private readonly ILogger _logger;

        public TrieStatsCollector(ILogManager logManager)
        {
            _logger = logManager.GetClassLogger();
        }
        
        public TrieStats Stats { get; } = new TrieStats();
<<<<<<< HEAD
        
        public void VisitTree(Keccak rootHash, VisitContext context)
=======

        public bool ShouldVisit(Keccak nextNode)
        {
            return true;
        }

        public void VisitTree(Keccak rootHash, VisitContext visitContext)
>>>>>>> dba208ea
        {
        }

        public void VisitMissingNode(Keccak nodeHash, VisitContext visitContext)
        {
            if (visitContext.IsStorage)
            {
                Stats.MissingStorage++;
            }
            else
            {
                Stats.MissingState++;
            }
        }

<<<<<<< HEAD
        public void VisitBranch(byte[] hashOrRlp, VisitContext context)
=======
        public void VisitBranch(TrieNode node, VisitContext visitContext)
>>>>>>> dba208ea
        {
            if (visitContext.IsStorage)
            {
                Stats.StorageBranchCount++;
            }
            else
            {
                Stats.StateBranchCount++;
            }
        }

<<<<<<< HEAD
        public void VisitExtension(byte[] hashOrRlp, VisitContext context)
        {
            if (context.IsStorage)
=======
        public void VisitExtension(TrieNode node, VisitContext visitContext)
                 {
            if (visitContext.IsStorage)
>>>>>>> dba208ea
            {
                Stats.StorageExtensionCount++;
            }
            else
            {
                Stats.StateExtensionCount++;
            }
        }
<<<<<<< HEAD

        public void VisitLeaf(byte[] hashOrRlp, VisitContext context, byte[] value = null)
=======
        
        public void VisitLeaf(TrieNode node, VisitContext visitContext)
>>>>>>> dba208ea
        {
            if (Stats.NodesCount - _lastAccountNodeCount > 100000)
            {
                _lastAccountNodeCount = Stats.NodesCount;
                _logger.Warn($"Collected info from {Stats.NodesCount} nodes. Missing CODE {Stats.MissingCode} STATE {Stats.MissingState} STORAGE {Stats.MissingStorage}");
            }
            
            if (visitContext.IsStorage)
            {
                Stats.StorageLeafCount++;
            }
            else
            {
                Stats.AccountCount++;
            }
        }
        
        public void VisitCode(Keccak codeHash, byte[] code, VisitContext visitContext)
        {
            if (code != null)
            {
                Stats.CodeCount++;
            }
            else
            {
                Stats.MissingCode++;
            }
        }
    }
}<|MERGE_RESOLUTION|>--- conflicted
+++ resolved
@@ -33,10 +33,6 @@
         }
         
         public TrieStats Stats { get; } = new TrieStats();
-<<<<<<< HEAD
-        
-        public void VisitTree(Keccak rootHash, VisitContext context)
-=======
 
         public bool ShouldVisit(Keccak nextNode)
         {
@@ -44,7 +40,6 @@
         }
 
         public void VisitTree(Keccak rootHash, VisitContext visitContext)
->>>>>>> dba208ea
         {
         }
 
@@ -60,11 +55,7 @@
             }
         }
 
-<<<<<<< HEAD
-        public void VisitBranch(byte[] hashOrRlp, VisitContext context)
-=======
         public void VisitBranch(TrieNode node, VisitContext visitContext)
->>>>>>> dba208ea
         {
             if (visitContext.IsStorage)
             {
@@ -76,15 +67,9 @@
             }
         }
 
-<<<<<<< HEAD
-        public void VisitExtension(byte[] hashOrRlp, VisitContext context)
-        {
-            if (context.IsStorage)
-=======
         public void VisitExtension(TrieNode node, VisitContext visitContext)
                  {
             if (visitContext.IsStorage)
->>>>>>> dba208ea
             {
                 Stats.StorageExtensionCount++;
             }
@@ -93,13 +78,8 @@
                 Stats.StateExtensionCount++;
             }
         }
-<<<<<<< HEAD
-
-        public void VisitLeaf(byte[] hashOrRlp, VisitContext context, byte[] value = null)
-=======
         
-        public void VisitLeaf(TrieNode node, VisitContext visitContext)
->>>>>>> dba208ea
+        public void VisitLeaf(TrieNode node, VisitContext visitContext, byte[] value = null)
         {
             if (Stats.NodesCount - _lastAccountNodeCount > 100000)
             {
