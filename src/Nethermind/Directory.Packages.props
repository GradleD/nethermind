<Project>
  <PropertyGroup>
    <ManagePackageVersionsCentrally>true</ManagePackageVersionsCentrally>
  </PropertyGroup>
  <ItemGroup>
    <PackageVersion Include="AspNetCore.HealthChecks.UI" Version="8.0.1" />
    <PackageVersion Include="AspNetCore.HealthChecks.UI.Client" Version="8.0.1" />
    <PackageVersion Include="AspNetCore.HealthChecks.UI.InMemory.Storage" Version="8.0.1" />
    <PackageVersion Include="BenchmarkDotNet" Version="0.13.12" />
    <PackageVersion Include="BenchmarkDotNet.Diagnostics.Windows" Version="0.13.12" />
    <PackageVersion Include="BouncyCastle.Cryptography" Version="2.4.0" />
    <PackageVersion Include="Ckzg.Bindings" Version="1.0.2.855" />
    <PackageVersion Include="Colorful.Console" Version="1.2.15" />
    <PackageVersion Include="CommandLineParser" Version="2.9.1" />
    <PackageVersion Include="ConcurrentHashSet" Version="1.3.0" />
    <PackageVersion Include="coverlet.collector" Version="6.0.2" />
    <PackageVersion Include="Crc32.NET" Version="1.2.0" />
    <PackageVersion Include="DnsClient" Version="1.8.0" />
    <PackageVersion Include="FastEnum" Version="1.8.0" />
    <PackageVersion Include="FluentAssertions" Version="6.12.0" />
    <PackageVersion Include="FluentAssertions.Json" Version="6.1.0" />
    <PackageVersion Include="Google.Protobuf" Version="3.27.2" />
    <PackageVersion Include="Google.Protobuf.Tools" Version="3.27.2" />
    <PackageVersion Include="Grpc" Version="2.46.6" />
    <PackageVersion Include="Grpc.Tools" Version="2.65.0" />
    <PackageVersion Include="HexMate" Version="0.0.3" />
    <PackageVersion Include="Jint" Version="2.11.58" />
    <PackageVersion Include="MathNet.Numerics.FSharp" Version="5.0.0" />
    <PackageVersion Include="Microsoft.AspNetCore.DataProtection" Version="8.0.7" />
    <PackageVersion Include="Microsoft.AspNetCore.DataProtection.Extensions" Version="8.0.7" />
    <PackageVersion Include="Microsoft.Build.Tasks.Git" Version="8.0.0" />
    <PackageVersion Include="Microsoft.ClearScript.V8" Version="7.4.5" />
    <PackageVersion Include="Microsoft.ClearScript.V8.Native.linux-arm64" Version="7.4.5" />
    <PackageVersion Include="Microsoft.ClearScript.V8.Native.linux-x64" Version="7.4.5" />
    <PackageVersion Include="Microsoft.ClearScript.V8.Native.osx-arm64" Version="7.4.5" />
    <PackageVersion Include="Microsoft.ClearScript.V8.Native.osx-x64" Version="7.4.5" />
    <PackageVersion Include="Microsoft.ClearScript.V8.Native.win-x64" Version="7.4.5" />
    <PackageVersion Include="McMaster.Extensions.CommandLineUtils" Version="4.1.1" />
    <PackageVersion Include="Microsoft.Extensions.DependencyInjection" Version="8.0.0" />
    <PackageVersion Include="Microsoft.Extensions.DependencyInjection.Abstractions" Version="8.0.1" />
    <PackageVersion Include="Microsoft.Extensions.Logging" Version="8.0.0" />
    <PackageVersion Include="Microsoft.Extensions.Logging.Abstractions" Version="8.0.1" />
    <PackageVersion Include="Microsoft.Extensions.Logging.Console" Version="8.0.0" />
    <PackageVersion Include="Microsoft.Extensions.ObjectPool" Version="8.0.7" />
    <PackageVersion Include="Microsoft.IdentityModel.JsonWebTokens" Version="8.0.1" />
    <PackageVersion Include="Microsoft.IO.RecyclableMemoryStream" Version="3.0.1" />
    <PackageVersion Include="Microsoft.NET.Test.Sdk" Version="17.10.0" />
    <PackageVersion Include="Microsoft.VisualStudio.Azure.Containers.Tools.Targets" Version="1.21.0" />
    <PackageVersion Include="Nethermind.Crypto.Pairings" Version="1.1.1" />
    <PackageVersion Include="Nethermind.Crypto.SecP256k1" Version="1.2.2" />
    <PackageVersion Include="Nethermind.DotNetty.Buffers" Version="1.0.1" />
    <PackageVersion Include="Nethermind.DotNetty.Handlers" Version="1.0.1" />
    <PackageVersion Include="Nethermind.DotNetty.Transport" Version="1.0.1" />
    <PackageVersion Include="Nethermind.Gmp" Version="1.0.1" />
    <PackageVersion Include="Nethermind.Numerics.Int256" Version="1.2.0" />
    <PackageVersion Include="Nito.Collections.Deque" Version="1.2.1" />
    <PackageVersion Include="NLog" Version="5.3.2" />
    <PackageVersion Include="NLog.Targets.Seq" Version="4.0.1" />
    <PackageVersion Include="NonBlocking" Version="2.1.2" />
    <PackageVersion Include="NSubstitute" Version="5.1.0" />
    <PackageVersion Include="NUnit" Version="3.14.0" />
    <PackageVersion Include="NUnit.Analyzers" Version="3.9.0" />
    <PackageVersion Include="NUnit3TestAdapter" Version="4.5.0" />
    <PackageVersion Include="Open.NAT.Core" Version="2.1.0.5" />
<<<<<<< HEAD
    <PackageVersion Include="Polly" Version="8.4.0" />
=======
    <PackageVersion Include="PierTwo.Lantern.Discv5.WireProtocol" Version="1.0.0-preview.4" />
    <PackageVersion Include="Polly" Version="8.4.1" />
>>>>>>> 5036c3b0
    <PackageVersion Include="prometheus-net.AspNetCore" Version="8.2.1" />
    <PackageVersion Include="Pyroscope" Version="0.8.14" />
    <PackageVersion Include="ReadLine" Version="2.0.1" />
    <PackageVersion Include="RichardSzalay.MockHttp" Version="7.0.0" />
    <PackageVersion Include="RocksDB" Version="9.4.0.50294" />
    <PackageVersion Include="SCrypt" Version="2.0.0.2" />
    <PackageVersion Include="Shouldly" Version="4.2.1" />
    <PackageVersion Include="Snappier" Version="1.1.6" />
    <PackageVersion Include="System.Configuration.ConfigurationManager" Version="8.0.0" />
    <PackageVersion Include="System.IO.Pipelines" Version="8.0.0" />
    <PackageVersion Include="System.Linq.Async" Version="6.0.1" />
    <PackageVersion Include="System.Security.Cryptography.ProtectedData" Version="8.0.0" />
    <PackageVersion Include="TestableIO.System.IO.Abstractions.TestingHelpers" Version="21.0.29" />
    <PackageVersion Include="TestableIO.System.IO.Abstractions.Wrappers" Version="21.0.29" />
    <PackageVersion Include="Websocket.Client" Version="5.1.2" />
    <PackageVersion Include="Microsoft.CodeAnalysis.CSharp" Version="4.10.0" />
    <PackageVersion Include="Microsoft.CodeAnalysis.Analyzers" Version="3.3.4" />
  </ItemGroup>
</Project><|MERGE_RESOLUTION|>--- conflicted
+++ resolved
@@ -62,12 +62,7 @@
     <PackageVersion Include="NUnit.Analyzers" Version="3.9.0" />
     <PackageVersion Include="NUnit3TestAdapter" Version="4.5.0" />
     <PackageVersion Include="Open.NAT.Core" Version="2.1.0.5" />
-<<<<<<< HEAD
-    <PackageVersion Include="Polly" Version="8.4.0" />
-=======
-    <PackageVersion Include="PierTwo.Lantern.Discv5.WireProtocol" Version="1.0.0-preview.4" />
     <PackageVersion Include="Polly" Version="8.4.1" />
->>>>>>> 5036c3b0
     <PackageVersion Include="prometheus-net.AspNetCore" Version="8.2.1" />
     <PackageVersion Include="Pyroscope" Version="0.8.14" />
     <PackageVersion Include="ReadLine" Version="2.0.1" />
