--- conflicted
+++ resolved
@@ -172,12 +172,8 @@
         moduleProvider.Register(new SingletonModulePool<IEngineRpcModule>(new SingletonFactory<IEngineRpcModule>(rpcModule), true));
 
         ExecutionPayloadV3 executionPayload = CreateBlockRequestV3(
-<<<<<<< HEAD
             chain.SpecProvider.GenesisSpec, chain.State,
-            CreateParentBlockRequestOnHead(chain.BlockTree), TestItem.AddressD, withdrawals: Array.Empty<Withdrawal>(), dataGasUsed: 0, excessDataGas: 0, beaconParentBlockRoot: TestItem.KeccakA);
-=======
-          CreateParentBlockRequestOnHead(chain.BlockTree), TestItem.AddressD, withdrawals: Array.Empty<Withdrawal>(), blobGasUsed: 0, excessBlobGas: 0);
->>>>>>> a3029b83
+            CreateParentBlockRequestOnHead(chain.BlockTree), TestItem.AddressD, withdrawals: Array.Empty<Withdrawal>(), blobGasUsed: 0, excessBlobGas: 0, beaconParentBlockRoot: TestItem.KeccakA);
 
         return (new(moduleProvider, LimboLogs.Instance, jsonRpcConfig), new(RpcEndpoint.Http), new(), executionPayload);
     }
