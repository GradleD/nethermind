--- conflicted
+++ resolved
@@ -94,35 +94,6 @@
             LimboLogs.Instance
         );
 
-<<<<<<< HEAD
-        private MultiSyncModeSelector? _selector;
-        public MultiSyncModeSelector Selector
-        {
-            get
-            {
-                if (_selector is null)
-                {
-                    MemColumnsDb<StateColumns> stateDb = new();
-                    ProgressTracker progressTracker = new(BlockTree, stateDb, LimboLogs.Instance);
-                    SyncProgressResolver syncProgressResolver = new(
-                        BlockTree,
-                        NullReceiptStorage.Instance,
-                        stateDb,
-                        new TrieStoreByPath(stateDb, LimboLogs.Instance),
-                        progressTracker,
-                        SyncConfig,
-                        LimboLogs.Instance);
-                    TotalDifficultyBetterPeerStrategy bestPeerStrategy = new(LimboLogs.Instance);
-                    _selector = new MultiSyncModeSelector(syncProgressResolver, PeerPool, SyncConfig, BeaconSync,
-                        bestPeerStrategy, LimboLogs.Instance);
-                }
-
-                return _selector;
-            }
-        }
-
-=======
->>>>>>> 4401d7f1
         private ISyncPeerPool? _peerPool;
         public ISyncPeerPool PeerPool => _peerPool ??= Substitute.For<ISyncPeerPool>();
 
