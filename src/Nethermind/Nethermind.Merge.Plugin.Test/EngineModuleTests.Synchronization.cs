--- conflicted
+++ resolved
@@ -15,10 +15,7 @@
 //  along with the Nethermind. If not, see <http://www.gnu.org/licenses/>.
 // 
 
-<<<<<<< HEAD
-=======
 using System.Threading;
->>>>>>> 5868f66e
 using System.Threading.Tasks;
 using FluentAssertions;
 using Nethermind.Blockchain;
@@ -88,10 +85,8 @@
     }
     
     [Test]
-    [Ignore("ToDo should be fixed with restarts and pointers")]
     public async Task Maintain_correct_pointers_for_beacon_sync_in_archive_sync()
     {
-<<<<<<< HEAD
         EngineSynchronizationScenario.ScenarioBuilder scenario = EngineSynchronizationScenario.GoesLikeThis()
             .CreateRpcModule(1, 20)
             .SendPayloadRequests(13, 17, PayloadStatus.Accepted)
@@ -107,102 +102,6 @@
             .SendPayloadRequest(19, PayloadStatus.Valid)
             .AssertBestPointers(19, 19, 19, 19);
         await scenario.Finish();
-=======
-        using MergeTestBlockchain chain = await CreateBlockChain();
-        IEngineRpcModule rpc = CreateEngineModule(chain);
-        Keccak startingHead = chain.BlockTree.HeadHash;
-        // create 7 block gap
-        int gap = 7;
-        BlockRequestResult headBlockRequest = new(chain.BlockTree.Head!);
-        Block[] missingBlocks = new Block[gap];
-        for (int i = 0; i < gap; i++)
-        {
-            headBlockRequest = CreateBlockRequest(headBlockRequest, Address.Zero); 
-            headBlockRequest.TryGetBlock(out Block? block);
-            missingBlocks[i] = block!;
-        }
-        // setting up beacon pivot
-        BlockRequestResult pivotRequest = CreateBlockRequest(headBlockRequest, Address.Zero);
-        ResultWrapper<PayloadStatusV1> payloadStatus = await rpc.engine_newPayloadV1(pivotRequest);
-        payloadStatus.Data.Status.Should().Be(nameof(PayloadStatusV1.Accepted).ToUpper());
-        pivotRequest.TryGetBlock(out Block? pivotBlock);
-        // check block tree pointers
-        BlockTreePointers pointers = new BlockTreePointers
-        {
-            BestKnownNumber = 0,
-            BestSuggestedHeader = chain.BlockTree.Genesis!,
-            BestSuggestedBody = chain.BlockTree.FindBlock(0)!,
-            BestKnownBeaconBlock = 0,
-            LowestInsertedHeader = null,
-            LowestInsertedBeaconHeader = null
-        };
-        AssertBlockTreePointers(chain.BlockTree, pointers);
-        // initiate sync
-        ForkchoiceStateV1 forkchoiceStateV1 = new(pivotBlock!.Hash, startingHead, startingHead);
-        ResultWrapper<ForkchoiceUpdatedV1Result> forkchoiceUpdatedResult =
-            await rpc.engine_forkchoiceUpdatedV1(forkchoiceStateV1);
-        forkchoiceUpdatedResult.Data.PayloadStatus.Status.Should()
-            .Be(nameof(PayloadStatusV1.Syncing).ToUpper());
-        // trigger insertion of blocks in cache into block tree by adding new block
-        BlockRequestResult bestBeaconBlockRequest = CreateBlockRequest(pivotRequest, Address.Zero);
-        payloadStatus = await rpc.engine_newPayloadV1(bestBeaconBlockRequest);
-        payloadStatus.Data.Status.Should().Be(nameof(PayloadStatusV1.Syncing).ToUpper());
-        // simulate headers sync by inserting 3 headers from pivot backwards
-        int filledNum = 3;
-        BlockTreeInsertOptions options = BlockTreeInsertOptions.SkipUpdateBestPointers |
-                                         BlockTreeInsertOptions.TotalDifficultyNotNeeded |
-                                         BlockTreeInsertOptions.UpdateBeaconPointers;
-        for (int i = missingBlocks.Length; i --> missingBlocks.Length - filledNum;)
-        {
-            chain.BlockTree.Insert(missingBlocks[i].Header, options);
-        }
-        // b0 <- ... h5 <- h6 <- h7 <- b8 <- b9
-        // b8: beacon pivot, h5: lowest inserted headers
-        chain.BeaconSync.ShouldBeInBeaconHeaders().Should().BeTrue();
-        chain.BeaconSync.IsBeaconSyncHeadersFinished().Should().BeFalse();
-        chain.BeaconSync.IsBeaconSyncFinished(pivotBlock.Header).Should().BeFalse();
-        AssertBeaconPivotValues(chain.BeaconPivot, pivotBlock.Header);
-        pointers.LowestInsertedBeaconHeader = missingBlocks[^filledNum].Header;
-        pointers.LowestInsertedHeader = missingBlocks[^filledNum].Header;
-        pointers.BestKnownBeaconBlock = 9;
-        AssertBlockTreePointers(chain.BlockTree, pointers);
-        // finish rest of headers sync
-        for (int i = missingBlocks.Length - filledNum; i --> 0;)
-        {
-            chain.BlockTree.Insert(missingBlocks[i].Header, options);
-        }
-        // headers sync should be finished but not forwards beacon sync
-        pointers.LowestInsertedBeaconHeader = missingBlocks[0].Header;
-        pointers.LowestInsertedHeader = missingBlocks[0].Header;
-        AssertBlockTreePointers(chain.BlockTree, pointers);
-        chain.BeaconSync.ShouldBeInBeaconHeaders().Should().BeFalse();
-        chain.BeaconSync.IsBeaconSyncHeadersFinished().Should().BeTrue();
-        chain.BeaconSync.IsBeaconSyncFinished(chain.BlockTree.BestSuggestedBeaconHeader).Should().BeFalse();
-        
-        // finish beacon forwards sync
-        foreach (Block block in missingBlocks)
-        {
-            await chain.BlockTree.SuggestBlockAsync(block, BlockTreeSuggestOptions.ShouldProcess | BlockTreeSuggestOptions.TryProcessKnownBlock);
-        }
-        bestBeaconBlockRequest.TryGetBlock(out Block? bestBeaconBlock);
-        SemaphoreSlim bestBlockProcessed = new(0);
-        chain.BlockProcessor.BlockProcessed += (s, e) =>
-        {
-            if (e.Block.Hash == bestBeaconBlock!.Hash)
-                    bestBlockProcessed.Release(1);
-        };
-        await chain.BlockTree.SuggestBlockAsync(bestBeaconBlock!, BlockTreeSuggestOptions.ShouldProcess | BlockTreeSuggestOptions.TryProcessKnownBlock);
-
-        await bestBlockProcessed.WaitAsync();
-        
-        // beacon sync should be finished
-        bestBeaconBlockRequest = CreateBlockRequest(bestBeaconBlockRequest, Address.Zero);
-        payloadStatus = await rpc.engine_newPayloadV1(bestBeaconBlockRequest);
-        payloadStatus.Data.Status.Should().Be(PayloadStatus.Valid);
-        chain.BeaconSync.ShouldBeInBeaconHeaders().Should().BeFalse();
-        chain.BeaconSync.IsBeaconSyncHeadersFinished().Should().BeTrue();
-        chain.BeaconSync.IsBeaconSyncFinished(chain.BlockTree.BestSuggestedBeaconHeader).Should().BeTrue();
->>>>>>> 5868f66e
     }
 
     private static class EngineSynchronizationScenario
