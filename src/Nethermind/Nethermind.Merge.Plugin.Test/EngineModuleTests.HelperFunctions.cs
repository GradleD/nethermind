--- conflicted
+++ resolved
@@ -20,15 +20,10 @@
 using Nethermind.Specs;
 using Nethermind.Specs.Forks;
 using Nethermind.State;
-<<<<<<< HEAD
-using Nethermind.Consensus.BeaconBlockRoot;
-using Nethermind.Evm.Tracing;
-=======
 using Nethermind.Core.ConsensusRequests;
 using Microsoft.CodeAnalysis;
 using Nethermind.Blockchain.BeaconBlockRoot;
 using Nethermind.Core.Specs;
->>>>>>> 5ce06bde
 
 namespace Nethermind.Merge.Plugin.Test
 {
@@ -138,10 +133,6 @@
             blockRequestV3.TryGetBlock(out Block? block);
 
             Snapshot before = chain.State.TakeSnapshot();
-<<<<<<< HEAD
-            _beaconBlockRootHandler.ApplyContractStateChanges(block!, chain.SpecProvider.GenesisSpec, chain.State, NullTxTracer.Instance);
-=======
->>>>>>> 5ce06bde
             var blockHashStore = new BlockhashStore(chain.SpecProvider, chain.State);
             blockHashStore.ApplyBlockhashStateChanges(block!.Header);
             chain.WithdrawalProcessor?.ProcessWithdrawals(block!, chain.SpecProvider.GenesisSpec);
