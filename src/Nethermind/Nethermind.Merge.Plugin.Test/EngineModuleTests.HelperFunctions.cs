--- conflicted
+++ resolved
@@ -89,10 +89,9 @@
         private static ExecutionPayload CreateBlockRequest(IReleaseSpec spec, IWorldState state, ExecutionPayload parent, Address miner, IList<Withdrawal>? withdrawals = null, Transaction[]? transactions = null, Keccak? beaconParentBlockRoot = null)
             => CreateBlockRequestInternal<ExecutionPayload>(spec, state, parent, miner, withdrawals, transactions: transactions, beaconParentBlockRoot: beaconParentBlockRoot);
 
-<<<<<<< HEAD
-        private static ExecutionPayloadV3 CreateBlockRequestV3(IReleaseSpec spec, IWorldState state, ExecutionPayload parent, Address miner, IList<Withdrawal>? withdrawals = null, ulong? dataGasUsed = null, ulong? excessDataGas = null, Transaction[]? transactions = null, Keccak? beaconParentBlockRoot = null)
+        private static ExecutionPayloadV3 CreateBlockRequestV3(IReleaseSpec spec, IWorldState state, ExecutionPayload parent, Address miner, IList<Withdrawal>? withdrawals = null, ulong? blobGasUsed = null, ulong? excessBlobGas = null, Transaction[]? transactions = null, Keccak? beaconParentBlockRoot = null)
         {
-            var blockRequestV3 = CreateBlockRequestInternal<ExecutionPayloadV3>(spec, state, parent, miner, withdrawals, dataGasUsed, excessDataGas, transactions: transactions, beaconParentBlockRoot: beaconParentBlockRoot);
+            var blockRequestV3 = CreateBlockRequestInternal<ExecutionPayloadV3>(spec, state, parent, miner, withdrawals, blobGasUsed, excessBlobGas, transactions: transactions, beaconParentBlockRoot: beaconParentBlockRoot);
             BeaconBlockRootPrecompile.Instance.SetupBeaconBlockRootPrecompileState(spec, state, blockRequestV3.ParentBeaconBlockRoot, blockRequestV3.Timestamp);
             state.Commit(spec);
             state.CommitTree(blockRequestV3.BlockNumber);
@@ -102,13 +101,7 @@
             return blockRequestV3;
         }
 
-        private static T CreateBlockRequestInternal<T>(IReleaseSpec spec, IWorldState state, ExecutionPayload parent, Address miner, IList<Withdrawal>? withdrawals = null, ulong? dataGasUsed = null, ulong? excessDataGas = null, Transaction[]? transactions = null, Keccak? beaconParentBlockRoot = null) where T : ExecutionPayload, new()
-=======
-        private static ExecutionPayloadV3 CreateBlockRequestV3(ExecutionPayload parent, Address miner, IList<Withdrawal>? withdrawals = null, ulong? blobGasUsed = null, ulong? excessBlobGas = null, Transaction[]? transactions = null)
-            => CreateBlockRequestInternal<ExecutionPayloadV3>(parent, miner, withdrawals, blobGasUsed, excessBlobGas, transactions: transactions);
-
-        private static T CreateBlockRequestInternal<T>(ExecutionPayload parent, Address miner, IList<Withdrawal>? withdrawals = null, ulong? blobGasUsed = null, ulong? excessBlobGas = null, Transaction[]? transactions = null) where T : ExecutionPayload, new()
->>>>>>> a3029b83
+        private static T CreateBlockRequestInternal<T>(IReleaseSpec spec, IWorldState state, ExecutionPayload parent, Address miner, IList<Withdrawal>? withdrawals = null, ulong? blobGasUsed = null, ulong? excessBlobGas = null, Transaction[]? transactions = null, Keccak? beaconParentBlockRoot = null) where T : ExecutionPayload, new()
         {
             T blockRequest = new()
             {
@@ -126,14 +119,9 @@
 
             if (blockRequest is ExecutionPayloadV3 blockRequestV3)
             {
-<<<<<<< HEAD
-                blockRequestV3.DataGasUsed = dataGasUsed;
-                blockRequestV3.ExcessDataGas = excessDataGas;
                 blockRequestV3.ParentBeaconBlockRoot = beaconParentBlockRoot;
-=======
                 blockRequestV3.BlobGasUsed = blobGasUsed;
                 blockRequestV3.ExcessBlobGas = excessBlobGas;
->>>>>>> a3029b83
             }
 
 
