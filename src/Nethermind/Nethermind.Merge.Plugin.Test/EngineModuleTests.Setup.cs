// SPDX-FileCopyrightText: 2022 Demerzel Solutions Limited
// SPDX-License-Identifier: LGPL-3.0-only

using System;
using System.Collections.Generic;
using System.Threading;
using System.Threading.Tasks;
using Nethermind.Api;
using Nethermind.Blockchain;
using Nethermind.Blockchain.Blocks;
using Nethermind.Blockchain.Synchronization;
using Nethermind.Config;
using Nethermind.Consensus;
using Nethermind.Consensus.Comparers;
using Nethermind.Consensus.Processing;
using Nethermind.Consensus.Producers;
using Nethermind.Consensus.Requests;
using Nethermind.Consensus.Rewards;
using Nethermind.Consensus.Validators;
using Nethermind.Consensus.Withdrawals;
using Nethermind.Core;
using Nethermind.Core.Crypto;
using Nethermind.Core.Specs;
using Nethermind.Core.Test.Blockchain;
using Nethermind.Core.Timers;
using Nethermind.Crypto;
using Nethermind.Db;
using Nethermind.Evm.Tracing;
using Nethermind.Evm.TransactionProcessing;
using Nethermind.Facade.Eth;
using Nethermind.HealthChecks;
using Nethermind.Int256;
using Nethermind.Logging;
using Nethermind.Merge.Plugin.BlockProduction;
using Nethermind.Merge.Plugin.GC;
using Nethermind.Merge.Plugin.Handlers;
using Nethermind.Merge.Plugin.Synchronization;
using Nethermind.Merge.Plugin.Test.Synchronization;
using Nethermind.Specs;
using Nethermind.Specs.ChainSpecStyle;
using Nethermind.Specs.Forks;
using Nethermind.State;
using Nethermind.Synchronization.ParallelSync;
using Nethermind.Synchronization.Peers;
using NSubstitute;
using NUnit.Framework;

namespace Nethermind.Merge.Plugin.Test;

public partial class EngineModuleTests
{
    [SetUp]
    public Task Setup()
    {
        return KzgPolynomialCommitments.InitializeAsync();
    }

    protected virtual MergeTestBlockchain CreateBaseBlockchain(
        IMergeConfig? mergeConfig = null,
        IPayloadPreparationService? mockedPayloadService = null,
        ILogManager? logManager = null,
        IConsensusRequestsProcessor? mockedConsensusRequestsProcessor = null) =>
        new(mergeConfig, mockedPayloadService, logManager, mockedConsensusRequestsProcessor);


    protected async Task<MergeTestBlockchain> CreateBlockchain(
        IReleaseSpec? releaseSpec = null,
        IMergeConfig? mergeConfig = null,
        IPayloadPreparationService? mockedPayloadService = null,
        ILogManager? logManager = null,
        IConsensusRequestsProcessor? mockedConsensusRequestsProcessor = null)
        => await CreateBaseBlockchain(mergeConfig, mockedPayloadService, logManager, mockedConsensusRequestsProcessor)
            .Build(new TestSingleReleaseSpecProvider(releaseSpec ?? London.Instance));

    protected async Task<MergeTestBlockchain> CreateBlockchain(ISpecProvider specProvider,
        ILogManager? logManager = null)
        => await CreateBaseBlockchain(logManager: logManager).Build(specProvider);

    private IEngineRpcModule CreateEngineModule(MergeTestBlockchain chain, ISyncConfig? syncConfig = null, TimeSpan? newPayloadTimeout = null, int newPayloadCacheSize = 50)
    {
        IPeerRefresher peerRefresher = Substitute.For<IPeerRefresher>();
        var synchronizationConfig = syncConfig ?? new SyncConfig();

        chain.BeaconPivot = new BeaconPivot(synchronizationConfig, new MemDb(), chain.BlockTree, chain.PoSSwitcher, chain.LogManager);
        BlockCacheService blockCacheService = new();
        InvalidChainTracker.InvalidChainTracker invalidChainTracker = new(
            chain.PoSSwitcher,
            chain.BlockTree,
            blockCacheService,
            chain.LogManager);
        invalidChainTracker.SetupBlockchainProcessorInterceptor(chain.BlockchainProcessor);
        chain.BeaconSync = new BeaconSync(chain.BeaconPivot, chain.BlockTree, synchronizationConfig, blockCacheService, chain.PoSSwitcher, chain.LogManager);
        EngineRpcCapabilitiesProvider capabilitiesProvider = new(chain.SpecProvider);
        return new EngineRpcModule(
            new GetPayloadV1Handler(
                chain.PayloadPreparationService!,
                chain.SpecProvider!,
                chain.LogManager),
            new GetPayloadV2Handler(
                chain.PayloadPreparationService!,
                chain.SpecProvider!,
                chain.LogManager),
            new GetPayloadV3Handler(
                chain.PayloadPreparationService!,
                chain.SpecProvider!,
                chain.LogManager),
            new GetPayloadV4Handler(
                chain.PayloadPreparationService!,
                chain.SpecProvider!,
                chain.LogManager),
            new NewPayloadHandler(
                chain.BlockValidator,
                chain.BlockTree,
                synchronizationConfig,
                chain.PoSSwitcher,
                chain.BeaconSync,
                chain.BeaconPivot,
                blockCacheService,
                chain.BlockProcessingQueue,
                invalidChainTracker,
                chain.BeaconSync,
                chain.LogManager,
                newPayloadTimeout,
                storeReceipts: true,
                newPayloadCacheSize),
            new ForkchoiceUpdatedHandler(
                chain.BlockTree,
                chain.BlockFinalizationManager,
                chain.PoSSwitcher,
                chain.PayloadPreparationService!,
                chain.BlockProcessingQueue,
                blockCacheService,
                invalidChainTracker,
                chain.BeaconSync,
                chain.BeaconPivot,
                peerRefresher,
                chain.SpecProvider,
                chain.SyncPeerPool,
                chain.LogManager,
                new BlocksConfig().SecondsPerSlot),
            new GetPayloadBodiesByHashV1Handler(chain.BlockTree, chain.LogManager),
            new GetPayloadBodiesByRangeV1Handler(chain.BlockTree, chain.LogManager),
            new ExchangeTransitionConfigurationV1Handler(chain.PoSSwitcher, chain.LogManager),
            new ExchangeCapabilitiesHandler(capabilitiesProvider, chain.LogManager),
            chain.SpecProvider,
            new GCKeeper(NoGCStrategy.Instance, chain.LogManager),
            chain.LogManager);
    }

    public class MergeTestBlockchain : TestBlockchain
    {
        public IMergeConfig MergeConfig { get; set; }

        public PostMergeBlockProducer? PostMergeBlockProducer { get; set; }

        public IPayloadPreparationService? PayloadPreparationService { get; set; }

        public ISealValidator? SealValidator { get; set; }

        public IBeaconPivot? BeaconPivot { get; set; }

        public BeaconSync? BeaconSync { get; set; }

        public IWithdrawalProcessor? WithdrawalProcessor { get; set; }

        public ISyncPeerPool SyncPeerPool { get; set; }

        protected int _blockProcessingThrottle = 0;

        public MergeTestBlockchain ThrottleBlockProcessor(int delayMs)
        {
            _blockProcessingThrottle = delayMs;
            if (BlockProcessor is TestBlockProcessorInterceptor testBlockProcessor)
            {
                testBlockProcessor.DelayMs = delayMs;
            }
            return this;
        }

        public MergeTestBlockchain(IMergeConfig? mergeConfig = null, IPayloadPreparationService? mockedPayloadPreparationService = null, ILogManager? logManager = null, IConsensusRequestsProcessor? mockedConsensusRequestsProcessor = null)
        {
            GenesisBlockBuilder = Core.Test.Builders.Build.A.Block.Genesis.Genesis.WithTimestamp(1UL);
            MergeConfig = mergeConfig ?? new MergeConfig() { TerminalTotalDifficulty = "0" };
            PayloadPreparationService = mockedPayloadPreparationService;
            SyncPeerPool = Substitute.For<ISyncPeerPool>();
            LogManager = logManager ?? LogManager;
            ConsensusRequestsProcessor = mockedConsensusRequestsProcessor;
        }

        protected override Task AddBlocksOnStart() => Task.CompletedTask;

        public sealed override ILogManager LogManager { get; set; } = LimboLogs.Instance;

        public IEthSyncingInfo? EthSyncingInfo { get; protected set; }

        protected override IBlockProducer CreateTestBlockProducer(TxPoolTxSource txPoolTxSource, ISealer sealer, ITransactionComparerProvider transactionComparerProvider)
        {
            SealEngine = new MergeSealEngine(SealEngine, PoSSwitcher, SealValidator!, LogManager);
            IBlockProducer preMergeBlockProducer =
                base.CreateTestBlockProducer(txPoolTxSource, sealer, transactionComparerProvider);
            BlocksConfig blocksConfig = new() { MinGasPrice = 0 };
            TargetAdjustedGasLimitCalculator targetAdjustedGasLimitCalculator = new(SpecProvider, blocksConfig);
            ISyncConfig syncConfig = new SyncConfig();
            EthSyncingInfo = new EthSyncingInfo(BlockTree, ReceiptStorage, syncConfig,
                new StaticSelector(SyncMode.All), Substitute.For<ISyncProgressResolver>(), LogManager);
            PostMergeBlockProducerFactory? blockProducerFactory = new(
                SpecProvider,
                SealEngine,
                Timestamper,
                blocksConfig,
                LogManager,
                targetAdjustedGasLimitCalculator);

            BlockProducerEnvFactory blockProducerEnvFactory = new(
                WorldStateManager!,
                BlockTree,
                SpecProvider,
                BlockValidator,
                NoBlockRewards.Instance,
                ReceiptStorage,
                BlockPreprocessorStep,
                TxPool,
                transactionComparerProvider,
                blocksConfig,
                LogManager,
                ConsensusRequestsProcessor);

            BlockProducerEnv blockProducerEnv = blockProducerEnvFactory.Create();
            PostMergeBlockProducer? postMergeBlockProducer = blockProducerFactory.Create(
                blockProducerEnv, BlockProductionTrigger);
            PostMergeBlockProducer = postMergeBlockProducer;
            PayloadPreparationService ??= new PayloadPreparationService(
                postMergeBlockProducer,
                new BlockImprovementContextFactory(BlockProductionTrigger, TimeSpan.FromSeconds(MergeConfig.SecondsPerSlot)),
                TimerFactory.Default,
                LogManager,
                TimeSpan.FromSeconds(MergeConfig.SecondsPerSlot),
                50000); // by default we want to avoid cleanup payload effects in testing

            ConsensusRequestsProcessor ??= new ConsensusRequestsProcessor();
            return new MergeBlockProducer(preMergeBlockProducer, postMergeBlockProducer, PoSSwitcher);
        }

        protected override IBlockProcessor CreateBlockProcessor()
        {
            BlockValidator = CreateBlockValidator();
            WithdrawalProcessor = new WithdrawalProcessor(State, LogManager);
            IBlockProcessor processor = new BlockProcessor(
                SpecProvider,
                BlockValidator,
                NoBlockRewards.Instance,
                new BlockProcessor.BlockValidationTransactionsExecutor(TxProcessor, State),
                State,
                ReceiptStorage,
                NullWitnessCollector.Instance,
<<<<<<< HEAD
                TxProcessor,
=======
                new BlockhashStore(BlockTree, SpecProvider, State),
>>>>>>> fc273d60
                LogManager,
                WithdrawalProcessor,
                consensusRequestsProcessor: ConsensusRequestsProcessor);

            return new TestBlockProcessorInterceptor(processor, _blockProcessingThrottle);
        }

        protected IBlockValidator CreateBlockValidator()
        {
            IBlockCacheService blockCacheService = new BlockCacheService();
            PoSSwitcher = new PoSSwitcher(MergeConfig, SyncConfig.Default, new MemDb(), BlockTree, SpecProvider, new ChainSpec() { Genesis = Core.Test.Builders.Build.A.Block.WithDifficulty(0).TestObject }, LogManager);
            SealValidator = new MergeSealValidator(PoSSwitcher, Always.Valid);
            HeaderValidator preMergeHeaderValidator = new HeaderValidator(BlockTree, SealValidator, SpecProvider, LogManager);
            HeaderValidator = new MergeHeaderValidator(PoSSwitcher, preMergeHeaderValidator, BlockTree, SpecProvider, SealValidator, LogManager);

            return new BlockValidator(
                new TxValidator(SpecProvider.ChainId),
                HeaderValidator,
                Always.Valid,
                SpecProvider,
                LogManager);
        }

        public IManualBlockFinalizationManager BlockFinalizationManager { get; } = new ManualBlockFinalizationManager();

        protected override async Task<TestBlockchain> Build(ISpecProvider? specProvider = null, UInt256? initialValues = null, bool addBlockOnStart = true)
        {
            TestBlockchain chain = await base.Build(specProvider, initialValues);
            return chain;
        }

        public async Task<MergeTestBlockchain> Build(ISpecProvider? specProvider = null) =>
            (MergeTestBlockchain)await Build(specProvider, null);
    }
}

public class TestBlockProcessorInterceptor : IBlockProcessor
{
    private readonly IBlockProcessor _blockProcessorImplementation;
    public int DelayMs { get; set; }
    public Exception? ExceptionToThrow { get; set; }

    public TestBlockProcessorInterceptor(IBlockProcessor baseBlockProcessor, int delayMs)
    {
        _blockProcessorImplementation = baseBlockProcessor;
        DelayMs = delayMs;
    }

    public Block[] Process(Hash256 newBranchStateRoot, List<Block> suggestedBlocks, ProcessingOptions processingOptions,
        IBlockTracer blockTracer)
    {
        if (DelayMs > 0)
        {
            Thread.Sleep(DelayMs);
        }

        if (ExceptionToThrow is not null)
        {
            throw ExceptionToThrow;
        }

        return _blockProcessorImplementation.Process(newBranchStateRoot, suggestedBlocks, processingOptions, blockTracer);
    }

    public event EventHandler<BlocksProcessingEventArgs>? BlocksProcessing
    {
        add => _blockProcessorImplementation.BlocksProcessing += value;
        remove => _blockProcessorImplementation.BlocksProcessing -= value;
    }

    public event EventHandler<BlockProcessedEventArgs>? BlockProcessed
    {
        add => _blockProcessorImplementation.BlockProcessed += value;
        remove => _blockProcessorImplementation.BlockProcessed -= value;
    }

    public event EventHandler<TxProcessedEventArgs>? TransactionProcessed
    {
        add => _blockProcessorImplementation.TransactionProcessed += value;
        remove => _blockProcessorImplementation.TransactionProcessed -= value;
    }
}<|MERGE_RESOLUTION|>--- conflicted
+++ resolved
@@ -253,11 +253,8 @@
                 State,
                 ReceiptStorage,
                 NullWitnessCollector.Instance,
-<<<<<<< HEAD
+                new BlockhashStore(BlockTree, SpecProvider, State),
                 TxProcessor,
-=======
-                new BlockhashStore(BlockTree, SpecProvider, State),
->>>>>>> fc273d60
                 LogManager,
                 WithdrawalProcessor,
                 consensusRequestsProcessor: ConsensusRequestsProcessor);
