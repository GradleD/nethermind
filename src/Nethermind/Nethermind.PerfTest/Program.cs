--- conflicted
+++ resolved
@@ -235,30 +235,19 @@
             var blockInfosDb = dbProvider.BlockInfosDb;
             var receiptsDb = dbProvider.ReceiptsDb;
             
-<<<<<<< HEAD
+            /* state & storage */
+            var stateProvider = new StateProvider(stateDb, codeDb, _logManager);
+            var storageProvider = new StorageProvider(stateDb, stateProvider, _logManager);
+
             var ethereumSigner = new EthereumEcdsa(specProvider, _logManager);
+            
             var transactionPool = new TxPool(NullTxStorage.Instance,
                 Timestamper.Default,
                 ethereumSigner, specProvider, new TxPoolConfig(), _logManager);
-=======
-            /* state & storage */
-
-            var stateProvider = new StateProvider(stateDb, codeDb, _logManager);
-            var storageProvider = new StorageProvider(stateDb, stateProvider, _logManager);
-            
-            var transactionPool = new TxPool(NullTxStorage.Instance,
-                Timestamper.Default,
-                NullEthereumEcdsa.Instance, specProvider, new TxPoolConfig(), stateProvider, _logManager);
->>>>>>> dba208ea
             var blockTree = new UnprocessedBlockTreeWrapper(new BlockTree(blocksDb, headersDb, blockInfosDb, specProvider, transactionPool, _logManager));
-            
 
             IBlockDataRecoveryStep recoveryStep = new TxSignaturesRecoveryStep(ethereumSigner, transactionPool, _logManager);
-            
-            /* state & storage */
-            var stateProvider = new StateProvider(stateDb, codeDb, _logManager);
-            var storageProvider = new StorageProvider(stateDb, stateProvider, _logManager);
-
+           
             /* blockchain processing */
             IList<IAdditionalBlockProcessor> blockProcessors = new List<IAdditionalBlockProcessor>();
             var blockhashProvider = new BlockhashProvider(blockTree, LimboLogs.Instance);
@@ -300,17 +289,6 @@
             var ommersValidator = new OmmersValidator(blockTree, headerValidator, _logManager);
             var transactionValidator = new TxValidator(chainSpec.ChainId);
             var blockValidator = new BlockValidator(transactionValidator, headerValidator, ommersValidator, specProvider, _logManager);
-<<<<<<< HEAD
-=======
-
-
-
-            /* blockchain processing */
-            var blockhashProvider = new BlockhashProvider(blockTree, LimboLogs.Instance);
-            var virtualMachine = new VirtualMachine(stateProvider, storageProvider, blockhashProvider, specProvider, _logManager);
-            var processor = new TransactionProcessor(specProvider, stateProvider, storageProvider, virtualMachine, _logManager);
-            var blockProcessor = new BlockProcessor(specProvider, blockValidator, rewardCalculator, processor, stateDb, codeDb, traceDb, stateProvider, storageProvider, transactionPool, receiptStorage, _logManager);
->>>>>>> dba208ea
             
             /* blockchain processing */
             var blockProcessor = new BlockProcessor(specProvider, blockValidator, rewardCalculator, processor, stateDb, codeDb, traceDb, stateProvider, storageProvider, transactionPool, receiptStorage, _logManager, blockProcessors);
