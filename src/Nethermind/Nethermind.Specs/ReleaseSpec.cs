--- conflicted
+++ resolved
@@ -101,10 +101,8 @@
             set => _eip4788ContractAddress = value;
         }
 
-<<<<<<< HEAD
         public bool IsEofEnabled { get; set; }
 
-=======
         public bool IsEip6110Enabled { get; set; }
 
         private Address _depositContractAddress;
@@ -113,7 +111,6 @@
             get => IsEip6110Enabled ? _depositContractAddress : null;
             set => _depositContractAddress = value;
         }
->>>>>>> f9ae527a
         public bool IsEip2935Enabled { get; set; }
         public bool IsEip7709Enabled { get; set; }
 
