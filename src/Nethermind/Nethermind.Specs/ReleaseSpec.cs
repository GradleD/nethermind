--- conflicted
+++ resolved
@@ -71,9 +71,6 @@
         public bool IsEip3855Enabled { get; set; }
         public bool IsEip3860Enabled { get; set; }
         public bool IsEip4200Enabled { get; set; }
-<<<<<<< HEAD
         public bool IsEip4750Enabled { get; set; }
-=======
->>>>>>> 0c0573a9
     }
 }