--- conflicted
+++ resolved
@@ -87,19 +87,20 @@
         public bool IsEip4788Enabled { get; set; }
         public bool IsEip7702Enabled { get; set; }
         public bool IsEip7002Enabled { get; set; }
-<<<<<<< HEAD
-        public Address Eip7002ContractAddress { get; set; }
         public bool IsEip7251Enabled { get; set; }
-        public Address Eip7251ContractAddress { get; set; }
-=======
 
+        private Address _eip7251ContractAddress;
+        public Address Eip7251ContractAddress
+        {
+            get => IsEip7251Enabled ? _eip7251ContractAddress : null;
+            set => _eip7251ContractAddress = value;
+        }
         private Address _eip7002ContractAddress;
         public Address Eip7002ContractAddress
         {
             get => IsEip7002Enabled ? _eip7002ContractAddress : null;
             set => _eip7002ContractAddress = value;
         }
->>>>>>> 66bd24e6
 
         private Address _eip4788ContractAddress;
         public Address Eip4788ContractAddress
