--- conflicted
+++ resolved
@@ -82,11 +82,8 @@
         public bool IsEip4895Enabled { get; set; }
         public bool IsEip4844Enabled { get; set; }
         public bool IsRip7212Enabled { get; set; }
-<<<<<<< HEAD
         public bool IsEip7623Enabled { get; set; }
-=======
         public bool IsOpGraniteEnabled { get; set; }
->>>>>>> 0087008d
         public bool IsEip5656Enabled { get; set; }
         public bool IsEip6780Enabled { get; set; }
         public bool IsEip4788Enabled { get; set; }
