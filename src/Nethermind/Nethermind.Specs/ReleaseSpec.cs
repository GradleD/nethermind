// SPDX-FileCopyrightText: 2022 Demerzel Solutions Limited
// SPDX-License-Identifier: LGPL-3.0-only

using Nethermind.Core;
using Nethermind.Core.Specs;
using Nethermind.Int256;

namespace Nethermind.Specs
{
    public class ReleaseSpec : IReleaseSpec
    {
        public string Name { get; set; } = "Custom";
        public long MaximumExtraDataSize { get; set; }
        public long MaxCodeSize { get; set; }
        public long MinGasLimit { get; set; }
        public long GasLimitBoundDivisor { get; set; }
        public UInt256 BlockReward { get; set; }
        public long DifficultyBombDelay { get; set; }
        public long DifficultyBoundDivisor { get; set; }
        public long? FixedDifficulty { get; set; }
        public int MaximumUncleCount { get; set; }
        public bool IsTimeAdjustmentPostOlympic { get; set; }
        public bool IsEip2Enabled { get; set; }
        public bool IsEip7Enabled { get; set; }
        public bool IsEip100Enabled { get; set; }
        public bool IsEip140Enabled { get; set; }
        public bool IsEip150Enabled { get; set; }
        public bool IsEip155Enabled { get; set; }
        public bool IsEip158Enabled { get; set; }
        public bool IsEip160Enabled { get; set; }
        public bool IsEip170Enabled { get; set; }
        public bool IsEip196Enabled { get; set; }
        public bool IsEip197Enabled { get; set; }
        public bool IsEip198Enabled { get; set; }
        public bool IsEip211Enabled { get; set; }
        public bool IsEip214Enabled { get; set; }
        public bool IsEip649Enabled { get; set; }
        public bool IsEip658Enabled { get; set; }
        public bool IsEip145Enabled { get; set; }
        public bool IsEip1014Enabled { get; set; }
        public bool IsEip1052Enabled { get; set; }
        public bool IsEip1283Enabled { get; set; }
        public bool IsEip1234Enabled { get; set; }
        public bool IsEip1344Enabled { get; set; }
        public bool IsEip2028Enabled { get; set; }
        public bool IsEip152Enabled { get; set; }
        public bool IsEip1108Enabled { get; set; }
        public bool IsEip1884Enabled { get; set; }
        public bool IsEip2200Enabled { get; set; }
        public bool IsEip2315Enabled { get; set; }
        public bool IsEip2537Enabled { get; set; }
        public bool IsEip2565Enabled { get; set; }
        public bool IsEip2929Enabled { get; set; }
        public bool IsEip2930Enabled { get; set; }
        public virtual bool IsEip158IgnoredAccount(Address address) => address == Address.SystemUser;

        // used only in testing
        public ReleaseSpec Clone()
        {
            return (ReleaseSpec)MemberwiseClone();
        }

        public bool IsEip1559Enabled { get; set; }
        public bool IsEip3198Enabled { get; set; }
        public bool IsEip3529Enabled { get; set; }
        public bool IsEip3607Enabled { get; set; }
        public bool IsEip3541Enabled { get; set; }
        public bool ValidateChainId { get; set; }
        public bool ValidateReceipts { get; set; }
        public long Eip1559TransitionBlock { get; set; }
        public ulong WithdrawalTimestamp { get; set; }
        public ulong Eip4844TransitionTimestamp { get; set; }
        public Address Eip1559FeeCollector { get; set; }
        public UInt256? Eip1559BaseFeeMinValue { get; set; }
        public UInt256 ForkBaseFee { get; set; } = Eip1559Constants.DefaultForkBaseFee;
        public UInt256 BaseFeeMaxChangeDenominator { get; set; } = Eip1559Constants.DefaultBaseFeeMaxChangeDenominator;
        public long ElasticityMultiplier { get; set; } = Eip1559Constants.DefaultElasticityMultiplier;
        public bool IsEip1153Enabled { get; set; }
        public bool IsEip3651Enabled { get; set; }
        public bool IsEip3855Enabled { get; set; }
        public bool IsEip3860Enabled { get; set; }
        public bool IsEip4895Enabled { get; set; }
        public bool IsEip4844Enabled { get; set; }
        public bool IsEip5656Enabled { get; set; }
        public bool IsEip6780Enabled { get; set; }
        public bool IsEip4788Enabled { get; set; }
        public bool IsEip7002Enabled { get; set; }
        public Address Eip7002ContractAddress { get; set; }

        private Address _eip4788ContractAddress;
        public Address Eip4788ContractAddress
        {
            get => IsEip4788Enabled ? _eip4788ContractAddress : null;
            set => _eip4788ContractAddress = value;
        }

<<<<<<< HEAD
        public bool IsEip6110Enabled { get; set; }

        private Address _depositContractAddress;
        public Address DepositContractAddress
        {
            get => IsEip6110Enabled ? _depositContractAddress : null;
            set => _depositContractAddress = value;
        }
=======
        public bool IsEip2935Enabled { get; set; }

        private Address _eip2935ContractAddress;
        public Address Eip2935ContractAddress
        {
            get => IsEip2935Enabled ? _eip2935ContractAddress : null;
            set => _eip2935ContractAddress = value;
        }

        public ulong Eip2935TransitionTimestamp { get; set; }
>>>>>>> f679833d
    }
}<|MERGE_RESOLUTION|>--- conflicted
+++ resolved
@@ -94,7 +94,6 @@
             set => _eip4788ContractAddress = value;
         }
 
-<<<<<<< HEAD
         public bool IsEip6110Enabled { get; set; }
 
         private Address _depositContractAddress;
@@ -103,7 +102,6 @@
             get => IsEip6110Enabled ? _depositContractAddress : null;
             set => _depositContractAddress = value;
         }
-=======
         public bool IsEip2935Enabled { get; set; }
 
         private Address _eip2935ContractAddress;
@@ -114,6 +112,5 @@
         }
 
         public ulong Eip2935TransitionTimestamp { get; set; }
->>>>>>> f679833d
     }
 }