--- conflicted
+++ resolved
@@ -126,11 +126,8 @@
         public bool IsEip6780Enabled => _spec.IsEip6780Enabled;
         public bool IsEip4788Enabled => _spec.IsEip4788Enabled;
         public Address Eip4788ContractAddress => _spec.Eip4788ContractAddress;
-<<<<<<< HEAD
-=======
 
         public bool AuRaSystemCalls => false;
->>>>>>> bc42bf6d
         public bool IsEip7002Enabled => _spec.IsEip7002Enabled;
         public Address Eip7002ContractAddress => _spec.Eip7002ContractAddress;
         public UInt256 ForkBaseFee => _spec.ForkBaseFee;
@@ -139,10 +136,6 @@
 
         public bool IsEip6110Enabled => _spec.IsEip6110Enabled;
 
-<<<<<<< HEAD
         public Address DepositContractAddress => _spec.DepositContractAddress;
-=======
-        public Address Eip6110ContractAddress => _spec.Eip6110ContractAddress;
->>>>>>> bc42bf6d
     }
 }