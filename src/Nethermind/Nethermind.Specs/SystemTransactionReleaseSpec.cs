--- conflicted
+++ resolved
@@ -9,137 +9,6 @@
 {
     public class SystemTransactionReleaseSpec(IReleaseSpec spec, bool isAura, bool isGenesis) : ReleaseSpecDecorator(spec)
     {
-<<<<<<< HEAD
-        private readonly IReleaseSpec _spec;
-
-        public SystemTransactionReleaseSpec(IReleaseSpec spec)
-        {
-            _spec = spec;
-        }
-        public bool IsEip4844Enabled => _spec.IsEip4844Enabled;
-        public bool IsRip7212Enabled => _spec.IsRip7212Enabled;
-
-        public string Name => "System";
-
-        public long MaximumExtraDataSize => _spec.MaximumExtraDataSize;
-
-        public long MaxCodeSize => _spec.MaxCodeSize;
-
-        public long MinGasLimit => _spec.MinGasLimit;
-
-        public long GasLimitBoundDivisor => _spec.GasLimitBoundDivisor;
-
-        public UInt256 BlockReward => _spec.BlockReward;
-
-        public long DifficultyBombDelay => _spec.DifficultyBombDelay;
-
-        public long DifficultyBoundDivisor => _spec.DifficultyBoundDivisor;
-
-        public long? FixedDifficulty => _spec.FixedDifficulty;
-
-        public int MaximumUncleCount => _spec.MaximumUncleCount;
-
-        public bool IsTimeAdjustmentPostOlympic => _spec.IsTimeAdjustmentPostOlympic;
-
-        public bool IsEip2Enabled => _spec.IsEip2Enabled;
-
-        public bool IsEip7Enabled => _spec.IsEip7Enabled;
-
-        public bool IsEip100Enabled => _spec.IsEip100Enabled;
-
-        public bool IsEip140Enabled => _spec.IsEip140Enabled;
-
-        public bool IsEip150Enabled => _spec.IsEip150Enabled;
-
-        public bool IsEip155Enabled => _spec.IsEip155Enabled;
-
-        public bool IsEip158Enabled => false;
-
-        public bool IsEip160Enabled => _spec.IsEip160Enabled;
-
-        public bool IsEip170Enabled => _spec.IsEip170Enabled;
-
-        public bool IsEip196Enabled => _spec.IsEip196Enabled;
-
-        public bool IsEip197Enabled => _spec.IsEip197Enabled;
-
-        public bool IsEip198Enabled => _spec.IsEip198Enabled;
-
-        public bool IsEip211Enabled => _spec.IsEip211Enabled;
-
-        public bool IsEip214Enabled => _spec.IsEip214Enabled;
-
-        public bool IsEip649Enabled => _spec.IsEip649Enabled;
-
-        public bool IsEip658Enabled => _spec.IsEip658Enabled;
-
-        public bool IsEip145Enabled => _spec.IsEip145Enabled;
-
-        public bool IsEip1014Enabled => _spec.IsEip1014Enabled;
-
-        public bool IsEip1052Enabled => _spec.IsEip1052Enabled;
-
-        public bool IsEip1283Enabled => _spec.IsEip1283Enabled;
-
-        public bool IsEip1234Enabled => _spec.IsEip1234Enabled;
-
-        public bool IsEip1344Enabled => _spec.IsEip1344Enabled;
-
-        public bool IsEip2028Enabled => _spec.IsEip2028Enabled;
-
-        public bool IsEip152Enabled => _spec.IsEip152Enabled;
-
-        public bool IsEip1108Enabled => _spec.IsEip1108Enabled;
-
-        public bool IsEip1884Enabled => _spec.IsEip1884Enabled;
-
-        public bool IsEip2200Enabled => _spec.IsEip2200Enabled;
-
-        public bool IsEip2537Enabled => _spec.IsEip2537Enabled;
-
-        public bool IsEip2565Enabled => _spec.IsEip2565Enabled;
-
-        public bool IsEip2929Enabled => _spec.IsEip2929Enabled;
-
-        public bool IsEip2930Enabled => _spec.IsEip2930Enabled;
-
-        public bool IsEip1559Enabled => _spec.IsEip1559Enabled;
-        public bool IsEip3198Enabled => _spec.IsEip3198Enabled;
-        public bool IsEip3529Enabled => _spec.IsEip3529Enabled;
-
-        public bool IsEip3541Enabled => _spec.IsEip3541Enabled;
-        public bool IsEip3607Enabled => _spec.IsEip3607Enabled;
-
-        public bool IsEip158IgnoredAccount(Address address)
-        {
-            return _spec.IsEip158IgnoredAccount(address);
-        }
-
-        public long Eip1559TransitionBlock => _spec.Eip1559TransitionBlock;
-        public ulong WithdrawalTimestamp => _spec.WithdrawalTimestamp;
-
-        public ulong Eip4844TransitionTimestamp => _spec.Eip4844TransitionTimestamp;
-
-        public Address Eip1559FeeCollector => _spec.Eip1559FeeCollector;
-        public bool IsEip1153Enabled => _spec.IsEip1153Enabled;
-        public bool IsEip3651Enabled => _spec.IsEip3651Enabled;
-        public bool IsEip3855Enabled => _spec.IsEip3855Enabled;
-        public bool IsEip3860Enabled => _spec.IsEip3860Enabled;
-        public bool IsEip4895Enabled => _spec.IsEip4895Enabled;
-        public bool IsEip5656Enabled => _spec.IsEip5656Enabled;
-        public bool IsEip6780Enabled => _spec.IsEip6780Enabled;
-        public bool IsEip4788Enabled => _spec.IsEip4788Enabled;
-        public Address Eip4788ContractAddress => _spec.Eip4788ContractAddress;
-        public bool IsEip2935Enabled => _spec.IsEip2935Enabled;
-        public bool IsEip7709Enabled => _spec.IsEip7709Enabled;
-        public Address Eip2935ContractAddress => _spec.Eip2935ContractAddress;
-        public UInt256 ForkBaseFee => _spec.ForkBaseFee;
-        public UInt256 BaseFeeMaxChangeDenominator => _spec.BaseFeeMaxChangeDenominator;
-        public long ElasticityMultiplier => _spec.ElasticityMultiplier;
-
-        public bool IsEofEnabled => _spec.IsEofEnabled;
-=======
         public override bool IsEip158Enabled => !isAura && isGenesis && base.IsEip158Enabled;
->>>>>>> 50420be2
     }
 }