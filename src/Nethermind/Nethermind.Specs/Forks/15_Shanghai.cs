// SPDX-FileCopyrightText: 2022 Demerzel Solutions Limited
// SPDX-License-Identifier: LGPL-3.0-only

using System.Threading;
using Nethermind.Core.Specs;

namespace Nethermind.Specs.Forks
{
    public class Shanghai : GrayGlacier
    {
        private static IReleaseSpec _instance;

        protected Shanghai()
        {
            Name = "Shanghai";
            IsEip3651Enabled = true;
            IsEip3855Enabled = true;
            IsEip3860Enabled = true;
<<<<<<< HEAD
            IsEip3670Enabled = true;
            IsEip3540Enabled = true;
            IsEip4200Enabled = true;
            IsEip4750Enabled = true;
=======
            IsEip4895Enabled = true;
>>>>>>> 4407c979
        }

        public new static IReleaseSpec Instance => LazyInitializer.EnsureInitialized(ref _instance, () => new Shanghai());
    }
}<|MERGE_RESOLUTION|>--- conflicted
+++ resolved
@@ -16,14 +16,7 @@
             IsEip3651Enabled = true;
             IsEip3855Enabled = true;
             IsEip3860Enabled = true;
-<<<<<<< HEAD
-            IsEip3670Enabled = true;
-            IsEip3540Enabled = true;
-            IsEip4200Enabled = true;
-            IsEip4750Enabled = true;
-=======
             IsEip4895Enabled = true;
->>>>>>> 4407c979
         }
 
         public new static IReleaseSpec Instance => LazyInitializer.EnsureInitialized(ref _instance, () => new Shanghai());
