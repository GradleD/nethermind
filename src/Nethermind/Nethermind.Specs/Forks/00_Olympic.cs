--- conflicted
+++ resolved
@@ -26,14 +26,11 @@
             Eip1559TransitionBlock = long.MaxValue;
             ValidateChainId = true;
             ValidateReceipts = true;
-<<<<<<< HEAD
 
             // The below addresses are added for all forks, but the given EIPs can be enabled at a specific timestamp or block.
             Eip7002ContractAddress = Eip7002Constants.WithdrawalRequestPredeployAddress;
             DepositContractAddress = Eip6110Constants.MainnetDepositContractAddress;
-=======
             AuRaSystemCalls = false;
->>>>>>> bc42bf6d
         }
 
         public static IReleaseSpec Instance => LazyInitializer.EnsureInitialized(ref _instance, () => new Olympic());
