--- conflicted
+++ resolved
@@ -345,27 +345,6 @@
                 0,
                 (long)gasLimit,
                 timestamp,
-<<<<<<< HEAD
-                extraData)
-            {
-                Author = beneficiary,
-                Hash = Keccak.Zero, // need to run the block to know the actual hash
-                Bloom = Bloom.Empty,
-                MixHash = mixHash,
-                Nonce = (ulong)nonce,
-                ReceiptsRoot = Keccak.EmptyTreeHash,
-                StateRoot = Keccak.EmptyTreeHash,
-                TxRoot = Keccak.EmptyTreeHash,
-                BaseFeePerGas = baseFee,
-                AuRaStep = step,
-                AuRaSignature = auRaSignature,
-            };
-
-            chainSpec.Genesis = new GenesisBlock(genesisHeader)
-            {
-                ConstructorSender = constructorSender
-            };
-=======
                 extraData);
 
             genesisHeader.Author = beneficiary;
@@ -392,7 +371,7 @@
                 chainSpec.Genesis = new Block(genesisHeader, Array.Empty<Transaction>(), Array.Empty<BlockHeader>(), Array.Empty<Withdrawal>());
             else
                 chainSpec.Genesis = new Block(genesisHeader);
->>>>>>> 730a73a1
+            chainSpec.Genesis.ConstructorSender = constructorSender;
         }
 
         private static void LoadAllocations(ChainSpecJson chainSpecJson, ChainSpec chainSpec)
