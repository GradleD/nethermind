--- conflicted
+++ resolved
@@ -94,14 +94,9 @@
             GasLimitBoundDivisor = chainSpecJson.Params.GasLimitBoundDivisor ?? 0x0400,
             MaximumExtraDataSize = chainSpecJson.Params.MaximumExtraDataSize ?? 32,
             MinGasLimit = chainSpecJson.Params.MinGasLimit ?? 5000,
-<<<<<<< HEAD
-            MaxCodeSize = chainSpecJson.Params.MaxCodeSize ?? long.MaxValue,
-            MaxCodeSizeTransition = chainSpecJson.Params.MaxCodeSizeTransition ?? 0,
-=======
             MaxCodeSize = chainSpecJson.Params.MaxCodeSize,
             MaxCodeSizeTransition = chainSpecJson.Params.MaxCodeSizeTransition,
             MaxCodeSizeTransitionTimestamp = chainSpecJson.Params.MaxCodeSizeTransitionTimestamp,
->>>>>>> a0737bc1
             Registrar = chainSpecJson.Params.EnsRegistrar,
             ForkBlock = chainSpecJson.Params.ForkBlock,
             ForkCanonHash = chainSpecJson.Params.ForkCanonHash,
