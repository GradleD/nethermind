// SPDX-FileCopyrightText: 2024 Demerzel Solutions Limited
// SPDX-License-Identifier: LGPL-3.0-only

using System;
using System.Collections.Generic;
using System.Collections.Immutable;
using System.Globalization;
using System.IO;
using System.Linq;
using System.Text;
using System.Text.Json;
using Nethermind.Config;
using Nethermind.Core;
using Nethermind.Core.Crypto;
using Nethermind.Int256;
using Nethermind.Serialization.Json;
using Nethermind.Specs.ChainSpecStyle.Json;

namespace Nethermind.Specs.ChainSpecStyle;

/// <summary>
/// This class can load a Parity-style chain spec file and build a <see cref="ChainSpec"/> out of it.
/// </summary>
public class ChainSpecLoader(IJsonSerializer serializer) : IChainSpecLoader
{
    public ChainSpec Load(Stream streamData)
    {
        try
        {
            ChainSpecJson chainSpecJson = serializer.Deserialize<ChainSpecJson>(streamData);
            return InitChainSpecFrom(chainSpecJson);
        }
        catch (Exception e)
        {
            throw new InvalidDataException($"Error when loading chainspec ({e.Message})", e);
        }
    }

    private ChainSpec InitChainSpecFrom(ChainSpecJson chainSpecJson)
    {
        ChainSpec chainSpec = new();

        chainSpec.NetworkId = chainSpecJson.Params.NetworkId ?? chainSpecJson.Params.ChainId ?? 1;
        chainSpec.ChainId = chainSpecJson.Params.ChainId ?? chainSpec.NetworkId;
        chainSpec.Name = chainSpecJson.Name;
        chainSpec.DataDir = chainSpecJson.DataDir;
        LoadGenesis(chainSpecJson, chainSpec);
        LoadEngine(chainSpecJson, chainSpec);
        LoadAllocations(chainSpecJson, chainSpec);
        LoadBootnodes(chainSpecJson, chainSpec);
        LoadParameters(chainSpecJson, chainSpec);
        LoadTransitions(chainSpecJson, chainSpec);

        return chainSpec;
    }

    private void LoadParameters(ChainSpecJson chainSpecJson, ChainSpec chainSpec)
    {
        long? GetTransitions(string builtInName, Predicate<KeyValuePair<string, JsonElement>> predicate)
        {
            var allocation = chainSpecJson.Accounts?.Values.FirstOrDefault(v => v.BuiltIn?.Name.Equals(builtInName, StringComparison.InvariantCultureIgnoreCase) == true);
            if (allocation is null) return null;
            KeyValuePair<string, JsonElement>[] pricing = allocation.BuiltIn.Pricing.Where(o => predicate(o)).ToArray();
            if (pricing.Length > 0)
            {
                string key = pricing[0].Key;
                return long.TryParse(key, out long transition) ? transition : Convert.ToInt64(key, 16);
            }

            return null;
        }

        long? GetTransitionForExpectedPricing(string builtInName, string innerPath, long expectedValue)
        {
            bool GetForExpectedPricing(KeyValuePair<string, JsonElement> o) =>
                o.Value.TryGetSubProperty(innerPath, out JsonElement value) && value.GetInt64() == expectedValue;

            return GetTransitions(builtInName, GetForExpectedPricing);
        }

        long? GetTransitionIfInnerPathExists(string builtInName, string innerPath)
        {
            bool GetForInnerPathExistence(KeyValuePair<string, JsonElement> o) =>
                o.Value.TryGetSubProperty(innerPath, out _);

            return GetTransitions(builtInName, GetForInnerPathExistence);
        }

        ValidateParams(chainSpecJson.Params);

        chainSpec.Parameters = new ChainParameters
        {
            GasLimitBoundDivisor = chainSpecJson.Params.GasLimitBoundDivisor ?? 0x0400,
            MaximumExtraDataSize = chainSpecJson.Params.MaximumExtraDataSize ?? 32,
            MinGasLimit = chainSpecJson.Params.MinGasLimit ?? 5000,
            MaxCodeSize = chainSpecJson.Params.MaxCodeSize,
            MaxCodeSizeTransition = chainSpecJson.Params.MaxCodeSizeTransition,
            MaxCodeSizeTransitionTimestamp = chainSpecJson.Params.MaxCodeSizeTransitionTimestamp,
            Registrar = chainSpecJson.Params.EnsRegistrar,
            ForkBlock = chainSpecJson.Params.ForkBlock,
            ForkCanonHash = chainSpecJson.Params.ForkCanonHash,
            Eip7Transition = chainSpecJson.Params.Eip7Transition,
            Eip150Transition = chainSpecJson.Params.Eip150Transition ?? 0,
            Eip152Transition = chainSpecJson.Params.Eip152Transition,
            Eip160Transition = chainSpecJson.Params.Eip160Transition ?? 0,
            Eip161abcTransition = chainSpecJson.Params.Eip161abcTransition ?? 0,
            Eip161dTransition = chainSpecJson.Params.Eip161dTransition ?? 0,
            Eip155Transition = chainSpecJson.Params.Eip155Transition ?? 0,
            Eip140Transition = chainSpecJson.Params.Eip140Transition,
            Eip211Transition = chainSpecJson.Params.Eip211Transition,
            Eip214Transition = chainSpecJson.Params.Eip214Transition,
            Eip658Transition = chainSpecJson.Params.Eip658Transition,
            Eip145Transition = chainSpecJson.Params.Eip145Transition,
            Eip1014Transition = chainSpecJson.Params.Eip1014Transition,
            Eip1052Transition = chainSpecJson.Params.Eip1052Transition,
            Eip1108Transition = chainSpecJson.Params.Eip1108Transition,
            Eip1283Transition = chainSpecJson.Params.Eip1283Transition,
            Eip1283DisableTransition = chainSpecJson.Params.Eip1283DisableTransition,
            Eip1283ReenableTransition = chainSpecJson.Params.Eip1283ReenableTransition,
            Eip1344Transition = chainSpecJson.Params.Eip1344Transition,
            Eip1706Transition = chainSpecJson.Params.Eip1706Transition,
            Eip1884Transition = chainSpecJson.Params.Eip1884Transition,
            Eip2028Transition = chainSpecJson.Params.Eip2028Transition,
            Eip2200Transition = chainSpecJson.Params.Eip2200Transition,
            Eip1559Transition = chainSpecJson.Params.Eip1559Transition,
            Eip2315Transition = chainSpecJson.Params.Eip2315Transition,
            Eip2537Transition = chainSpecJson.Params.Eip2537Transition,
            Eip2565Transition = chainSpecJson.Params.Eip2565Transition,
            Eip2929Transition = chainSpecJson.Params.Eip2929Transition,
            Eip2930Transition = chainSpecJson.Params.Eip2930Transition,
            Eip3198Transition = chainSpecJson.Params.Eip3198Transition,
            Eip3541Transition = chainSpecJson.Params.Eip3541Transition,
            Eip3529Transition = chainSpecJson.Params.Eip3529Transition,
            Eip3607Transition = chainSpecJson.Params.Eip3607Transition,
            Eip1153TransitionTimestamp = chainSpecJson.Params.Eip1153TransitionTimestamp,
            Eip3651TransitionTimestamp = chainSpecJson.Params.Eip3651TransitionTimestamp,
            Eip3855TransitionTimestamp = chainSpecJson.Params.Eip3855TransitionTimestamp,
            Eip3860TransitionTimestamp = chainSpecJson.Params.Eip3860TransitionTimestamp,
            Eip4895TransitionTimestamp = chainSpecJson.Params.Eip4895TransitionTimestamp,
            Eip4844TransitionTimestamp = chainSpecJson.Params.Eip4844TransitionTimestamp,
            Eip2537TransitionTimestamp = chainSpecJson.Params.Eip2537TransitionTimestamp,
            Eip5656TransitionTimestamp = chainSpecJson.Params.Eip5656TransitionTimestamp,
            Eip6780TransitionTimestamp = chainSpecJson.Params.Eip6780TransitionTimestamp,
            Eip4788TransitionTimestamp = chainSpecJson.Params.Eip4788TransitionTimestamp,
            Eip4788ContractAddress = chainSpecJson.Params.Eip4788ContractAddress ?? Eip4788Constants.BeaconRootsAddress,
            TransactionPermissionContract = chainSpecJson.Params.TransactionPermissionContract,
            TransactionPermissionContractTransition = chainSpecJson.Params.TransactionPermissionContractTransition,
            ValidateChainIdTransition = chainSpecJson.Params.ValidateChainIdTransition,
            ValidateReceiptsTransition = chainSpecJson.Params.ValidateReceiptsTransition,
            Eip1559ElasticityMultiplier = chainSpecJson.Params.Eip1559ElasticityMultiplier ?? Eip1559Constants.DefaultElasticityMultiplier,
            Eip1559BaseFeeInitialValue = chainSpecJson.Params.Eip1559BaseFeeInitialValue ?? Eip1559Constants.DefaultForkBaseFee,
            Eip1559BaseFeeMaxChangeDenominator = chainSpecJson.Params.Eip1559BaseFeeMaxChangeDenominator ??
                                                 Eip1559Constants.DefaultBaseFeeMaxChangeDenominator,

            Eip6110TransitionTimestamp = chainSpecJson.Params.Eip6110TransitionTimestamp,
            Eip6110ContractAddress = chainSpecJson.Params.Eip6110ContractAddress,
            Eip1559FeeCollector = chainSpecJson.Params.Eip1559FeeCollector,
            Eip1559FeeCollectorTransition = chainSpecJson.Params.Eip1559FeeCollectorTransition,
            Eip1559BaseFeeMinValueTransition = chainSpecJson.Params.Eip1559BaseFeeMinValueTransition,
            Eip1559BaseFeeMinValue = chainSpecJson.Params.Eip1559BaseFeeMinValue,
            Eip4844BlobGasPriceUpdateFraction = chainSpecJson.Params.Eip4844BlobGasPriceUpdateFraction,
            Eip4844MaxBlobGasPerBlock = chainSpecJson.Params.Eip4844MaxBlobGasPerBlock,
            Eip4844MinBlobGasPrice = chainSpecJson.Params.Eip4844MinBlobGasPrice,
            Eip4844TargetBlobGasPerBlock = chainSpecJson.Params.Eip4844TargetBlobGasPerBlock,
            MergeForkIdTransition = chainSpecJson.Params.MergeForkIdTransition,
            TerminalTotalDifficulty = chainSpecJson.Params.TerminalTotalDifficulty,
            TerminalPoWBlockNumber = chainSpecJson.Params.TerminalPoWBlockNumber
        };

        chainSpec.Parameters.Eip152Transition ??= GetTransitionForExpectedPricing("blake2_f", "price.blake2_f.gas_per_round", 1);
        chainSpec.Parameters.Eip1108Transition ??= GetTransitionForExpectedPricing("alt_bn128_add", "price.alt_bn128_const_operations.price", 150)
                                                   ?? GetTransitionForExpectedPricing("alt_bn128_mul", "price.alt_bn128_const_operations.price", 6000)
                                                   ?? GetTransitionForExpectedPricing("alt_bn128_pairing", "price.alt_bn128_pairing.base", 45000);
        chainSpec.Parameters.Eip2565Transition ??= GetTransitionIfInnerPathExists("modexp", "price.modexp2565");

        Eip4844Constants.OverrideIfAny(
            chainSpec.Parameters.Eip4844BlobGasPriceUpdateFraction,
            chainSpec.Parameters.Eip4844MaxBlobGasPerBlock,
            chainSpec.Parameters.Eip4844MinBlobGasPrice,
            chainSpec.Parameters.Eip4844TargetBlobGasPerBlock);
    }

    private static void ValidateParams(ChainSpecParamsJson parameters)
    {
        if (parameters.Eip1283ReenableTransition != parameters.Eip1706Transition
            && parameters.Eip1283DisableTransition.HasValue)
        {
            throw new InvalidOperationException("When 'Eip1283ReenableTransition' or 'Eip1706Transition' are provided they have to have same value as they are both part of 'Eip2200Transition'.");
        }

        if (parameters.Eip1706Transition.HasValue
            && parameters.Eip2200Transition.HasValue)
        {
            throw new InvalidOperationException("Both 'Eip2200Transition' and 'Eip1706Transition' are provided. Please provide either 'Eip2200Transition' or pair of 'Eip1283ReenableTransition' and 'Eip1706Transition' as they have same meaning.");
        }
    }

    private static void LoadTransitions(ChainSpecJson chainSpecJson, ChainSpec chainSpec)
    {
        if (chainSpecJson.Engine?.Ethash is not null)
        {
            chainSpec.HomesteadBlockNumber = chainSpecJson.Engine.Ethash.HomesteadTransition;
            chainSpec.DaoForkBlockNumber = chainSpecJson.Engine.Ethash.DaoHardforkTransition;
        }
        else
        {
            chainSpec.HomesteadBlockNumber = 0;
        }

        IEnumerable<long?> difficultyBombDelaysBlockNumbers = chainSpec.Ethash?.DifficultyBombDelays
            .Keys
            .Cast<long?>()
            .ToArray();

        chainSpec.TangerineWhistleBlockNumber = chainSpec.Parameters.Eip150Transition;
        chainSpec.SpuriousDragonBlockNumber = chainSpec.Parameters.Eip160Transition;
        chainSpec.ByzantiumBlockNumber = chainSpec.Parameters.Eip140Transition;
        chainSpec.ConstantinopleBlockNumber =
            chainSpec.Parameters.Eip1283DisableTransition is null
                ? null
                : chainSpec.Parameters.Eip145Transition;
        chainSpec.ConstantinopleFixBlockNumber =
            chainSpec.Parameters.Eip1283DisableTransition ?? chainSpec.Parameters.Eip145Transition;
        chainSpec.IstanbulBlockNumber = chainSpec.Parameters.Eip2200Transition;
        chainSpec.MuirGlacierNumber = difficultyBombDelaysBlockNumbers?.Skip(2).FirstOrDefault();
        chainSpec.BerlinBlockNumber = chainSpec.Parameters.Eip2929Transition;
        chainSpec.LondonBlockNumber = chainSpec.Parameters.Eip1559Transition;
        chainSpec.ArrowGlacierBlockNumber = difficultyBombDelaysBlockNumbers?.Skip(4).FirstOrDefault();
        chainSpec.GrayGlacierBlockNumber = difficultyBombDelaysBlockNumbers?.Skip(5).FirstOrDefault();
        chainSpec.ShanghaiTimestamp = chainSpec.Parameters.Eip3651TransitionTimestamp;
        chainSpec.CancunTimestamp = chainSpec.Parameters.Eip4844TransitionTimestamp;

        // TheMerge parameters
        chainSpec.MergeForkIdBlockNumber = chainSpec.Parameters.MergeForkIdTransition;
        chainSpec.TerminalPoWBlockNumber = chainSpec.Parameters.TerminalPoWBlockNumber;
        chainSpec.TerminalTotalDifficulty = chainSpec.Parameters.TerminalTotalDifficulty;
    }

    private static void LoadEngine(ChainSpecJson chainSpecJson, ChainSpec chainSpec)
    {
        static AuRaParameters.Validator LoadValidator(ChainSpecJson.AuRaValidatorJson validatorJson, int level = 0)
        {
            AuRaParameters.ValidatorType validatorType = validatorJson.GetValidatorType();
            AuRaParameters.Validator validator = new() { ValidatorType = validatorType };
            switch (validator.ValidatorType)
            {
                case AuRaParameters.ValidatorType.List:
                    validator.Addresses = validatorJson.List;
                    break;
                case AuRaParameters.ValidatorType.Contract:
                    validator.Addresses = new[] { validatorJson.SafeContract };
                    break;
                case AuRaParameters.ValidatorType.ReportingContract:
                    validator.Addresses = new[] { validatorJson.Contract };
                    break;
                case AuRaParameters.ValidatorType.Multi:
                    if (level != 0) throw new ArgumentException("AuRa multi validator cannot be inner validator.");
                    validator.Validators = validatorJson.Multi
                        .ToDictionary(kvp => kvp.Key, kvp => LoadValidator(kvp.Value, level + 1))
                        .ToImmutableSortedDictionary();
                    break;
                default:
                    throw new ArgumentOutOfRangeException();
            }

            return validator;
        }

        if (chainSpecJson.Engine?.AuthorityRound is not null)
        {
            chainSpec.SealEngineType = SealEngineType.AuRa;
            chainSpec.AuRa = new AuRaParameters
            {
                MaximumUncleCount = chainSpecJson.Engine.AuthorityRound.MaximumUncleCount,
                MaximumUncleCountTransition = chainSpecJson.Engine.AuthorityRound.MaximumUncleCountTransition,
                StepDuration = chainSpecJson.Engine.AuthorityRound.StepDuration,
                BlockReward = chainSpecJson.Engine.AuthorityRound.BlockReward,
                BlockRewardContractAddress = chainSpecJson.Engine.AuthorityRound.BlockRewardContractAddress,
                BlockRewardContractTransition = chainSpecJson.Engine.AuthorityRound.BlockRewardContractTransition,
                BlockRewardContractTransitions = chainSpecJson.Engine.AuthorityRound.BlockRewardContractTransitions,
                ValidateScoreTransition = chainSpecJson.Engine.AuthorityRound.ValidateScoreTransition,
                ValidateStepTransition = chainSpecJson.Engine.AuthorityRound.ValidateStepTransition,
                Validators = LoadValidator(chainSpecJson.Engine.AuthorityRound.Validator),
                RandomnessContractAddress = chainSpecJson.Engine.AuthorityRound.RandomnessContractAddress,
                BlockGasLimitContractTransitions = chainSpecJson.Engine.AuthorityRound.BlockGasLimitContractTransitions,
                TwoThirdsMajorityTransition = chainSpecJson.Engine.AuthorityRound.TwoThirdsMajorityTransition ?? AuRaParameters.TransitionDisabled,
                PosdaoTransition = chainSpecJson.Engine.AuthorityRound.PosdaoTransition ?? AuRaParameters.TransitionDisabled,
                RewriteBytecode = chainSpecJson.Engine.AuthorityRound.RewriteBytecode,
                WithdrawalContractAddress = chainSpecJson.Engine.AuthorityRound.WithdrawalContractAddress,
            };
        }
        else if (chainSpecJson.Engine?.Clique is not null)
        {
            chainSpec.SealEngineType = SealEngineType.Clique;
            chainSpec.Clique = new CliqueParameters
            {
                Epoch = chainSpecJson.Engine.Clique.Epoch,
                Period = chainSpecJson.Engine.Clique.Period,
                Reward = chainSpecJson.Engine.Clique.BlockReward ?? UInt256.Zero
            };
        }
        else if (chainSpecJson.Engine?.Ethash is not null)
        {
            chainSpec.SealEngineType = SealEngineType.Ethash;
            chainSpec.Ethash = new EthashParameters
            {
                MinimumDifficulty = chainSpecJson.Engine.Ethash.MinimumDifficulty ?? 0L,
                DifficultyBoundDivisor = chainSpecJson.Engine.Ethash.DifficultyBoundDivisor ?? 0x0800L,
                DurationLimit = chainSpecJson.Engine.Ethash.DurationLimit ?? 13L,
                HomesteadTransition = chainSpecJson.Engine.Ethash.HomesteadTransition ?? 0,
                DaoHardforkTransition = chainSpecJson.Engine.Ethash.DaoHardforkTransition,
                DaoHardforkBeneficiary = chainSpecJson.Engine.Ethash.DaoHardforkBeneficiary,
                DaoHardforkAccounts = chainSpecJson.Engine.Ethash.DaoHardforkAccounts ?? Array.Empty<Address>(),
                Eip100bTransition = chainSpecJson.Engine.Ethash.Eip100bTransition ?? 0L,
                FixedDifficulty = chainSpecJson.Engine.Ethash.FixedDifficulty,
                BlockRewards = chainSpecJson.Engine.Ethash.BlockReward
            };

            chainSpec.Ethash.DifficultyBombDelays = new Dictionary<long, long>();
            if (chainSpecJson.Engine.Ethash.DifficultyBombDelays is not null)
            {
                foreach (KeyValuePair<string, long> reward in chainSpecJson.Engine.Ethash.DifficultyBombDelays)
                {
                    long key = reward.Key.StartsWith("0x") ?
                        long.Parse(reward.Key.AsSpan(2), NumberStyles.HexNumber) :
                        long.Parse(reward.Key);

                    chainSpec.Ethash.DifficultyBombDelays.Add(key, reward.Value);
                }
            }
        }
        else if (chainSpecJson.Engine?.Optimism is not null)
        {
            chainSpec.SealEngineType = SealEngineType.Optimism;
            chainSpec.Optimism = new OptimismParameters
            {
                RegolithTimestamp = chainSpecJson.Engine.Optimism.RegolithTimestamp,
                BedrockBlockNumber = chainSpecJson.Engine.Optimism.BedrockBlockNumber,
                CanyonTimestamp = chainSpecJson.Engine.Optimism.CanyonTimestamp,
                L1FeeRecipient = chainSpecJson.Engine.Optimism.L1FeeRecipient,
                L1BlockAddress = chainSpecJson.Engine.Optimism.L1BlockAddress,
                CanyonBaseFeeChangeDenominator = chainSpecJson.Engine.Optimism.CanyonBaseFeeChangeDenominator,
                Create2DeployerAddress = chainSpecJson.Engine.Optimism.Create2DeployerAddress,
                Create2DeployerCode = chainSpecJson.Engine.Optimism.Create2DeployerCode
            };
        }
        else if (chainSpecJson.Engine?.NethDev is not null)
        {
            chainSpec.SealEngineType = SealEngineType.NethDev;
        }

        var customEngineType = chainSpecJson.Engine?.CustomEngineData?.FirstOrDefault().Key;

        if (!string.IsNullOrEmpty(customEngineType))
        {
            chainSpec.SealEngineType = customEngineType;
        }

        if (string.IsNullOrEmpty(chainSpec.SealEngineType))
        {
            throw new NotSupportedException("unknown seal engine in chainspec");
        }
    }

    private static void LoadGenesis(ChainSpecJson chainSpecJson, ChainSpec chainSpec)
    {
        if (chainSpecJson.Genesis is null)
        {
            return;
        }

        UInt256 nonce = chainSpecJson.Genesis.Seal?.Ethereum?.Nonce ?? 0;
        Hash256 mixHash = chainSpecJson.Genesis.Seal?.Ethereum?.MixHash ?? Keccak.Zero;

        byte[] auRaSignature = chainSpecJson.Genesis.Seal?.AuthorityRound?.Signature;
        long? step = chainSpecJson.Genesis.Seal?.AuthorityRound?.Step;

        Hash256 parentHash = chainSpecJson.Genesis.ParentHash ?? Keccak.Zero;
        ulong timestamp = chainSpecJson.Genesis.Timestamp;
        UInt256 difficulty = chainSpecJson.Genesis.Difficulty;
        byte[] extraData = chainSpecJson.Genesis.ExtraData ?? Array.Empty<byte>();
        UInt256 gasLimit = chainSpecJson.Genesis.GasLimit;
        Address beneficiary = chainSpecJson.Genesis.Author ?? Address.Zero;
        UInt256 baseFee = chainSpecJson.Genesis.BaseFeePerGas ?? UInt256.Zero;
        if (chainSpecJson.Params.Eip1559Transition is not null)
            baseFee = chainSpecJson.Params.Eip1559Transition == 0
                ? (chainSpecJson.Genesis.BaseFeePerGas ?? Eip1559Constants.DefaultForkBaseFee)
                : UInt256.Zero;

        Hash256 stateRoot = chainSpecJson.Genesis.StateRoot ?? Keccak.EmptyTreeHash;
        chainSpec.GenesisStateUnavailable = chainSpecJson.Genesis.StateUnavailable;

        BlockHeader genesisHeader = new(
            parentHash,
            Keccak.OfAnEmptySequenceRlp,
            beneficiary,
            difficulty,
            0,
            (long)gasLimit,
            timestamp,
            extraData);

        genesisHeader.Author = beneficiary;
        genesisHeader.Hash = Keccak.Zero; // need to run the block to know the actual hash
        genesisHeader.Bloom = Bloom.Empty;
        genesisHeader.MixHash = mixHash;
        genesisHeader.Nonce = (ulong)nonce;
        genesisHeader.ReceiptsRoot = Keccak.EmptyTreeHash;
        genesisHeader.StateRoot = stateRoot;
        genesisHeader.TxRoot = Keccak.EmptyTreeHash;
        genesisHeader.BaseFeePerGas = baseFee;
        bool withdrawalsEnabled = chainSpecJson.Params.Eip4895TransitionTimestamp is not null && genesisHeader.Timestamp >= chainSpecJson.Params.Eip4895TransitionTimestamp;
        bool depositsEnabled = chainSpecJson.Params.Eip6110TransitionTimestamp is not null && genesisHeader.Timestamp >= chainSpecJson.Params.Eip6110TransitionTimestamp;
        if (withdrawalsEnabled)
            genesisHeader.WithdrawalsRoot = Keccak.EmptyTreeHash;

        if(depositsEnabled)
            genesisHeader.DepositsRoot = Keccak.EmptyTreeHash;

        bool isEip4844Enabled = chainSpecJson.Params.Eip4844TransitionTimestamp is not null && genesisHeader.Timestamp >= chainSpecJson.Params.Eip4844TransitionTimestamp;
        if (isEip4844Enabled)
        {
            genesisHeader.BlobGasUsed = chainSpecJson.Genesis.BlobGasUsed;
            genesisHeader.ExcessBlobGas = chainSpecJson.Genesis.ExcessBlobGas;
        }

        bool isEip4788Enabled = chainSpecJson.Params.Eip4788TransitionTimestamp is not null && genesisHeader.Timestamp >= chainSpecJson.Params.Eip4788TransitionTimestamp;
        if (isEip4788Enabled)
        {
            genesisHeader.ParentBeaconBlockRoot = Keccak.Zero;
        }

        bool isEip6110Enabled = chainSpecJson.Params.Eip6110TransitionTimestamp is not null && genesisHeader.Timestamp >= chainSpecJson.Params.Eip6110TransitionTimestamp;
        if (isEip6110Enabled)
        {
            genesisHeader.DepositsRoot = Keccak.EmptyTreeHash;
        }

        genesisHeader.AuRaStep = step;
        genesisHeader.AuRaSignature = auRaSignature;

        if (withdrawalsEnabled)
<<<<<<< HEAD
            chainSpec.Genesis = new Block(genesisHeader, Array.Empty<Transaction>(), Array.Empty<BlockHeader>(), Array.Empty<Withdrawal>());
        if (depositsEnabled)
            chainSpec.Genesis = new Block(genesisHeader, Array.Empty<Transaction>(), Array.Empty<BlockHeader>(), Array.Empty<Withdrawal>(), Array.Empty<Deposit>());
=======
            chainSpec.Genesis = new Block(genesisHeader, Array.Empty<Transaction>(), Array.Empty<BlockHeader>(), Array.Empty<Withdrawal>(), isEip6110Enabled ?  Array.Empty<Deposit>(): null);
>>>>>>> 3ada2826
        else
            chainSpec.Genesis = new Block(genesisHeader);
    }

    private static void LoadAllocations(ChainSpecJson chainSpecJson, ChainSpec chainSpec)
    {
        if (chainSpecJson.Accounts is null)
        {
            return;
        }

        chainSpec.Allocations = new Dictionary<Address, ChainSpecAllocation>();
        foreach (KeyValuePair<string, AllocationJson> account in chainSpecJson.Accounts)
        {
            if (account.Value.BuiltIn is not null && account.Value.Balance is null)
            {
                continue;
            }

            chainSpec.Allocations[new Address(account.Key)] = new ChainSpecAllocation(
                account.Value.Balance ?? UInt256.Zero,
                account.Value.Nonce,
                account.Value.Code,
                account.Value.Constructor,
                account.Value.GetConvertedStorage());
        }
    }

    private static void LoadBootnodes(ChainSpecJson chainSpecJson, ChainSpec chainSpec)
    {
        if (chainSpecJson.Nodes is null)
        {
            chainSpec.Bootnodes = Array.Empty<NetworkNode>();
            return;
        }

        chainSpec.Bootnodes = new NetworkNode[chainSpecJson.Nodes.Length];
        for (int i = 0; i < chainSpecJson.Nodes.Length; i++)
        {
            chainSpec.Bootnodes[i] = new NetworkNode(chainSpecJson.Nodes[i]);
        }
    }
}<|MERGE_RESOLUTION|>--- conflicted
+++ resolved
@@ -440,13 +440,9 @@
         genesisHeader.AuRaSignature = auRaSignature;
 
         if (withdrawalsEnabled)
-<<<<<<< HEAD
             chainSpec.Genesis = new Block(genesisHeader, Array.Empty<Transaction>(), Array.Empty<BlockHeader>(), Array.Empty<Withdrawal>());
-        if (depositsEnabled)
+        else if (depositsEnabled)
             chainSpec.Genesis = new Block(genesisHeader, Array.Empty<Transaction>(), Array.Empty<BlockHeader>(), Array.Empty<Withdrawal>(), Array.Empty<Deposit>());
-=======
-            chainSpec.Genesis = new Block(genesisHeader, Array.Empty<Transaction>(), Array.Empty<BlockHeader>(), Array.Empty<Withdrawal>(), isEip6110Enabled ?  Array.Empty<Deposit>(): null);
->>>>>>> 3ada2826
         else
             chainSpec.Genesis = new Block(genesisHeader);
     }
