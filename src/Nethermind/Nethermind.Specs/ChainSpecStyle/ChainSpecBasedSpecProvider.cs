--- conflicted
+++ resolved
@@ -229,7 +229,6 @@
             releaseSpec.IsEip3651Enabled = (chainSpec.Parameters.Eip3651TransitionTimestamp ?? ulong.MaxValue) <= releaseStartTimestamp;
             releaseSpec.IsEip3855Enabled = (chainSpec.Parameters.Eip3855TransitionTimestamp ?? ulong.MaxValue) <= releaseStartTimestamp;
             releaseSpec.IsEip3860Enabled = (chainSpec.Parameters.Eip3860TransitionTimestamp ?? ulong.MaxValue) <= releaseStartTimestamp;
-<<<<<<< HEAD
             releaseSpec.IsEip1153Enabled = (chainSpec.Parameters.Eip1153TransitionTimestamp ?? ulong.MaxValue) <= releaseStartTimestamp;
             releaseSpec.IsEip3651Enabled = (chainSpec.Parameters.Eip3651TransitionTimestamp ?? ulong.MaxValue) <= releaseStartTimestamp;
             releaseSpec.IsEip3540Enabled = (chainSpec.Parameters.Eip3540TransitionTimestamp ?? ulong.MaxValue) <= releaseStartTimestamp;
@@ -237,14 +236,12 @@
             releaseSpec.IsEip4200Enabled = (chainSpec.Parameters.Eip4200TransitionTimestamp ?? ulong.MaxValue) <= releaseStartTimestamp;
             releaseSpec.IsEip4750Enabled = (chainSpec.Parameters.Eip4750TransitionTimestamp ?? ulong.MaxValue) <= releaseStartTimestamp;
             releaseSpec.IsEip5450Enabled = (chainSpec.Parameters.Eip5450TransitionTimestamp ?? ulong.MaxValue) <= releaseStartTimestamp;
-=======
             releaseSpec.IsEip4895Enabled = (chainSpec.Parameters.Eip4895TransitionTimestamp ?? ulong.MaxValue) <= releaseStartTimestamp;
             releaseSpec.WithdrawalTimestamp = chainSpec.Parameters.Eip4895TransitionTimestamp ?? ulong.MaxValue;
 
             releaseSpec.IsEip4844Enabled = (chainSpec.Parameters.Eip4844TransitionTimestamp ?? ulong.MaxValue) <= releaseStartTimestamp;
             releaseSpec.Eip4844TransitionTimestamp = chainSpec.Parameters.Eip4844TransitionTimestamp ?? ulong.MaxValue;
 
->>>>>>> c367c52f
             return releaseSpec;
         }
 
