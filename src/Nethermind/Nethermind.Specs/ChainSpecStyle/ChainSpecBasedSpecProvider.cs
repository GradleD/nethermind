--- conflicted
+++ resolved
@@ -256,9 +256,8 @@
             releaseSpec.IsEip2935Enabled = (chainSpec.Parameters.Eip2935TransitionTimestamp ?? ulong.MaxValue) <= releaseStartTimestamp;
             releaseSpec.Eip2935ContractAddress = chainSpec.Parameters.Eip2935ContractAddress;
 
-<<<<<<< HEAD
             releaseSpec.IsEip7702Enabled = (chainSpec.Parameters.Eip7702TransitionTimestamp ?? ulong.MaxValue) <= releaseStartTimestamp;
-=======
+
             releaseSpec.IsEip6110Enabled = (chainSpec.Parameters.Eip6110TransitionTimestamp ?? ulong.MaxValue) <= releaseStartTimestamp;
             releaseSpec.DepositContractAddress = chainSpec.Parameters.DepositContractAddress;
 
@@ -267,7 +266,6 @@
 
             releaseSpec.IsEip7251Enabled = (chainSpec.Parameters.Eip7251TransitionTimestamp ?? ulong.MaxValue) <= releaseStartTimestamp;
             releaseSpec.Eip7251ContractAddress = chainSpec.Parameters.Eip7251ContractAddress;
->>>>>>> c9e36a87
 
             return releaseSpec;
         }
