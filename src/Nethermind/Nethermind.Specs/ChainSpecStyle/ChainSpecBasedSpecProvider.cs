--- conflicted
+++ resolved
@@ -267,13 +267,10 @@
             releaseSpec.IsEip7002Enabled = (chainSpec.Parameters.Eip7002TransitionTimestamp ?? ulong.MaxValue) <= releaseStartTimestamp;
             releaseSpec.Eip7002ContractAddress = chainSpec.Parameters.Eip7002ContractAddress;
 
-<<<<<<< HEAD
-            releaseSpec.IsOntakeEnabled = (chainSpec.Parameters.OntakeTransition ?? long.MaxValue) <= releaseStartBlock;
-=======
             releaseSpec.IsEip7251Enabled = (chainSpec.Parameters.Eip7251TransitionTimestamp ?? ulong.MaxValue) <= releaseStartTimestamp;
             releaseSpec.Eip7251ContractAddress = chainSpec.Parameters.Eip7251ContractAddress;
 
->>>>>>> 54a795c2
+            releaseSpec.IsOntakeEnabled = (chainSpec.Parameters.OntakeTransition ?? long.MaxValue) <= releaseStartBlock;
             return releaseSpec;
         }
 
