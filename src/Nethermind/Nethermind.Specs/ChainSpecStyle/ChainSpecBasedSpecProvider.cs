--- conflicted
+++ resolved
@@ -252,27 +252,20 @@
             releaseSpec.IsEip6780Enabled = (chainSpec.Parameters.Eip6780TransitionTimestamp ?? ulong.MaxValue) <= releaseStartTimestamp;
             releaseSpec.IsEip4788Enabled = (chainSpec.Parameters.Eip4788TransitionTimestamp ?? ulong.MaxValue) <= releaseStartTimestamp;
             releaseSpec.Eip4788ContractAddress = chainSpec.Parameters.Eip4788ContractAddress;
-            releaseSpec.AuRaSystemCalls = chainSpec.SealEngineType == SealEngineType.AuRa;
             releaseSpec.IsEip2935Enabled = (chainSpec.Parameters.Eip2935TransitionTimestamp ?? ulong.MaxValue) <= releaseStartTimestamp;
             releaseSpec.Eip2935ContractAddress = chainSpec.Parameters.Eip2935ContractAddress;
 
-<<<<<<< HEAD
             releaseSpec.IsEip7702Enabled = (chainSpec.Parameters.Eip7702TransitionTimestamp ?? ulong.MaxValue) <= releaseStartTimestamp;
 
-=======
->>>>>>> aa0196b8
             releaseSpec.IsEip6110Enabled = (chainSpec.Parameters.Eip6110TransitionTimestamp ?? ulong.MaxValue) <= releaseStartTimestamp;
             releaseSpec.DepositContractAddress = chainSpec.Parameters.DepositContractAddress;
 
             releaseSpec.IsEip7002Enabled = (chainSpec.Parameters.Eip7002TransitionTimestamp ?? ulong.MaxValue) <= releaseStartTimestamp;
             releaseSpec.Eip7002ContractAddress = chainSpec.Parameters.Eip7002ContractAddress;
 
-<<<<<<< HEAD
             releaseSpec.IsEip7251Enabled = (chainSpec.Parameters.Eip7251TransitionTimestamp ?? ulong.MaxValue) <= releaseStartTimestamp;
             releaseSpec.Eip7251ContractAddress = chainSpec.Parameters.Eip7251ContractAddress;
 
-=======
->>>>>>> aa0196b8
             return releaseSpec;
         }
 
