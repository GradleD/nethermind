--- conflicted
+++ resolved
@@ -65,13 +65,7 @@
         
         public long? Eip3541Transition { get; set; }
         public long? Eip3607Transition { get; set; }
-<<<<<<< HEAD
-        public long? Eip3675Transition { get; set; }
-
-
-=======
         
->>>>>>> 3db53044
         public UInt256 Eip1559BaseFeeInitialValue { get; set; }
 
         public UInt256 Eip1559BaseFeeMaxChangeDenominator { get; set; }    
@@ -119,15 +113,13 @@
         /// Optional, minimal value of EIP1559 base fee
         /// </summary>
         public UInt256? Eip1559BaseFeeMinValue { get; set; }
-<<<<<<< HEAD
+
+        public long? MergeForkIdTransition { get; set; }
+
+        public long? TerminalPowBlockNumber { get; set; }
+
+        public UInt256? TerminalTotalDifficulty { get; set; }
+
         public long? Eip1153Transition { get; set; }
-=======
-        
-        public long? MergeForkIdTransition { get; set; }
-        
-        public long? TerminalPowBlockNumber { get; set; }
-        
-        public UInt256? TerminalTotalDifficulty { get; set; }
->>>>>>> 3db53044
     }
 }