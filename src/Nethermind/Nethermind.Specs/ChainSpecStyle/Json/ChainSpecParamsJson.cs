--- conflicted
+++ resolved
@@ -155,9 +155,6 @@
     public ulong? Eip7251TransitionTimestamp { get; set; }
     public Address Eip7251ContractAddress { get; set; }
     public ulong? Rip7212TransitionTimestamp { get; set; }
-<<<<<<< HEAD
     public ulong? Eip7702TransitionTimestamp { get; set; }
-=======
     public ulong? OpGraniteTransitionTimestamp { get; set; }
->>>>>>> dcc9ef16
 }