// SPDX-FileCopyrightText: 2022 Demerzel Solutions Limited
// SPDX-License-Identifier: LGPL-3.0-only

using System;
using System.Diagnostics.CodeAnalysis;
using Nethermind.Core;
using Nethermind.Core.Crypto;
using Nethermind.Int256;
using Newtonsoft.Json;

namespace Nethermind.Specs.ChainSpecStyle.Json
{
    [SuppressMessage("ReSharper", "UnusedAutoPropertyAccessor.Global")]
    [SuppressMessage("ReSharper", "InconsistentNaming")]
    internal class ChainSpecParamsJson
    {
        public ulong ChainId { get; set; }
        public ulong? NetworkId { get; set; }

        [JsonProperty(PropertyName = "registrar")]
        public Address EnsRegistrar { get; set; }

        public long? GasLimitBoundDivisor { get; set; }

        public UInt256? AccountStartNonce { get; set; }

        public long? MaximumExtraDataSize { get; set; }

        public long? MinGasLimit { get; set; }

        public long? ForkBlock { get; set; }

        public Keccak ForkCanonHash { get; set; }

        public long? Eip7Transition { get; set; }

        public long? Eip150Transition { get; set; }

        public long? Eip152Transition { get; set; }

        public long? Eip160Transition { get; set; }

        public long? Eip161abcTransition { get; set; }

        public long? Eip161dTransition { get; set; }

        public long? Eip155Transition { get; set; }

        public long? MaxCodeSize { get; set; }

        public long? MaxCodeSizeTransition { get; set; }

        public long? Eip140Transition { get; set; }

        public long? Eip211Transition { get; set; }

        public long? Eip214Transition { get; set; }

        public long? Eip658Transition { get; set; }

        public long? Eip145Transition { get; set; }

        public long? Eip1014Transition { get; set; }

        public long? Eip1052Transition { get; set; }

        public long? Eip1108Transition { get; set; }

        public long? Eip1283Transition { get; set; }

        public long? Eip1283DisableTransition { get; set; }

        public long? Eip1283ReenableTransition { get; set; }

        public long? Eip1344Transition { get; set; }

        public long? Eip1706Transition { get; set; }

        public long? Eip1884Transition { get; set; }

        public long? Eip2028Transition { get; set; }

        public long? Eip2200Transition { get; set; }

        public long? Eip1559Transition { get; set; }

        public long? Eip2315Transition { get; set; }

        public long? Eip2537Transition { get; set; }

        public long? Eip2565Transition { get; set; }

        public long? Eip2929Transition { get; set; }

        public long? Eip2930Transition { get; set; }

        public long? Eip3198Transition { get; set; }

        public long? Eip3529Transition { get; set; }

        public long? Eip3541Transition { get; set; }

        // We explicitly want this to be enabled by default on all the networks 
        // we can disable it if needed, but its expected not to cause issues
        public long? Eip3607Transition { get; set; } = 0;

        public UInt256? Eip1559BaseFeeInitialValue { get; set; }

        public UInt256? Eip1559BaseFeeMaxChangeDenominator { get; set; }

        public long? Eip1559ElasticityMultiplier { get; set; }

        public Address TransactionPermissionContract { get; set; }

        public long? TransactionPermissionContractTransition { get; set; }

        public long? ValidateChainIdTransition { get; set; }

        public long? ValidateReceiptsTransition { get; set; }

        public long? Eip1559FeeCollectorTransition { get; set; }

        public Address Eip1559FeeCollector { get; set; }

        public long? Eip1559BaseFeeMinValueTransition { get; set; }

        public UInt256? Eip1559BaseFeeMinValue { get; set; }

        public long? MergeForkIdTransition { get; set; }

        public UInt256? TerminalTotalDifficulty { get; set; }

        public long? TerminalPoWBlockNumber { get; set; }

        public ulong? Eip1153TransitionTimestamp { get; set; }

        public ulong? Eip3651TransitionTimestamp { get; set; }
<<<<<<< HEAD
        public ulong? Eip3540TransitionTimestamp { get; set; }
=======
        public ulong? Eip3855TransitionTimestamp { get; set; }
        public ulong? Eip3860TransitionTimestamp { get; set; }
>>>>>>> b52526d9
    }
}<|MERGE_RESOLUTION|>--- conflicted
+++ resolved
@@ -135,11 +135,8 @@
         public ulong? Eip1153TransitionTimestamp { get; set; }
 
         public ulong? Eip3651TransitionTimestamp { get; set; }
-<<<<<<< HEAD
-        public ulong? Eip3540TransitionTimestamp { get; set; }
-=======
         public ulong? Eip3855TransitionTimestamp { get; set; }
         public ulong? Eip3860TransitionTimestamp { get; set; }
->>>>>>> b52526d9
+        public ulong? Eip3540TransitionTimestamp { get; set; }
     }
 }