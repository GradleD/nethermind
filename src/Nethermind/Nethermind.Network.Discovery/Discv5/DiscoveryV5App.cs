--- conflicted
+++ resolved
@@ -20,24 +20,10 @@
 using Nethermind.Db;
 using System.Diagnostics.CodeAnalysis;
 using System.Net;
-<<<<<<< HEAD
-using System.Reflection;
-using DotNetty.Transport.Channels.Sockets;
-=======
 using DotNetty.Transport.Channels;
->>>>>>> 4f7d06ae
 using Nethermind.Core;
 using Nethermind.Network.Discovery.Discv5;
 using NBitcoin.Secp256k1;
-using Nethermind.Core.Extensions;
-using Nethermind.JsonRpc.Modules;
-using Nethermind.Network.Discovery.Portal;
-using Nethermind.Network.Discovery.Portal.History;
-using Nethermind.Network.Discovery.Portal.History.Rpc;
-using Nethermind.Network.Discovery.Portal.LanternAdapter;
-using Nethermind.Network.Enr;
-using ILogger = Microsoft.Extensions.Logging.ILogger;
-using LogLevel = Microsoft.Extensions.Logging.LogLevel;
 
 namespace Nethermind.Network.Discovery;
 
@@ -50,10 +36,6 @@
     private readonly IDb _discoveryDb;
     private readonly CancellationTokenSource _appShutdownSource = new();
     private readonly DiscoveryReport? _discoveryReport;
-<<<<<<< HEAD
-    private readonly IServiceProvider _discV5ServiceProvider;
-=======
->>>>>>> 4f7d06ae
     private readonly IServiceProvider _serviceProvider;
     private readonly SessionOptions _sessionOptions;
 
@@ -75,28 +57,14 @@
             SessionKeys = new SessionKeys(privateKeyProvider.Generate().KeyBytes),
         };
 
-        // string[] bootstrapNodes = [.. (discoveryConfig.Bootnodes ?? "").Split(",", StringSplitOptions.TrimEntries | StringSplitOptions.RemoveEmptyEntries).Distinct()];
-        var bootstrapNodes = new[]
-        {
-            // Add your bootstrap ENR strings here
-            "enr:-Ku4QImhMc1z8yCiNJ1TyUxdcfNucje3BGwEHzodEZUan8PherEo4sF7pPHPSIB1NNuSg5fZy7qFsjmUKs2ea1Whi0EBh2F0dG5ldHOIAAAAAAAAAACEZXRoMpD1pf1CAAAAAP__________gmlkgnY0gmlwhBLf22SJc2VjcDI1NmsxoQOVphkDqal4QzPMksc5wnpuC3gvSC8AfbFOnZY_On34wIN1ZHCCIyg",
-            "enr:-Le4QPUXJS2BTORXxyx2Ia-9ae4YqA_JWX3ssj4E_J-3z1A-HmFGrU8BpvpqhNabayXeOZ2Nq_sbeDgtzMJpLLnXFgAChGV0aDKQtTA_KgEAAAAAIgEAAAAAAIJpZIJ2NIJpcISsaa0Zg2lwNpAkAIkHAAAAAPA8kv_-awoTiXNlY3AyNTZrMaEDHAD2JKYevx89W0CcFJFiskdcEzkH_Wdv9iW42qLK79ODdWRwgiMohHVkcDaCI4I"
-        };
+        string[] bootstrapNodes = [.. (discoveryConfig.Bootnodes ?? "").Split(",", StringSplitOptions.TrimEntries | StringSplitOptions.RemoveEmptyEntries).Distinct()];
 
         IServiceCollection services = new ServiceCollection()
-<<<<<<< HEAD
-                .AddSingleton(api.BlockTree!)
-                .AddSingleton(_sessionOptions.Verifier)
-                .AddSingleton(_sessionOptions.Signer)
-                .AddSingleton(logManager);
-=======
            .AddSingleton<ILoggerFactory, NullLoggerFactory>()
            .AddSingleton(_sessionOptions.Verifier)
            .AddSingleton(_sessionOptions.Signer);
->>>>>>> 4f7d06ae
-
-        EnrEntryRegistry registry = new EnrEntryRegistry();
-        EnrFactory enrFactory = new(registry);
+
+        EnrFactory enrFactory = new(new EnrEntryRegistry());
 
         Lantern.Discv5.Enr.Enr[] bootstrapEnrs = [
             .. bootstrapNodes.Where(e => e.StartsWith("enode:"))
@@ -104,18 +72,14 @@
                 .Select(GetEnr),
             .. bootstrapNodes.Where(e => e.StartsWith("enr:")).Select(enr => enrFactory.CreateFromString(enr, identityVerifier)),
             // TODO: Move to routing table's UpdateFromEnr
-            // .. _discoveryDb.GetAllValues().Select(enr => enrFactory.CreateFromBytes(enr, identityVerifier))
-        ];
+            .. _discoveryDb.GetAllValues().Select(enr => enrFactory.CreateFromBytes(enr, identityVerifier))
+            ];
 
         EnrBuilder enrBuilder = new EnrBuilder()
             .WithIdentityScheme(_sessionOptions.Verifier, _sessionOptions.Signer)
             .WithEntry(EnrEntryKey.Id, new EntryId("v4"))
             .WithEntry(EnrEntryKey.Secp256K1, new EntrySecp256K1(_sessionOptions.Signer.PublicKey))
-<<<<<<< HEAD
-            .WithEntry(EnrEntryKey.Ip, new EntryIp(_api.IpResolver!.ExternalIp))
-=======
             .WithEntry(EnrEntryKey.Ip, new EntryIp(ipResolver.ExternalIp))
->>>>>>> 4f7d06ae
             .WithEntry(EnrEntryKey.Tcp, new EntryTcp(networkConfig.P2PPort))
             .WithEntry(EnrEntryKey.Udp, new EntryUdp(networkConfig.DiscoveryPort));
 
@@ -128,21 +92,6 @@
             .WithTableOptions(new TableOptions(bootstrapEnrs.Select(enr => enr.ToString()).ToArray()))
             .WithEnrBuilder(enrBuilder)
             .WithLoggerFactory(new NethermindLoggerFactory(logManager, true))
-<<<<<<< HEAD
-            .WithServices((components) =>
-            {
-                NettyDiscoveryV5Handler.Register(components);
-                components
-                    .ConfigurePortalNetworkCommonServices()
-                    .ConfigureLanternPortalAdapter();
-            });
-
-        _discv5Protocol = discv5Builder.Build();
-        _discv5Protocol.NodeAdded += (e) => NodeAddedByDiscovery(e.Record);
-        _discv5Protocol.NodeRemoved += NodeRemovedByDiscovery;
-
-        _discV5ServiceProvider = discv5Builder.GetServiceProvider();
-=======
             .WithServices(s =>
             {
                 s.AddSingleton(logManager);
@@ -154,36 +103,8 @@
         _discv5Protocol.NodeRemoved += NodeRemovedByDiscovery;
 
         _serviceProvider = discv5Builder.GetServiceProvider();
->>>>>>> 4f7d06ae
         _discoveryReport = new DiscoveryReport(_discv5Protocol, logManager, _appShutdownSource.Token);
-
-        string[] bootNodesStr =
-        [
-            // Trin bootstrap nodes
-            // "enr:-Jy4QIs2pCyiKna9YWnAF0zgf7bT0GzlAGoF8MEKFJOExmtofBIqzm71zDvmzRiiLkxaEJcs_Amr7XIhLI74k1rtlXICY5Z0IDAuMS4xLWFscGhhLjEtMTEwZjUwgmlkgnY0gmlwhKEjVaWJc2VjcDI1NmsxoQLSC_nhF1iRwsCw0n3J4jRjqoaRxtKgsEe5a-Dz7y0JloN1ZHCCIyg",
-            // "enr:-Jy4QKSLYMpku9F0Ebk84zhIhwTkmn80UnYvE4Z4sOcLukASIcofrGdXVLAUPVHh8oPCfnEOZm1W1gcAxB9kV2FJywkCY5Z0IDAuMS4xLWFscGhhLjEtMTEwZjUwgmlkgnY0gmlwhJO2oc6Jc2VjcDI1NmsxoQLMSGVlxXL62N3sPtaV-n_TbZFCEM5AR7RDyIwOadbQK4N1ZHCCIyg",
-            // "enr:-Jy4QH4_H4cW--ejWDl_W7ngXw2m31MM2GT8_1ZgECnfWxMzZTiZKvHDgkmwUS_l2aqHHU54Q7hcFSPz6VGzkUjOqkcCY5Z0IDAuMS4xLWFscGhhLjEtMTEwZjUwgmlkgnY0gmlwhJ31OTWJc2VjcDI1NmsxoQPC0eRkjRajDiETr_DRa5N5VJRm-ttCWDoO1QAMMCg5pIN1ZHCCIyg",
-
-            // Fluffy bootstrap nodes
-            // "enr:-Ia4QLBxlH0Y8hGPQ1IRF5EStZbZvCPHQ2OjaJkuFMz0NRoZIuO2dLP0L-W_8ZmgnVx5SwvxYCXmX7zrHYv0FeHFFR0TY2aCaWSCdjSCaXCEwiErIIlzZWNwMjU2azGhAnnTykipGqyOy-ZRB9ga9pQVPF-wQs-yj_rYUoOqXEjbg3VkcIIjjA",
-            // "enr:-Ia4QM4amOkJf5z84Lv5Fl0RgWeSSDUekwnOPRn6XA1eMWgrHwWmn_gJGtOeuVfuX7ywGuPMRwb0odqQ9N_w_2Qc53gTY2aCaWSCdjSCaXCEwiErIYlzZWNwMjU2azGhAzaQEdPmz9SHiCw2I5yVAO8sriQ-mhC5yB7ea1u4u5QZg3VkcIIjjA",
-            // "enr:-Ia4QKVuHjNafkYuvhU7yCvSarNIVXquzJ8QOp5YbWJRIJw_EDVOIMNJ_fInfYoAvlRCHEx9LUQpYpqJa04pUDU21uoTY2aCaWSCdjSCaXCEwiErQIlzZWNwMjU2azGhA47eAW5oIDJAqxxqI0sL0d8ttXMV0h6sRIWU4ZwS4pYfg3VkcIIjjA",
-            // "enr:-Ia4QIU9U3zrP2DM7sfpgLJbbYpg12sWeXNeYcpKN49-6fhRCng0IUoVRI2E51mN-2eKJ4tbTimxNLaAnbA7r7fxVjcTY2aCaWSCdjSCaXCEwiErQYlzZWNwMjU2azGhAxOroJ3HceYvdD2yK1q9w8c9tgrISJso8q_JXI6U0Xwng3VkcIIjjA",
-
-            // Ultralight bootstrap nodes
-            // "enr:-IS4QFV_wTNknw7qiCGAbHf6LxB-xPQCktyrCEZX-b-7PikMOIKkBg-frHRBkfwhI3XaYo_T-HxBYmOOQGNwThkBBHYDgmlkgnY0gmlwhKRc9_OJc2VjcDI1NmsxoQKHPt5CQ0D66ueTtSUqwGjfhscU_LiwS28QvJ0GgJFd-YN1ZHCCE4k",
-            // "enr:-IS4QDpUz2hQBNt0DECFm8Zy58Hi59PF_7sw780X3qA0vzJEB2IEd5RtVdPUYZUbeg4f0LMradgwpyIhYUeSxz2Tfa8DgmlkgnY0gmlwhKRc9_OJc2VjcDI1NmsxoQJd4NAVKOXfbdxyjSOUJzmA4rjtg43EDeEJu1f8YRhb_4N1ZHCCE4o",
-            // "enr:-IS4QGG6moBhLW1oXz84NaKEHaRcim64qzFn1hAG80yQyVGNLoKqzJe887kEjthr7rJCNlt6vdVMKMNoUC9OCeNK-EMDgmlkgnY0gmlwhKRc9-KJc2VjcDI1NmsxoQLJhXByb3LmxHQaqgLDtIGUmpANXaBbFw3ybZWzGqb9-IN1ZHCCE4k",
-            // "enr:-IS4QA5hpJikeDFf1DD1_Le6_ylgrLGpdwn3SRaneGu9hY2HUI7peHep0f28UUMzbC0PvlWjN8zSfnqMG07WVcCyBhADgmlkgnY0gmlwhKRc9-KJc2VjcDI1NmsxoQJMpHmGj1xSP1O-Mffk_jYIHVcg6tY5_CjmWVg1gJEsPIN1ZHCCE4o "
-        ];
-        IEnr[] historyNetworkBootnodes = bootNodesStr.Select((str) => enrFactory.CreateFromString(str, identityVerifier)).ToArray();
-
-        IServiceProvider historyNetworkServiceProvider = _discV5ServiceProvider.CreateHistoryNetworkServiceProvider(historyNetworkBootnodes);
-        _historyNetwork = historyNetworkServiceProvider.GetRequiredService<IPortalHistoryNetwork>();
-        _api.RpcModuleProvider!.RegisterSingle(historyNetworkServiceProvider.GetRequiredService<IPortalHistoryRpcModule>());
-    }
-
-    private IPortalHistoryNetwork _historyNetwork;
+    }
 
     private void NodeAddedByDiscovery(IEnr newEntry)
     {
@@ -278,35 +199,11 @@
 
     public void Initialize(PublicKey masterPublicKey) { }
 
-<<<<<<< HEAD
-    public void InitializeChannel(IDatagramChannel channel)
-    {
-        var handler = _discV5ServiceProvider.GetRequiredService<NettyDiscoveryV5Handler>();
-        handler.InitializeChannel(channel);
-        channel.Pipeline.AddLast(handler);
-
-        Task.Run(async () =>
-        {
-            _logger.Info("lantern adapter registration");
-
-            CancellationToken token = default;
-
-            try
-            {
-                await _historyNetwork.Run(token);
-            }
-            catch (Exception e)
-            {
-                _logger.Error("It crashed", e);
-            }
-        });
-=======
     public void InitializeChannel(IChannel channel)
     {
         var handler = _serviceProvider.GetRequiredService<NettyDiscoveryV5Handler>();
         handler.InitializeChannel(channel);
         channel.Pipeline.AddLast(handler);
->>>>>>> 4f7d06ae
     }
 
     public Task StartAsync()
@@ -317,7 +214,6 @@
 
     private async Task DiscoverViaCustomRandomWalk()
     {
-        _logger.Error("Start discover");
         async Task DiscoverAsync(IEnumerable<IEnr> getAllNodes, byte[] nodeId, CancellationToken token)
         {
             static int[] GetDistances(byte[] srcNodeId, byte[] destNodeId)
@@ -374,10 +270,9 @@
         IEnumerable<IEnr> GetStartingNodes() => _discv5Protocol.GetAllNodes;
 
         Random random = new();
-        _logger.Error("Init async");
         await _discv5Protocol.InitAsync();
 
-        if (_logger.IsWarn) _logger.Warn($"Initially discovered {_discv5Protocol.GetActiveNodes.Count()} active peers, {_discv5Protocol.GetAllNodes.Count()} in total.");
+        if (_logger.IsDebug) _logger.Debug($"Initially discovered {_discv5Protocol.GetActiveNodes.Count()} active peers, {_discv5Protocol.GetAllNodes.Count()} in total.");
 
         const int RandomNodesToLookupCount = 3;
 
