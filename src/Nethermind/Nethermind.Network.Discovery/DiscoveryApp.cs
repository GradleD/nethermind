// SPDX-FileCopyrightText: 2022 Demerzel Solutions Limited
// SPDX-License-Identifier: LGPL-3.0-only

using System.Net.NetworkInformation;
using DotNetty.Handlers.Logging;
<<<<<<< HEAD
=======
using DotNetty.Transport.Channels;
>>>>>>> 4f7d06ae
using DotNetty.Transport.Channels.Sockets;
using Nethermind.Config;
using Nethermind.Core;
using Nethermind.Core.Attributes;
using Nethermind.Core.Crypto;
using Nethermind.Core.Extensions;
using Nethermind.Crypto;
using Nethermind.Logging;
using Nethermind.Network.Config;
using Nethermind.Network.Discovery.Lifecycle;
using Nethermind.Network.Discovery.RoutingTable;
using Nethermind.Stats.Model;
using LogLevel = DotNetty.Handlers.Logging.LogLevel;

namespace Nethermind.Network.Discovery;

public class DiscoveryApp : IDiscoveryApp
{
    private readonly IDiscoveryConfig _discoveryConfig;
    private readonly ITimestamper _timestamper;
    private readonly INodesLocator _nodesLocator;
    private readonly IDiscoveryManager _discoveryManager;
    private readonly INodeTable _nodeTable;
    private readonly ILogManager _logManager;
    private readonly ILogger _logger;
    private readonly IMessageSerializationService _messageSerializationService;
    private readonly ICryptoRandom _cryptoRandom;
    private readonly INetworkStorage _discoveryStorage;
    private readonly INetworkConfig _networkConfig;

    private NettyDiscoveryHandler? _discoveryHandler;
    private Task? _storageCommitTask;

    public DiscoveryApp(INodesLocator nodesLocator,
        IDiscoveryManager? discoveryManager,
        INodeTable? nodeTable,
        IMessageSerializationService? msgSerializationService,
        ICryptoRandom? cryptoRandom,
        INetworkStorage? discoveryStorage,
        INetworkConfig? networkConfig,
        IDiscoveryConfig? discoveryConfig,
        ITimestamper? timestamper,
        ILogManager? logManager)
    {
        _logManager = logManager ?? throw new ArgumentNullException(nameof(logManager));
        _logger = _logManager.GetClassLogger();
        _discoveryConfig = discoveryConfig ?? throw new ArgumentNullException(nameof(discoveryConfig));
        _timestamper = timestamper ?? throw new ArgumentNullException(nameof(timestamper));
        _nodesLocator = nodesLocator ?? throw new ArgumentNullException(nameof(nodesLocator));
        _discoveryManager = discoveryManager ?? throw new ArgumentNullException(nameof(discoveryManager));
        _nodeTable = nodeTable ?? throw new ArgumentNullException(nameof(nodeTable));
        _messageSerializationService =
            msgSerializationService ?? throw new ArgumentNullException(nameof(msgSerializationService));
        _cryptoRandom = cryptoRandom ?? throw new ArgumentNullException(nameof(cryptoRandom));
        _discoveryStorage = discoveryStorage ?? throw new ArgumentNullException(nameof(discoveryStorage));
        _networkConfig = networkConfig ?? throw new ArgumentNullException(nameof(networkConfig));
        _discoveryStorage.StartBatch();
    }

    public void Initialize(PublicKey masterPublicKey)
    {
        _discoveryManager.NodeDiscovered += OnNodeDiscovered;
        _nodeTable.Initialize(masterPublicKey);
        if (_nodeTable.MasterNode is null)
        {
            throw new NetworkingException(
                "Discovery node table initialization failed - master node is null",
                NetworkExceptionType.Discovery);
        }

        _nodesLocator.Initialize(_nodeTable.MasterNode);
    }

    public Task StartAsync()
    {
        try
        {
            Initialize();
            return Task.CompletedTask;
        }
        catch (Exception e)
        {
            _logger.Error("Error during discovery app start process", e);
            throw;
        }
    }

    public async Task StopAsync()
    {
        if (_logger.IsDebug) _logger.Debug("Stopping discovery timer");
        if (_logger.IsDebug) _logger.Debug("Stopping discovery persistence timer");

        _appShutdownSource.Cancel();

        if (_storageCommitTask is not null)
        {
            await _storageCommitTask.ContinueWith(x =>
            {
                if (x.IsFailedButNotCanceled())
                {
                    if (_logger.IsError) _logger.Error("Error during discovery persistence stop.", x.Exception);
                }
            });
        }

        Cleanup();
        if (_logger.IsInfo) _logger.Info("Discovery shutdown complete.. please wait for all components to close");
    }

    public void AddNodeToDiscovery(Node node)
    {
        _discoveryManager.GetNodeLifecycleManager(node);
    }

    private void Initialize()
    {
        if (_logger.IsDebug)
            _logger.Debug($"Discovery    : udp://{_networkConfig.ExternalIp}:{_networkConfig.DiscoveryPort}");
        ThisNodeInfo.AddInfo("Discovery    :", $"udp://{_networkConfig.ExternalIp}:{_networkConfig.DiscoveryPort}");

        NetworkChange.NetworkAvailabilityChanged += ResetUnreachableStatus;
    }

    private void ResetUnreachableStatus(object? sender, NetworkAvailabilityEventArgs e)
    {
        if (!e.IsAvailable)
        {
            return;
        }

        foreach (INodeLifecycleManager unreachable in _discoveryManager.GetNodeLifecycleManagers().Where(x => x.State == NodeLifecycleState.Unreachable))
        {
            unreachable.ResetUnreachableStatus();
        }
    }

<<<<<<< HEAD
    public void InitializeChannel(IDatagramChannel channel)
=======
    public void InitializeChannel(IChannel channel)
>>>>>>> 4f7d06ae
    {
        _discoveryHandler = new NettyDiscoveryHandler(_discoveryManager, channel, _messageSerializationService,
            _timestamper, _logManager);
        _discoveryManager.MsgSender = _discoveryHandler;
        _discoveryHandler.OnChannelActivated += OnChannelActivated;

        channel.Pipeline
            .AddLast(new LoggingHandler(LogLevel.INFO))
            .AddLast(_discoveryHandler);
    }

    private readonly CancellationTokenSource _appShutdownSource = new();

    private void OnChannelActivated(object? sender, EventArgs e)
    {
        if (_logger.IsDebug) _logger.Debug("Activated discovery channel.");

        // Make sure this is non blocking code, otherwise netty will not process messages
        // Explicitly use TaskScheduler.Default, otherwise it will use dotnetty's task scheduler which have a habit of
        // not working sometimes.
        Task.Factory
            .StartNew(() => OnChannelActivated(_appShutdownSource.Token), _appShutdownSource.Token, TaskCreationOptions.LongRunning, TaskScheduler.Default)
            .ContinueWith
        (
            t =>
            {
                if (t.IsFaulted)
                {
                    string faultMessage = "Cannot activate channel.";
                    _logger.Info(faultMessage);
                    throw t.Exception ??
                          (Exception)new NetworkingException(faultMessage, NetworkExceptionType.Discovery);
                }

                if (t.IsCompleted && !_appShutdownSource.IsCancellationRequested)
                {
                    _logger.Debug("Discovery App initialized.");
                }
            }
        );
    }

    private async Task OnChannelActivated(CancellationToken cancellationToken)
    {
        try
        {
            //Step 1 - read nodes and stats from db
            AddPersistedNodes(cancellationToken);

            //Step 2 - initialize bootnodes
            if (_logger.IsDebug) _logger.Debug("Initializing bootnodes.");
            while (true)
            {
                if (cancellationToken.IsCancellationRequested)
                {
                    break;
                }

                if (await InitializeBootnodes(cancellationToken))
                {
                    break;
                }

                //Check if we were able to communicate with any trusted nodes or persisted nodes
                //if so no need to replay bootstrapping, we can start discovery process
                if (_discoveryManager.GetOrAddNodeLifecycleManagers(x => x.State == NodeLifecycleState.Active).Count != 0)
                {
                    break;
                }

                _logger.Warn("Could not communicate with any nodes (bootnodes, trusted nodes, persisted nodes).");
                await Task.Delay(1000, cancellationToken);
            }

            if (cancellationToken.IsCancellationRequested)
            {
                return;
            }

            InitializeDiscoveryPersistenceTimer();
            InitializeDiscoveryTimer();
        }
        catch (Exception e)
        {
            if (_logger.IsDebug) _logger.Error("DEBUG/ERROR Error during discovery initialization", e);
        }
    }

    private void AddPersistedNodes(CancellationToken cancellationToken)
    {
        NetworkNode[] nodes = _discoveryStorage.GetPersistedNodes();
        foreach (NetworkNode networkNode in nodes)
        {
            if (cancellationToken.IsCancellationRequested)
            {
                break;
            }

            Node node;
            try
            {
                node = new Node(networkNode.NodeId, networkNode.Host, networkNode.Port);
            }
            catch (Exception)
            {
                if (_logger.IsDebug)
                    _logger.Error(
                        $"ERROR/DEBUG peer could not be loaded for {networkNode.NodeId}@{networkNode.Host}:{networkNode.Port}");
                continue;
            }

            INodeLifecycleManager? manager = _discoveryManager.GetNodeLifecycleManager(node, true);
            if (manager is null)
            {
                if (_logger.IsDebug)
                {
                    _logger.Debug(
                        $"Skipping persisted node {networkNode.NodeId}@{networkNode.Host}:{networkNode.Port}, manager couldn't be created");
                }

                continue;
            }

            manager.NodeStats.CurrentPersistedNodeReputation = networkNode.Reputation;
            if (_logger.IsTrace)
                _logger.Trace($"Adding persisted node {networkNode.NodeId}@{networkNode.Host}:{networkNode.Port}");
        }

        if (_logger.IsDebug) _logger.Debug($"Added persisted discovery nodes: {nodes.Length}");
    }

    private void InitializeDiscoveryTimer()
    {
        if (_logger.IsDebug) _logger.Debug("Starting discovery timer");
        _ = RunDiscoveryProcess();
    }

    private void InitializeDiscoveryPersistenceTimer()
    {
        if (_logger.IsDebug) _logger.Debug("Starting discovery persistence timer");
        _storageCommitTask = RunDiscoveryPersistenceCommit();
    }

    private void Cleanup()
    {
        try
        {
            if (_discoveryHandler is not null)
            {
                _discoveryHandler.OnChannelActivated -= OnChannelActivated;
            }

            NetworkChange.NetworkAvailabilityChanged -= ResetUnreachableStatus;
        }
        catch (Exception e)
        {
            _logger.Error("Error during discovery cleanup", e);
        }
    }

    private async Task<bool> InitializeBootnodes(CancellationToken cancellationToken)
    {
        NetworkNode[] bootnodes = NetworkNode.ParseNodes(_discoveryConfig.Bootnodes, _logger);
        if (bootnodes.Length == 0)
        {
            if (_logger.IsWarn) _logger.Warn("No bootnodes specified in configuration");
            return true;
        }

        List<INodeLifecycleManager> managers = new();
        for (int i = 0; i < bootnodes.Length; i++)
        {
            NetworkNode bootnode = bootnodes[i];
            if (bootnode.NodeId is null)
            {
                _logger.Warn($"Bootnode ignored because of missing node ID: {bootnode}");
            }

            Node node = new(bootnode.NodeId, bootnode.Host, bootnode.Port);
            INodeLifecycleManager? manager = _discoveryManager.GetNodeLifecycleManager(node);
            if (manager is not null)
            {
                managers.Add(manager);
            }
            else
            {
                _logger.Warn($"Bootnode config contains self: {bootnode.NodeId}");
            }
        }

        //Wait for pong message to come back from Boot nodes
        int maxWaitTime = _discoveryConfig.BootnodePongTimeout;
        int itemTime = maxWaitTime / 100;
        for (int i = 0; i < 100; i++)
        {
            if (cancellationToken.IsCancellationRequested)
            {
                break;
            }

            if (managers.Any(x => x.State == NodeLifecycleState.Active))
            {
                break;
            }

            if (_discoveryManager.GetOrAddNodeLifecycleManagers(x => x.State == NodeLifecycleState.Active).Count != 0)
            {
                if (_logger.IsTrace)
                    _logger.Trace(
                        "Was not able to connect to any of the bootnodes, but successfully connected to at least one persisted node.");
                break;
            }

            if (_logger.IsTrace) _logger.Trace($"Waiting {itemTime} ms for bootnodes to respond");

            try
            {
                await Task.Delay(itemTime, cancellationToken);
            }
            catch (OperationCanceledException)
            {
                break;
            }
        }

        int reachedNodeCounter = 0;
        for (int i = 0; i < managers.Count; i++)
        {
            INodeLifecycleManager manager = managers[i];
            if (manager.State != NodeLifecycleState.Active)
            {
                if (_logger.IsTrace)
                    _logger.Trace($"Could not reach bootnode: {manager.ManagedNode.Host}:{manager.ManagedNode.Port}");
            }
            else
            {
                if (_logger.IsTrace)
                    _logger.Trace($"Reached bootnode: {manager.ManagedNode.Host}:{manager.ManagedNode.Port}");
                reachedNodeCounter++;
            }
        }

        if (_logger.IsInfo)
            _logger.Info(
                $"Connected to {reachedNodeCounter} bootnodes, {_discoveryManager.GetOrAddNodeLifecycleManagers(x => x.State == NodeLifecycleState.Active).Count} trusted/persisted nodes");
        return reachedNodeCounter > 0;
    }

    private async Task RunDiscoveryProcess()
    {
        byte[] randomId = new byte[64];
        CancellationToken cancellationToken = _appShutdownSource.Token;
        PeriodicTimer timer = new(TimeSpan.FromMilliseconds(10));

        long lastTickMs = Environment.TickCount64;
        long waitTimeTimeMs = 10;
        while (!cancellationToken.IsCancellationRequested
            && await timer.WaitForNextTickAsync(cancellationToken))
        {
            long currentTickMs = Environment.TickCount64;
            long elapsedMs = currentTickMs - lastTickMs;
            if (elapsedMs < waitTimeTimeMs)
            {
                // TODO: Change timer time in .NET 8.0 to avoid this https://github.com/dotnet/runtime/pull/82560
                // Wait for the remaining time
                await Task.Delay((int)(waitTimeTimeMs - elapsedMs), cancellationToken);
            }

            try
            {
                if (_logger.IsTrace) _logger.Trace("Running discovery process.");

                await _nodesLocator.LocateNodesAsync(cancellationToken);
            }
            catch (Exception e)
            {
                _logger.Error($"Error during discovery process: {e}");
            }

            try
            {
                if (_logger.IsTrace) _logger.Trace("Running refresh process.");

                _cryptoRandom.GenerateRandomBytes(randomId);
                await _nodesLocator.LocateNodesAsync(randomId, cancellationToken);
            }
            catch (Exception e)
            {
                _logger.Error($"Error during discovery refresh process: {e}");
            }

            int nodesCountAfterDiscovery = _nodeTable.Buckets.Sum(x => x.BondedItemsCount);
            waitTimeTimeMs =
                nodesCountAfterDiscovery < 16
                    ? 10
                    : nodesCountAfterDiscovery < 128
                        ? 100
                        : nodesCountAfterDiscovery < 256
                            ? 1000
                            : _discoveryConfig.DiscoveryInterval;

            lastTickMs = Environment.TickCount64;
        }
    }

    [Todo(Improve.Allocations, "Remove ToArray here - address as a part of the network DB rewrite")]
    private async Task RunDiscoveryPersistenceCommit()
    {
        CancellationToken cancellationToken = _appShutdownSource.Token;
        PeriodicTimer timer = new PeriodicTimer(TimeSpan.FromMilliseconds(_discoveryConfig.DiscoveryPersistenceInterval));

        while (!cancellationToken.IsCancellationRequested
            && await timer.WaitForNextTickAsync(cancellationToken))
        {
            try
            {
                IReadOnlyCollection<INodeLifecycleManager> managers = _discoveryManager.GetNodeLifecycleManagers();
                DateTime utcNow = DateTime.UtcNow;
                //we need to update all notes to update reputation
                _discoveryStorage.UpdateNodes(managers.Select(x => new NetworkNode(x.ManagedNode.Id, x.ManagedNode.Host,
                    x.ManagedNode.Port, x.NodeStats.NewPersistedNodeReputation(utcNow))).ToArray());

                if (!_discoveryStorage.AnyPendingChange())
                {
                    if (_logger.IsTrace) _logger.Trace("No changes in discovery storage, skipping commit.");
                    continue;
                }

                _discoveryStorage.Commit();
                _discoveryStorage.StartBatch();
            }
            catch (Exception ex)
            {
                _logger.Error($"Error during discovery commit: {ex}");
            }
        }
    }

    private void OnNodeDiscovered(object? sender, NodeEventArgs e)
    {
        NodeAdded?.Invoke(this, e);
    }

    public event EventHandler<NodeEventArgs>? NodeAdded;

    public event EventHandler<NodeEventArgs>? NodeRemoved { add { } remove { } }
}<|MERGE_RESOLUTION|>--- conflicted
+++ resolved
@@ -3,10 +3,7 @@
 
 using System.Net.NetworkInformation;
 using DotNetty.Handlers.Logging;
-<<<<<<< HEAD
-=======
 using DotNetty.Transport.Channels;
->>>>>>> 4f7d06ae
 using DotNetty.Transport.Channels.Sockets;
 using Nethermind.Config;
 using Nethermind.Core;
@@ -143,11 +140,7 @@
         }
     }
 
-<<<<<<< HEAD
-    public void InitializeChannel(IDatagramChannel channel)
-=======
     public void InitializeChannel(IChannel channel)
->>>>>>> 4f7d06ae
     {
         _discoveryHandler = new NettyDiscoveryHandler(_discoveryManager, channel, _messageSerializationService,
             _timestamper, _logManager);
