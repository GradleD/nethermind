// SPDX-FileCopyrightText: 2022 Demerzel Solutions Limited
// SPDX-License-Identifier: LGPL-3.0-only

<<<<<<< HEAD
=======
using System.Net;
using System.Net.NetworkInformation;
using System.Net.Sockets;
using System.Runtime.InteropServices;
>>>>>>> 41073e3c
using DotNetty.Handlers.Logging;
using DotNetty.Transport.Channels.Sockets;
using Nethermind.Config;
using Nethermind.Core;
using Nethermind.Core.Attributes;
using Nethermind.Core.Crypto;
using Nethermind.Core.Extensions;
using Nethermind.Crypto;
using Nethermind.Logging;
using Nethermind.Network.Config;
using Nethermind.Network.Discovery.Lifecycle;
using Nethermind.Network.Discovery.RoutingTable;
using Nethermind.Stats.Model;
using LogLevel = DotNetty.Handlers.Logging.LogLevel;

namespace Nethermind.Network.Discovery;

public class DiscoveryApp : IDiscoveryApp
{
    private readonly IDiscoveryConfig _discoveryConfig;
    private readonly ITimestamper _timestamper;
    private readonly INodesLocator _nodesLocator;
    private readonly IDiscoveryManager _discoveryManager;
    private readonly INodeTable _nodeTable;
    private readonly ILogManager _logManager;
    private readonly ILogger _logger;
    private readonly IMessageSerializationService _messageSerializationService;
    private readonly ICryptoRandom _cryptoRandom;
    private readonly INetworkStorage _discoveryStorage;
    private readonly INetworkConfig _networkConfig;

    private NettyDiscoveryHandler? _discoveryHandler;
    private Task? _storageCommitTask;

    public DiscoveryApp(INodesLocator nodesLocator,
        IDiscoveryManager? discoveryManager,
        INodeTable? nodeTable,
        IMessageSerializationService? msgSerializationService,
        ICryptoRandom? cryptoRandom,
        INetworkStorage? discoveryStorage,
        INetworkConfig? networkConfig,
        IDiscoveryConfig? discoveryConfig,
        ITimestamper? timestamper,
        ILogManager? logManager)
    {
        _logManager = logManager ?? throw new ArgumentNullException(nameof(logManager));
        _logger = _logManager.GetClassLogger();
        _discoveryConfig = discoveryConfig ?? throw new ArgumentNullException(nameof(discoveryConfig));
        _timestamper = timestamper ?? throw new ArgumentNullException(nameof(timestamper));
        _nodesLocator = nodesLocator ?? throw new ArgumentNullException(nameof(nodesLocator));
        _discoveryManager = discoveryManager ?? throw new ArgumentNullException(nameof(discoveryManager));
        _nodeTable = nodeTable ?? throw new ArgumentNullException(nameof(nodeTable));
        _messageSerializationService =
            msgSerializationService ?? throw new ArgumentNullException(nameof(msgSerializationService));
        _cryptoRandom = cryptoRandom ?? throw new ArgumentNullException(nameof(cryptoRandom));
        _discoveryStorage = discoveryStorage ?? throw new ArgumentNullException(nameof(discoveryStorage));
        _networkConfig = networkConfig ?? throw new ArgumentNullException(nameof(networkConfig));
        _discoveryStorage.StartBatch();
    }

    public void Initialize(PublicKey masterPublicKey)
    {
        _discoveryManager.NodeDiscovered += OnNodeDiscovered;
        _nodeTable.Initialize(masterPublicKey);
        if (_nodeTable.MasterNode is null)
        {
            throw new NetworkingException(
                "Discovery node table initialization failed - master node is null",
                NetworkExceptionType.Discovery);
        }

        _nodesLocator.Initialize(_nodeTable.MasterNode);
    }

    public void Start()
    {
        try
        {
            if (_logger.IsDebug)
                _logger.Debug($"Discovery    : udp://{_networkConfig.ExternalIp}:{_networkConfig.DiscoveryPort}");
            ThisNodeInfo.AddInfo("Discovery    :", $"udp://{_networkConfig.ExternalIp}:{_networkConfig.DiscoveryPort}");
        }
        catch (Exception e)
        {
            _logger.Error("Error during discovery app start process", e);
            throw;
        }
    }

    public async Task StopAsync()
    {
        if (_logger.IsDebug) _logger.Debug("Stopping discovery timer");
        if (_logger.IsDebug) _logger.Debug("Stopping discovery persistence timer");

        _appShutdownSource.Cancel();

        if (_storageCommitTask is not null)
        {
            await _storageCommitTask.ContinueWith(x =>
            {
                if (x.IsFailedButNotCanceled())
                {
                    if (_logger.IsError) _logger.Error("Error during discovery persistence stop.", x.Exception);
                }
            });
        }

        await StopUdpChannelAsync();
        if (_logger.IsInfo) _logger.Info("Discovery shutdown complete.. please wait for all components to close");
    }

    public void AddNodeToDiscovery(Node node)
    {
        _discoveryManager.GetNodeLifecycleManager(node);
    }

<<<<<<< HEAD
    public void InitializeChannel(IDatagramChannel channel)
=======
    private void InitializeUdpChannel()
    {
        if (_logger.IsDebug)
            _logger.Debug($"Discovery    : udp://{_networkConfig.ExternalIp}:{_networkConfig.DiscoveryPort}");
        ThisNodeInfo.AddInfo("Discovery    :", $"udp://{_networkConfig.ExternalIp}:{_networkConfig.DiscoveryPort}");

        _group = new MultithreadEventLoopGroup(1);
        Bootstrap bootstrap = new();
        bootstrap.Group(_group);

        if (RuntimeInformation.IsOSPlatform(OSPlatform.OSX))
        {
            bootstrap.ChannelFactory(() => new SocketDatagramChannel(AddressFamily.InterNetwork))
                .Handler(new ActionChannelInitializer<IDatagramChannel>(InitializeChannel));
        }
        else
        {
            bootstrap.Channel<SocketDatagramChannel>()
                .Handler(new ActionChannelInitializer<IDatagramChannel>(InitializeChannel));
        }

        NetworkChange.NetworkAvailabilityChanged += ResetUnreachableStatus;

        IPAddress ip = IPAddress.Parse(_networkConfig.LocalIp!);
        _bindingTask = bootstrap.BindAsync(ip, _networkConfig.DiscoveryPort)
            .ContinueWith(
                t
                    =>
                {
                    if (t.IsFaulted)
                    {
                        _logger.Error($"Error when establishing discovery connection on Address: {ip}({_networkConfig.LocalIp}:{_networkConfig.DiscoveryPort})", t.Exception);
                    }

                    return _channel = t.Result;
                });
    }

    private void ResetUnreachableStatus(object? sender, NetworkAvailabilityEventArgs e)
    {
        if (!e.IsAvailable)
        {
            return;
        }

        foreach (INodeLifecycleManager unreachable in _discoveryManager.GetNodeLifecycleManagers().Where(x => x.State == NodeLifecycleState.Unreachable))
        {
            unreachable.ResetUnreachableStatus();
        }
    }

    private Task? _bindingTask;

    private void InitializeChannel(IDatagramChannel channel)
>>>>>>> 41073e3c
    {
        _discoveryHandler = new NettyDiscoveryHandler(_discoveryManager, channel, _messageSerializationService,
            _timestamper, _logManager);
        _discoveryManager.MsgSender = _discoveryHandler;
        _discoveryHandler.OnChannelActivated += OnChannelActivated;

        channel.Pipeline
            .AddLast(new LoggingHandler(LogLevel.INFO))
            .AddLast(_discoveryHandler);
    }

    private readonly CancellationTokenSource _appShutdownSource = new();

    private void OnChannelActivated(object? sender, EventArgs e)
    {
        if (_logger.IsDebug) _logger.Debug("Activated discovery channel.");

        // Make sure this is non blocking code, otherwise netty will not process messages
        // Explicitly use TaskScheduler.Default, otherwise it will use dotnetty's task scheduler which have a habit of
        // not working sometimes.
        Task.Factory
            .StartNew(() => OnChannelActivated(_appShutdownSource.Token), _appShutdownSource.Token, TaskCreationOptions.LongRunning, TaskScheduler.Default)
            .ContinueWith
        (
            t =>
            {
                if (t.IsFaulted)
                {
                    string faultMessage = "Cannot activate channel.";
                    _logger.Info(faultMessage);
                    throw t.Exception ??
                          (Exception)new NetworkingException(faultMessage, NetworkExceptionType.Discovery);
                }

                if (t.IsCompleted && !_appShutdownSource.IsCancellationRequested)
                {
                    _logger.Debug("Discovery App initialized.");
                }
            }
        );
    }

    private async Task OnChannelActivated(CancellationToken cancellationToken)
    {
        try
        {
            //Step 1 - read nodes and stats from db
            AddPersistedNodes(cancellationToken);

            //Step 2 - initialize bootnodes
            if (_logger.IsDebug) _logger.Debug("Initializing bootnodes.");
            while (true)
            {
                if (cancellationToken.IsCancellationRequested)
                {
                    break;
                }

                if (await InitializeBootnodes(cancellationToken))
                {
                    break;
                }

                //Check if we were able to communicate with any trusted nodes or persisted nodes
                //if so no need to replay bootstrapping, we can start discovery process
                if (_discoveryManager.GetOrAddNodeLifecycleManagers(x => x.State == NodeLifecycleState.Active).Count != 0)
                {
                    break;
                }

                _logger.Warn("Could not communicate with any nodes (bootnodes, trusted nodes, persisted nodes).");
                await Task.Delay(1000, cancellationToken);
            }

            if (cancellationToken.IsCancellationRequested)
            {
                return;
            }

            InitializeDiscoveryPersistenceTimer();
            InitializeDiscoveryTimer();
        }
        catch (Exception e)
        {
            if (_logger.IsDebug) _logger.Error("DEBUG/ERROR Error during discovery initialization", e);
        }
    }

    private void AddPersistedNodes(CancellationToken cancellationToken)
    {
        NetworkNode[] nodes = _discoveryStorage.GetPersistedNodes();
        foreach (NetworkNode networkNode in nodes)
        {
            if (cancellationToken.IsCancellationRequested)
            {
                break;
            }

            Node node;
            try
            {
                node = new Node(networkNode.NodeId, networkNode.Host, networkNode.Port);
            }
            catch (Exception)
            {
                if (_logger.IsDebug)
                    _logger.Error(
                        $"ERROR/DEBUG peer could not be loaded for {networkNode.NodeId}@{networkNode.Host}:{networkNode.Port}");
                continue;
            }

            INodeLifecycleManager? manager = _discoveryManager.GetNodeLifecycleManager(node, true);
            if (manager is null)
            {
                if (_logger.IsDebug)
                {
                    _logger.Debug(
                        $"Skipping persisted node {networkNode.NodeId}@{networkNode.Host}:{networkNode.Port}, manager couldn't be created");
                }

                continue;
            }

            manager.NodeStats.CurrentPersistedNodeReputation = networkNode.Reputation;
            if (_logger.IsTrace)
                _logger.Trace($"Adding persisted node {networkNode.NodeId}@{networkNode.Host}:{networkNode.Port}");
        }

        if (_logger.IsDebug) _logger.Debug($"Added persisted discovery nodes: {nodes.Length}");
    }

    private void InitializeDiscoveryTimer()
    {
        if (_logger.IsDebug) _logger.Debug("Starting discovery timer");
        _ = RunDiscoveryProcess();
    }

    private void InitializeDiscoveryPersistenceTimer()
    {
        if (_logger.IsDebug) _logger.Debug("Starting discovery persistence timer");
        _storageCommitTask = RunDiscoveryPersistenceCommit();
    }

    private Task StopUdpChannelAsync()
    {
        try
        {
            if (_discoveryHandler is not null)
            {
                _discoveryHandler.OnChannelActivated -= OnChannelActivated;
            }
<<<<<<< HEAD
=======

            if (_bindingTask is not null)
            {
                await _bindingTask; // if we are still starting
            }

            _logger.Info("Stopping discovery udp channel");
            if (_channel is null)
            {
                return;
            }

            Task closeTask = _channel.CloseAsync();
            CancellationTokenSource delayCancellation = new();
            if (await Task.WhenAny(closeTask,
                    Task.Delay(_discoveryConfig.UdpChannelCloseTimeout, delayCancellation.Token)) != closeTask)
            {
                _logger.Error(
                    $"Could not close udp connection in {_discoveryConfig.UdpChannelCloseTimeout} miliseconds");
            }
            else
            {
                delayCancellation.Cancel();
            }

            NetworkChange.NetworkAvailabilityChanged -= ResetUnreachableStatus;
>>>>>>> 41073e3c
        }
        catch (Exception e)
        {
            _logger.Error("Error during udp channel stop process", e);
        }

        return Task.CompletedTask;
    }

    private async Task<bool> InitializeBootnodes(CancellationToken cancellationToken)
    {
        NetworkNode[] bootnodes = NetworkNode.ParseNodes(_discoveryConfig.Bootnodes, _logger);
        if (bootnodes.Length == 0)
        {
            if (_logger.IsWarn) _logger.Warn("No bootnodes specified in configuration");
            return true;
        }

        List<INodeLifecycleManager> managers = new();
        for (int i = 0; i < bootnodes.Length; i++)
        {
            NetworkNode bootnode = bootnodes[i];
            if (bootnode.NodeId is null)
            {
                _logger.Warn($"Bootnode ignored because of missing node ID: {bootnode}");
            }

            Node node = new(bootnode.NodeId, bootnode.Host, bootnode.Port);
            INodeLifecycleManager? manager = _discoveryManager.GetNodeLifecycleManager(node);
            if (manager is not null)
            {
                managers.Add(manager);
            }
            else
            {
                _logger.Warn($"Bootnode config contains self: {bootnode.NodeId}");
            }
        }

        //Wait for pong message to come back from Boot nodes
        int maxWaitTime = _discoveryConfig.BootnodePongTimeout;
        int itemTime = maxWaitTime / 100;
        for (int i = 0; i < 100; i++)
        {
            if (cancellationToken.IsCancellationRequested)
            {
                break;
            }

            if (managers.Any(x => x.State == NodeLifecycleState.Active))
            {
                break;
            }

            if (_discoveryManager.GetOrAddNodeLifecycleManagers(x => x.State == NodeLifecycleState.Active).Count != 0)
            {
                if (_logger.IsTrace)
                    _logger.Trace(
                        "Was not able to connect to any of the bootnodes, but successfully connected to at least one persisted node.");
                break;
            }

            if (_logger.IsTrace) _logger.Trace($"Waiting {itemTime} ms for bootnodes to respond");

            try
            {
                await Task.Delay(itemTime, cancellationToken);
            }
            catch (OperationCanceledException)
            {
                break;
            }
        }

        int reachedNodeCounter = 0;
        for (int i = 0; i < managers.Count; i++)
        {
            INodeLifecycleManager manager = managers[i];
            if (manager.State != NodeLifecycleState.Active)
            {
                if (_logger.IsTrace)
                    _logger.Trace($"Could not reach bootnode: {manager.ManagedNode.Host}:{manager.ManagedNode.Port}");
            }
            else
            {
                if (_logger.IsTrace)
                    _logger.Trace($"Reached bootnode: {manager.ManagedNode.Host}:{manager.ManagedNode.Port}");
                reachedNodeCounter++;
            }
        }

        if (_logger.IsInfo)
            _logger.Info(
                $"Connected to {reachedNodeCounter} bootnodes, {_discoveryManager.GetOrAddNodeLifecycleManagers(x => x.State == NodeLifecycleState.Active).Count} trusted/persisted nodes");
        return reachedNodeCounter > 0;
    }

    private async Task RunDiscoveryProcess()
    {
        byte[] randomId = new byte[64];
        CancellationToken cancellationToken = _appShutdownSource.Token;
        PeriodicTimer timer = new(TimeSpan.FromMilliseconds(10));

        long lastTickMs = Environment.TickCount64;
        long waitTimeTimeMs = 10;
        while (!cancellationToken.IsCancellationRequested
            && await timer.WaitForNextTickAsync(cancellationToken))
        {
            long currentTickMs = Environment.TickCount64;
            long elapsedMs = currentTickMs - lastTickMs;
            if (elapsedMs < waitTimeTimeMs)
            {
                // TODO: Change timer time in .NET 8.0 to avoid this https://github.com/dotnet/runtime/pull/82560
                // Wait for the remaining time
                await Task.Delay((int)(waitTimeTimeMs - elapsedMs), cancellationToken);
            }

            try
            {
                if (_logger.IsTrace) _logger.Trace("Running discovery process.");

                await _nodesLocator.LocateNodesAsync(cancellationToken);
            }
            catch (Exception e)
            {
                _logger.Error($"Error during discovery process: {e}");
            }

            try
            {
                if (_logger.IsTrace) _logger.Trace("Running refresh process.");

                _cryptoRandom.GenerateRandomBytes(randomId);
                await _nodesLocator.LocateNodesAsync(randomId, cancellationToken);
            }
            catch (Exception e)
            {
                _logger.Error($"Error during discovery refresh process: {e}");
            }

            int nodesCountAfterDiscovery = _nodeTable.Buckets.Sum(x => x.BondedItemsCount);
            waitTimeTimeMs =
                nodesCountAfterDiscovery < 16
                    ? 10
                    : nodesCountAfterDiscovery < 128
                        ? 100
                        : nodesCountAfterDiscovery < 256
                            ? 1000
                            : _discoveryConfig.DiscoveryInterval;

            lastTickMs = Environment.TickCount64;
        }
    }

    [Todo(Improve.Allocations, "Remove ToArray here - address as a part of the network DB rewrite")]
    private async Task RunDiscoveryPersistenceCommit()
    {
        CancellationToken cancellationToken = _appShutdownSource.Token;
        PeriodicTimer timer = new PeriodicTimer(TimeSpan.FromMilliseconds(_discoveryConfig.DiscoveryPersistenceInterval));

        while (!cancellationToken.IsCancellationRequested
            && await timer.WaitForNextTickAsync(cancellationToken))
        {
            try
            {
                IReadOnlyCollection<INodeLifecycleManager> managers = _discoveryManager.GetNodeLifecycleManagers();
                DateTime utcNow = DateTime.UtcNow;
                //we need to update all notes to update reputation
                _discoveryStorage.UpdateNodes(managers.Select(x => new NetworkNode(x.ManagedNode.Id, x.ManagedNode.Host,
                    x.ManagedNode.Port, x.NodeStats.NewPersistedNodeReputation(utcNow))).ToArray());

                if (!_discoveryStorage.AnyPendingChange())
                {
                    if (_logger.IsTrace) _logger.Trace("No changes in discovery storage, skipping commit.");
                    continue;
                }

                _discoveryStorage.Commit();
                _discoveryStorage.StartBatch();
            }
            catch (Exception ex)
            {
                _logger.Error($"Error during discovery commit: {ex}");
            }
        }
    }

    private void OnNodeDiscovered(object? sender, NodeEventArgs e)
    {
        NodeAdded?.Invoke(this, e);
    }

    public event EventHandler<NodeEventArgs>? NodeAdded;

    public event EventHandler<NodeEventArgs>? NodeRemoved { add { } remove { } }
}<|MERGE_RESOLUTION|>--- conflicted
+++ resolved
@@ -1,13 +1,7 @@
 // SPDX-FileCopyrightText: 2022 Demerzel Solutions Limited
 // SPDX-License-Identifier: LGPL-3.0-only
 
-<<<<<<< HEAD
-=======
-using System.Net;
 using System.Net.NetworkInformation;
-using System.Net.Sockets;
-using System.Runtime.InteropServices;
->>>>>>> 41073e3c
 using DotNetty.Handlers.Logging;
 using DotNetty.Transport.Channels.Sockets;
 using Nethermind.Config;
@@ -86,9 +80,7 @@
     {
         try
         {
-            if (_logger.IsDebug)
-                _logger.Debug($"Discovery    : udp://{_networkConfig.ExternalIp}:{_networkConfig.DiscoveryPort}");
-            ThisNodeInfo.AddInfo("Discovery    :", $"udp://{_networkConfig.ExternalIp}:{_networkConfig.DiscoveryPort}");
+            Initialize();
         }
         catch (Exception e)
         {
@@ -115,7 +107,7 @@
             });
         }
 
-        await StopUdpChannelAsync();
+        Cleanup();
         if (_logger.IsInfo) _logger.Info("Discovery shutdown complete.. please wait for all components to close");
     }
 
@@ -124,45 +116,13 @@
         _discoveryManager.GetNodeLifecycleManager(node);
     }
 
-<<<<<<< HEAD
-    public void InitializeChannel(IDatagramChannel channel)
-=======
-    private void InitializeUdpChannel()
+    private void Initialize()
     {
         if (_logger.IsDebug)
             _logger.Debug($"Discovery    : udp://{_networkConfig.ExternalIp}:{_networkConfig.DiscoveryPort}");
         ThisNodeInfo.AddInfo("Discovery    :", $"udp://{_networkConfig.ExternalIp}:{_networkConfig.DiscoveryPort}");
 
-        _group = new MultithreadEventLoopGroup(1);
-        Bootstrap bootstrap = new();
-        bootstrap.Group(_group);
-
-        if (RuntimeInformation.IsOSPlatform(OSPlatform.OSX))
-        {
-            bootstrap.ChannelFactory(() => new SocketDatagramChannel(AddressFamily.InterNetwork))
-                .Handler(new ActionChannelInitializer<IDatagramChannel>(InitializeChannel));
-        }
-        else
-        {
-            bootstrap.Channel<SocketDatagramChannel>()
-                .Handler(new ActionChannelInitializer<IDatagramChannel>(InitializeChannel));
-        }
-
         NetworkChange.NetworkAvailabilityChanged += ResetUnreachableStatus;
-
-        IPAddress ip = IPAddress.Parse(_networkConfig.LocalIp!);
-        _bindingTask = bootstrap.BindAsync(ip, _networkConfig.DiscoveryPort)
-            .ContinueWith(
-                t
-                    =>
-                {
-                    if (t.IsFaulted)
-                    {
-                        _logger.Error($"Error when establishing discovery connection on Address: {ip}({_networkConfig.LocalIp}:{_networkConfig.DiscoveryPort})", t.Exception);
-                    }
-
-                    return _channel = t.Result;
-                });
     }
 
     private void ResetUnreachableStatus(object? sender, NetworkAvailabilityEventArgs e)
@@ -178,10 +138,7 @@
         }
     }
 
-    private Task? _bindingTask;
-
-    private void InitializeChannel(IDatagramChannel channel)
->>>>>>> 41073e3c
+    public void InitializeChannel(IDatagramChannel channel)
     {
         _discoveryHandler = new NettyDiscoveryHandler(_discoveryManager, channel, _messageSerializationService,
             _timestamper, _logManager);
@@ -325,7 +282,7 @@
         _storageCommitTask = RunDiscoveryPersistenceCommit();
     }
 
-    private Task StopUdpChannelAsync()
+    private void Cleanup()
     {
         try
         {
@@ -333,42 +290,13 @@
             {
                 _discoveryHandler.OnChannelActivated -= OnChannelActivated;
             }
-<<<<<<< HEAD
-=======
-
-            if (_bindingTask is not null)
-            {
-                await _bindingTask; // if we are still starting
-            }
-
-            _logger.Info("Stopping discovery udp channel");
-            if (_channel is null)
-            {
-                return;
-            }
-
-            Task closeTask = _channel.CloseAsync();
-            CancellationTokenSource delayCancellation = new();
-            if (await Task.WhenAny(closeTask,
-                    Task.Delay(_discoveryConfig.UdpChannelCloseTimeout, delayCancellation.Token)) != closeTask)
-            {
-                _logger.Error(
-                    $"Could not close udp connection in {_discoveryConfig.UdpChannelCloseTimeout} miliseconds");
-            }
-            else
-            {
-                delayCancellation.Cancel();
-            }
 
             NetworkChange.NetworkAvailabilityChanged -= ResetUnreachableStatus;
->>>>>>> 41073e3c
         }
         catch (Exception e)
         {
-            _logger.Error("Error during udp channel stop process", e);
-        }
-
-        return Task.CompletedTask;
+            _logger.Error("Error during discovery cleanup", e);
+        }
     }
 
     private async Task<bool> InitializeBootnodes(CancellationToken cancellationToken)
