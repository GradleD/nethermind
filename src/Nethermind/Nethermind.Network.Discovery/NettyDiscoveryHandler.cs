// SPDX-FileCopyrightText: 2022 Demerzel Solutions Limited
// SPDX-License-Identifier: LGPL-3.0-only

using System.Buffers;
using System.Net;
using System.Net.Sockets;
using DotNetty.Buffers;
using DotNetty.Transport.Channels;
using DotNetty.Transport.Channels.Sockets;
using FastEnumUtility;
using Nethermind.Core;
using Nethermind.Core.Buffers;
using Nethermind.Core.Extensions;
using Nethermind.Logging;
using Nethermind.Network.Discovery.Messages;
using ILogger = Nethermind.Logging.ILogger;

namespace Nethermind.Network.Discovery;

public class NettyDiscoveryHandler : NettyDiscoveryBaseHandler, IMsgSender
{
    private readonly ILogger _logger;
    private readonly IDiscoveryManager _discoveryManager;
    private readonly IChannel _channel;
    private readonly IMessageSerializationService _msgSerializationService;
    private readonly ITimestamper _timestamper;

    public NettyDiscoveryHandler(
        IDiscoveryManager? discoveryManager,
        IChannel? channel,
        IMessageSerializationService? msgSerializationService,
        ITimestamper? timestamper,
        ILogManager? logManager) : base(logManager)
    {
        _logger = logManager?.GetClassLogger<NettyDiscoveryHandler>() ?? throw new ArgumentNullException(nameof(logManager));
        _discoveryManager = discoveryManager ?? throw new ArgumentNullException(nameof(discoveryManager));
        _channel = channel ?? throw new ArgumentNullException(nameof(channel));
        _msgSerializationService = msgSerializationService ?? throw new ArgumentNullException(nameof(msgSerializationService));
        _timestamper = timestamper ?? throw new ArgumentNullException(nameof(timestamper));
    }

    public override void ChannelActive(IChannelHandlerContext context)
    {
        OnChannelActivated?.Invoke(this, EventArgs.Empty);
    }

    public override void ExceptionCaught(IChannelHandlerContext context, Exception exception)
    {
        //In case of SocketException we log it as debug to avoid noise
        if (exception is SocketException)
        {
            if (_logger.IsTrace) _logger.Trace($"Exception when processing discovery messages (SocketException): {exception}");
        }
        else
        {
            if (_logger.IsError) _logger.Error("Exception when processing discovery messages", exception);
        }

        context.DisconnectAsync().ContinueWith(x =>
        {
            if (x.IsFaulted && _logger.IsTrace)
                _logger.Trace($"Error while disconnecting on context on {this} : {x.Exception}");
        });
    }

    public override void ChannelReadComplete(IChannelHandlerContext context)
    {
        context.Flush();
    }

    public async Task SendMsg(DiscoveryMsg discoveryMsg)
    {
        IByteBuffer msgBuffer;
        try
        {
            if (_logger.IsTrace) _logger.Trace($"Sending message: {discoveryMsg}");
            msgBuffer = Serialize(discoveryMsg, PooledByteBufferAllocator.Default);
        }
        catch (Exception e)
        {
            _logger.Error($"Error during serialization of the message: {discoveryMsg}", e);
            return;
        }

        int size = msgBuffer.ReadableBytes;
        if (size > MaxPacketSize)
        {
            if (_logger.IsWarn) _logger.Warn($"Attempting to send message larger than 1280 bytes. This is out of spec and may not work for all clients. Msg: ${discoveryMsg}");
        }

        if (discoveryMsg is PingMsg pingMessage)
        {
            if (NetworkDiagTracer.IsEnabled) NetworkDiagTracer.ReportOutgoingMessage(pingMessage.FarAddress, "disc v4", $"Ping {pingMessage.SourceAddress?.Address} -> {pingMessage.DestinationAddress?.Address}", size);
        }
        else
        {
            if (NetworkDiagTracer.IsEnabled) NetworkDiagTracer.ReportOutgoingMessage(discoveryMsg.FarAddress, "disc v4", discoveryMsg.MsgType.ToString(), size);
        }

        IAddressedEnvelope<IByteBuffer> packet = new DatagramPacket(msgBuffer, discoveryMsg.FarAddress);

        await _channel.WriteAndFlushAsync(packet).ContinueWith(t =>
        {
            if (t.IsFaulted)
            {
                if (_logger.IsTrace) _logger.Trace($"Error when sending a discovery message Msg: {discoveryMsg} ,Exp: {t.Exception}");
            }
        });

        Interlocked.Add(ref Metrics.DiscoveryBytesSent, size);
    }

    private bool TryParseMessage(DatagramPacket packet, out DiscoveryMsg? msg)
    {
        msg = null;

        IByteBuffer content = packet.Content;
        EndPoint address = packet.Sender;

        int size = content.ReadableBytes;
        using var handle = ArrayPoolDisposableReturn.Rent(size, out byte[] msgBytes);

        content.ReadBytes(msgBytes, 0, size);

        Interlocked.Add(ref Metrics.DiscoveryBytesReceived, size);

        if (msgBytes.Length < 98)
        {
<<<<<<< HEAD
            if (_logger.IsDebug) _logger.Debug($"Incorrect discovery message, length: {msgBytes.Length}, sender: {address}");
=======
            if (_logger.IsDebug) _logger.Debug($"Incorrect discovery message, length: {size}, sender: {address}");
>>>>>>> 4f7d06ae
            return false;
        }

        byte typeRaw = msgBytes[97];
        if (!FastEnum.IsDefined<MsgType>((int)typeRaw))
        {
<<<<<<< HEAD
            if (_logger.IsDebug) _logger.Debug($"Unsupported message type: {typeRaw}, sender: {address}, message {msgBytes.ToHexString()}");
=======
            if (_logger.IsDebug) _logger.Debug($"Unsupported message type: {typeRaw}, sender: {address}, message {msgBytes.AsSpan(0, size).ToHexString()}");
>>>>>>> 4f7d06ae
            return false;
        }

        MsgType type = (MsgType)typeRaw;
        if (_logger.IsTrace) _logger.Trace($"Received message: {type}");

        try
        {
            msg = Deserialize(type, new ArraySegment<byte>(msgBytes, 0, size));
            msg.FarAddress = (IPEndPoint)address;
        }
        catch (Exception e)
        {
<<<<<<< HEAD
            if (_logger.IsDebug) _logger.Debug($"Error during deserialization of the message, type: {type}, sender: {address}, msg: {msgBytes.ToHexString()}, {e.Message}");
=======
            if (_logger.IsDebug) _logger.Debug($"Error during deserialization of the message, type: {type}, sender: {address}, msg: {msgBytes.AsSpan(0, size).ToHexString()}, {e.Message}");
>>>>>>> 4f7d06ae
            return false;
        }

        return true;
    }

    protected override void ChannelRead0(IChannelHandlerContext ctx, DatagramPacket packet)
    {
        if (!TryParseMessage(packet, out DiscoveryMsg? msg) || msg == null)
        {
            packet.Content.ResetReaderIndex();
            ctx.FireChannelRead(packet.Retain());
            return;
        }

        MsgType type = msg.MsgType;
        EndPoint address = packet.Sender;
        int size = packet.Content.ReadableBytes;

        try
        {
            ReportMsgByType(msg, size);

            if (!ValidateMsg(msg, type, address, ctx, packet, size))
                return;

            // Explicitly run it on the default scheduler to prevent something down the line hanging netty task scheduler.
            Task.Factory.StartNew(
                () => _discoveryManager.OnIncomingMsg(msg),
                CancellationToken.None,
                TaskCreationOptions.RunContinuationsAsynchronously,
                TaskScheduler.Default
            );
        }
        catch (Exception e)
        {
            if (_logger.IsDebug) _logger.Error($"DEBUG/ERROR Error while processing message, type: {type}, sender: {address}, message: {msg}", e);
        }
    }

    private DiscoveryMsg Deserialize(MsgType type, ArraySegment<byte> msg)
    {
        return type switch
        {
            MsgType.Ping => _msgSerializationService.Deserialize<PingMsg>(msg),
            MsgType.Pong => _msgSerializationService.Deserialize<PongMsg>(msg),
            MsgType.FindNode => _msgSerializationService.Deserialize<FindNodeMsg>(msg),
            MsgType.Neighbors => _msgSerializationService.Deserialize<NeighborsMsg>(msg),
            MsgType.EnrRequest => _msgSerializationService.Deserialize<EnrRequestMsg>(msg),
            MsgType.EnrResponse => _msgSerializationService.Deserialize<EnrResponseMsg>(msg),
            _ => throw new Exception($"Unsupported messageType: {type}")
        };
    }

    private IByteBuffer Serialize(DiscoveryMsg msg, AbstractByteBufferAllocator? allocator)
    {
        return msg.MsgType switch
        {
            MsgType.Ping => _msgSerializationService.ZeroSerialize((PingMsg)msg, allocator),
            MsgType.Pong => _msgSerializationService.ZeroSerialize((PongMsg)msg, allocator),
            MsgType.FindNode => _msgSerializationService.ZeroSerialize((FindNodeMsg)msg, allocator),
            MsgType.Neighbors => _msgSerializationService.ZeroSerialize((NeighborsMsg)msg, allocator),
            MsgType.EnrRequest => _msgSerializationService.ZeroSerialize((EnrRequestMsg)msg, allocator),
            MsgType.EnrResponse => _msgSerializationService.ZeroSerialize((EnrResponseMsg)msg, allocator),
            _ => throw new Exception($"Unsupported messageType: {msg.MsgType}")
        };
    }

    private bool ValidateMsg(DiscoveryMsg msg, MsgType type, EndPoint address, IChannelHandlerContext ctx, DatagramPacket packet, int size)
    {
        long timeToExpire = msg.ExpirationTime - _timestamper.UnixTime.SecondsLong;
        if (timeToExpire < 0)
        {
            if (NetworkDiagTracer.IsEnabled) NetworkDiagTracer.ReportIncomingMessage(msg.FarAddress, "disc v4", $"{msg.MsgType.ToString()} expired", size);
            if (_logger.IsDebug) _logger.Debug($"Received a discovery message that has expired {-timeToExpire} seconds ago, type: {type}, sender: {address}, message: {msg}");
            return false;
        }

        if (msg.FarAddress is null)
        {
            if (NetworkDiagTracer.IsEnabled) NetworkDiagTracer.ReportIncomingMessage(msg.FarAddress, "disc v4", $"{msg.MsgType.ToString()} has null far address", size);
            if (_logger.IsDebug) _logger.Debug($"Discovery message without a valid far address {msg.FarAddress}, type: {type}, sender: {address}, message: {msg}");
            return false;
        }

        if (!msg.FarAddress.Equals((IPEndPoint)packet.Sender))
        {
            if (NetworkDiagTracer.IsEnabled) NetworkDiagTracer.ReportIncomingMessage(msg.FarAddress, "disc v4", $"{msg.MsgType.ToString()} has incorrect far address", size);
            if (_logger.IsDebug) _logger.Debug($"Discovery fake IP detected - pretended {msg.FarAddress} but was {ctx.Channel.RemoteAddress}, type: {type}, sender: {address}, message: {msg}");
            return false;
        }

        if (msg.FarPublicKey is null)
        {
            if (NetworkDiagTracer.IsEnabled) NetworkDiagTracer.ReportIncomingMessage(msg.FarAddress, "disc v4", $"{msg.MsgType.ToString()} has null far public key", size);
            if (_logger.IsDebug) _logger.Debug($"Discovery message without a valid signature {msg.FarAddress} but was {ctx.Channel.RemoteAddress}, type: {type}, sender: {address}, message: {msg}");
            return false;
        }

        return true;
    }

    private static void ReportMsgByType(DiscoveryMsg msg, int size)
    {
        if (msg is PingMsg pingMsg)
        {
            if (NetworkDiagTracer.IsEnabled) NetworkDiagTracer.ReportIncomingMessage(pingMsg.FarAddress, "disc v4", $"PING {pingMsg.SourceAddress.Address} -> {pingMsg.DestinationAddress?.Address}", size);
        }
        else
        {
            if (NetworkDiagTracer.IsEnabled) NetworkDiagTracer.ReportIncomingMessage(msg.FarAddress, "disc v4", msg.MsgType.ToString(), size);
        }
    }

    public event EventHandler? OnChannelActivated;
}<|MERGE_RESOLUTION|>--- conflicted
+++ resolved
@@ -126,22 +126,14 @@
 
         if (msgBytes.Length < 98)
         {
-<<<<<<< HEAD
-            if (_logger.IsDebug) _logger.Debug($"Incorrect discovery message, length: {msgBytes.Length}, sender: {address}");
-=======
             if (_logger.IsDebug) _logger.Debug($"Incorrect discovery message, length: {size}, sender: {address}");
->>>>>>> 4f7d06ae
             return false;
         }
 
         byte typeRaw = msgBytes[97];
         if (!FastEnum.IsDefined<MsgType>((int)typeRaw))
         {
-<<<<<<< HEAD
-            if (_logger.IsDebug) _logger.Debug($"Unsupported message type: {typeRaw}, sender: {address}, message {msgBytes.ToHexString()}");
-=======
             if (_logger.IsDebug) _logger.Debug($"Unsupported message type: {typeRaw}, sender: {address}, message {msgBytes.AsSpan(0, size).ToHexString()}");
->>>>>>> 4f7d06ae
             return false;
         }
 
@@ -155,11 +147,7 @@
         }
         catch (Exception e)
         {
-<<<<<<< HEAD
-            if (_logger.IsDebug) _logger.Debug($"Error during deserialization of the message, type: {type}, sender: {address}, msg: {msgBytes.ToHexString()}, {e.Message}");
-=======
             if (_logger.IsDebug) _logger.Debug($"Error during deserialization of the message, type: {type}, sender: {address}, msg: {msgBytes.AsSpan(0, size).ToHexString()}, {e.Message}");
->>>>>>> 4f7d06ae
             return false;
         }
 
