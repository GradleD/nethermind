--- conflicted
+++ resolved
@@ -29,6 +29,7 @@
 
     private readonly KBucket<TNode>[] _buckets;
     private readonly KBucketTree<TNode, TContentKey> _bucketTree;
+
     private readonly TNode _currentNodeId;
     private readonly ValueHash256 _currentNodeIdAsHash;
     private readonly int _kSize;
@@ -66,21 +67,15 @@
         _alpha = alpha;
         _refreshInterval = refreshInterval;
 
-<<<<<<< HEAD
         _peerFailures = new LruCache<ValueHash256, int>(1024, "peer failure");
         // Note: It does not have to be this much. In practice, only like 16 of these bucket get populated.
-=======
-        _peerFailures = new LruCache<TNode, int>(1024, "peer failure");
->>>>>>> 68dcf147
         _buckets = new KBucket<TNode>[Hash256XORUtils.MaxDistance + 1];
         for (int i = 0; i < Hash256XORUtils.MaxDistance + 1; i++)
         {
             _buckets[i] = new KBucket<TNode>(kSize);
         }
-<<<<<<< HEAD
 
         _useNewLookup = useNewLookup;
-=======
         _bucketTree = new KBucketTree<TNode, TContentKey>(kSize, _currentNodeIdAsHash, _nodeHashProvider, _logManager);
     }
 
@@ -110,7 +105,6 @@
                 }
             }
         }
->>>>>>> 68dcf147
     }
 
     public void AddOrRefresh(TNode node)
@@ -119,7 +113,6 @@
 
         _isRefreshing.TryRemove(_nodeHashProvider.GetHash(node), out _);
 
-<<<<<<< HEAD
         var bucket = GetBucket(node);
         var addResult = bucket.TryAddOrRefresh(_nodeHashProvider.GetHash(node), node, out TNode? toRefresh);
         if (addResult == BucketAddResult.Added)
@@ -127,24 +120,20 @@
             OnNodeAdded?.Invoke(this, node);
         }
         if (addResult == BucketAddResult.Full)
-=======
+        {
+            if (toRefresh != null) TryRefresh(toRefresh);
+        }
+
+        /*
         if (_useTreeImplementation)
-        {   
+        {
             _logger.Debug($"Adding/refreshing node {node} in tree-based implementation");
             if (!_bucketTree.TryAddOrRefresh(node, out TNode? toRefresh))
             {
                 if (toRefresh != null) TryRefresh(toRefresh);
             }
         }
-        else
->>>>>>> 68dcf147
-        {
-            var bucket = GetBucket(node);
-            if (!bucket.TryAddOrRefresh(node, out TNode? toRefresh))
-            {
-                if (toRefresh != null) TryRefresh(toRefresh);
-            }
-        }
+        */
     }
 
     private void TryRefresh(TNode toRefresh)
@@ -179,10 +168,6 @@
                 // remove the entry.
                 if (_isRefreshing.TryRemove(nodeHash, out _))
                 {
-<<<<<<< HEAD
-                    // Well... basically its not responding.
-                    GetBucket(toRefresh).RemoveAndReplace(nodeHash);
-=======
                     if (_useTreeImplementation)
                     {
                         _bucketTree.Remove(toRefresh);
@@ -190,14 +175,13 @@
                     else
                     {
                         // Well... basically its not responding.
-                        GetBucket(toRefresh).RemoveAndReplace(toRefresh);
+                        GetBucket(toRefresh).RemoveAndReplace(nodeHash);
                     }
->>>>>>> 68dcf147
                 }
             });
         }
     }
-    
+
     public TNode[] GetAllAtDistance(int i)
     {
         return _useTreeImplementation ? _bucketTree.GetAllAtDistance(i) : _buckets[i].GetAll();
@@ -687,7 +671,7 @@
                 if (_bucketTree.GetAllAtDistance(i).Length > 0)
                 {
                     ValueHash256 nodeToLookup = Hash256XORUtils.GetRandomHashAtDistance(_currentNodeIdAsHash, i);
-                    await LookupNodesClosest(nodeToLookup, token);
+                    await LookupNodesClosest(nodeToLookup, _kSize, token);
                 }
             }
         }
@@ -695,18 +679,13 @@
         {
             for (var i = 0; i < _buckets.Length; i++)
             {
-<<<<<<< HEAD
-                ValueHash256 nodeToLookup = Hash256XORUtils.GetRandomHashAtDistance(_currentNodeIdAsHash, i);
-                await LookupNodesClosest(nodeToLookup, _kSize, token);
-=======
                 token.ThrowIfCancellationRequested();
 
                 if (_buckets[i].Count > 0)
                 {
                     ValueHash256 nodeToLookup = Hash256XORUtils.GetRandomHashAtDistance(_currentNodeIdAsHash, i);
-                    await LookupNodesClosest(nodeToLookup, token);
-                }
->>>>>>> 68dcf147
+                    await LookupNodesClosest(nodeToLookup, _kSize, token);
+                }
             }
         }
 
@@ -725,10 +704,7 @@
         }
     }
 
-<<<<<<< HEAD
     public event EventHandler<TNode>? OnNodeAdded;
-=======
->>>>>>> 68dcf147
 
     private IEnumerable<int> EnumerateBucket(int startingDistance)
     {
@@ -779,21 +755,15 @@
 
         if (currentFailure >= 5)
         {
-<<<<<<< HEAD
-            GetBucket(receiver).Remove(hash);
+            if (_useTreeImplementation)
+            {
+                _bucketTree.Remove(receiver);
+            }
+            else
+            {
+                GetBucket(receiver).Remove(hash);
+            }
             _peerFailures.Delete(hash);
-
-=======
-            if (_useTreeImplementation)
-            {
-                _bucketTree.Remove(receiver);
-            }
-            else
-            {
-                GetBucket(receiver).Remove(receiver);
-            }
-            _peerFailures.Delete(receiver);
->>>>>>> 68dcf147
         }
 
         _peerFailures.Set(hash, currentFailure + 1);
