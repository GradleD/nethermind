--- conflicted
+++ resolved
@@ -108,6 +108,16 @@
         Assert.That((x / 2) * 2, Is.EqualTo(x));
     }
 
+    [Test]
+    public void Fp2_div()
+    {
+        var p = BlsCurve.G2.FromScalar(232323232);
+        BlsCurve.Fp2 x = new(p.X.Item2, p.X.Item1);
+        BlsCurve.Fp2 q = new(p.Y.Item2, p.Y.Item1);
+        Assert.That(x * BlsCurve.Fp2.Inv(x), Is.EqualTo(new BlsCurve.Fp2(0, 1)));
+        Assert.That((x / q) * q, Is.EqualTo(x));
+    }
+
     [TestCase(232323232u)]
     [TestCase(54935932u)]
     [TestCase(5738295764u)]
@@ -139,268 +149,6 @@
     [Test]
     public void G1_additive_negation()
     {
-<<<<<<< HEAD
-        private Bls.PrivateKey sk;
-
-        [SetUp]
-        public void Setup()
-        {
-            sk.Bytes = [0x2c,0xd4,0xba,0x40,0x6b,0x52,0x24,0x59,0xd5,0x7a,0x0b,0xed,0x51,0xa3,0x97,0x43,0x5c,0x0b,0xb1,0x1d,0xd5,0xf3,0xca,0x11,0x52,0xb3,0x69,0x4b,0xb9,0x1d,0x7c,0x22];
-        }
-
-        [Test]
-        public void Calculate_signature()
-        {
-            byte[] expected = [0x8e,0x02,0xb7,0x95,0x01,0x98,0xd3,0x35,0xc7,0xb3,0x52,0xd1,0x88,0x80,0xe2,0xf6,0xb4,0xe7,0xf6,0x78,0x02,0x98,0x87,0x2b,0x67,0x84,0x0d,0xb1,0xfa,0xa0,0x69,0xf9,0xa8,0xbe,0x48,0x80,0x0c,0xe2,0xee,0x55,0x65,0xa8,0x11,0xd8,0x23,0x0d,0x3f,0x05];
-            byte[] message = [0x50,0x32,0xec,0x38,0xbb,0xc5,0xda,0x98,0xee,0x0c,0x6f,0x56,0x8b,0x87,0x2a,0x65,0xa0,0x8a,0xbf,0x25,0x1d,0xeb,0x21,0xbb,0x4b,0x56,0xe5,0xd8,0x82,0x1e,0x68,0xaa];
-            Bls.Signature s = Bls.Sign(sk, message);
-            s.Bytes.Should().Equal(expected);
-        }
-
-        [Test]
-        public void Verify_signature()
-        {
-            byte[] message = [0x3e,0x00,0xef,0x2f,0x89,0x5f,0x40,0xd6,0x7f,0x5b,0xb8,0xe8,0x1f,0x09,0xa5,0xa1,0x2c,0x84,0x0e,0xc3,0xce,0x9a,0x7f,0x3b,0x18,0x1b,0xe1,0x88,0xef,0x71,0x1a,0x1e];
-            Bls.Signature s = Bls.Sign(sk, message);
-            Assert.That(Bls.Verify(Bls.GetPublicKey(sk), s, message));
-        }
-
-        [Test]
-        public void Rejects_bad_signature()
-        {
-            byte[] message = [0x3e,0x00,0xef,0x2f,0x89,0x5f,0x40,0xd6,0x7f,0x5b,0xb8,0xe8,0x1f,0x09,0xa5,0xa1,0x2c,0x84,0x0e,0xc3,0xce,0x9a,0x7f,0x3b,0x18,0x1b,0xe1,0x88,0xef,0x71,0x1a,0x1e];
-            Bls.Signature s = Bls.Sign(sk, message);
-            s.Bytes[34] += 1;
-            Assert.That(!Bls.Verify(Bls.GetPublicKey(sk), s, message));
-        }
-
-        [Test]
-        public void Public_key_from_private_key()
-        {
-            byte[] expected = [0xb4,0x95,0x3c,0x4b,0xa1,0x0c,0x4d,0x41,0x96,0xf9,0x01,0x69,0xe7,0x6f,0xaf,0x15,0x4c,0x26,0x0e,0xd7,0x3f,0xc7,0x7b,0xb6,0x5d,0xc3,0xbe,0x31,0xe0,0xce,0xc6,0x14,0xa7,0x28,0x7c,0xda,0x94,0x19,0x53,0x43,0x67,0x6c,0x2c,0x57,0x49,0x4f,0x0e,0x65,0x15,0x27,0xe6,0x50,0x4c,0x98,0x40,0x8e,0x59,0x9a,0x4e,0xb9,0x6f,0x7c,0x5a,0x8c,0xfb,0x85,0xd2,0xfd,0xc7,0x72,0xf2,0x85,0x04,0x58,0x00,0x84,0xef,0x55,0x9b,0x9b,0x62,0x3b,0xc8,0x4c,0xe3,0x05,0x62,0xed,0x32,0x0f,0x6b,0x7f,0x65,0x24,0x5a,0xd4];
-            Assert.That(Bls.GetPublicKey(sk).Bytes, Is.EqualTo(expected));
-        }
-
-        [Test]
-        public void Can_expand_msg()
-        {
-            // Test vector from
-            // https://datatracker.ietf.org/doc/html/rfc9380#appendix-J.9.1
-            byte[] expected = [0xef,0x90,0x4a,0x29,0xbf,0xfc,0x4c,0xf9,0xee,0x82,0x83,0x24,0x51,0xc9,0x46,0xac,0x3c,0x8f,0x80,0x58,0xae,0x97,0xd8,0xd6,0x29,0x83,0x1a,0x74,0xc6,0x57,0x2b,0xd9,0xeb,0xd0,0xdf,0x63,0x5c,0xd1,0xf2,0x08,0xe2,0x03,0x8e,0x76,0x0c,0x49,0x94,0x98,0x4c,0xe7,0x3f,0x0d,0x55,0xea,0x9f,0x22,0xaf,0x83,0xba,0x47,0x34,0x56,0x9d,0x4b,0xc9,0x5e,0x18,0x35,0x0f,0x74,0x0c,0x07,0xee,0xf6,0x53,0xcb,0xb9,0xf8,0x79,0x10,0xd8,0x33,0x75,0x18,0x25,0xf0,0xeb,0xef,0xa1,0xab,0xe5,0x42,0x0b,0xb5,0x2b,0xe1,0x4c,0xf4,0x89,0xb3,0x7f,0xe1,0xa7,0x2f,0x7d,0xe2,0xd1,0x0b,0xe4,0x53,0xb2,0xc9,0xd9,0xeb,0x20,0xc7,0xe3,0xf6,0xed,0xc5,0xa6,0x06,0x29,0x17,0x8d,0x94,0x78,0xdf];
-            byte[] msg = ASCIIEncoding.ASCII.GetBytes("abcdef0123456789");
-            byte[] dst = ASCIIEncoding.ASCII.GetBytes("QUUX-V01-CS02-with-expander-SHA256-128");
-            byte[] res = new byte[128];
-            Bls.ExpandMessageXmd(msg, dst, 0x80, res);
-            Assert.That(res, Is.EqualTo(expected));
-        }
-
-        [Test]
-        public void Can_hash_to_curve()
-        {
-            // Test vector from
-            // https://datatracker.ietf.org/doc/html/rfc9380#appendix-K.1
-            BlsCurve.G1 expected = new(
-                [0x11,0xe0,0xb0,0x79,0xde,0xa2,0x9a,0x68,0xf0,0x38,0x3e,0xe9,0x4f,0xed,0x1b,0x94,0x09,0x95,0x27,0x24,0x07,0xe3,0xbb,0x91,0x6b,0xbf,0x26,0x8c,0x26,0x3d,0xdd,0x57,0xa6,0xa2,0x72,0x00,0xa7,0x84,0xcb,0xc2,0x48,0xe8,0x4f,0x35,0x7c,0xe8,0x2d,0x98],
-                [0x03,0xa8,0x7a,0xe2,0xca,0xf1,0x4e,0x8e,0xe5,0x2e,0x51,0xfa,0x2e,0xd8,0xee,0xfe,0x80,0xf0,0x24,0x57,0x00,0x4b,0xa4,0xd4,0x86,0xd6,0xaa,0x1f,0x51,0x7c,0x08,0x89,0x50,0x1d,0xc7,0x41,0x37,0x53,0xf9,0x59,0x9b,0x09,0x9e,0xbc,0xbb,0xd2,0xd7,0x09]
-            );
-            byte[] msg = ASCIIEncoding.ASCII.GetBytes("abcdef0123456789");
-            byte[] dst = ASCIIEncoding.ASCII.GetBytes("QUUX-V01-CS02-with-BLS12381G1_XMD:SHA-256_SSWU_RO_");
-            var res = Bls.HashToCurve(msg, dst);
-            Assert.That(res, Is.EqualTo(expected));
-        }
-
-        [TestCase(232323232u)]
-        [TestCase(11111111111u)]
-        public void G1_from_signature(ulong s)
-        {
-            var p = BlsCurve.G1.FromScalar(s);
-            Assert.That(Bls.FromSignature(Bls.ToSignature(p)), Is.EqualTo(p));
-        }
-
-        [TestCase(232323232u)]
-        [TestCase(11111111111u)]
-        public void G2_from_public_key(ulong s)
-        {
-            var p = BlsCurve.G2.FromScalar(s);
-            Assert.That(Bls.FromPublicKey(Bls.ToPublicKey(p)), Is.EqualTo(p));
-        }
-
-        [Test]
-        public void Fp_div()
-        {
-            var p = BlsCurve.G1.FromScalar(232323232);
-            BlsCurve.Fp x = new(p.X);
-            Assert.That(x * BlsCurve.Fp.Inv(x), Is.EqualTo(new BlsCurve.Fp(1)));
-            Assert.That((x / 2) * 2, Is.EqualTo(x));
-        }
-
-        [Test]
-        public void Fp2_div()
-        {
-            var p = BlsCurve.G2.FromScalar(232323232);
-            BlsCurve.Fp2 x = new(p.X.Item2, p.X.Item1);
-            BlsCurve.Fp2 q = new(p.Y.Item2, p.Y.Item1);
-            Assert.That(x * BlsCurve.Fp2.Inv(x), Is.EqualTo(new BlsCurve.Fp2(0, 1)));
-            Assert.That((x / q) * q, Is.EqualTo(x));
-        }
-
-        [TestCase(232323232u)]
-        [TestCase(54935932u)]
-        [TestCase(5738295764u)]
-        [TestCase(1111u)]
-        public void G2_twist(ulong x)
-        {
-            var p = BlsCurve.G2.FromScalar(x);
-            bool sign = new BlsCurve.Fp(p.Y.Item1) < new BlsCurve.Fp(p.Y.Item2);
-            var res = BlsCurve.G2.FromX(p.X.Item1, p.X.Item2, sign);
-            Assert.That(res, Is.EqualTo(p));
-        }
-
-        [Test]
-        public void G1_additive_commutativity()
-        {
-            var p = BlsCurve.G1.FromScalar(232323232);
-            var q = BlsCurve.G1.FromScalar(9999999999);
-            Assert.That(p + q, Is.EqualTo(q + p));
-        }
-
-        [Test]
-        public void G2_additive_commutativity()
-        {
-            var p = BlsCurve.G2.FromScalar(232323232);
-            var q = BlsCurve.G2.FromScalar(9999999999);
-            Assert.That(p + q, Is.EqualTo(q + p));
-        }
-
-        [Test]
-        public void G1_additive_negation()
-        {
-            var p = BlsCurve.G1.FromScalar(55555555);
-            Assert.That(p + (-p), Is.EqualTo(BlsCurve.G1.Zero));
-        }
-
-        [Test]
-        public void G2_additive_negation()
-        {
-            var p = BlsCurve.G2.FromScalar(55555555);
-            Assert.That(p + (-p), Is.EqualTo(BlsCurve.G2.Zero));
-        }
-
-        [Test]
-        public void G1_multiply_by_scalar_zero()
-        {
-            var p = BlsCurve.G1.FromScalar(666666666);
-            Assert.That(0 * p, Is.EqualTo(BlsCurve.G1.Zero));
-        }
-
-        [Test]
-        public void G2_multiply_by_scalar_zero()
-        {
-            var p = BlsCurve.G2.FromScalar(666666666);
-            Assert.That(0 * p, Is.EqualTo(BlsCurve.G2.Zero));
-        }
-
-        [Test]
-        public void G1_multiply_by_scalar_one()
-        {
-            var p = BlsCurve.G1.FromScalar(666666666);
-            Assert.That(1 * p, Is.EqualTo(p));
-        }
-
-        [Test]
-        public void G2_multiply_by_scalar_one()
-        {
-            var p = BlsCurve.G2.FromScalar(666666666);
-            Assert.That(1 * p, Is.EqualTo(p));
-        }
-
-        [Test]
-        public void G1_doubling()
-        {
-            var p = BlsCurve.G1.FromScalar(20572853);
-            Assert.That(2 * p, Is.EqualTo(p + p));
-        }
-
-        [Test]
-        public void G2_doubling()
-        {
-            var p = BlsCurve.G2.FromScalar(60074914);
-            Assert.That(2 * p, Is.EqualTo(p + p));
-        }
-
-        [Test]
-        public void G1_subgroup_check()
-        {
-            var p = BlsCurve.G1.FromScalar(10403746324);
-            Assert.That(BlsCurve.SubgroupOrder * p, Is.EqualTo(BlsCurve.G1.Zero));
-        }
-
-        [Test]
-        public void G2_subgroup_check()
-        {
-            var p = BlsCurve.G2.FromScalar(92461756);
-            Assert.That(BlsCurve.SubgroupOrder * p, Is.EqualTo(BlsCurve.G2.Zero));
-        }
-
-        [Test]
-        public void G1_multiplication_by_unnormalised_scalar()
-        {
-            Span<byte> s = stackalloc byte[32];
-            Span<byte> unnormalised = stackalloc byte[32];
-            s[30] = 0xDA;
-            s[31] = 0xAC;
-            BlsCurve.SubgroupOrder.CopyTo(unnormalised);
-            unnormalised[30] += 0xDA;
-            unnormalised[31] += 0xAC;
-
-            var p = BlsCurve.G1.FromScalar(43333333);
-            Assert.That(unnormalised * p, Is.EqualTo(s * p));
-        }
-
-        [Test]
-        public void G2_multiplication_by_unnormalised_scalar()
-        {
-            Span<byte> s1 = stackalloc byte[32];
-            Span<byte> s2 = stackalloc byte[32];
-            s1[30] = 0xDA;
-            s1[31] = 0xAC;
-            BlsCurve.SubgroupOrder.CopyTo(s2);
-            s2[30] += 0xDA;
-            s2[31] += 0xAC;
-
-            var p = BlsCurve.G2.FromScalar(43577532);
-            BlsCurve.G2 res = s2 * p;
-            BlsCurve.G2 expected = s1 * p;
-
-            Assert.That(res, Is.EqualTo(expected));
-        }
-
-        [Test]
-        public void Pairing_degeneracy()
-        {
-            var p = BlsCurve.G1.FromScalar(6758363496);
-            var q = BlsCurve.G2.FromScalar(14863974504635);
-            Assert.That(BlsCurve.Pairing(p, BlsCurve.G2.Zero));
-            Assert.That(BlsCurve.Pairing(BlsCurve.G1.Zero, q));
-            Assert.That(BlsCurve.Pairing2(p, BlsCurve.G2.Zero, BlsCurve.G1.Zero, q));
-            Assert.That(BlsCurve.PairingsEqual(p, BlsCurve.G2.Zero, BlsCurve.G1.Zero, q));
-        }
-
-        [Test]
-        public void Pairing_bilinearity()
-        {
-            Span<byte> s1 = stackalloc byte[32];
-            Span<byte> s2 = stackalloc byte[32];
-            BinaryPrimitives.WriteUInt128BigEndian(s1[16..], 35789430543857);
-            BinaryPrimitives.WriteUInt128BigEndian(s2[16..], 60857913825);
-
-            var p = BlsCurve.G1.FromScalar(5452347823);
-            var q = BlsCurve.G2.FromScalar(984534538);
-
-            Assert.That(BlsCurve.PairingsEqual(s1 * p, s2 * q, s2 * (s1 * p), q));
-            Assert.That(BlsCurve.PairingsEqual(s1 * p, s2 * q, p, s2 * (s1 * q)));
-        }
-=======
         var p = BlsCurve.G1.FromScalar(55555555);
         Assert.That(p + (-p), Is.EqualTo(BlsCurve.G1.Zero));
     }
@@ -525,6 +273,5 @@
 
         Assert.That(BlsCurve.PairingsEqual(s1 * p, s2 * q, s2 * (s1 * p), q));
         Assert.That(BlsCurve.PairingsEqual(s1 * p, s2 * q, p, s2 * (s1 * q)));
->>>>>>> 872e1aee
     }
 }