﻿//  Copyright (c) 2018 Demerzel Solutions Limited
//  This file is part of the Nethermind library.
// 
//  The Nethermind library is free software: you can redistribute it and/or modify
//  it under the terms of the GNU Lesser General Public License as published by
//  the Free Software Foundation, either version 3 of the License, or
//  (at your option) any later version.
// 
//  The Nethermind library is distributed in the hope that it will be useful,
//  but WITHOUT ANY WARRANTY; without even the implied warranty of
//  MERCHANTABILITY or FITNESS FOR A PARTICULAR PURPOSE. See the
//  GNU Lesser General Public License for more details.
// 
//  You should have received a copy of the GNU Lesser General Public License
//  along with the Nethermind. If not, see <http://www.gnu.org/licenses/>.

using FluentAssertions;
using Nethermind.Core.Caching;
using Nethermind.Core.Test.Builders;
using Nethermind.Int256;
using NUnit.Framework;

namespace Nethermind.Core.Test.Caching
{
    [TestFixture]
    public class LruCacheTests
    {
        private ICache<Address, Account> Create()
        {
<<<<<<< HEAD
            return _allowRecycling
                ? (ICache<Address, Account>)new LruCacheWithRecycling<Address, Account>(Capacity, "test")
                : new LruCache<Address, Account>(Capacity, "test");
=======
            return new LruCache<Address, Account>(Capacity, "test");
>>>>>>> f7c01dbc
        }
        
        private const int Capacity = 16;

        private readonly Account[] _accounts = new Account[Capacity * 2];
        private readonly Address[] _addresses = new Address[Capacity * 2];

        [SetUp]
        public void Setup()
        {
            for (int i = 0; i < Capacity * 2; i++)
            {
                _accounts[i] = Build.An.Account.WithBalance((UInt256)i).TestObject;
                _addresses[i] = Build.An.Address.FromNumber(i).TestObject;
            }
        }

        [Test]
        public void At_capacity()
        {
            ICache<Address, Account> cache = Create();
            for (int i = 0; i < Capacity; i++)
            {
                cache.Set(_addresses[i], _accounts[i]);
            }

            Account account = cache.Get(_addresses[Capacity - 1]);
            Assert.AreEqual(_accounts[Capacity - 1], account);
        }
        
        [Test]
        public void Can_reset()
        {
            ICache<Address, Account> cache = Create();
            cache.Set(_addresses[0], _accounts[0]);
            cache.Set(_addresses[0], _accounts[1]);
            cache.Get(_addresses[0]).Should().Be(_accounts[1]);
        }
        
        [Test]
        public void Can_ask_before_first_set()
        {
            ICache<Address, Account> cache = Create();
            cache.Get(_addresses[0]).Should().BeNull();
        }
        
        [Test]
        public void Can_clear()
        {
            ICache<Address, Account> cache = Create();
            cache.Set(_addresses[0], _accounts[0]);
            cache.Clear();
            cache.Get(_addresses[0]).Should().BeNull();
            cache.Set(_addresses[0], _accounts[1]);
            cache.Get(_addresses[0]).Should().Be(_accounts[1]);
        }
        
        [Test]
        public void Beyond_capacity()
        {
            ICache<Address, Account> cache = Create();
            for (int i = 0; i < Capacity * 2; i++)
            {
                cache.Set(_addresses[i], _accounts[i]);
            }

            Account account = cache.Get(_addresses[Capacity]);
            account.Should().Be(_accounts[Capacity]);
        }
        
        [Test]
        public void Can_set_and_then_set_null()
        {
            ICache<Address, Account> cache = Create();
            cache.Set(_addresses[0], _accounts[0]);
            cache.Set(_addresses[0], null);
            cache.Get(_addresses[0]).Should().Be(null);
        }
        
        [Test]
        public void Can_delete()
        {
            ICache<Address, Account> cache = Create();
            cache.Set(_addresses[0], _accounts[0]);
            cache.Delete(_addresses[0]);
            cache.Get(_addresses[0]).Should().Be(null);
        }
    }
}<|MERGE_RESOLUTION|>--- conflicted
+++ resolved
@@ -27,13 +27,7 @@
     {
         private ICache<Address, Account> Create()
         {
-<<<<<<< HEAD
-            return _allowRecycling
-                ? (ICache<Address, Account>)new LruCacheWithRecycling<Address, Account>(Capacity, "test")
-                : new LruCache<Address, Account>(Capacity, "test");
-=======
             return new LruCache<Address, Account>(Capacity, "test");
->>>>>>> f7c01dbc
         }
         
         private const int Capacity = 16;
