--- conflicted
+++ resolved
@@ -89,15 +89,6 @@
         }
 
         [Test]
-<<<<<<< HEAD
-        public void Beyond_capacity()
-        {
-            ICache<Address, Account> cache = Create();
-            for (int i = 0; i < Capacity * 2; i++)
-            {
-                cache.Set(_addresses[i], _accounts[i]).Should().BeTrue();
-            }
-=======
         public void Beyond_capacity_lru_check()
         {
             Random random = new();
@@ -207,7 +198,6 @@
                 }
             });
         }
->>>>>>> 699b3b5d
 
         [Test]
         public void Beyond_capacity()
