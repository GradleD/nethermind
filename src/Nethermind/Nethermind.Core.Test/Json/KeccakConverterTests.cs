--- conflicted
+++ resolved
@@ -20,16 +20,8 @@
         [Test]
         public void Can_read_null()
         {
-<<<<<<< HEAD
             Keccak? result = JsonSerializer.Deserialize<Keccak>("null", options);
-            Assert.AreEqual(null, result);
-=======
-            KeccakConverter converter = new();
-            JsonReader reader = new JsonTextReader(new StringReader(string.Empty));
-            reader.ReadAsString();
-            Keccak result = converter.ReadJson(reader, typeof(Keccak), null, false, JsonSerializer.CreateDefault());
             Assert.That(result, Is.EqualTo(null));
->>>>>>> fa44ee5f
         }
     }
 }