--- conflicted
+++ resolved
@@ -25,6 +25,7 @@
 using Nethermind.Db;
 using Nethermind.Db.Blooms;
 using Nethermind.Evm;
+using Nethermind.Evm.Precompiles.Stateful;
 using Nethermind.Evm.TransactionProcessing;
 using Nethermind.Int256;
 using Nethermind.Logging;
@@ -50,7 +51,7 @@
     public ITxPool TxPool { get; set; } = null!;
     public IDb CodeDb => DbProvider.CodeDb;
     public IBlockProcessor BlockProcessor { get; set; } = null!;
-    public IBeaconBlockRootHandler BeaconParentBlockRootHandler { get; set; } = null!;
+    public IBeaconBlockRootHandler BeaconBlockRootHandler { get; set; } = null!;
     public IBlockchainProcessor BlockchainProcessor { get; set; } = null!;
 
     public IBlockPreprocessorStep BlockPreprocessorStep { get; set; } = null!;
@@ -119,9 +120,10 @@
         TrieStore = new TrieStore(StateDb, LogManager);
         State = new WorldState(TrieStore, DbProvider.CodeDb, LogManager);
 
+        // Eip4788 precompile state account
         if (specProvider?.GenesisSpec?.IsBeaconBlockRootAvailable ?? false)
         {
-            State.CreateAccount(SpecProvider?.GenesisSpec?.Eip4788ContractAddress!, 1);
+            State.CreateAccount(BeaconBlockRootPrecompile.Address, 1);
         }
 
         State.CreateAccount(TestItem.AddressA, (initialValues ?? InitialValue));
@@ -177,7 +179,7 @@
         BloomStorage bloomStorage = new(new BloomConfig(), new MemDb(), new InMemoryDictionaryFileStoreFactory());
         ReceiptsRecovery receiptsRecovery = new(new EthereumEcdsa(SpecProvider.ChainId, LimboLogs.Instance), SpecProvider);
         LogFinder = new LogFinder(BlockTree, ReceiptStorage, ReceiptStorage, bloomStorage, LimboLogs.Instance, receiptsRecovery);
-        BeaconParentBlockRootHandler = new BeaconBlockRootHandler();
+        BeaconBlockRootHandler = new BeaconBlockRootHandler();
         BlockProcessor = CreateBlockProcessor();
 
         BlockchainProcessor chainProcessor = new(BlockTree, BlockProcessor, BlockPreprocessorStep, StateReader, LogManager, Consensus.Processing.BlockchainProcessor.Options.Default);
@@ -308,24 +310,17 @@
         {
             genesisBlockBuilder.WithAura(0, new byte[65]);
         }
+
         if (SpecProvider.GenesisSpec.IsEip4844Enabled)
         {
             genesisBlockBuilder.WithBlobGasUsed(0);
             genesisBlockBuilder.WithExcessBlobGas(0);
         }
 
+
         if (SpecProvider.GenesisSpec.IsBeaconBlockRootAvailable)
         {
-<<<<<<< HEAD
             genesisBlockBuilder.WithParentBeaconBlockRoot(Keccak.Zero);
-=======
-
-            BeaconParentBlockRootHandler.ApplyContractStateChanges(genesisBlockBuilder.TestObject, SpecProvider.GenesisSpec, State);
-            State.Commit(SpecProvider.GenesisSpec);
-            State.CommitTree(0);
-
-            State.RecalculateStateRoot();
->>>>>>> efc9b634
         }
 
         genesisBlockBuilder.WithStateRoot(State.StateRoot);
