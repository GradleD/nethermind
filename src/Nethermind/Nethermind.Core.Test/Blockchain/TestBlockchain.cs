--- conflicted
+++ resolved
@@ -6,11 +6,8 @@
 using System.Threading;
 using System.Threading.Tasks;
 using Nethermind.Blockchain;
-<<<<<<< HEAD
+using Nethermind.Blockchain.Blocks;
 using Nethermind.Blockchain.BeaconBlockRoot;
-=======
-using Nethermind.Blockchain.Blocks;
->>>>>>> fc273d60
 using Nethermind.Blockchain.Find;
 using Nethermind.Blockchain.Receipts;
 using Nethermind.Config;
@@ -373,11 +370,8 @@
             State,
             ReceiptStorage,
             NullWitnessCollector.Instance,
-<<<<<<< HEAD
+            new BlockhashStore(BlockTree, SpecProvider, State),
             TxProcessor,
-=======
-            new BlockhashStore(BlockTree, SpecProvider, State),
->>>>>>> fc273d60
             LogManager,
             consensusRequestsProcessor: ConsensusRequestsProcessor);
 
