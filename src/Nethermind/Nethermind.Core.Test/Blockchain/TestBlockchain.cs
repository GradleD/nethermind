--- conflicted
+++ resolved
@@ -134,22 +134,15 @@
             State.Commit(SpecProvider.GenesisSpec);
             State.CommitTree(0);
             
-<<<<<<< HEAD
-=======
             ReadOnlyTrieStore = TrieStore.AsReadOnly(StateDb.Innermost);
             StateReader = new StateReader(ReadOnlyTrieStore, CodeDb, LogManager);
             
->>>>>>> 44e33ed8
             IDb blockDb = new MemDb();
             IDb headerDb = new MemDb();
             IDb blockInfoDb = new MemDb();
             BlockTree = new BlockTree(blockDb, headerDb, blockInfoDb, new ChainLevelInfoRepository(blockInfoDb), SpecProvider, NullBloomStorage.Instance, LimboLogs.Instance);
-<<<<<<< HEAD
-            TransactionComparerProvider = new TransactionComparerProvider(SpecProvider, BlockTree);
-=======
             ReadOnlyState = new ChainHeadReadOnlyStateProvider(BlockTree, StateReader);
             TransactionComparerProvider = new TransactionComparerProvider(specProvider, BlockTree);
->>>>>>> 44e33ed8
             TxPool = CreateTxPool(txStorage);
 
             _trieStoreWatcher = new TrieStoreBoundaryWatcher(TrieStore, BlockTree, LogManager);
@@ -187,14 +180,13 @@
             return this;
         }
 
-<<<<<<< HEAD
         private void OnNewHeadBlock(object? sender, BlockEventArgs e)
         {
             _resetEvent.Release(1);
         }
 
         protected virtual Task<IDbProvider> CreateDbProvider() => TestMemDbProvider.InitAsync();
-=======
+
         private async Task WaitAsync(SemaphoreSlim semaphore, string error, int timeout = DefaultTimeout)
         {
             if (!await semaphore.WaitAsync(timeout))
@@ -210,7 +202,6 @@
                 throw new InvalidOperationException(error);
             }
         }
->>>>>>> 44e33ed8
 
         protected virtual ITestBlockProducer CreateTestBlockProducer(TxPoolTxSource txPoolTxSource, BlockchainProcessor chainProcessor, IStateProvider producerStateProvider, ISealer sealer)
         {
@@ -307,15 +298,11 @@
 
         private async Task<AddTxResult[]> AddBlockInternal(params Transaction[] transactions)
         {
-<<<<<<< HEAD
             // we want it to be last event, so lets re-register
             BlockTree.NewHeadBlock -= OnNewHeadBlock;
             BlockTree.NewHeadBlock += OnNewHeadBlock;
             
-            await _oneAtATime.WaitOneAsync(CancellationToken.None);
-=======
             await WaitAsync(_oneAtATime, "Multiple block produced at once.");
->>>>>>> 44e33ed8
             AddTxResult[] txResults = transactions.Select(t => TxPool.AddTransaction(t, TxHandlingOptions.None)).ToArray();
             Timestamper.Add(TimeSpan.FromSeconds(1));
             await BlockProducer.BuildNewBlock();
