--- conflicted
+++ resolved
@@ -194,15 +194,6 @@
             return this;
         }
 
-<<<<<<< HEAD
-        private void OnNewHeadBlock(object? sender, BlockEventArgs e)
-        {
-            _resetEvent.Release(1);
-        }
-
-        protected virtual Task<IDbProvider> CreateDbProvider() => TestMemDbProvider.InitAsync();
-
-=======
         private static ISpecProvider CreateSpecProvider(ISpecProvider specProvider)
         {
             return specProvider is TestSpecProvider { AllowTestChainOverride: false } 
@@ -210,7 +201,13 @@
                 : new OverridableSpecProvider(specProvider, s => new OverridableReleaseSpec(s) { IsEip3607Enabled = false });
         }
 
->>>>>>> 5802db8b
+        private void OnNewHeadBlock(object? sender, BlockEventArgs e)
+        {
+            _resetEvent.Release(1);
+        }
+
+        protected virtual Task<IDbProvider> CreateDbProvider() => TestMemDbProvider.InitAsync();
+
         private async Task WaitAsync(SemaphoreSlim semaphore, string error, int timeout = DefaultTimeout)
         {
             if (!await semaphore.WaitAsync(timeout))
