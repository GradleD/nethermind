//  Copyright (c) 2021 Demerzel Solutions Limited
//  This file is part of the Nethermind library.
// 
//  The Nethermind library is free software: you can redistribute it and/or modify
//  it under the terms of the GNU Lesser General Public License as published by
//  the Free Software Foundation, either version 3 of the License, or
//  (at your option) any later version.
// 
//  The Nethermind library is distributed in the hope that it will be useful,
//  but WITHOUT ANY WARRANTY; without even the implied warranty of
//  MERCHANTABILITY or FITNESS FOR A PARTICULAR PURPOSE. See the
//  GNU Lesser General Public License for more details.
// 
//  You should have received a copy of the GNU Lesser General Public License
//  along with the Nethermind. If not, see <http://www.gnu.org/licenses/>.

using System;
using System.Linq;
using System.Threading;
using System.Threading.Tasks;
using Nethermind.Blockchain;
using Nethermind.Blockchain.Comparers;
using Nethermind.Blockchain.Find;
using Nethermind.Blockchain.Processing;
using Nethermind.Blockchain.Producers;
using Nethermind.Blockchain.Receipts;
using Nethermind.Blockchain.Rewards;
using Nethermind.Blockchain.Validators;
using Nethermind.Consensus;
using Nethermind.Consensus.Transactions;
using Nethermind.Core.Crypto;
using Nethermind.Core.Extensions;
using Nethermind.Core.Specs;
using Nethermind.Core.Test.Builders;
using Nethermind.Crypto;
using Nethermind.Db;
using Nethermind.Int256;
using Nethermind.Evm;
using Nethermind.Logging;
using Nethermind.Serialization.Json;
using Nethermind.Specs;
using Nethermind.State;
using Nethermind.State.Repositories;
using Nethermind.Db.Blooms;
using Nethermind.Evm.TransactionProcessing;
using Nethermind.Trie;
using Nethermind.Trie.Pruning;
using Nethermind.TxPool;
using NUnit.Framework;
using BlockTree = Nethermind.Blockchain.BlockTree;

namespace Nethermind.Core.Test.Blockchain
{
    public class TestBlockchain : IDisposable
    {
        public const int DefaultTimeout = 4000;
        public IStateReader StateReader { get; private set; }
        public IEthereumEcdsa EthereumEcdsa { get; private set; }
        public TransactionProcessor TxProcessor { get; set; }
        public IStorageProvider Storage { get; set; }
        public IReceiptStorage ReceiptStorage { get; set; }
        public ITxPool TxPool { get; set; }
        public IDb CodeDb => DbProvider.CodeDb;
        public IBlockProcessor BlockProcessor { get; set; }
        public IBlockchainProcessor BlockchainProcessor { get; set; }

        public IBlockPreprocessorStep BlockPreprocessorStep { get; set; }
        
        public IBlockProcessingQueue BlockProcessingQueue { get; set; }
        public IBlockTree BlockTree { get; set; }

        public IBlockFinder BlockFinder
        {
            get => _blockFinder ?? BlockTree;
            set => _blockFinder = value;
        }

        public IJsonSerializer JsonSerializer { get; set; }
        public IStateProvider State { get; set; }
        public IReadOnlyStateProvider ReadOnlyState { get; private set; }
        public IDb StateDb => DbProvider.StateDb;
        public TrieStore TrieStore { get; set; }
        public IBlockProducer BlockProducer { get; private set; }
        public IDbProvider DbProvider { get; set; }
        public ISpecProvider SpecProvider { get; set; }
        
        public ITransactionComparerProvider TransactionComparerProvider { get; set; }

        protected TestBlockchain()
        {
        }
        
        public string SealEngineType { get; set; }

        public static Address AccountA = TestItem.AddressA;
        public static Address AccountB = TestItem.AddressB;
        public static Address AccountC = TestItem.AddressC;
        public SemaphoreSlim _resetEvent;
        private ManualResetEvent _suggestedBlockResetEvent;
        private AutoResetEvent _oneAtATime = new(true);
        private IBlockFinder _blockFinder;

        public static readonly UInt256 InitialValue = 1000.Ether();
<<<<<<< HEAD
        private TrieStoreBoundaryWatcher _trieStoreWatcher;
=======
        private BlockValidator _blockValidator;
        public BuildBlocksWhenRequested BlockProductionTrigger { get; } = new();
>>>>>>> f7870851

        public IReadOnlyTrieStore ReadOnlyTrieStore { get; private set; }

        public ManualTimestamper Timestamper { get; protected set; }
        
        public ProducedBlockSuggester Suggester { get; private set; }

        public static TransactionBuilder<Transaction> BuildSimpleTransaction => Builders.Build.A.Transaction.SignedAndResolved(TestItem.PrivateKeyA).To(AccountB);

        protected virtual async Task<TestBlockchain> Build(ISpecProvider specProvider = null, UInt256? initialValues = null)
        {
            Timestamper = new ManualTimestamper(new DateTime(2020, 2, 15, 12, 50, 30, DateTimeKind.Utc));
            JsonSerializer = new EthereumJsonSerializer();
            SpecProvider = specProvider ?? MainnetSpecProvider.Instance;
            EthereumEcdsa = new EthereumEcdsa(ChainId.Mainnet, LogManager);
            DbProvider = await CreateDbProvider();
            TrieStore = new TrieStore(StateDb.Innermost, LogManager);
            State = new StateProvider(TrieStore, DbProvider.CodeDb, LogManager);
            State.CreateAccount(TestItem.AddressA, (initialValues ?? InitialValue));
            State.CreateAccount(TestItem.AddressB, (initialValues ?? InitialValue));
            State.CreateAccount(TestItem.AddressC, (initialValues ?? InitialValue));
            byte[] code = Bytes.FromHexString("0xabcd");
            Keccak codeHash = Keccak.Compute(code);
            State.UpdateCode(code);
            State.UpdateCodeHash(TestItem.AddressA, codeHash, SpecProvider.GenesisSpec);

            Storage = new StorageProvider(TrieStore, State, LogManager);
            Storage.Set(new StorageCell(TestItem.AddressA, UInt256.One), Bytes.FromHexString("0xabcdef"));
            Storage.Commit();

            State.Commit(SpecProvider.GenesisSpec);
            State.CommitTree(0);
            
            ReadOnlyTrieStore = TrieStore.AsReadOnly(StateDb.Innermost);
            StateReader = new StateReader(ReadOnlyTrieStore, CodeDb, LogManager);
            
            IDb blockDb = new MemDb();
            IDb headerDb = new MemDb();
            IDb blockInfoDb = new MemDb();
            BlockTree = new BlockTree(blockDb, headerDb, blockInfoDb, new ChainLevelInfoRepository(blockInfoDb), SpecProvider, NullBloomStorage.Instance, LimboLogs.Instance);
            ReadOnlyState = new ChainHeadReadOnlyStateProvider(BlockTree, StateReader);
            TransactionComparerProvider = new TransactionComparerProvider(specProvider, BlockTree);
            TxPool = CreateTxPool();

            _trieStoreWatcher = new TrieStoreBoundaryWatcher(TrieStore, BlockTree, LogManager);
            

            ReceiptStorage = new InMemoryReceiptStorage();
            VirtualMachine virtualMachine = new(State, Storage, new BlockhashProvider(BlockTree, LogManager), SpecProvider, LogManager);
            TxProcessor = new TransactionProcessor(SpecProvider, State, Storage, virtualMachine, LogManager);
            BlockPreprocessorStep = new RecoverSignatures(EthereumEcdsa, TxPool, SpecProvider, LogManager);
            HeaderValidator headerValidator = new(BlockTree, Always.Valid, SpecProvider, LogManager);
                
            _blockValidator = new BlockValidator(
                new TxValidator(SpecProvider.ChainId),
                headerValidator,
                Always.Valid,
                SpecProvider,
                LogManager);
            
            BlockProcessor = CreateBlockProcessor();
            
            BlockchainProcessor chainProcessor = new(BlockTree, BlockProcessor, BlockPreprocessorStep, LogManager, Nethermind.Blockchain.Processing.BlockchainProcessor.Options.Default);
            BlockchainProcessor = chainProcessor;
            BlockProcessingQueue = chainProcessor;
            chainProcessor.Start();
            
            TxPoolTxSource txPoolTxSource = CreateTxPoolTxSource();
            ISealer sealer = new NethDevSealEngine(TestItem.AddressD);
            ITransactionComparerProvider transactionComparerProvider = new TransactionComparerProvider(SpecProvider, BlockFinder);
            BlockProducer = CreateTestBlockProducer(txPoolTxSource, sealer, transactionComparerProvider);
            Suggester = new ProducedBlockSuggester(BlockTree, BlockProducer);
            BlockProducer.Start();

            _resetEvent = new SemaphoreSlim(0);
            _suggestedBlockResetEvent = new ManualResetEvent(true);
<<<<<<< HEAD
            BlockTree.NewHeadBlock += OnNewHeadBlock;
            BlockProducer.LastProducedBlockChanged += (s, e) =>
=======
            BlockTree.NewHeadBlock += (s, e) =>
            {
                _resetEvent.Release(1);
            };
            BlockProducer.BlockProduced += (s, e) =>
>>>>>>> f7870851
            {
                _suggestedBlockResetEvent.Set();
            };

            var genesis = GetGenesisBlock();
            BlockTree.SuggestBlock(genesis);
            await WaitAsync(_resetEvent, "Failed to process genesis in time.");
            await AddBlocksOnStart();
            return this;
        }

        private void OnNewHeadBlock(object? sender, BlockEventArgs e)
        {
            _resetEvent.Release(1);
        }

        protected virtual Task<IDbProvider> CreateDbProvider() => TestMemDbProvider.InitAsync();

        private async Task WaitAsync(SemaphoreSlim semaphore, string error, int timeout = DefaultTimeout)
        {
            if (!await semaphore.WaitAsync(timeout))
            {
                throw new InvalidOperationException(error);
            }
        }

        private async Task WaitAsync(EventWaitHandle eventWaitHandle, string error, int timeout = DefaultTimeout)
        {
            if (!await eventWaitHandle.WaitOneAsync(timeout, CancellationToken.None))
            {
                throw new InvalidOperationException(error);
            }
        }

        protected virtual IBlockProducer CreateTestBlockProducer(TxPoolTxSource txPoolTxSource, ISealer sealer, ITransactionComparerProvider transactionComparerProvider)
        {
            MiningConfig miningConfig = new();

            BlockProducerEnvFactory blockProducerEnvFactory = new(
                DbProvider, 
                BlockTree, 
                ReadOnlyTrieStore, 
                SpecProvider, 
                _blockValidator,
                NoBlockRewards.Instance,
                ReceiptStorage,
                BlockPreprocessorStep,
                TxPool,
                transactionComparerProvider,
                miningConfig,
                LogManager);

            BlockProducerEnv env = blockProducerEnvFactory.Create(txPoolTxSource);
            return new TestBlockProducer(env.TxSource, env.ChainProcessor, env.ReadOnlyStateProvider, sealer, BlockTree, BlockProductionTrigger, Timestamper, SpecProvider, LogManager);
        }

        public virtual ILogManager LogManager { get; } = LimboLogs.Instance;

        protected virtual TxPool.TxPool CreateTxPool() =>
            new(
                EthereumEcdsa,
                new ChainHeadInfoProvider(new FixedBlockChainHeadSpecProvider(SpecProvider), BlockTree, ReadOnlyState),
                new TxPoolConfig(),
                new TxValidator(SpecProvider.ChainId),
                LogManager,
                TransactionComparerProvider.GetDefaultComparer());

        protected virtual TxPoolTxSource CreateTxPoolTxSource()
        {
            ITxFilterPipeline txFilterPipeline = TxFilterPipelineBuilder.CreateStandardFilteringPipeline(LimboLogs.Instance,
                SpecProvider);
            return new TxPoolTxSource(TxPool, SpecProvider, TransactionComparerProvider, LogManager, txFilterPipeline);
        }

        public BlockBuilder GenesisBlockBuilder { get; set; }

        protected virtual Block GetGenesisBlock()
        {
            BlockBuilder genesisBlockBuilder = Builders.Build.A.Block.Genesis;
            if (GenesisBlockBuilder != null)
            {
                genesisBlockBuilder = GenesisBlockBuilder;
            }
            
            genesisBlockBuilder.WithStateRoot(State.StateRoot);
            if (SealEngineType == Nethermind.Core.SealEngineType.AuRa)
            {
                genesisBlockBuilder.WithAura(0, new byte[65]);
            }

            return genesisBlockBuilder.TestObject;
        }

        protected virtual async Task AddBlocksOnStart()
        {
            await AddBlock();
            await AddBlock(BuildSimpleTransaction.WithNonce(0).TestObject);
            await AddBlock(BuildSimpleTransaction.WithNonce(1).TestObject, BuildSimpleTransaction.WithNonce(2).TestObject);
        }

        protected virtual BlockProcessor CreateBlockProcessor() =>
            new(
                SpecProvider,
                _blockValidator,
                NoBlockRewards.Instance,
                new BlockProcessor.BlockValidationTransactionsExecutor(TxProcessor, State),
                State,
                Storage,
                ReceiptStorage,
                NullWitnessCollector.Instance,
                LogManager);

        public async Task WaitForNewHead()
        {
            await WaitAsync(_resetEvent, "Failed to produce new head in time.");
            _suggestedBlockResetEvent.Reset();
        }

        public async Task AddBlock(params Transaction[] transactions)
        {
            await AddBlockInternal(transactions);

            await WaitAsync(_resetEvent, "Failed to produce new head in time.");
            _suggestedBlockResetEvent.Reset();
            _oneAtATime.Set();
        }

        public async Task AddBlock(bool shouldWaitForHead = true, params Transaction[] transactions)
        {
            await AddBlockInternal(transactions);

            if (shouldWaitForHead)
            {
                await WaitAsync(_resetEvent, "Failed to produce new head in time.");
            }
            else
            {
                await WaitAsync(_suggestedBlockResetEvent, "Failed to produce new suggested block in time.");
            }

            _oneAtATime.Set();
        }

        private async Task<AddTxResult[]> AddBlockInternal(params Transaction[] transactions)
        {
            // we want it to be last event, so lets re-register
            BlockTree.NewHeadBlock -= OnNewHeadBlock;
            BlockTree.NewHeadBlock += OnNewHeadBlock;
            
            await WaitAsync(_oneAtATime, "Multiple block produced at once.");
            AddTxResult[] txResults = transactions.Select(t => TxPool.SubmitTx(t, TxHandlingOptions.None)).ToArray();
            Timestamper.Add(TimeSpan.FromSeconds(1));
            await BlockProductionTrigger.BuildBlock();
            return txResults;
        }

        public void AddTransactions(params Transaction[] txs)
        {
            for (int i = 0; i < txs.Length; i++)
            {
                TxPool.SubmitTx(txs[i], TxHandlingOptions.None);
            }
        }

        public virtual void Dispose()
        {
            TestContext.Out.WriteLine($"disposing {this.GetHashCode()}");
            BlockProducer?.StopAsync();
            CodeDb?.Dispose();
            StateDb?.Dispose();
            _trieStoreWatcher?.Dispose();
            DbProvider?.Dispose();
        }

        /// <summary>
        /// Creates a simple transfer transaction with value defined by <paramref name="ether"/>
        /// from a rich account to <paramref name="address"/>
        /// </summary>
        /// <param name="address">Address to add funds to</param>
        /// <param name="ether">Value of ether to add to the account</param>
        /// <returns></returns>
        public async Task AddFunds(Address address, UInt256 ether) =>
            await AddBlock(GetFundsTransaction(address, ether));

        public async Task AddFunds(params (Address address, UInt256 ether)[] funds) =>
            await AddBlock(funds.Select((f, i) => GetFundsTransaction(f.address, f.ether, (uint)i)).ToArray());
        
        public async Task AddFundsAfterLondon(params (Address address, UInt256 ether)[] funds) =>
            await AddBlock(funds.Select((f, i) => GetFunds1559Transaction(f.address, f.ether, (uint)i)).ToArray());
        
        private Transaction GetFundsTransaction(Address address, UInt256 ether, uint index = 0)
        {
            UInt256 nonce = StateReader.GetNonce(BlockTree.Head.StateRoot, TestItem.AddressA);
            Transaction tx = Builders.Build.A.Transaction
                .SignedAndResolved(TestItem.PrivateKeyA)
                .To(address)
                .WithNonce(nonce + index)
                .WithValue(ether)
                .TestObject;
            return tx;
        }
        
        private Transaction GetFunds1559Transaction(Address address, UInt256 ether, uint index = 0)
        {
            UInt256 nonce = StateReader.GetNonce(BlockTree.Head.StateRoot, TestItem.AddressA);
            Transaction tx = Builders.Build.A.Transaction
                .SignedAndResolved(TestItem.PrivateKeyA)
                .To(address)
                .WithNonce(nonce + index)
                .WithMaxFeePerGas(20.GWei())
                .WithMaxPriorityFeePerGas(5.GWei())
                .WithType(TxType.EIP1559)
                .WithValue(ether)
                .WithChainId(MainnetSpecProvider.Instance.ChainId)
                .TestObject;
            return tx;
        }
    }
}<|MERGE_RESOLUTION|>--- conflicted
+++ resolved
@@ -101,12 +101,9 @@
         private IBlockFinder _blockFinder;
 
         public static readonly UInt256 InitialValue = 1000.Ether();
-<<<<<<< HEAD
-        private TrieStoreBoundaryWatcher _trieStoreWatcher;
-=======
+        private TrieStoreBoundaryWatcher _trieStoreWatcher;		
         private BlockValidator _blockValidator;
         public BuildBlocksWhenRequested BlockProductionTrigger { get; } = new();
->>>>>>> f7870851
 
         public IReadOnlyTrieStore ReadOnlyTrieStore { get; private set; }
 
@@ -183,16 +180,8 @@
 
             _resetEvent = new SemaphoreSlim(0);
             _suggestedBlockResetEvent = new ManualResetEvent(true);
-<<<<<<< HEAD
             BlockTree.NewHeadBlock += OnNewHeadBlock;
-            BlockProducer.LastProducedBlockChanged += (s, e) =>
-=======
-            BlockTree.NewHeadBlock += (s, e) =>
-            {
-                _resetEvent.Release(1);
-            };
             BlockProducer.BlockProduced += (s, e) =>
->>>>>>> f7870851
             {
                 _suggestedBlockResetEvent.Set();
             };
