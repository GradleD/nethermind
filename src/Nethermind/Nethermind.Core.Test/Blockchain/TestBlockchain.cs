// SPDX-FileCopyrightText: 2023 Demerzel Solutions Limited
// SPDX-License-Identifier: LGPL-3.0-only

using System;
using System.Linq;
using System.Threading;
using System.Threading.Tasks;
using Nethermind.Blockchain;
using Nethermind.Blockchain.Find;
using Nethermind.Blockchain.Receipts;
using Nethermind.Config;
using Nethermind.Consensus;
using Nethermind.Consensus.Comparers;
using Nethermind.Consensus.Processing;
using Nethermind.Consensus.Producers;
using Nethermind.Consensus.Rewards;
using Nethermind.Consensus.Transactions;
using Nethermind.Consensus.Validators;
using Nethermind.Core.Crypto;
using Nethermind.Core.Extensions;
using Nethermind.Core.Specs;
using Nethermind.Core.Test.Builders;
using Nethermind.Crypto;
using Nethermind.Db;
using Nethermind.Db.Blooms;
using Nethermind.Evm;
using Nethermind.Evm.TransactionProcessing;
using Nethermind.Int256;
using Nethermind.Logging;
using Nethermind.Serialization.Json;
using Nethermind.Specs;
using Nethermind.Specs.Test;
using Nethermind.State;
using Nethermind.State.Repositories;
using Nethermind.Trie.Pruning;
using Nethermind.TxPool;
using BlockTree = Nethermind.Blockchain.BlockTree;

namespace Nethermind.Core.Test.Blockchain;

public class TestBlockchain : IDisposable
{
    public const int DefaultTimeout = 10000;
    public IStateReader StateReader { get; private set; } = null!;
    public IEthereumEcdsa EthereumEcdsa { get; private set; } = null!;
    public INonceManager NonceManager { get; private set; } = null!;
    public TransactionProcessor TxProcessor { get; set; } = null!;
    public IReceiptStorage ReceiptStorage { get; set; } = null!;
    public ITxPool TxPool { get; set; } = null!;
    public IDb CodeDb => DbProvider.CodeDb;
    public IBlockProcessor BlockProcessor { get; set; } = null!;
    public IBlockchainProcessor BlockchainProcessor { get; set; } = null!;

    public IBlockPreprocessorStep BlockPreprocessorStep { get; set; } = null!;

    public IBlockProcessingQueue BlockProcessingQueue { get; set; } = null!;
    public IBlockTree BlockTree { get; set; } = null!;

    public IBlockFinder BlockFinder
    {
        get => _blockFinder ?? BlockTree;
        set => _blockFinder = value;
    }

    public ILogFinder LogFinder { get; private set; } = null!;
    public IJsonSerializer JsonSerializer { get; set; } = null!;
    public IWorldState State { get; set; } = null!;
    public IReadOnlyStateProvider ReadOnlyState { get; private set; } = null!;
    public IColumnsDb<StateColumns> StateDb => DbProvider.StateDb;
    public ITrieStore TrieStore { get; set; } = null!;
    public ITrieStore StorageTrieStore { get; set; } = null!;
    public IBlockProducer BlockProducer { get; private set; } = null!;
    public IDbProvider DbProvider { get; set; } = null!;
    public ISpecProvider SpecProvider { get; set; } = null!;

    public ISealEngine SealEngine { get; set; } = null!;

    public ITransactionComparerProvider TransactionComparerProvider { get; set; } = null!;

    public IPoSSwitcher PoSSwitcher { get; set; } = null!;

    protected TestBlockchain()
    {
    }

    public string SealEngineType { get; set; } = null!;

    public static Address AccountA = TestItem.AddressA;
    public static Address AccountB = TestItem.AddressB;
    public static Address AccountC = TestItem.AddressC;
    public SemaphoreSlim _resetEvent = null!;
    private ManualResetEvent _suggestedBlockResetEvent = null!;
    private AutoResetEvent _oneAtATime = new(true);
    private IBlockFinder _blockFinder = null!;

    public static readonly UInt256 InitialValue = 1000.Ether();
    private TrieStoreBoundaryWatcher _trieStoreWatcher = null!;
    public IHeaderValidator HeaderValidator { get; set; } = null!;

    public IBlockValidator BlockValidator { get; set; } = null!;
    public BuildBlocksWhenRequested BlockProductionTrigger { get; } = new();

    public IReadOnlyTrieStore ReadOnlyTrieStore { get; private set; } = null!;
    public IReadOnlyTrieStore ReadOnlyStorageTrieStore { get; private set; } = null!;
    public ManualTimestamper Timestamper { get; protected set; } = null!;

    public ProducedBlockSuggester Suggester { get; protected set; } = null!;

    public static TransactionBuilder<Transaction> BuildSimpleTransaction => Builders.Build.A.Transaction.SignedAndResolved(TestItem.PrivateKeyA).To(AccountB);

    protected virtual async Task<TestBlockchain> Build(ISpecProvider? specProvider = null, UInt256? initialValues = null)
    {
        Timestamper = new ManualTimestamper(new DateTime(2020, 2, 15, 12, 50, 30, DateTimeKind.Utc));
        JsonSerializer = new EthereumJsonSerializer();
        SpecProvider = CreateSpecProvider(specProvider ?? MainnetSpecProvider.Instance);
        EthereumEcdsa = new EthereumEcdsa(SpecProvider.ChainId, LogManager);
        DbProvider = await CreateDbProvider();
<<<<<<< HEAD
        TrieStore = new TrieStoreByPath(StateDb, Trie.Pruning.No.Pruning, Persist.EveryBlock, LogManager, 0);
        StorageTrieStore = new TrieStoreByPath(StateDb.GetColumnDb(StateColumns.Storage), Trie.Pruning.No.Pruning, Persist.EveryBlock, LogManager, 0);
        State = new StateProvider(TrieStore, StorageTrieStore, DbProvider.CodeDb, LogManager);
=======
        TrieStore = new TrieStore(StateDb, LogManager);
        State = new WorldState(TrieStore, DbProvider.CodeDb, LogManager);
>>>>>>> 0a8ec2b9
        State.CreateAccount(TestItem.AddressA, (initialValues ?? InitialValue));
        State.CreateAccount(TestItem.AddressB, (initialValues ?? InitialValue));
        State.CreateAccount(TestItem.AddressC, (initialValues ?? InitialValue));

        byte[] code = Bytes.FromHexString("0xabcd");
        Keccak codeHash = Keccak.Compute(code);
        State.InsertCode(TestItem.AddressA, code, SpecProvider.GenesisSpec);

<<<<<<< HEAD
        Storage = new StorageProvider(StorageTrieStore, State, LogManager);
        Storage.Set(new StorageCell(TestItem.AddressA, UInt256.One), Bytes.FromHexString("0xabcdef"));
        Storage.Commit();
=======
        State.Set(new StorageCell(TestItem.AddressA, UInt256.One), Bytes.FromHexString("0xabcdef"));
>>>>>>> 0a8ec2b9

        State.Commit(SpecProvider.GenesisSpec);
        State.CommitTree(0);

        ReadOnlyTrieStore = TrieStore.AsReadOnly(StateDb);
        ReadOnlyStorageTrieStore = StorageTrieStore.AsReadOnly();
        StateReader = new StateReader(ReadOnlyTrieStore, ReadOnlyStorageTrieStore, CodeDb, LogManager);

        IDb blockDb = new MemDb();
        IDb headerDb = new MemDb();
        IDb blockInfoDb = new MemDb();
        BlockTree = new BlockTree(blockDb, headerDb, blockInfoDb, new ChainLevelInfoRepository(blockInfoDb), SpecProvider, NullBloomStorage.Instance, LogManager);
        ReadOnlyState = new ChainHeadReadOnlyStateProvider(BlockTree, StateReader);
        TransactionComparerProvider = new TransactionComparerProvider(SpecProvider, BlockTree);
        TxPool = CreateTxPool();

        IChainHeadInfoProvider chainHeadInfoProvider =
            new ChainHeadInfoProvider(SpecProvider, BlockTree, StateReader);

        NonceManager = new NonceManager(chainHeadInfoProvider.AccountStateProvider);

        _trieStoreWatcher = new TrieStoreBoundaryWatcher(TrieStore, BlockTree, LogManager);

        ReceiptStorage = new InMemoryReceiptStorage();
        VirtualMachine virtualMachine = new(new BlockhashProvider(BlockTree, LogManager), SpecProvider, LogManager);
        TxProcessor = new TransactionProcessor(SpecProvider, State, virtualMachine, LogManager);
        BlockPreprocessorStep = new RecoverSignatures(EthereumEcdsa, TxPool, SpecProvider, LogManager);
        HeaderValidator = new HeaderValidator(BlockTree, Always.Valid, SpecProvider, LogManager);

        new ReceiptCanonicalityMonitor(BlockTree, ReceiptStorage, LogManager);

        BlockValidator = new BlockValidator(
            new TxValidator(SpecProvider.ChainId),
            HeaderValidator,
            Always.Valid,
            SpecProvider,
            LogManager);

        PoSSwitcher = NoPoS.Instance;
        ISealer sealer = new NethDevSealEngine(TestItem.AddressD);
        SealEngine = new SealEngine(sealer, Always.Valid);

        BloomStorage bloomStorage = new(new BloomConfig(), new MemDb(), new InMemoryDictionaryFileStoreFactory());
        ReceiptsRecovery receiptsRecovery = new(new EthereumEcdsa(SpecProvider.ChainId, LogManager), SpecProvider);
        LogFinder = new LogFinder(BlockTree, ReceiptStorage, ReceiptStorage, bloomStorage, LogManager, receiptsRecovery);
        BlockProcessor = CreateBlockProcessor();

        BlockchainProcessor chainProcessor = new(BlockTree, BlockProcessor, BlockPreprocessorStep, StateReader, LogManager, Consensus.Processing.BlockchainProcessor.Options.Default);
        BlockchainProcessor = chainProcessor;
        BlockProcessingQueue = chainProcessor;
        chainProcessor.Start();

        TxPoolTxSource txPoolTxSource = CreateTxPoolTxSource();
        ITransactionComparerProvider transactionComparerProvider = new TransactionComparerProvider(SpecProvider, BlockFinder);
        BlockProducer = CreateTestBlockProducer(txPoolTxSource, sealer, transactionComparerProvider);
        await BlockProducer.Start();
        Suggester = new ProducedBlockSuggester(BlockTree, BlockProducer);

        _resetEvent = new SemaphoreSlim(0);
        _suggestedBlockResetEvent = new ManualResetEvent(true);
        BlockTree.NewHeadBlock += OnNewHeadBlock;
        BlockProducer.BlockProduced += (s, e) =>
        {
            _suggestedBlockResetEvent.Set();
        };

        Block? genesis = GetGenesisBlock();
        BlockTree.SuggestBlock(genesis);

        await WaitAsync(_resetEvent, "Failed to process genesis in time.");
        await AddBlocksOnStart();
        return this;
    }

    private static ISpecProvider CreateSpecProvider(ISpecProvider specProvider)
    {
        return specProvider is TestSpecProvider { AllowTestChainOverride: false }
            ? specProvider
            : new OverridableSpecProvider(specProvider, s => new OverridableReleaseSpec(s) { IsEip3607Enabled = false });
    }

    private void OnNewHeadBlock(object? sender, BlockEventArgs e)
    {
        _resetEvent.Release(1);
    }

    protected virtual Task<IDbProvider> CreateDbProvider() => TestMemDbProvider.InitAsync();

    private async Task WaitAsync(SemaphoreSlim semaphore, string error, int timeout = DefaultTimeout)
    {
        if (!await semaphore.WaitAsync(timeout))
        {
            throw new InvalidOperationException(error);
        }
    }

    private async Task WaitAsync(EventWaitHandle eventWaitHandle, string error, int timeout = DefaultTimeout)
    {
        if (!await eventWaitHandle.WaitOneAsync(timeout, CancellationToken.None))
        {
            throw new InvalidOperationException(error);
        }
    }

    protected virtual IBlockProducer CreateTestBlockProducer(TxPoolTxSource txPoolTxSource, ISealer sealer, ITransactionComparerProvider transactionComparerProvider)
    {
        BlocksConfig blocksConfig = new();

        BlockProducerEnvFactory blockProducerEnvFactory = new(
            DbProvider,
            BlockTree,
            ReadOnlyTrieStore,
            ReadOnlyStorageTrieStore,
            SpecProvider,
            BlockValidator,
            NoBlockRewards.Instance,
            ReceiptStorage,
            BlockPreprocessorStep,
            TxPool,
            transactionComparerProvider,
            blocksConfig,
            LogManager);

        BlockProducerEnv env = blockProducerEnvFactory.Create(txPoolTxSource);
        return new TestBlockProducer(
            env.TxSource,
            env.ChainProcessor,
            env.ReadOnlyStateProvider,
            sealer,
            BlockTree,
            BlockProductionTrigger,
            Timestamper,
            SpecProvider,
            LogManager,
            blocksConfig);
    }

    public virtual ILogManager LogManager { get; set; } = new NUnitLogManager(LogLevel.Trace);

    protected virtual TxPool.TxPool CreateTxPool() =>
        new(
            EthereumEcdsa,
            new ChainHeadInfoProvider(new FixedForkActivationChainHeadSpecProvider(SpecProvider), BlockTree, ReadOnlyState),
            new TxPoolConfig(),
            new TxValidator(SpecProvider.ChainId),
            LogManager,
            TransactionComparerProvider.GetDefaultComparer());

    protected virtual TxPoolTxSource CreateTxPoolTxSource()
    {
        BlocksConfig blocksConfig = new()
        {
            MinGasPrice = 0
        };
        ITxFilterPipeline txFilterPipeline = TxFilterPipelineBuilder.CreateStandardFilteringPipeline(LogManager,
            SpecProvider, blocksConfig);
        return new TxPoolTxSource(TxPool, SpecProvider, TransactionComparerProvider, LogManager, txFilterPipeline);
    }

    public BlockBuilder GenesisBlockBuilder { get; set; } = null!;

    protected virtual Block GetGenesisBlock()
    {
        BlockBuilder genesisBlockBuilder = Builders.Build.A.Block.Genesis;
        if (GenesisBlockBuilder is not null)
        {
            genesisBlockBuilder = GenesisBlockBuilder;
        }

        genesisBlockBuilder.WithStateRoot(State.StateRoot);
        if (SealEngineType == Core.SealEngineType.AuRa)
        {
            genesisBlockBuilder.WithAura(0, new byte[65]);
        }

        if (SpecProvider.GenesisSpec.IsEip4844Enabled)
        {
            genesisBlockBuilder.WithDataGasUsed(0);
            genesisBlockBuilder.WithExcessDataGas(0);
        }

        return genesisBlockBuilder.TestObject;
    }

    protected virtual async Task AddBlocksOnStart()
    {
        await AddBlock();
        await AddBlock(BuildSimpleTransaction.WithNonce(0).TestObject);
        await AddBlock(BuildSimpleTransaction.WithNonce(1).TestObject, BuildSimpleTransaction.WithNonce(2).TestObject);
    }

    protected virtual IBlockProcessor CreateBlockProcessor() =>
        new BlockProcessor(
            SpecProvider,
            BlockValidator,
            NoBlockRewards.Instance,
            new BlockProcessor.BlockValidationTransactionsExecutor(TxProcessor, State),
            State,
            ReceiptStorage,
            NullWitnessCollector.Instance,
            LogManager);

    public async Task WaitForNewHead()
    {
        await WaitAsync(_resetEvent, "Failed to produce new head in time.");
        _suggestedBlockResetEvent.Reset();
    }

    public async Task AddBlock(params Transaction[] transactions)
    {
        await AddBlockInternal(transactions);

        await WaitAsync(_resetEvent, "Failed to produce new head in time.");
        _suggestedBlockResetEvent.Reset();
        _oneAtATime.Set();
    }

    public async Task AddBlock(bool shouldWaitForHead = true, params Transaction[] transactions)
    {
        await AddBlockInternal(transactions);

        if (shouldWaitForHead)
        {
            await WaitAsync(_resetEvent, "Failed to produce new head in time.");
        }
        else
        {
            await WaitAsync(_suggestedBlockResetEvent, "Failed to produce new suggested block in time.");
        }

        _oneAtATime.Set();
    }

    private async Task<AcceptTxResult[]> AddBlockInternal(params Transaction[] transactions)
    {
        // we want it to be last event, so lets re-register
        BlockTree.NewHeadBlock -= OnNewHeadBlock;
        BlockTree.NewHeadBlock += OnNewHeadBlock;

        await WaitAsync(_oneAtATime, "Multiple block produced at once.");
        AcceptTxResult[] txResults = transactions.Select(t => TxPool.SubmitTx(t, TxHandlingOptions.None)).ToArray();
        Timestamper.Add(TimeSpan.FromSeconds(1));
        await BlockProductionTrigger.BuildBlock();
        return txResults;
    }

    public void AddTransactions(params Transaction[] txs)
    {
        for (int i = 0; i < txs.Length; i++)
        {
            TxPool.SubmitTx(txs[i], TxHandlingOptions.None);
        }
    }

    public virtual void Dispose()
    {
        BlockProducer?.StopAsync();
        if (DbProvider != null)
        {
            CodeDb?.Dispose();
            StateDb?.Dispose();
        }

        _trieStoreWatcher?.Dispose();
        DbProvider?.Dispose();
    }

    /// <summary>
    /// Creates a simple transfer transaction with value defined by <paramref name="ether"/>
    /// from a rich account to <paramref name="address"/>
    /// </summary>
    /// <param name="address">Address to add funds to</param>
    /// <param name="ether">Value of ether to add to the account</param>
    /// <returns></returns>
    public async Task AddFunds(Address address, UInt256 ether) =>
        await AddBlock(GetFundsTransaction(address, ether));

    public async Task AddFunds(params (Address address, UInt256 ether)[] funds) =>
        await AddBlock(funds.Select((f, i) => GetFundsTransaction(f.address, f.ether, (uint)i)).ToArray());

    public async Task AddFundsAfterLondon(params (Address address, UInt256 ether)[] funds) =>
        await AddBlock(funds.Select((f, i) => GetFunds1559Transaction(f.address, f.ether, (uint)i)).ToArray());

    private Transaction GetFundsTransaction(Address address, UInt256 ether, uint index = 0)
    {
        UInt256 nonce = StateReader.GetNonce(BlockTree.Head!.StateRoot!, TestItem.AddressA);
        Transaction tx = Builders.Build.A.Transaction
            .SignedAndResolved(TestItem.PrivateKeyA)
            .To(address)
            .WithNonce(nonce + index)
            .WithValue(ether)
            .TestObject;
        return tx;
    }

    private Transaction GetFunds1559Transaction(Address address, UInt256 ether, uint index = 0)
    {
        UInt256 nonce = StateReader.GetNonce(BlockTree.Head!.StateRoot!, TestItem.AddressA);
        Transaction tx = Builders.Build.A.Transaction
            .SignedAndResolved(TestItem.PrivateKeyA)
            .To(address)
            .WithNonce(nonce + index)
            .WithMaxFeePerGas(20.GWei())
            .WithMaxPriorityFeePerGas(5.GWei())
            .WithType(TxType.EIP1559)
            .WithValue(ether)
            .WithChainId(MainnetSpecProvider.Instance.ChainId)
            .TestObject;
        return tx;
    }
}<|MERGE_RESOLUTION|>--- conflicted
+++ resolved
@@ -115,14 +115,8 @@
         SpecProvider = CreateSpecProvider(specProvider ?? MainnetSpecProvider.Instance);
         EthereumEcdsa = new EthereumEcdsa(SpecProvider.ChainId, LogManager);
         DbProvider = await CreateDbProvider();
-<<<<<<< HEAD
-        TrieStore = new TrieStoreByPath(StateDb, Trie.Pruning.No.Pruning, Persist.EveryBlock, LogManager, 0);
-        StorageTrieStore = new TrieStoreByPath(StateDb.GetColumnDb(StateColumns.Storage), Trie.Pruning.No.Pruning, Persist.EveryBlock, LogManager, 0);
-        State = new StateProvider(TrieStore, StorageTrieStore, DbProvider.CodeDb, LogManager);
-=======
         TrieStore = new TrieStore(StateDb, LogManager);
         State = new WorldState(TrieStore, DbProvider.CodeDb, LogManager);
->>>>>>> 0a8ec2b9
         State.CreateAccount(TestItem.AddressA, (initialValues ?? InitialValue));
         State.CreateAccount(TestItem.AddressB, (initialValues ?? InitialValue));
         State.CreateAccount(TestItem.AddressC, (initialValues ?? InitialValue));
@@ -131,13 +125,7 @@
         Keccak codeHash = Keccak.Compute(code);
         State.InsertCode(TestItem.AddressA, code, SpecProvider.GenesisSpec);
 
-<<<<<<< HEAD
-        Storage = new StorageProvider(StorageTrieStore, State, LogManager);
-        Storage.Set(new StorageCell(TestItem.AddressA, UInt256.One), Bytes.FromHexString("0xabcdef"));
-        Storage.Commit();
-=======
         State.Set(new StorageCell(TestItem.AddressA, UInt256.One), Bytes.FromHexString("0xabcdef"));
->>>>>>> 0a8ec2b9
 
         State.Commit(SpecProvider.GenesisSpec);
         State.CommitTree(0);
