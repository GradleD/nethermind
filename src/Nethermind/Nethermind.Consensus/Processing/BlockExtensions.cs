--- conflicted
+++ resolved
@@ -18,13 +18,8 @@
     {
         public static Block CreateCopy(this Block block, BlockHeader header) =>
             block is BlockToProduce blockToProduce
-<<<<<<< HEAD
-                ? new BlockToProduce(header, blockToProduce.Transactions, blockToProduce.Uncles, blockToProduce.Withdrawals, block.Deposits, block.ValidatorExits)
+                ? new BlockToProduce(header, blockToProduce.Transactions, blockToProduce.Uncles, blockToProduce.Withdrawals, blockToProduce.Deposits, blockToProduce.ValidatorExits)
                 : new Block(header, block.Transactions, block.Uncles, block.Withdrawals, block.Deposits, block.ValidatorExits);
-=======
-                ? new BlockToProduce(header, blockToProduce.Transactions, blockToProduce.Uncles, blockToProduce.Withdrawals, blockToProduce.Deposits)
-                : new Block(header, block.Transactions, block.Uncles, block.Withdrawals, block.Deposits);
->>>>>>> 066af5ae
 
         public static IEnumerable<Transaction> GetTransactions(this Block block) =>
             block is BlockToProduce blockToProduce
