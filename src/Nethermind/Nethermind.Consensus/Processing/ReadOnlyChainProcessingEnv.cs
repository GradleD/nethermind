--- conflicted
+++ resolved
@@ -69,13 +69,9 @@
                 scope.WorldState,
                 receiptStorage,
                 new BlockhashStore(specProvider, scope.WorldState),
-<<<<<<< HEAD
+                scope.TransactionProcessor,
                 logManager,
-                new BeaconBlockRootHandler(scope.TransactionProcessor, logManager));
-=======
-                scope.TransactionProcessor,
-                logManager);
->>>>>>> 0c3333ab
+                beaconBlockRootHandler: new BeaconBlockRootHandler(scope.TransactionProcessor, logManager));
         }
 
         public void Dispose()
