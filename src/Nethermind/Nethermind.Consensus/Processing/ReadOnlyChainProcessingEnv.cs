// SPDX-FileCopyrightText: 2022 Demerzel Solutions Limited
// SPDX-License-Identifier: LGPL-3.0-only

using System;
using Nethermind.Blockchain.Blocks;
using Nethermind.Blockchain.Receipts;
using Nethermind.Consensus.Rewards;
using Nethermind.Consensus.Validators;
using Nethermind.Core.Specs;
using Nethermind.Db;
using Nethermind.Logging;
using Nethermind.State;

namespace Nethermind.Consensus.Processing
{
    /// <summary>
    /// Not thread safe.
    /// </summary>
    public class ReadOnlyChainProcessingEnv : IDisposable
    {
        private readonly ReadOnlyTxProcessingEnv _txEnv;

        private readonly BlockchainProcessor _blockProcessingQueue;
        public IBlockProcessor BlockProcessor { get; }
        public IBlockchainProcessor ChainProcessor { get; }
        public IBlockProcessingQueue BlockProcessingQueue { get; }
        public IWorldState StateProvider => _txEnv.StateProvider;

        public ReadOnlyChainProcessingEnv(
            ReadOnlyTxProcessingEnv txEnv,
            IBlockValidator blockValidator,
            IBlockPreprocessorStep recoveryStep,
            IRewardCalculator rewardCalculator,
            IReceiptStorage receiptStorage,
            ISpecProvider specProvider,
            ILogManager logManager,
            IBlockProcessor.IBlockTransactionsExecutor? blockTransactionsExecutor = null)
        {
            _txEnv = txEnv;

            IBlockProcessor.IBlockTransactionsExecutor transactionsExecutor =
                blockTransactionsExecutor ?? new BlockProcessor.BlockValidationTransactionsExecutor(_txEnv.TransactionProcessor, StateProvider);

            BlockProcessor = new BlockProcessor(
                specProvider,
                blockValidator,
                rewardCalculator,
                transactionsExecutor,
                StateProvider,
                receiptStorage,
                NullWitnessCollector.Instance,
<<<<<<< HEAD
                _txEnv.TransactionProcessor,
=======
                new BlockhashStore(txEnv.BlockTree, specProvider, StateProvider),
>>>>>>> fc273d60
                logManager);

            _blockProcessingQueue = new BlockchainProcessor(_txEnv.BlockTree, BlockProcessor, recoveryStep, _txEnv.StateReader, logManager, BlockchainProcessor.Options.NoReceipts);
            BlockProcessingQueue = _blockProcessingQueue;
            ChainProcessor = new OneTimeChainProcessor(txEnv.StateProvider, _blockProcessingQueue);
        }

        public void Dispose()
        {
            _blockProcessingQueue?.Dispose();
        }
    }
}<|MERGE_RESOLUTION|>--- conflicted
+++ resolved
@@ -49,11 +49,8 @@
                 StateProvider,
                 receiptStorage,
                 NullWitnessCollector.Instance,
-<<<<<<< HEAD
+                new BlockhashStore(txEnv.BlockTree, specProvider, StateProvider),
                 _txEnv.TransactionProcessor,
-=======
-                new BlockhashStore(txEnv.BlockTree, specProvider, StateProvider),
->>>>>>> fc273d60
                 logManager);
 
             _blockProcessingQueue = new BlockchainProcessor(_txEnv.BlockTree, BlockProcessor, recoveryStep, _txEnv.StateReader, logManager, BlockchainProcessor.Options.NoReceipts);
