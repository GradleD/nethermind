// SPDX-FileCopyrightText: 2022 Demerzel Solutions Limited
// SPDX-License-Identifier: LGPL-3.0-only

using System;
<<<<<<< HEAD
using System.IO;
using System.Linq;
=======
using System.Runtime.CompilerServices;
>>>>>>> aa0196b8
using System.Threading.Tasks;
using Nethermind.Core;
using Nethermind.Core.Crypto;
using Nethermind.Core.Specs;
using Nethermind.Crypto;
using Nethermind.Logging;
using Nethermind.Serialization.Rlp;
using Nethermind.TxPool;

namespace Nethermind.Consensus.Processing
{
    public class RecoverSignatures : IBlockPreprocessorStep
    {
        private readonly IEthereumEcdsa _ecdsa;
        private readonly ITxPool _txPool;
        private readonly ISpecProvider _specProvider;
        private readonly ILogger _logger;

        /// <summary>
        ///
        /// </summary>
        /// <param name="ecdsa">Needed to recover an address from a signature.</param>
        /// <param name="txPool">Finding transactions in mempool can speed up address recovery.</param>
        /// <param name="specProvider">Spec Provider</param>
        /// <param name="logManager">Logging</param>
        public RecoverSignatures(IEthereumEcdsa? ecdsa, ITxPool? txPool, ISpecProvider? specProvider, ILogManager? logManager)
        {
            _ecdsa = ecdsa ?? throw new ArgumentNullException(nameof(ecdsa));
            _txPool = txPool ?? throw new ArgumentNullException(nameof(ecdsa));
            _specProvider = specProvider ?? throw new ArgumentNullException(nameof(specProvider));
            _logger = logManager?.GetClassLogger() ?? throw new ArgumentNullException(nameof(logManager));
        }

        public void RecoverData(Block block)
        {
            Transaction[] txs = block.Transactions;
            if (txs.Length == 0)
                return;

            Transaction firstTx = txs[0];
            if (firstTx.IsSigned && firstTx.SenderAddress is not null)
                // already recovered a sender for a signed tx in this block,
                // so we assume the rest of txs in the block are already recovered
                return;

            Parallel.For(0, txs.Length, i =>
            {
                Transaction tx = txs[i];
                if (!tx.IsHashCalculated)
                {
                    tx.CalculateHashInternal();
                }
            });


            int recoverFromEcdsa = 0;
            // Don't access txPool in Parallel loop as increases contention
            foreach (Transaction tx in txs)
            {
                if (!ShouldRecoverSender(tx))
                    continue;

                Transaction? poolTx = null;
                try
                {
                    _txPool.TryGetPendingTransaction(tx.Hash, out poolTx);
                }
                catch (Exception e)
                {
                    if (_logger.IsError) _logger.Error($"An error occurred while getting a pending transaction from TxPool, Transaction: {tx}", e);
                }

                Address sender = poolTx?.SenderAddress;
                if (sender is not null)
                {
                    tx.SenderAddress = sender;

                    if (_logger.IsTrace) _logger.Trace($"Recovered {tx.SenderAddress} sender for {tx.Hash} (tx pool cached value: {sender})");
                }
                else
                {
                    recoverFromEcdsa++;
                }
            }

            if (recoverFromEcdsa == 0)
                return;

            bool useSignatureChainId = !_specProvider.GetSpec(block.Header).ValidateChainId;
            if (recoverFromEcdsa > 3)
            {
                // Recover ecdsa in Parallel
                Parallel.For(0, txs.Length, i =>
                {
                    Transaction tx = txs[i];
                    if (!ShouldRecoverSender(tx)) return;

                    tx.SenderAddress = _ecdsa.RecoverAddress(tx, useSignatureChainId);

                    if (_logger.IsTrace) _logger.Trace($"Recovered {tx.SenderAddress} sender for {tx.Hash}");
                });
            }
            else
            {
                foreach (Transaction tx in txs)
                {
                    if (!ShouldRecoverSender(tx)) continue;

                    tx.SenderAddress = _ecdsa.RecoverAddress(tx, useSignatureChainId);

                    if (_logger.IsTrace) _logger.Trace($"Recovered {tx.SenderAddress} sender for {tx.Hash}");
                }
            }

            if (releaseSpec.IsAuthorizationListEnabled)
            {
                foreach (Transaction tx in block.Transactions.AsSpan())
                {
                    if (!tx.HasAuthorizationList)
                    {
                        continue;
                    }

                    if (tx.AuthorizationList.Length >= 4)
                    {
                        Parallel.ForEach(tx.AuthorizationList, (tuple) =>
                        {
                            tuple.Authority = _ecdsa.RecoverAddress(tuple);
                        });
                    }
                    else
                    {
                        foreach (AuthorizationTuple tuple in tx.AuthorizationList.AsSpan())
                        {
                            tuple.Authority = _ecdsa.RecoverAddress(tuple);
                        }
                    }
                }
            }
        }

        [MethodImpl(MethodImplOptions.AggressiveInlining)]
        private static bool ShouldRecoverSender(Transaction tx)
            => tx.IsSigned && tx.SenderAddress is null;
    }
}<|MERGE_RESOLUTION|>--- conflicted
+++ resolved
@@ -2,12 +2,9 @@
 // SPDX-License-Identifier: LGPL-3.0-only
 
 using System;
-<<<<<<< HEAD
 using System.IO;
 using System.Linq;
-=======
 using System.Runtime.CompilerServices;
->>>>>>> aa0196b8
 using System.Threading.Tasks;
 using Nethermind.Core;
 using Nethermind.Core.Crypto;
@@ -96,7 +93,8 @@
             if (recoverFromEcdsa == 0)
                 return;
 
-            bool useSignatureChainId = !_specProvider.GetSpec(block.Header).ValidateChainId;
+            IReleaseSpec releaseSpec = _specProvider.GetSpec(block.Header);
+            bool useSignatureChainId = !releaseSpec.ValidateChainId;
             if (recoverFromEcdsa > 3)
             {
                 // Recover ecdsa in Parallel
