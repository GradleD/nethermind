--- conflicted
+++ resolved
@@ -87,11 +87,7 @@
                     recoverFromEcdsa++;
                 }
 
-<<<<<<< HEAD
-                if (tx.HasAuthorizationList)
-=======
                 if (poolTx is not null && tx.HasAuthorizationList)
->>>>>>> 7c411aa2
                 {
                     for (int i = 0; i < tx.AuthorizationList.Length; i++)
                     {
@@ -99,11 +95,7 @@
                         {
                             tx.AuthorizationList[i].Authority = poolTx.AuthorizationList[i].Authority;
                         }
-<<<<<<< HEAD
-                        else
-=======
                         else if (tx.AuthorizationList[i].Authority is null)
->>>>>>> 7c411aa2
                         {
                             recoverFromEcdsa++;
                         }
