// SPDX-FileCopyrightText: 2022 Demerzel Solutions Limited
// SPDX-License-Identifier: LGPL-3.0-only

using System;
using System.Collections.Generic;
using System.Numerics;
using System.Runtime.InteropServices;
using System.Threading;
using Nethermind.Blockchain;
using Nethermind.Blockchain.BeaconBlockRoot;
using Nethermind.Blockchain.Receipts;
<<<<<<< HEAD
using Nethermind.Blockchain.ValidatorExit;
using Nethermind.Consensus.BeaconBlockRoot;
=======
>>>>>>> e1ced0ef
using Nethermind.Consensus.Rewards;
using Nethermind.Consensus.Validators;
using Nethermind.Consensus.Withdrawals;
using Nethermind.Core;
using Nethermind.Core.Crypto;
using Nethermind.Core.Specs;
using Nethermind.Crypto;
using Nethermind.Evm;
using Nethermind.Evm.Tracing;
using Nethermind.Evm.TransactionProcessing;
using Nethermind.Int256;
using Nethermind.Logging;
using Nethermind.Specs.Forks;
using Nethermind.State;
using Nethermind.State.Proofs;
using Metrics = Nethermind.Blockchain.Metrics;

namespace Nethermind.Consensus.Processing;

public partial class BlockProcessor : IBlockProcessor
{
    private readonly ILogger _logger;
    private readonly ISpecProvider _specProvider;
    protected readonly IWorldState _stateProvider;
    private readonly IReceiptStorage _receiptStorage;
    private readonly IReceiptsRootCalculator _receiptsRootCalculator;
    private readonly IWitnessCollector _witnessCollector;
    private readonly IWithdrawalProcessor _withdrawalProcessor;
    private readonly IBeaconBlockRootHandler _beaconBlockRootHandler;
    private readonly IBlockValidator _blockValidator;
    private readonly IRewardCalculator _rewardCalculator;
    private readonly IBlockProcessor.IBlockTransactionsExecutor _blockTransactionsExecutor;
    private readonly IValidatorExitEipHandler _validatorExitEipHandler;

    private readonly IDepositsProcessor _depositsProcessor;
    private const int MaxUncommittedBlocks = 64;

    /// <summary>
    /// We use a single receipt tracer for all blocks. Internally receipt tracer forwards most of the calls
    /// to any block-specific tracers.
    /// </summary>
    protected BlockReceiptsTracer ReceiptsTracer { get; set; }

    public BlockProcessor(
        ISpecProvider? specProvider,
        IBlockValidator? blockValidator,
        IRewardCalculator? rewardCalculator,
        IBlockProcessor.IBlockTransactionsExecutor? blockTransactionsExecutor,
        IWorldState? stateProvider,
        IReceiptStorage? receiptStorage,
        IWitnessCollector? witnessCollector,
        ITransactionProcessor transactionProcessor,
        ILogManager? logManager,
        IWithdrawalProcessor? withdrawalProcessor = null,
<<<<<<< HEAD
        IDepositsProcessor? depositsProcessor = null,
=======
        IBeaconBlockRootHandler? beaconBlockRootHandler = null,
>>>>>>> e1ced0ef
        IReceiptsRootCalculator? receiptsRootCalculator = null)
    {
        _logger = logManager?.GetClassLogger() ?? throw new ArgumentNullException(nameof(logManager));
        _specProvider = specProvider ?? throw new ArgumentNullException(nameof(specProvider));
        _blockValidator = blockValidator ?? throw new ArgumentNullException(nameof(blockValidator));
        _stateProvider = stateProvider ?? throw new ArgumentNullException(nameof(stateProvider));
        _receiptStorage = receiptStorage ?? throw new ArgumentNullException(nameof(receiptStorage));
        _witnessCollector = witnessCollector ?? throw new ArgumentNullException(nameof(witnessCollector));
        _withdrawalProcessor = withdrawalProcessor ?? new WithdrawalProcessor(stateProvider, logManager);
        _rewardCalculator = rewardCalculator ?? throw new ArgumentNullException(nameof(rewardCalculator));
        _blockTransactionsExecutor = blockTransactionsExecutor ?? throw new ArgumentNullException(nameof(blockTransactionsExecutor));
        _receiptsRootCalculator = receiptsRootCalculator ?? ReceiptsRootCalculator.Instance;
<<<<<<< HEAD
        _depositsProcessor = depositsProcessor ?? new DepositsProcessor(logManager);
        _beaconBlockRootHandler = new BeaconBlockRootHandler();
        _validatorExitEipHandler = new ValidatorExitEipHandler();

=======
        _beaconBlockRootHandler = beaconBlockRootHandler ?? new BeaconBlockRootHandler(transactionProcessor, logManager);
>>>>>>> e1ced0ef
        ReceiptsTracer = new BlockReceiptsTracer();
    }

    public event EventHandler<BlockProcessedEventArgs> BlockProcessed;

    public event EventHandler<TxProcessedEventArgs> TransactionProcessed
    {
        add { _blockTransactionsExecutor.TransactionProcessed += value; }
        remove { _blockTransactionsExecutor.TransactionProcessed -= value; }
    }

    // TODO: move to branch processor
    public Block[] Process(Hash256 newBranchStateRoot, List<Block> suggestedBlocks, ProcessingOptions options, IBlockTracer blockTracer)
    {
        if (suggestedBlocks.Count == 0) return Array.Empty<Block>();

        TxHashCalculator.CalculateInBackground(suggestedBlocks);
        BlocksProcessing?.Invoke(this, new BlocksProcessingEventArgs(suggestedBlocks));

        /* We need to save the snapshot state root before reorganization in case the new branch has invalid blocks.
           In case of invalid blocks on the new branch we will discard the entire branch and come back to
           the previous head state.*/
        Hash256 previousBranchStateRoot = CreateCheckpoint();
        InitBranch(newBranchStateRoot);

        bool notReadOnly = !options.ContainsFlag(ProcessingOptions.ReadOnlyChain);
        int blocksCount = suggestedBlocks.Count;
        Block[] processedBlocks = new Block[blocksCount];
        using IDisposable tracker = _witnessCollector.TrackOnThisThread();
        try
        {
            for (int i = 0; i < blocksCount; i++)
            {
                if (blocksCount > 64 && i % 8 == 0)
                {
                    if (_logger.IsInfo) _logger.Info($"Processing part of a long blocks branch {i}/{blocksCount}. Block: {suggestedBlocks[i]}");
                }

                _witnessCollector.Reset();
                (Block processedBlock, TxReceipt[] receipts) = ProcessOne(suggestedBlocks[i], options, blockTracer);
                processedBlocks[i] = processedBlock;

                // be cautious here as AuRa depends on processing
                PreCommitBlock(newBranchStateRoot, suggestedBlocks[i].Number);

                if (notReadOnly)
                {
                    _witnessCollector.Persist(processedBlock.Hash!);
                    BlockProcessed?.Invoke(this, new BlockProcessedEventArgs(processedBlock, receipts));
                }

                // CommitBranch in parts if we have long running branch
                bool isFirstInBatch = i == 0;
                bool isLastInBatch = i == blocksCount - 1;
                bool isNotAtTheEdge = !isFirstInBatch && !isLastInBatch;
                bool isCommitPoint = i % MaxUncommittedBlocks == 0 && isNotAtTheEdge;
                if (isCommitPoint && notReadOnly)
                {
                    if (_logger.IsInfo) _logger.Info($"Commit part of a long blocks branch {i}/{blocksCount}");
                    previousBranchStateRoot = CreateCheckpoint();
                    Hash256? newStateRoot = suggestedBlocks[i].StateRoot;
                    InitBranch(newStateRoot, false);
                }
            }

            if (options.ContainsFlag(ProcessingOptions.DoNotUpdateHead))
            {
                RestoreBranch(previousBranchStateRoot);
            }

            return processedBlocks;
        }
        catch (Exception ex) // try to restore at all cost
        {
            _logger.Trace($"Encountered exception {ex} while processing blocks.");
            RestoreBranch(previousBranchStateRoot);
            throw;
        }
    }

    public event EventHandler<BlocksProcessingEventArgs>? BlocksProcessing;

    // TODO: move to branch processor
    private void InitBranch(Hash256 branchStateRoot, bool incrementReorgMetric = true)
    {
        /* Please note that we do not reset the state if branch state root is null.
           That said, I do not remember in what cases we receive null here.*/
        if (branchStateRoot is not null && _stateProvider.StateRoot != branchStateRoot)
        {
            /* Discarding the other branch data - chain reorganization.
               We cannot use cached values any more because they may have been written
               by blocks that are being reorganized out.*/

            if (incrementReorgMetric)
                Metrics.Reorganizations++;
            _stateProvider.Reset();
            _stateProvider.StateRoot = branchStateRoot;
        }
    }

    // TODO: move to branch processor
    private Hash256 CreateCheckpoint()
    {
        return _stateProvider.StateRoot;
    }

    // TODO: move to block processing pipeline
    private void PreCommitBlock(Hash256 newBranchStateRoot, long blockNumber)
    {
        if (_logger.IsTrace) _logger.Trace($"Committing the branch - {newBranchStateRoot}");
        _stateProvider.CommitTree(blockNumber);
    }

    // TODO: move to branch processor
    private void RestoreBranch(Hash256 branchingPointStateRoot)
    {
        if (_logger.IsTrace) _logger.Trace($"Restoring the branch checkpoint - {branchingPointStateRoot}");
        _stateProvider.Reset();
        _stateProvider.StateRoot = branchingPointStateRoot;
        if (_logger.IsTrace) _logger.Trace($"Restored the branch checkpoint - {branchingPointStateRoot} | {_stateProvider.StateRoot}");
    }

    // TODO: block processor pipeline
    private (Block Block, TxReceipt[] Receipts) ProcessOne(Block suggestedBlock, ProcessingOptions options, IBlockTracer blockTracer)
    {
        if (_logger.IsTrace) _logger.Trace($"Processing block {suggestedBlock.ToString(Block.Format.Short)} ({options})");

        ApplyDaoTransition(suggestedBlock);
        Block block = PrepareBlockForProcessing(suggestedBlock);
        TxReceipt[] receipts = ProcessBlock(block, blockTracer, options);
        ValidateProcessedBlock(suggestedBlock, options, block, receipts);
        if (options.ContainsFlag(ProcessingOptions.StoreReceipts))
        {
            StoreTxReceipts(block, receipts);
        }

        return (block, receipts);
    }

    // TODO: block processor pipeline
    private void ValidateProcessedBlock(Block suggestedBlock, ProcessingOptions options, Block block, TxReceipt[] receipts)
    {
        if (!options.ContainsFlag(ProcessingOptions.NoValidation) && !_blockValidator.ValidateProcessedBlock(block, receipts, suggestedBlock, out string? error))
        {
            if (_logger.IsWarn) _logger.Warn($"Processed block is not valid {suggestedBlock.ToString(Block.Format.FullHashAndNumber)} - {error}");
            if (_logger.IsWarn) _logger.Warn($"Suggested block TD: {suggestedBlock.TotalDifficulty}, Suggested block IsPostMerge {suggestedBlock.IsPostMerge}, Block TD: {block.TotalDifficulty}, Block IsPostMerge {block.IsPostMerge}");
            throw new InvalidBlockException(suggestedBlock, error);
        }
    }

    private bool ShouldComputeStateRoot(BlockHeader header) =>
        !header.IsGenesis || !_specProvider.GenesisStateUnavailable;

    // TODO: block processor pipeline
    protected virtual TxReceipt[] ProcessBlock(
        Block block,
        IBlockTracer blockTracer,
        ProcessingOptions options)
    {
        IReleaseSpec spec = _specProvider.GetSpec(block.Header);

        ReceiptsTracer.SetOtherTracer(blockTracer);
        ReceiptsTracer.StartNewBlockTrace(block);

        _beaconBlockRootHandler.ExecuteSystemCall(block, spec);

        TxReceipt[] receipts = _blockTransactionsExecutor.ProcessTransactions(block, options, ReceiptsTracer, spec);

        if (spec.IsEip4844Enabled)
        {
            block.Header.BlobGasUsed = BlobGasCalculator.CalculateBlobGas(block.Transactions);
        }

        block.Header.ReceiptsRoot = _receiptsRootCalculator.GetReceiptsRoot(receipts, spec, block.ReceiptsRoot);
        ApplyMinerRewards(block, blockTracer, spec);
        _withdrawalProcessor.ProcessWithdrawals(block, spec);

        _depositsProcessor.ProcessDeposits(block, receipts, spec);
        ProcessValidatorExits(block, spec);
        ReceiptsTracer.EndBlockTrace();

        _stateProvider.Commit(spec);

        if (ShouldComputeStateRoot(block.Header))
        {
            _stateProvider.RecalculateStateRoot();
            block.Header.StateRoot = _stateProvider.StateRoot;
        }

        block.Header.Hash = block.Header.CalculateHash();

        return receipts;
    }

    private void ProcessValidatorExits(Block block, IReleaseSpec spec)
    {
        if (!spec.IsEip7002Enabled)
        {
            return;
        }

        ValidatorExit[] validatorExits = _validatorExitEipHandler.CalculateValidatorExits(spec, _stateProvider);
        Hash256 root = ValidatorExitsTrie.CalculateRoot(validatorExits);
        block.Body.ValidatorExits = validatorExits;
        block.Header.ValidatorExitsRoot = root;
    }

    // TODO: block processor pipeline
    private void StoreTxReceipts(Block block, TxReceipt[] txReceipts)
    {
        // Setting canonical is done when the BlockAddedToMain event is fired
        _receiptStorage.Insert(block, txReceipts, false);
    }

    // TODO: block processor pipeline
    private Block PrepareBlockForProcessing(Block suggestedBlock)
    {
        if (_logger.IsTrace) _logger.Trace($"{suggestedBlock.Header.ToString(BlockHeader.Format.Full)}");
        BlockHeader bh = suggestedBlock.Header;
        BlockHeader headerForProcessing = new(
            bh.ParentHash,
            bh.UnclesHash,
            bh.Beneficiary,
            bh.Difficulty,
            bh.Number,
            bh.GasLimit,
            bh.Timestamp,
            bh.ExtraData,
            bh.BlobGasUsed,
            bh.ExcessBlobGas)
        {
            Bloom = Bloom.Empty,
            Author = bh.Author,
            Hash = bh.Hash,
            MixHash = bh.MixHash,
            Nonce = bh.Nonce,
            TxRoot = bh.TxRoot,
            TotalDifficulty = bh.TotalDifficulty,
            AuRaStep = bh.AuRaStep,
            AuRaSignature = bh.AuRaSignature,
            ReceiptsRoot = bh.ReceiptsRoot,
            BaseFeePerGas = bh.BaseFeePerGas,
            WithdrawalsRoot = bh.WithdrawalsRoot,
            DepositsRoot = bh.DepositsRoot,
            IsPostMerge = bh.IsPostMerge,
            ParentBeaconBlockRoot = bh.ParentBeaconBlockRoot,
            ValidatorExitsRoot = bh.ValidatorExitsRoot
        };

        if (!ShouldComputeStateRoot(bh))
        {
            headerForProcessing.StateRoot = bh.StateRoot;
        }

        return suggestedBlock.CreateCopy(headerForProcessing);
    }

    // TODO: block processor pipeline
    private void ApplyMinerRewards(Block block, IBlockTracer tracer, IReleaseSpec spec)
    {
        if (_logger.IsTrace) _logger.Trace("Applying miner rewards:");
        BlockReward[] rewards = _rewardCalculator.CalculateRewards(block);
        for (int i = 0; i < rewards.Length; i++)
        {
            BlockReward reward = rewards[i];

            using ITxTracer txTracer = tracer.IsTracingRewards
                ? // we need this tracer to be able to track any potential miner account creation
                tracer.StartNewTxTrace(null)
                : NullTxTracer.Instance;

            ApplyMinerReward(block, reward, spec);

            if (tracer.IsTracingRewards)
            {
                tracer.EndTxTrace();
                tracer.ReportReward(reward.Address, reward.RewardType.ToLowerString(), reward.Value);
                if (txTracer.IsTracingState)
                {
                    _stateProvider.Commit(spec, txTracer);
                }
            }
        }
    }

    // TODO: block processor pipeline (only where rewards needed)
    private void ApplyMinerReward(Block block, BlockReward reward, IReleaseSpec spec)
    {
        if (_logger.IsTrace) _logger.Trace($"  {(BigInteger)reward.Value / (BigInteger)Unit.Ether:N3}{Unit.EthSymbol} for account at {reward.Address}");

        if (!_stateProvider.AccountExists(reward.Address))
        {
            _stateProvider.CreateAccount(reward.Address, reward.Value);
        }
        else
        {
            _stateProvider.AddToBalance(reward.Address, reward.Value, spec);
        }
    }

    // TODO: block processor pipeline
    private void ApplyDaoTransition(Block block)
    {
        if (_specProvider.DaoBlockNumber.HasValue && _specProvider.DaoBlockNumber.Value == block.Header.Number)
        {
            if (_logger.IsInfo) _logger.Info("Applying the DAO transition");
            Address withdrawAccount = DaoData.DaoWithdrawalAccount;
            if (!_stateProvider.AccountExists(withdrawAccount))
            {
                _stateProvider.CreateAccount(withdrawAccount, 0);
            }

            foreach (Address daoAccount in DaoData.DaoAccounts)
            {
                UInt256 balance = _stateProvider.GetBalance(daoAccount);
                _stateProvider.AddToBalance(withdrawAccount, balance, Dao.Instance);
                _stateProvider.SubtractFromBalance(daoAccount, balance, Dao.Instance);
            }
        }
    }

    private class TxHashCalculator(List<Block> suggestedBlocks) : IThreadPoolWorkItem
    {
        public static void CalculateInBackground(List<Block> suggestedBlocks)
        {
            // Memory has been reserved on the transactions to delay calculate the hashes
            // We calculate the hashes in the background to release that memory
            ThreadPool.UnsafeQueueUserWorkItem(new TxHashCalculator(suggestedBlocks), preferLocal: false);
        }

        void IThreadPoolWorkItem.Execute()
        {
            // Hashes will be required for PersistentReceiptStorage in UpdateMainChain ForkchoiceUpdatedHandler
            // Which occurs after the block has been processed; however the block is stored in cache and picked up
            // from there so we can calculate the hashes now for that later use.
            foreach (Block block in CollectionsMarshal.AsSpan(suggestedBlocks))
            {
                foreach (Transaction tx in block.Transactions)
                {
                    // Calculate the hashes to release the memory from the transactionSequence
                    tx.CalculateHashInternal();
                }
            }
        }
    }
}<|MERGE_RESOLUTION|>--- conflicted
+++ resolved
@@ -9,11 +9,7 @@
 using Nethermind.Blockchain;
 using Nethermind.Blockchain.BeaconBlockRoot;
 using Nethermind.Blockchain.Receipts;
-<<<<<<< HEAD
 using Nethermind.Blockchain.ValidatorExit;
-using Nethermind.Consensus.BeaconBlockRoot;
-=======
->>>>>>> e1ced0ef
 using Nethermind.Consensus.Rewards;
 using Nethermind.Consensus.Validators;
 using Nethermind.Consensus.Withdrawals;
@@ -68,11 +64,8 @@
         ITransactionProcessor transactionProcessor,
         ILogManager? logManager,
         IWithdrawalProcessor? withdrawalProcessor = null,
-<<<<<<< HEAD
         IDepositsProcessor? depositsProcessor = null,
-=======
         IBeaconBlockRootHandler? beaconBlockRootHandler = null,
->>>>>>> e1ced0ef
         IReceiptsRootCalculator? receiptsRootCalculator = null)
     {
         _logger = logManager?.GetClassLogger() ?? throw new ArgumentNullException(nameof(logManager));
@@ -85,14 +78,10 @@
         _rewardCalculator = rewardCalculator ?? throw new ArgumentNullException(nameof(rewardCalculator));
         _blockTransactionsExecutor = blockTransactionsExecutor ?? throw new ArgumentNullException(nameof(blockTransactionsExecutor));
         _receiptsRootCalculator = receiptsRootCalculator ?? ReceiptsRootCalculator.Instance;
-<<<<<<< HEAD
+        _beaconBlockRootHandler = beaconBlockRootHandler ?? new BeaconBlockRootHandler(transactionProcessor, logManager);
         _depositsProcessor = depositsProcessor ?? new DepositsProcessor(logManager);
-        _beaconBlockRootHandler = new BeaconBlockRootHandler();
         _validatorExitEipHandler = new ValidatorExitEipHandler();
 
-=======
-        _beaconBlockRootHandler = beaconBlockRootHandler ?? new BeaconBlockRootHandler(transactionProcessor, logManager);
->>>>>>> e1ced0ef
         ReceiptsTracer = new BlockReceiptsTracer();
     }
 
