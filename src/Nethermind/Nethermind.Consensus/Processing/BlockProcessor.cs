// SPDX-FileCopyrightText: 2022 Demerzel Solutions Limited
// SPDX-License-Identifier: LGPL-3.0-only

using System;
using System.Collections.Generic;
using System.Numerics;
using System.Runtime.InteropServices;
using System.Threading;
using Nethermind.Blockchain;
using Nethermind.Blockchain.BeaconBlockRoot;
using Nethermind.Blockchain.Receipts;
using Nethermind.Consensus.Rewards;
using Nethermind.Consensus.Validators;
using Nethermind.Consensus.Withdrawals;
using Nethermind.Core;
using Nethermind.Core.Crypto;
using Nethermind.Core.Specs;
using Nethermind.Crypto;
using Nethermind.Evm;
using Nethermind.Evm.Tracing;
using Nethermind.Evm.TransactionProcessing;
using Nethermind.Int256;
using Nethermind.Logging;
using Nethermind.Specs.Forks;
using Nethermind.State;
using Metrics = Nethermind.Blockchain.Metrics;

namespace Nethermind.Consensus.Processing;

public partial class BlockProcessor : IBlockProcessor
{
    private readonly ILogger _logger;
    private readonly ISpecProvider _specProvider;
    protected readonly IWorldState _stateProvider;
    private readonly IReceiptStorage _receiptStorage;
    private readonly IReceiptsRootCalculator _receiptsRootCalculator;
    private readonly IWitnessCollector _witnessCollector;
    private readonly IWithdrawalProcessor _withdrawalProcessor;
    private readonly IBeaconBlockRootHandler _beaconBlockRootHandler;
    private readonly IBlockValidator _blockValidator;
    private readonly IRewardCalculator _rewardCalculator;
    private readonly IBlockProcessor.IBlockTransactionsExecutor _blockTransactionsExecutor;

    private const int MaxUncommittedBlocks = 64;

    /// <summary>
    /// We use a single receipt tracer for all blocks. Internally receipt tracer forwards most of the calls
    /// to any block-specific tracers.
    /// </summary>
    protected BlockReceiptsTracer ReceiptsTracer { get; set; }

    public BlockProcessor(
        ISpecProvider? specProvider,
        IBlockValidator? blockValidator,
        IRewardCalculator? rewardCalculator,
        IBlockProcessor.IBlockTransactionsExecutor? blockTransactionsExecutor,
        IWorldState? stateProvider,
        IReceiptStorage? receiptStorage,
        IWitnessCollector? witnessCollector,
        ITransactionProcessor transactionProcessor,
        ILogManager? logManager,
        IWithdrawalProcessor? withdrawalProcessor = null,
<<<<<<< HEAD
        IBeaconBlockRootHandler? beaconBlockRootHandler = null)
=======
        IReceiptsRootCalculator? receiptsRootCalculator = null)
>>>>>>> 2c956ce1
    {
        _logger = logManager?.GetClassLogger() ?? throw new ArgumentNullException(nameof(logManager));
        _specProvider = specProvider ?? throw new ArgumentNullException(nameof(specProvider));
        _blockValidator = blockValidator ?? throw new ArgumentNullException(nameof(blockValidator));
        _stateProvider = stateProvider ?? throw new ArgumentNullException(nameof(stateProvider));
        _receiptStorage = receiptStorage ?? throw new ArgumentNullException(nameof(receiptStorage));
        _witnessCollector = witnessCollector ?? throw new ArgumentNullException(nameof(witnessCollector));
        _withdrawalProcessor = withdrawalProcessor ?? new WithdrawalProcessor(stateProvider, logManager);
        _rewardCalculator = rewardCalculator ?? throw new ArgumentNullException(nameof(rewardCalculator));
        _blockTransactionsExecutor = blockTransactionsExecutor ?? throw new ArgumentNullException(nameof(blockTransactionsExecutor));
<<<<<<< HEAD
        _beaconBlockRootHandler = beaconBlockRootHandler ?? new BeaconBlockRootHandler(transactionProcessor, logManager);
=======
        _receiptsRootCalculator = receiptsRootCalculator ?? ReceiptsRootCalculator.Instance;
        _beaconBlockRootHandler = new BeaconBlockRootHandler();

>>>>>>> 2c956ce1
        ReceiptsTracer = new BlockReceiptsTracer();
    }

    public event EventHandler<BlockProcessedEventArgs> BlockProcessed;

    public event EventHandler<TxProcessedEventArgs> TransactionProcessed
    {
        add { _blockTransactionsExecutor.TransactionProcessed += value; }
        remove { _blockTransactionsExecutor.TransactionProcessed -= value; }
    }

    // TODO: move to branch processor
    public Block[] Process(Hash256 newBranchStateRoot, List<Block> suggestedBlocks, ProcessingOptions options, IBlockTracer blockTracer)
    {
        if (suggestedBlocks.Count == 0) return Array.Empty<Block>();

        TxHashCalculator.CalculateInBackground(suggestedBlocks);
        BlocksProcessing?.Invoke(this, new BlocksProcessingEventArgs(suggestedBlocks));

        /* We need to save the snapshot state root before reorganization in case the new branch has invalid blocks.
           In case of invalid blocks on the new branch we will discard the entire branch and come back to
           the previous head state.*/
        Hash256 previousBranchStateRoot = CreateCheckpoint();
        InitBranch(newBranchStateRoot);

        bool notReadOnly = !options.ContainsFlag(ProcessingOptions.ReadOnlyChain);
        int blocksCount = suggestedBlocks.Count;
        Block[] processedBlocks = new Block[blocksCount];
        using IDisposable tracker = _witnessCollector.TrackOnThisThread();
        try
        {
            for (int i = 0; i < blocksCount; i++)
            {
                if (blocksCount > 64 && i % 8 == 0)
                {
                    if (_logger.IsInfo) _logger.Info($"Processing part of a long blocks branch {i}/{blocksCount}. Block: {suggestedBlocks[i]}");
                }

                _witnessCollector.Reset();
                (Block processedBlock, TxReceipt[] receipts) = ProcessOne(suggestedBlocks[i], options, blockTracer);
                processedBlocks[i] = processedBlock;

                // be cautious here as AuRa depends on processing
                PreCommitBlock(newBranchStateRoot, suggestedBlocks[i].Number);

                if (notReadOnly)
                {
                    _witnessCollector.Persist(processedBlock.Hash!);
                    BlockProcessed?.Invoke(this, new BlockProcessedEventArgs(processedBlock, receipts));
                }

                // CommitBranch in parts if we have long running branch
                bool isFirstInBatch = i == 0;
                bool isLastInBatch = i == blocksCount - 1;
                bool isNotAtTheEdge = !isFirstInBatch && !isLastInBatch;
                bool isCommitPoint = i % MaxUncommittedBlocks == 0 && isNotAtTheEdge;
                if (isCommitPoint && notReadOnly)
                {
                    if (_logger.IsInfo) _logger.Info($"Commit part of a long blocks branch {i}/{blocksCount}");
                    previousBranchStateRoot = CreateCheckpoint();
                    Hash256? newStateRoot = suggestedBlocks[i].StateRoot;
                    InitBranch(newStateRoot, false);
                }
            }

            if (options.ContainsFlag(ProcessingOptions.DoNotUpdateHead))
            {
                RestoreBranch(previousBranchStateRoot);
            }

            return processedBlocks;
        }
        catch (Exception ex) // try to restore at all cost
        {
            _logger.Trace($"Encountered exception {ex} while processing blocks.");
            RestoreBranch(previousBranchStateRoot);
            throw;
        }
    }

    public event EventHandler<BlocksProcessingEventArgs>? BlocksProcessing;

    // TODO: move to branch processor
    private void InitBranch(Hash256 branchStateRoot, bool incrementReorgMetric = true)
    {
        /* Please note that we do not reset the state if branch state root is null.
           That said, I do not remember in what cases we receive null here.*/
        if (branchStateRoot is not null && _stateProvider.StateRoot != branchStateRoot)
        {
            /* Discarding the other branch data - chain reorganization.
               We cannot use cached values any more because they may have been written
               by blocks that are being reorganized out.*/

            if (incrementReorgMetric)
                Metrics.Reorganizations++;
            _stateProvider.Reset();
            _stateProvider.StateRoot = branchStateRoot;
        }
    }

    // TODO: move to branch processor
    private Hash256 CreateCheckpoint()
    {
        return _stateProvider.StateRoot;
    }

    // TODO: move to block processing pipeline
    private void PreCommitBlock(Hash256 newBranchStateRoot, long blockNumber)
    {
        if (_logger.IsTrace) _logger.Trace($"Committing the branch - {newBranchStateRoot}");
        _stateProvider.CommitTree(blockNumber);
    }

    // TODO: move to branch processor
    private void RestoreBranch(Hash256 branchingPointStateRoot)
    {
        if (_logger.IsTrace) _logger.Trace($"Restoring the branch checkpoint - {branchingPointStateRoot}");
        _stateProvider.Reset();
        _stateProvider.StateRoot = branchingPointStateRoot;
        if (_logger.IsTrace) _logger.Trace($"Restored the branch checkpoint - {branchingPointStateRoot} | {_stateProvider.StateRoot}");
    }

    // TODO: block processor pipeline
    private (Block Block, TxReceipt[] Receipts) ProcessOne(Block suggestedBlock, ProcessingOptions options, IBlockTracer blockTracer)
    {
        if (_logger.IsTrace) _logger.Trace($"Processing block {suggestedBlock.ToString(Block.Format.Short)} ({options})");

        ApplyDaoTransition(suggestedBlock);
        Block block = PrepareBlockForProcessing(suggestedBlock);
        TxReceipt[] receipts = ProcessBlock(block, blockTracer, options);
        ValidateProcessedBlock(suggestedBlock, options, block, receipts);
        if (options.ContainsFlag(ProcessingOptions.StoreReceipts))
        {
            StoreTxReceipts(block, receipts);
        }

        return (block, receipts);
    }

    // TODO: block processor pipeline
    private void ValidateProcessedBlock(Block suggestedBlock, ProcessingOptions options, Block block, TxReceipt[] receipts)
    {
        if (!options.ContainsFlag(ProcessingOptions.NoValidation) && !_blockValidator.ValidateProcessedBlock(block, receipts, suggestedBlock))
        {
            if (_logger.IsWarn) _logger.Warn($"Processed block is not valid {suggestedBlock.ToString(Block.Format.FullHashAndNumber)}");
            if (_logger.IsWarn) _logger.Warn($"Suggested block TD: {suggestedBlock.TotalDifficulty}, Suggested block IsPostMerge {suggestedBlock.IsPostMerge}, Block TD: {block.TotalDifficulty}, Block IsPostMerge {block.IsPostMerge}");
            throw new InvalidBlockException(suggestedBlock);
        }
    }

    private bool ShouldComputeStateRoot(BlockHeader header) =>
        !header.IsGenesis || !_specProvider.GenesisStateUnavailable;

    // TODO: block processor pipeline
    protected virtual TxReceipt[] ProcessBlock(
        Block block,
        IBlockTracer blockTracer,
        ProcessingOptions options)
    {
        IReleaseSpec spec = _specProvider.GetSpec(block.Header);

        ReceiptsTracer.SetOtherTracer(blockTracer);
        ReceiptsTracer.StartNewBlockTrace(block);

        _beaconBlockRootHandler.ExecuteSystemCall(block, spec);

        TxReceipt[] receipts = _blockTransactionsExecutor.ProcessTransactions(block, options, ReceiptsTracer, spec);

        if (spec.IsEip4844Enabled)
        {
            block.Header.BlobGasUsed = BlobGasCalculator.CalculateBlobGas(block.Transactions);
        }

        block.Header.ReceiptsRoot = _receiptsRootCalculator.GetReceiptsRoot(receipts, spec, block.ReceiptsRoot);
        ApplyMinerRewards(block, blockTracer, spec);
        _withdrawalProcessor.ProcessWithdrawals(block, spec);
        ReceiptsTracer.EndBlockTrace();

        _stateProvider.Commit(spec);

        if (ShouldComputeStateRoot(block.Header))
        {
            _stateProvider.RecalculateStateRoot();
            block.Header.StateRoot = _stateProvider.StateRoot;
        }

        block.Header.Hash = block.Header.CalculateHash();

        return receipts;
    }

    // TODO: block processor pipeline
    private void StoreTxReceipts(Block block, TxReceipt[] txReceipts)
    {
        // Setting canonical is done when the BlockAddedToMain event is firec
        _receiptStorage.Insert(block, txReceipts, false);
    }

    // TODO: block processor pipeline
    private Block PrepareBlockForProcessing(Block suggestedBlock)
    {
        if (_logger.IsTrace) _logger.Trace($"{suggestedBlock.Header.ToString(BlockHeader.Format.Full)}");
        BlockHeader bh = suggestedBlock.Header;
        BlockHeader headerForProcessing = new(
            bh.ParentHash,
            bh.UnclesHash,
            bh.Beneficiary,
            bh.Difficulty,
            bh.Number,
            bh.GasLimit,
            bh.Timestamp,
            bh.ExtraData,
            bh.BlobGasUsed,
            bh.ExcessBlobGas)
        {
            Bloom = Bloom.Empty,
            Author = bh.Author,
            Hash = bh.Hash,
            MixHash = bh.MixHash,
            Nonce = bh.Nonce,
            TxRoot = bh.TxRoot,
            TotalDifficulty = bh.TotalDifficulty,
            AuRaStep = bh.AuRaStep,
            AuRaSignature = bh.AuRaSignature,
            ReceiptsRoot = bh.ReceiptsRoot,
            BaseFeePerGas = bh.BaseFeePerGas,
            WithdrawalsRoot = bh.WithdrawalsRoot,
            IsPostMerge = bh.IsPostMerge,
            ParentBeaconBlockRoot = bh.ParentBeaconBlockRoot,
        };

        if (!ShouldComputeStateRoot(bh))
        {
            headerForProcessing.StateRoot = bh.StateRoot;
        }

        return suggestedBlock.CreateCopy(headerForProcessing);
    }

    // TODO: block processor pipeline
    private void ApplyMinerRewards(Block block, IBlockTracer tracer, IReleaseSpec spec)
    {
        if (_logger.IsTrace) _logger.Trace("Applying miner rewards:");
        BlockReward[] rewards = _rewardCalculator.CalculateRewards(block);
        for (int i = 0; i < rewards.Length; i++)
        {
            BlockReward reward = rewards[i];

            using ITxTracer txTracer = tracer.IsTracingRewards
                ? // we need this tracer to be able to track any potential miner account creation
                tracer.StartNewTxTrace(null)
                : NullTxTracer.Instance;

            ApplyMinerReward(block, reward, spec);

            if (tracer.IsTracingRewards)
            {
                tracer.EndTxTrace();
                tracer.ReportReward(reward.Address, reward.RewardType.ToLowerString(), reward.Value);
                if (txTracer.IsTracingState)
                {
                    _stateProvider.Commit(spec, txTracer);
                }
            }
        }
    }

    // TODO: block processor pipeline (only where rewards needed)
    private void ApplyMinerReward(Block block, BlockReward reward, IReleaseSpec spec)
    {
        if (_logger.IsTrace) _logger.Trace($"  {(BigInteger)reward.Value / (BigInteger)Unit.Ether:N3}{Unit.EthSymbol} for account at {reward.Address}");

        if (!_stateProvider.AccountExists(reward.Address))
        {
            _stateProvider.CreateAccount(reward.Address, reward.Value);
        }
        else
        {
            _stateProvider.AddToBalance(reward.Address, reward.Value, spec);
        }
    }

    // TODO: block processor pipeline
    private void ApplyDaoTransition(Block block)
    {
        if (_specProvider.DaoBlockNumber.HasValue && _specProvider.DaoBlockNumber.Value == block.Header.Number)
        {
            if (_logger.IsInfo) _logger.Info("Applying the DAO transition");
            Address withdrawAccount = DaoData.DaoWithdrawalAccount;
            if (!_stateProvider.AccountExists(withdrawAccount))
            {
                _stateProvider.CreateAccount(withdrawAccount, 0);
            }

            foreach (Address daoAccount in DaoData.DaoAccounts)
            {
                UInt256 balance = _stateProvider.GetBalance(daoAccount);
                _stateProvider.AddToBalance(withdrawAccount, balance, Dao.Instance);
                _stateProvider.SubtractFromBalance(daoAccount, balance, Dao.Instance);
            }
        }
    }

    private class TxHashCalculator(List<Block> suggestedBlocks) : IThreadPoolWorkItem
    {
        public static void CalculateInBackground(List<Block> suggestedBlocks)
        {
            // Memory has been reserved on the transactions to delay calculate the hashes
            // We calculate the hashes in the background to release that memory
            ThreadPool.UnsafeQueueUserWorkItem(new TxHashCalculator(suggestedBlocks), preferLocal: false);
        }

        void IThreadPoolWorkItem.Execute()
        {
            // Hashes will be required for PersistentReceiptStorage in UpdateMainChain ForkchoiceUpdatedHandler
            // Which occurs after the block has been processed; however the block is stored in cache and picked up
            // from there so we can calculate the hashes now for that later use.
            foreach (Block block in CollectionsMarshal.AsSpan(suggestedBlocks))
            {
                foreach (Transaction tx in block.Transactions)
                {
                    // Calculate the hashes to release the memory from the transactionSequence
                    tx.CalculateHashInternal();
                }
            }
        }
    }
}<|MERGE_RESOLUTION|>--- conflicted
+++ resolved
@@ -60,11 +60,8 @@
         ITransactionProcessor transactionProcessor,
         ILogManager? logManager,
         IWithdrawalProcessor? withdrawalProcessor = null,
-<<<<<<< HEAD
-        IBeaconBlockRootHandler? beaconBlockRootHandler = null)
-=======
+        IBeaconBlockRootHandler? beaconBlockRootHandler = null,
         IReceiptsRootCalculator? receiptsRootCalculator = null)
->>>>>>> 2c956ce1
     {
         _logger = logManager?.GetClassLogger() ?? throw new ArgumentNullException(nameof(logManager));
         _specProvider = specProvider ?? throw new ArgumentNullException(nameof(specProvider));
@@ -75,13 +72,8 @@
         _withdrawalProcessor = withdrawalProcessor ?? new WithdrawalProcessor(stateProvider, logManager);
         _rewardCalculator = rewardCalculator ?? throw new ArgumentNullException(nameof(rewardCalculator));
         _blockTransactionsExecutor = blockTransactionsExecutor ?? throw new ArgumentNullException(nameof(blockTransactionsExecutor));
-<<<<<<< HEAD
+        _receiptsRootCalculator = receiptsRootCalculator ?? ReceiptsRootCalculator.Instance;
         _beaconBlockRootHandler = beaconBlockRootHandler ?? new BeaconBlockRootHandler(transactionProcessor, logManager);
-=======
-        _receiptsRootCalculator = receiptsRootCalculator ?? ReceiptsRootCalculator.Instance;
-        _beaconBlockRootHandler = new BeaconBlockRootHandler();
-
->>>>>>> 2c956ce1
         ReceiptsTracer = new BlockReceiptsTracer();
     }
 
