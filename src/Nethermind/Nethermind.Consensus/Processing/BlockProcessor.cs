--- conflicted
+++ resolved
@@ -7,12 +7,9 @@
 using System.Runtime.InteropServices;
 using System.Threading;
 using Nethermind.Blockchain;
-<<<<<<< HEAD
 using Nethermind.Blockchain.BeaconBlockRoot;
-=======
 using Nethermind.Blockchain.Blocks;
 using Nethermind.Blockchain.Find;
->>>>>>> fc273d60
 using Nethermind.Blockchain.Receipts;
 using Nethermind.Consensus.Requests;
 using Nethermind.Consensus.Rewards;
@@ -65,11 +62,8 @@
         IWorldState? stateProvider,
         IReceiptStorage? receiptStorage,
         IWitnessCollector? witnessCollector,
-<<<<<<< HEAD
+        IBlockhashStore? blockHashStore,
         ITransactionProcessor transactionProcessor,
-=======
-        IBlockhashStore? blockHashStore,
->>>>>>> fc273d60
         ILogManager? logManager,
         IWithdrawalProcessor? withdrawalProcessor = null,
         IBeaconBlockRootHandler? beaconBlockRootHandler = null,
@@ -88,12 +82,8 @@
         _receiptsRootCalculator = receiptsRootCalculator ?? ReceiptsRootCalculator.Instance;
         _beaconBlockRootHandler = beaconBlockRootHandler ?? new BeaconBlockRootHandler(transactionProcessor, logManager);
         _consensusRequestsProcessor = consensusRequestsProcessor ?? new ConsensusRequestsProcessor();
-<<<<<<< HEAD
-
-=======
+
         _blockhashStore = blockHashStore ?? throw new ArgumentNullException(nameof(blockHashStore));
-        _beaconBlockRootHandler = new BeaconBlockRootHandler();
->>>>>>> fc273d60
         ReceiptsTracer = new BlockReceiptsTracer();
     }
 
@@ -258,14 +248,10 @@
         ReceiptsTracer.SetOtherTracer(blockTracer);
         ReceiptsTracer.StartNewBlockTrace(block);
 
-<<<<<<< HEAD
         _beaconBlockRootHandler.ExecuteSystemCall(block, spec);
-=======
-        _beaconBlockRootHandler.ApplyContractStateChanges(block, spec, _stateProvider);
         _blockhashStore.ApplyHistoryBlockHashes(block.Header);
 
         _stateProvider.Commit(spec);
->>>>>>> fc273d60
 
         TxReceipt[] receipts = _blockTransactionsExecutor.ProcessTransactions(block, options, ReceiptsTracer, spec);
 
