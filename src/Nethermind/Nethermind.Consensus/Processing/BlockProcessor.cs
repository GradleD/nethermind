// SPDX-FileCopyrightText: 2022 Demerzel Solutions Limited
// SPDX-License-Identifier: LGPL-3.0-only

using System;
using System.Collections.Generic;
using System.Numerics;
using System.Runtime.InteropServices;
using System.Threading;
using Nethermind.Blockchain;
<<<<<<< HEAD
using Nethermind.Blockchain.BeaconBlockRoot;
=======
using Nethermind.Blockchain.Blocks;
using Nethermind.Blockchain.Find;
>>>>>>> 6743c8d0
using Nethermind.Blockchain.Receipts;
using Nethermind.Consensus.Rewards;
using Nethermind.Consensus.Validators;
using Nethermind.Consensus.Withdrawals;
using Nethermind.Core;
using Nethermind.Core.Crypto;
using Nethermind.Core.Specs;
using Nethermind.Crypto;
using Nethermind.Evm;
using Nethermind.Evm.Tracing;
using Nethermind.Evm.TransactionProcessing;
using Nethermind.Int256;
using Nethermind.Logging;
using Nethermind.Specs.Forks;
using Nethermind.State;
using Metrics = Nethermind.Blockchain.Metrics;

namespace Nethermind.Consensus.Processing;

public partial class BlockProcessor : IBlockProcessor
{
    private readonly ILogger _logger;
    private readonly ISpecProvider _specProvider;
    protected readonly IWorldState _stateProvider;
    private readonly IReceiptStorage _receiptStorage;
    private readonly IReceiptsRootCalculator _receiptsRootCalculator;
    private readonly IWithdrawalProcessor _withdrawalProcessor;
    private readonly IBeaconBlockRootHandler _beaconBlockRootHandler;
    private readonly IBlockValidator _blockValidator;
    private readonly IRewardCalculator _rewardCalculator;
    private readonly IBlockProcessor.IBlockTransactionsExecutor _blockTransactionsExecutor;
    private readonly IBlockhashStore _blockhashStore;
    private const int MaxUncommittedBlocks = 64;

    /// <summary>
    /// We use a single receipt tracer for all blocks. Internally receipt tracer forwards most of the calls
    /// to any block-specific tracers.
    /// </summary>
    protected BlockReceiptsTracer ReceiptsTracer { get; set; }

    public BlockProcessor(
        ISpecProvider? specProvider,
        IBlockValidator? blockValidator,
        IRewardCalculator? rewardCalculator,
        IBlockProcessor.IBlockTransactionsExecutor? blockTransactionsExecutor,
        IWorldState? stateProvider,
        IReceiptStorage? receiptStorage,
        IBlockhashStore? blockHashStore,
        ILogManager? logManager,
        IBeaconBlockRootHandler? beaconBlockRootHandler,
        IWithdrawalProcessor? withdrawalProcessor = null,
        IReceiptsRootCalculator? receiptsRootCalculator = null)
    {
        _logger = logManager?.GetClassLogger() ?? throw new ArgumentNullException(nameof(logManager));
        _specProvider = specProvider ?? throw new ArgumentNullException(nameof(specProvider));
        _blockValidator = blockValidator ?? throw new ArgumentNullException(nameof(blockValidator));
        _stateProvider = stateProvider ?? throw new ArgumentNullException(nameof(stateProvider));
        _receiptStorage = receiptStorage ?? throw new ArgumentNullException(nameof(receiptStorage));
        _withdrawalProcessor = withdrawalProcessor ?? new WithdrawalProcessor(stateProvider, logManager);
        _rewardCalculator = rewardCalculator ?? throw new ArgumentNullException(nameof(rewardCalculator));
        _blockTransactionsExecutor = blockTransactionsExecutor ?? throw new ArgumentNullException(nameof(blockTransactionsExecutor));
        _beaconBlockRootHandler = beaconBlockRootHandler ?? throw new ArgumentNullException(nameof(beaconBlockRootHandler));
        _receiptsRootCalculator = receiptsRootCalculator ?? ReceiptsRootCalculator.Instance;
<<<<<<< HEAD
=======
        _blockhashStore = blockHashStore ?? throw new ArgumentNullException(nameof(blockHashStore));
        _beaconBlockRootHandler = new BeaconBlockRootHandler();
>>>>>>> 6743c8d0
        ReceiptsTracer = new BlockReceiptsTracer();
    }

    public event EventHandler<BlockProcessedEventArgs>? BlockProcessed;

    public event EventHandler<TxProcessedEventArgs> TransactionProcessed
    {
        add { _blockTransactionsExecutor.TransactionProcessed += value; }
        remove { _blockTransactionsExecutor.TransactionProcessed -= value; }
    }

    // TODO: move to branch processor
    public Block[] Process(Hash256 newBranchStateRoot, List<Block> suggestedBlocks, ProcessingOptions options, IBlockTracer blockTracer)
    {
        if (suggestedBlocks.Count == 0) return Array.Empty<Block>();

        TxHashCalculator.CalculateInBackground(suggestedBlocks);
        BlocksProcessing?.Invoke(this, new BlocksProcessingEventArgs(suggestedBlocks));

        /* We need to save the snapshot state root before reorganization in case the new branch has invalid blocks.
           In case of invalid blocks on the new branch we will discard the entire branch and come back to
           the previous head state.*/
        Hash256 previousBranchStateRoot = CreateCheckpoint();
        InitBranch(newBranchStateRoot);

        bool notReadOnly = !options.ContainsFlag(ProcessingOptions.ReadOnlyChain);
        int blocksCount = suggestedBlocks.Count;
        Block[] processedBlocks = new Block[blocksCount];
        try
        {
            for (int i = 0; i < blocksCount; i++)
            {
                if (blocksCount > 64 && i % 8 == 0)
                {
                    if (_logger.IsInfo) _logger.Info($"Processing part of a long blocks branch {i}/{blocksCount}. Block: {suggestedBlocks[i]}");
                }

                (Block processedBlock, TxReceipt[] receipts) = ProcessOne(suggestedBlocks[i], options, blockTracer);
                processedBlocks[i] = processedBlock;

                // be cautious here as AuRa depends on processing
                PreCommitBlock(newBranchStateRoot, suggestedBlocks[i].Number);

                if (notReadOnly)
                {
                    BlockProcessed?.Invoke(this, new BlockProcessedEventArgs(processedBlock, receipts));
                }

                // CommitBranch in parts if we have long running branch
                bool isFirstInBatch = i == 0;
                bool isLastInBatch = i == blocksCount - 1;
                bool isNotAtTheEdge = !isFirstInBatch && !isLastInBatch;
                bool isCommitPoint = i % MaxUncommittedBlocks == 0 && isNotAtTheEdge;
                if (isCommitPoint && notReadOnly)
                {
                    if (_logger.IsInfo) _logger.Info($"Commit part of a long blocks branch {i}/{blocksCount}");
                    previousBranchStateRoot = CreateCheckpoint();
                    Hash256? newStateRoot = suggestedBlocks[i].StateRoot;
                    InitBranch(newStateRoot, false);
                }
            }

            if (options.ContainsFlag(ProcessingOptions.DoNotUpdateHead))
            {
                RestoreBranch(previousBranchStateRoot);
            }

            return processedBlocks;
        }
        catch (Exception ex) // try to restore at all cost
        {
            _logger.Trace($"Encountered exception {ex} while processing blocks.");
            RestoreBranch(previousBranchStateRoot);
            throw;
        }
    }

    public event EventHandler<BlocksProcessingEventArgs>? BlocksProcessing;

    // TODO: move to branch processor
    private void InitBranch(Hash256 branchStateRoot, bool incrementReorgMetric = true)
    {
        /* Please note that we do not reset the state if branch state root is null.
           That said, I do not remember in what cases we receive null here.*/
        if (branchStateRoot is not null && _stateProvider.StateRoot != branchStateRoot)
        {
            /* Discarding the other branch data - chain reorganization.
               We cannot use cached values any more because they may have been written
               by blocks that are being reorganized out.*/

            if (incrementReorgMetric)
                Metrics.Reorganizations++;
            _stateProvider.Reset();
            _stateProvider.StateRoot = branchStateRoot;
        }
    }

    // TODO: move to branch processor
    private Hash256 CreateCheckpoint()
    {
        return _stateProvider.StateRoot;
    }

    // TODO: move to block processing pipeline
    private void PreCommitBlock(Hash256 newBranchStateRoot, long blockNumber)
    {
        if (_logger.IsTrace) _logger.Trace($"Committing the branch - {newBranchStateRoot}");
        _stateProvider.CommitTree(blockNumber);
    }

    // TODO: move to branch processor
    private void RestoreBranch(Hash256 branchingPointStateRoot)
    {
        if (_logger.IsTrace) _logger.Trace($"Restoring the branch checkpoint - {branchingPointStateRoot}");
        _stateProvider.Reset();
        _stateProvider.StateRoot = branchingPointStateRoot;
        if (_logger.IsTrace) _logger.Trace($"Restored the branch checkpoint - {branchingPointStateRoot} | {_stateProvider.StateRoot}");
    }

    // TODO: block processor pipeline
    private (Block Block, TxReceipt[] Receipts) ProcessOne(Block suggestedBlock, ProcessingOptions options, IBlockTracer blockTracer)
    {
        if (_logger.IsTrace) _logger.Trace($"Processing block {suggestedBlock.ToString(Block.Format.Short)} ({options})");

        ApplyDaoTransition(suggestedBlock);
        Block block = PrepareBlockForProcessing(suggestedBlock);
        TxReceipt[] receipts = ProcessBlock(block, blockTracer, options);
        ValidateProcessedBlock(suggestedBlock, options, block, receipts);
        if (options.ContainsFlag(ProcessingOptions.StoreReceipts))
        {
            StoreTxReceipts(block, receipts);
        }

        return (block, receipts);
    }

    // TODO: block processor pipeline
    private void ValidateProcessedBlock(Block suggestedBlock, ProcessingOptions options, Block block, TxReceipt[] receipts)
    {
        if (!options.ContainsFlag(ProcessingOptions.NoValidation) && !_blockValidator.ValidateProcessedBlock(block, receipts, suggestedBlock, out string? error))
        {
            if (_logger.IsWarn) _logger.Warn($"Processed block is not valid {suggestedBlock.ToString(Block.Format.FullHashAndNumber)} - {error}");
            if (_logger.IsWarn) _logger.Warn($"Suggested block TD: {suggestedBlock.TotalDifficulty}, Suggested block IsPostMerge {suggestedBlock.IsPostMerge}, Block TD: {block.TotalDifficulty}, Block IsPostMerge {block.IsPostMerge}");
            throw new InvalidBlockException(suggestedBlock, error);
        }

        // Block is valid, copy the account changes as we use the suggested block not the processed one
        suggestedBlock.AccountChanges = block.AccountChanges;
    }

    private bool ShouldComputeStateRoot(BlockHeader header) =>
        !header.IsGenesis || !_specProvider.GenesisStateUnavailable;

    // TODO: block processor pipeline
    protected virtual TxReceipt[] ProcessBlock(
        Block block,
        IBlockTracer blockTracer,
        ProcessingOptions options)
    {
        IReleaseSpec spec = _specProvider.GetSpec(block.Header);

        ReceiptsTracer.SetOtherTracer(blockTracer);
        ReceiptsTracer.StartNewBlockTrace(block);

<<<<<<< HEAD
        _beaconBlockRootHandler.ExecuteSystemCall(block, spec);
=======
        _beaconBlockRootHandler.ApplyContractStateChanges(block, spec, _stateProvider);
        _blockhashStore.ApplyHistoryBlockHashes(block.Header);

        _stateProvider.Commit(spec, commitStorageRoots: false);
>>>>>>> 6743c8d0

        TxReceipt[] receipts = _blockTransactionsExecutor.ProcessTransactions(block, options, ReceiptsTracer, spec);

        if (spec.IsEip4844Enabled)
        {
            block.Header.BlobGasUsed = BlobGasCalculator.CalculateBlobGas(block.Transactions);
        }

        block.Header.ReceiptsRoot = _receiptsRootCalculator.GetReceiptsRoot(receipts, spec, block.ReceiptsRoot);
        ApplyMinerRewards(block, blockTracer, spec);
        _withdrawalProcessor.ProcessWithdrawals(block, spec);
        ReceiptsTracer.EndBlockTrace();

        _stateProvider.Commit(spec, commitStorageRoots: true);

        // Get the accounts that have been changed
        block.AccountChanges = _stateProvider.GetAccountChanges();
        if (ShouldComputeStateRoot(block.Header))
        {
            _stateProvider.RecalculateStateRoot();
            block.Header.StateRoot = _stateProvider.StateRoot;
        }

        block.Header.Hash = block.Header.CalculateHash();

        return receipts;
    }

    // TODO: block processor pipeline
    private void StoreTxReceipts(Block block, TxReceipt[] txReceipts)
    {
        // Setting canonical is done when the BlockAddedToMain event is firec
        _receiptStorage.Insert(block, txReceipts, false);
    }

    // TODO: block processor pipeline
    private Block PrepareBlockForProcessing(Block suggestedBlock)
    {
        if (_logger.IsTrace) _logger.Trace($"{suggestedBlock.Header.ToString(BlockHeader.Format.Full)}");
        BlockHeader bh = suggestedBlock.Header;
        BlockHeader headerForProcessing = new(
            bh.ParentHash,
            bh.UnclesHash,
            bh.Beneficiary,
            bh.Difficulty,
            bh.Number,
            bh.GasLimit,
            bh.Timestamp,
            bh.ExtraData,
            bh.BlobGasUsed,
            bh.ExcessBlobGas)
        {
            Bloom = Bloom.Empty,
            Author = bh.Author,
            Hash = bh.Hash,
            MixHash = bh.MixHash,
            Nonce = bh.Nonce,
            TxRoot = bh.TxRoot,
            TotalDifficulty = bh.TotalDifficulty,
            AuRaStep = bh.AuRaStep,
            AuRaSignature = bh.AuRaSignature,
            ReceiptsRoot = bh.ReceiptsRoot,
            BaseFeePerGas = bh.BaseFeePerGas,
            WithdrawalsRoot = bh.WithdrawalsRoot,
            IsPostMerge = bh.IsPostMerge,
            ParentBeaconBlockRoot = bh.ParentBeaconBlockRoot,
        };

        if (!ShouldComputeStateRoot(bh))
        {
            headerForProcessing.StateRoot = bh.StateRoot;
        }

        return suggestedBlock.CreateCopy(headerForProcessing);
    }

    // TODO: block processor pipeline
    private void ApplyMinerRewards(Block block, IBlockTracer tracer, IReleaseSpec spec)
    {
        if (_logger.IsTrace) _logger.Trace("Applying miner rewards:");
        BlockReward[] rewards = _rewardCalculator.CalculateRewards(block);
        for (int i = 0; i < rewards.Length; i++)
        {
            BlockReward reward = rewards[i];

            using ITxTracer txTracer = tracer.IsTracingRewards
                ? // we need this tracer to be able to track any potential miner account creation
                tracer.StartNewTxTrace(null)
                : NullTxTracer.Instance;

            ApplyMinerReward(block, reward, spec);

            if (tracer.IsTracingRewards)
            {
                tracer.EndTxTrace();
                tracer.ReportReward(reward.Address, reward.RewardType.ToLowerString(), reward.Value);
                if (txTracer.IsTracingState)
                {
                    _stateProvider.Commit(spec, txTracer);
                }
            }
        }
    }

    // TODO: block processor pipeline (only where rewards needed)
    private void ApplyMinerReward(Block block, BlockReward reward, IReleaseSpec spec)
    {
        if (_logger.IsTrace) _logger.Trace($"  {(BigInteger)reward.Value / (BigInteger)Unit.Ether:N3}{Unit.EthSymbol} for account at {reward.Address}");

        if (!_stateProvider.AccountExists(reward.Address))
        {
            _stateProvider.CreateAccount(reward.Address, reward.Value);
        }
        else
        {
            _stateProvider.AddToBalance(reward.Address, reward.Value, spec);
        }
    }

    // TODO: block processor pipeline
    private void ApplyDaoTransition(Block block)
    {
        if (_specProvider.DaoBlockNumber.HasValue && _specProvider.DaoBlockNumber.Value == block.Header.Number)
        {
            if (_logger.IsInfo) _logger.Info("Applying the DAO transition");
            Address withdrawAccount = DaoData.DaoWithdrawalAccount;
            if (!_stateProvider.AccountExists(withdrawAccount))
            {
                _stateProvider.CreateAccount(withdrawAccount, 0);
            }

            foreach (Address daoAccount in DaoData.DaoAccounts)
            {
                UInt256 balance = _stateProvider.GetBalance(daoAccount);
                _stateProvider.AddToBalance(withdrawAccount, balance, Dao.Instance);
                _stateProvider.SubtractFromBalance(daoAccount, balance, Dao.Instance);
            }
        }
    }

    private class TxHashCalculator(List<Block> suggestedBlocks) : IThreadPoolWorkItem
    {
        public static void CalculateInBackground(List<Block> suggestedBlocks)
        {
            // Memory has been reserved on the transactions to delay calculate the hashes
            // We calculate the hashes in the background to release that memory
            ThreadPool.UnsafeQueueUserWorkItem(new TxHashCalculator(suggestedBlocks), preferLocal: false);
        }

        void IThreadPoolWorkItem.Execute()
        {
            // Hashes will be required for PersistentReceiptStorage in UpdateMainChain ForkchoiceUpdatedHandler
            // Which occurs after the block has been processed; however the block is stored in cache and picked up
            // from there so we can calculate the hashes now for that later use.
            foreach (Block block in CollectionsMarshal.AsSpan(suggestedBlocks))
            {
                foreach (Transaction tx in block.Transactions)
                {
                    // Calculate the hashes to release the memory from the transactionSequence
                    tx.CalculateHashInternal();
                }
            }
        }
    }
}<|MERGE_RESOLUTION|>--- conflicted
+++ resolved
@@ -7,12 +7,9 @@
 using System.Runtime.InteropServices;
 using System.Threading;
 using Nethermind.Blockchain;
-<<<<<<< HEAD
-using Nethermind.Blockchain.BeaconBlockRoot;
-=======
 using Nethermind.Blockchain.Blocks;
 using Nethermind.Blockchain.Find;
->>>>>>> 6743c8d0
+using Nethermind.Blockchain.BeaconBlockRoot;
 using Nethermind.Blockchain.Receipts;
 using Nethermind.Consensus.Rewards;
 using Nethermind.Consensus.Validators;
@@ -76,11 +73,7 @@
         _blockTransactionsExecutor = blockTransactionsExecutor ?? throw new ArgumentNullException(nameof(blockTransactionsExecutor));
         _beaconBlockRootHandler = beaconBlockRootHandler ?? throw new ArgumentNullException(nameof(beaconBlockRootHandler));
         _receiptsRootCalculator = receiptsRootCalculator ?? ReceiptsRootCalculator.Instance;
-<<<<<<< HEAD
-=======
         _blockhashStore = blockHashStore ?? throw new ArgumentNullException(nameof(blockHashStore));
-        _beaconBlockRootHandler = new BeaconBlockRootHandler();
->>>>>>> 6743c8d0
         ReceiptsTracer = new BlockReceiptsTracer();
     }
 
@@ -245,14 +238,7 @@
         ReceiptsTracer.SetOtherTracer(blockTracer);
         ReceiptsTracer.StartNewBlockTrace(block);
 
-<<<<<<< HEAD
         _beaconBlockRootHandler.ExecuteSystemCall(block, spec);
-=======
-        _beaconBlockRootHandler.ApplyContractStateChanges(block, spec, _stateProvider);
-        _blockhashStore.ApplyHistoryBlockHashes(block.Header);
-
-        _stateProvider.Commit(spec, commitStorageRoots: false);
->>>>>>> 6743c8d0
 
         TxReceipt[] receipts = _blockTransactionsExecutor.ProcessTransactions(block, options, ReceiptsTracer, spec);
 
