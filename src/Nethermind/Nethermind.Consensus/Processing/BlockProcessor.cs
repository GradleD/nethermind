--- conflicted
+++ resolved
@@ -61,12 +61,10 @@
     private readonly IRewardCalculator _rewardCalculator = rewardCalculator ?? throw new ArgumentNullException(nameof(rewardCalculator));
     private readonly IBlockProcessor.IBlockTransactionsExecutor _blockTransactionsExecutor = blockTransactionsExecutor ?? throw new ArgumentNullException(nameof(blockTransactionsExecutor));
     private readonly IBlockhashStore _blockhashStore = blockHashStore ?? throw new ArgumentNullException(nameof(blockHashStore));
-<<<<<<< HEAD
+
     private readonly IConsensusRequestsProcessor _consensusRequestsProcessor = consensusRequestsProcessor ?? new ConsensusRequestsProcessor(transactionProcessor);
-
-=======
     private Task _clearTask = Task.CompletedTask;
->>>>>>> 15ded8af
+
     private const int MaxUncommittedBlocks = 64;
     private readonly Action<Task> _clearCaches = _ => preWarmer?.ClearCaches();
 
