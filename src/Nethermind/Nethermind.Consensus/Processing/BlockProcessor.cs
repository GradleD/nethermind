--- conflicted
+++ resolved
@@ -77,11 +77,8 @@
         _beaconBlockRootHandler = beaconBlockRootHandler ?? throw new ArgumentNullException(nameof(beaconBlockRootHandler));
         _receiptsRootCalculator = receiptsRootCalculator ?? ReceiptsRootCalculator.Instance;
         _blockhashStore = blockHashStore ?? throw new ArgumentNullException(nameof(blockHashStore));
-<<<<<<< HEAD
-=======
         _preWarmer = preWarmer;
         _beaconBlockRootHandler = new BeaconBlockRootHandler();
->>>>>>> 6aab680a
         ReceiptsTracer = new BlockReceiptsTracer();
     }
 
@@ -131,12 +128,7 @@
                 processedBlocks[i] = processedBlock;
 
                 // be cautious here as AuRa depends on processing
-<<<<<<< HEAD
-                PreCommitBlock(newBranchStateRoot, suggestedBlocks[i].Number);
-
-=======
                 PreCommitBlock(newBranchStateRoot, suggestedBlock.Number);
->>>>>>> 6aab680a
                 if (notReadOnly)
                 {
                     BlockProcessed?.Invoke(this, new BlockProcessedEventArgs(processedBlock, receipts));
