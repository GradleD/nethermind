// SPDX-FileCopyrightText: 2022 Demerzel Solutions Limited
// SPDX-License-Identifier: LGPL-3.0-only

using System;
using System.Collections.Generic;
using System.Numerics;
using System.Runtime.InteropServices;
using System.Threading;
using System.Threading.Tasks;
using Nethermind.Blockchain;
using Nethermind.Blockchain.BeaconBlockRoot;
using Nethermind.Blockchain.Blocks;
using Nethermind.Blockchain.Receipts;
using Nethermind.Consensus.Rewards;
using Nethermind.Consensus.Validators;
using Nethermind.Consensus.Withdrawals;
using Nethermind.Core;
using Nethermind.Core.Crypto;
using Nethermind.Core.Eip2930;
using Nethermind.Core.Specs;
using Nethermind.Crypto;
using Nethermind.Evm;
using Nethermind.Evm.Tracing;
using Nethermind.Int256;
using Nethermind.Logging;
using Nethermind.Specs.Forks;
using Nethermind.State;
using Metrics = Nethermind.Blockchain.Metrics;

namespace Nethermind.Consensus.Processing;

public partial class BlockProcessor(
    ISpecProvider? specProvider,
    IBlockValidator? blockValidator,
    IRewardCalculator? rewardCalculator,
    IBlockProcessor.IBlockTransactionsExecutor? blockTransactionsExecutor,
    IWorldStateProvider? worldStateProvider,
    IReceiptStorage? receiptStorage,
    IBlockhashStore? blockHashStore,
    IBeaconBlockRootHandler? beaconBlockRootHandler,
    ILogManager? logManager,
    IWithdrawalProcessor? withdrawalProcessor = null,
    IReceiptsRootCalculator? receiptsRootCalculator = null,
    IBlockCachePreWarmer? preWarmer = null)
    : IBlockProcessor
{
    private readonly ILogger _logger = logManager?.GetClassLogger() ?? throw new ArgumentNullException(nameof(logManager));
    private readonly ISpecProvider _specProvider = specProvider ?? throw new ArgumentNullException(nameof(specProvider));
    protected readonly IWorldStateProvider _worldStateProvider = worldStateProvider ?? throw new ArgumentNullException(nameof(worldStateProvider));
    private readonly IReceiptStorage _receiptStorage = receiptStorage ?? throw new ArgumentNullException(nameof(receiptStorage));
    private readonly IReceiptsRootCalculator _receiptsRootCalculator = receiptsRootCalculator ?? ReceiptsRootCalculator.Instance;
    private readonly IWithdrawalProcessor _withdrawalProcessor = withdrawalProcessor ?? new WithdrawalProcessor(logManager);
    private readonly IBeaconBlockRootHandler _beaconBlockRootHandler = beaconBlockRootHandler ?? throw new ArgumentNullException(nameof(beaconBlockRootHandler));
    private readonly IBlockValidator _blockValidator = blockValidator ?? throw new ArgumentNullException(nameof(blockValidator));
    private readonly IRewardCalculator _rewardCalculator = rewardCalculator ?? throw new ArgumentNullException(nameof(rewardCalculator));
    private readonly IBlockProcessor.IBlockTransactionsExecutor _blockTransactionsExecutor = blockTransactionsExecutor ?? throw new ArgumentNullException(nameof(blockTransactionsExecutor));
    private readonly IBlockhashStore _blockhashStore = blockHashStore ?? throw new ArgumentNullException(nameof(blockHashStore));
    private const int MaxUncommittedBlocks = 64;
    private readonly Func<Task, Task> _clearCaches = _ => preWarmer.ClearCachesInBackground();

    /// <summary>
    /// We use a single receipt tracer for all blocks. Internally receipt tracer forwards most of the calls
    /// to any block-specific tracers.
    /// </summary>
    protected BlockReceiptsTracer ReceiptsTracer { get; set; } = new();

    public event EventHandler<BlockProcessedEventArgs>? BlockProcessed;

    public event EventHandler<TxProcessedEventArgs> TransactionProcessed
    {
        add { _blockTransactionsExecutor.TransactionProcessed += value; }
        remove { _blockTransactionsExecutor.TransactionProcessed -= value; }
    }

    // TODO: move to branch processor
    public Block[] Process(Hash256 newBranchStateRoot, List<Block> suggestedBlocks, ProcessingOptions options, IBlockTracer blockTracer)
    {
        if (suggestedBlocks.Count == 0) return Array.Empty<Block>();

        TxHashCalculator.CalculateInBackground(suggestedBlocks);
        BlocksProcessing?.Invoke(this, new BlocksProcessingEventArgs(suggestedBlocks));

        /* We need to save the snapshot state root before reorganization in case the new branch has invalid blocks.
           In case of invalid blocks on the new branch we will discard the entire branch and come back to
           the previous head state.*/
        Hash256 previousBranchStateRoot = _worldStateProvider.GetWorldState().StateRoot; // we will store previousBranchStateRoot for both verkle and merkle trees
        InitBranch(newBranchStateRoot, suggestedBlocks[0].Header);
        Hash256 preBlockStateRoot = newBranchStateRoot;

        bool notReadOnly = !options.ContainsFlag(ProcessingOptions.ReadOnlyChain);
        int blocksCount = suggestedBlocks.Count;
        var processedBlocks = new Block[blocksCount];

        try
        {
            for (int i = 0; i < blocksCount; i++)
            {
                Block suggestedBlock = suggestedBlocks[i];
                if (blocksCount > 64 && i % 8 == 0)
                {
                    if (_logger.IsInfo) _logger.Info($"Processing part of a long blocks branch {i}/{blocksCount}. Block: {suggestedBlock}");
                }

                if (notReadOnly)
                {
                    BlockProcessing?.Invoke(this, new BlockEventArgs(suggestedBlock));
                }

<<<<<<< HEAD
                using CancellationTokenSource cancellationTokenSource = new();
                IWorldState? worldStateToUse = _worldStateProvider.GetGlobalWorldState(suggestedBlock.Header);
                _logger.Info($"Found the worldState to use: {worldStateToUse.StateRoot}");
                Task? preWarmTask = suggestedBlock.Transactions.Length < 3
                    ? null
                    : preWarmer?.PreWarmCaches(suggestedBlock, preBlockStateRoot!, worldStateToUse, cancellationTokenSource.Token);
                (Block processedBlock, TxReceipt[] receipts) = ProcessOne(worldStateToUse, suggestedBlock, options, blockTracer);
                // Block is processed, we can cancel the prewarm task
                if (preWarmTask is not null)
=======
                Block processedBlock;
                TxReceipt[] receipts;

                Task? preWarmTask = null;
                bool skipPrewarming = preWarmer is null || suggestedBlock.Transactions.Length < 3;
                if (!skipPrewarming)
>>>>>>> 60159fb4
                {
                    using CancellationTokenSource cancellationTokenSource = new();
                    (_, AccessList? accessList) = _beaconBlockRootHandler.BeaconRootsAccessList(suggestedBlock, _specProvider.GetSpec(suggestedBlock.Header));
                    preWarmTask = preWarmer.PreWarmCaches(suggestedBlock, preBlockStateRoot, accessList, cancellationTokenSource.Token);

                    (processedBlock, receipts) = ProcessOne(suggestedBlock, options, blockTracer);
                    // Block is processed, we can cancel the prewarm task
                    preWarmTask = preWarmTask.ContinueWith(_clearCaches).Unwrap();
                    cancellationTokenSource.Cancel();
                }
                else
                {
                    (processedBlock, receipts) = ProcessOne(suggestedBlock, options, blockTracer);
                }

                processedBlocks[i] = processedBlock;

                // be cautious here as AuRa depends on processing
                PreCommitBlock(newBranchStateRoot, suggestedBlock.Number, worldStateToUse);
                if (notReadOnly)
                {
                    BlockProcessed?.Invoke(this, new BlockProcessedEventArgs(processedBlock, receipts));
                }

                // CommitBranch in parts if we have long running branch
                bool isFirstInBatch = i == 0;
                bool isLastInBatch = i == blocksCount - 1;
                bool isNotAtTheEdge = !isFirstInBatch && !isLastInBatch;
                bool isCommitPoint = i % MaxUncommittedBlocks == 0 && isNotAtTheEdge;
                if (isCommitPoint && notReadOnly)
                {
                    if (_logger.IsInfo) _logger.Info($"Commit part of a long blocks branch {i}/{blocksCount}");
                    previousBranchStateRoot = CreateCheckpoint(worldStateToUse);
                    Hash256? newStateRoot = suggestedBlock.StateRoot;
                    InitBranch(newStateRoot, suggestedBlock.Header, false);
                }

                preBlockStateRoot = processedBlock.StateRoot;
                // Make sure the prewarm task is finished before we reset the state
                preWarmTask?.GetAwaiter().GetResult();
                worldStateToUse.Reset(resizeCollections: true);
            }

            if (options.ContainsFlag(ProcessingOptions.DoNotUpdateHead))
            {
                RestoreBranch(previousBranchStateRoot, _worldStateProvider.GetWorldState()); // we will restore for both merkle and verkle
            }

            return processedBlocks;
        }
        catch (Exception ex) // try to restore at all cost
        {
            _logger.Trace($"Encountered exception {ex} while processing blocks.");
            RestoreBranch(previousBranchStateRoot, _worldStateProvider.GetWorldState());
            throw;
        }
        finally
        {
            preWarmer?.ClearCaches();
        }
    }

    public event EventHandler<BlocksProcessingEventArgs>? BlocksProcessing;

    public event EventHandler<BlockEventArgs>? BlockProcessing;

    // TODO: revist this implementation. First, what is mean by already existing TODO to move this to branch processor
    // Second, can we move this inside the WorldStateManager? we can keep track of checkpoints as well in the world state
    // manager and then easily restore those checkpoints as well
    // Third, we can just break the processing branches into two, where we process the merkle branch separately
    // and then process the verkle branch separately
    // TODO: move to branch processor
    private void InitBranch(Hash256? branchStateRoot, BlockHeader blockHeader, bool incrementReorgMetric = true)
    {
        /* Please note that we do not reset the state if branch state root is null.
         That said, I do not remember in what cases we receive null here.*/
        if (branchStateRoot is null) return;

        // here even if this is the transition boundary, we still use the correct one on the basis of which stateProvider
        // should be used to process this block, so we reset the state for that. But this creates an interesting
        // scenario where if we are processing a branch M0 -> M1 -> M2 -> V0 -> V1 -> V3, and now if we reorg to
        // M0 -> M1B -> M2B -> V0B -> V1B -> V2B, this means we need to clear the verkle state as well.
        // so here we will ensure that if the block we are processing is the transition block,
        // we clean the new WorldState - this will be managed by the WorldStateManager
        IWorldState? worldStateToUse = _worldStateProvider.GetGlobalWorldState(blockHeader);
        if (worldStateToUse.StateRoot != branchStateRoot)
        {
            /* Discarding the other branch data - chain reorganization.
               We cannot use cached values any more because they may have been written
               by blocks that are being reorganized out.*/

            if (incrementReorgMetric)
                Metrics.Reorganizations++;
            worldStateToUse.Reset();
            worldStateToUse.StateRoot = branchStateRoot;
        }
    }

    // TODO: move to branch processor
    // now this looks like a stupid function that does not make sense
    private Hash256 CreateCheckpoint(IWorldState worldState)
    {
        return worldState.StateRoot;
    }

    // TODO: move to block processing pipeline
    private void PreCommitBlock(Hash256 newBranchStateRoot, long blockNumber, IWorldState worldState)
    {
        if (_logger.IsTrace) _logger.Trace($"Committing the branch - {newBranchStateRoot}");
        worldState.CommitTree(blockNumber);
    }

    // TODO: how do we handle this in this new scenerio, because we dont know which type of stateProvider does this stateRoot
    // belong to. Should we keep track of that as well.
    // TODO: move to branch processor
    private void RestoreBranch(Hash256 branchingPointStateRoot, IWorldState worldStateToRestore)
    {
        if (_logger.IsTrace) _logger.Trace($"Restoring the branch checkpoint - {branchingPointStateRoot}");
        worldStateToRestore.Reset();
        worldStateToRestore.StateRoot = branchingPointStateRoot;
        if (_logger.IsTrace) _logger.Trace($"Restored the branch checkpoint - {branchingPointStateRoot} | {worldStateToRestore.StateRoot}");
    }

    // TODO: block processor pipeline
    private (Block Block, TxReceipt[] Receipts) ProcessOne(IWorldState worldState, Block suggestedBlock,
        ProcessingOptions options, IBlockTracer blockTracer)
    {
        if (_logger.IsTrace) _logger.Trace($"Processing block {suggestedBlock.ToString(Block.Format.Short)} ({options})");

        ApplyDaoTransition(suggestedBlock, worldState);
        Block block = PrepareBlockForProcessing(suggestedBlock);
        TxReceipt[] receipts = ProcessBlock(worldState, block, blockTracer, options);
        ValidateProcessedBlock(suggestedBlock, options, block, receipts);
        if (options.ContainsFlag(ProcessingOptions.StoreReceipts))
        {
            StoreTxReceipts(block, receipts);
        }

        return (block, receipts);
    }

    // TODO: block processor pipeline
    private void ValidateProcessedBlock(Block suggestedBlock, ProcessingOptions options, Block block, TxReceipt[] receipts)
    {
        if (!options.ContainsFlag(ProcessingOptions.NoValidation) && !_blockValidator.ValidateProcessedBlock(block, receipts, suggestedBlock, out string? error))
        {
            if (_logger.IsWarn) _logger.Warn(InvalidBlockHelper.GetMessage(suggestedBlock, "invalid block after processing"));
            if (_logger.IsWarn) _logger.Warn($"Suggested block TD: {suggestedBlock.TotalDifficulty}, Suggested block IsPostMerge {suggestedBlock.IsPostMerge}, Block TD: {block.TotalDifficulty}, Block IsPostMerge {block.IsPostMerge}");
            throw new InvalidBlockException(suggestedBlock, error);
        }

        // Block is valid, copy the account changes as we use the suggested block not the processed one
        suggestedBlock.AccountChanges = block.AccountChanges;
    }

    private bool ShouldComputeStateRoot(BlockHeader header) =>
        !header.IsGenesis || !_specProvider.GenesisStateUnavailable;

    // TODO: block processor pipeline
    protected virtual TxReceipt[] ProcessBlock(IWorldState worldState, Block block,
        IBlockTracer blockTracer,
        ProcessingOptions options)
    {
        IReleaseSpec spec = _specProvider.GetSpec(block.Header);

        ReceiptsTracer.SetOtherTracer(blockTracer);
        ReceiptsTracer.StartNewBlockTrace(block);

        StoreBeaconRoot(block, spec, worldState);
        _blockhashStore.ApplyBlockhashStateChanges(block.Header, worldState);

        worldState.Commit(spec, commitStorageRoots: false);

        TxReceipt[] receipts = _blockTransactionsExecutor.ProcessTransactions(worldState, block, options, ReceiptsTracer, spec);

        if (spec.IsEip4844Enabled)
        {
            block.Header.BlobGasUsed = BlobGasCalculator.CalculateBlobGas(block.Transactions);
        }

        block.Header.ReceiptsRoot = _receiptsRootCalculator.GetReceiptsRoot(receipts, spec, block.ReceiptsRoot);
        ApplyMinerRewards(block, blockTracer, spec, worldState);
        _withdrawalProcessor.ProcessWithdrawals(block, spec, worldState);
        ReceiptsTracer.EndBlockTrace();

        worldState.Commit(spec, commitStorageRoots: true);

        if (BlockchainProcessor.IsMainProcessingThread)
        {
            // Get the accounts that have been changed
            block.AccountChanges = worldState.GetAccountChanges();
        }

        if (ShouldComputeStateRoot(block.Header))
        {
            worldState.RecalculateStateRoot();
            block.Header.StateRoot = worldState.StateRoot;
        }

        block.Header.Hash = block.Header.CalculateHash();

        return receipts;
    }

    private void StoreBeaconRoot(Block block, IReleaseSpec spec, IWorldState worldState)
    {
        try
        {
            _beaconBlockRootHandler.StoreBeaconRoot(block, spec, worldState);
        }
        catch (Exception e)
        {
            if (_logger.IsWarn) _logger.Warn($"Storing beacon block root for block {block.ToString(Block.Format.FullHashAndNumber)} failed: {e}");
        }
    }

    // TODO: block processor pipeline
    private void StoreTxReceipts(Block block, TxReceipt[] txReceipts)
    {
        // Setting canonical is done when the BlockAddedToMain event is firec
        _receiptStorage.Insert(block, txReceipts, false);
    }

    // TODO: block processor pipeline
    private Block PrepareBlockForProcessing(Block suggestedBlock)
    {
        if (_logger.IsTrace) _logger.Trace($"{suggestedBlock.Header.ToString(BlockHeader.Format.Full)}");
        BlockHeader bh = suggestedBlock.Header;
        BlockHeader headerForProcessing = new(
            bh.ParentHash,
            bh.UnclesHash,
            bh.Beneficiary,
            bh.Difficulty,
            bh.Number,
            bh.GasLimit,
            bh.Timestamp,
            bh.ExtraData,
            bh.BlobGasUsed,
            bh.ExcessBlobGas)
        {
            Bloom = Bloom.Empty,
            Author = bh.Author,
            Hash = bh.Hash,
            MixHash = bh.MixHash,
            Nonce = bh.Nonce,
            TxRoot = bh.TxRoot,
            TotalDifficulty = bh.TotalDifficulty,
            AuRaStep = bh.AuRaStep,
            AuRaSignature = bh.AuRaSignature,
            ReceiptsRoot = bh.ReceiptsRoot,
            BaseFeePerGas = bh.BaseFeePerGas,
            WithdrawalsRoot = bh.WithdrawalsRoot,
            IsPostMerge = bh.IsPostMerge,
            ParentBeaconBlockRoot = bh.ParentBeaconBlockRoot,
        };

        if (!ShouldComputeStateRoot(bh))
        {
            headerForProcessing.StateRoot = bh.StateRoot;
        }

        return suggestedBlock.CreateCopy(headerForProcessing);
    }

    // TODO: block processor pipeline
    private void ApplyMinerRewards(Block block, IBlockTracer tracer, IReleaseSpec spec, IWorldState worldState)
    {
        if (_logger.IsTrace) _logger.Trace("Applying miner rewards:");
        BlockReward[] rewards = _rewardCalculator.CalculateRewards(block, worldState);
        for (int i = 0; i < rewards.Length; i++)
        {
            BlockReward reward = rewards[i];

            using ITxTracer txTracer = tracer.IsTracingRewards
                ? // we need this tracer to be able to track any potential miner account creation
                tracer.StartNewTxTrace(null)
                : NullTxTracer.Instance;

            ApplyMinerReward(block, reward, spec, worldState);

            if (tracer.IsTracingRewards)
            {
                tracer.EndTxTrace();
                tracer.ReportReward(reward.Address, reward.RewardType.ToLowerString(), reward.Value);
                if (txTracer.IsTracingState)
                {
                    worldState.Commit(spec, txTracer);
                }
            }
        }
    }

    // TODO: block processor pipeline (only where rewards needed)
    private void ApplyMinerReward(Block block, BlockReward reward, IReleaseSpec spec, IWorldState worldState)
    {
        if (_logger.IsTrace) _logger.Trace($"  {(BigInteger)reward.Value / (BigInteger)Unit.Ether:N3}{Unit.EthSymbol} for account at {reward.Address}");

        if (!worldState.AccountExists(reward.Address))
        {
            worldState.CreateAccount(reward.Address, reward.Value);
        }
        else
        {
            worldState.AddToBalance(reward.Address, reward.Value, spec);
        }
    }

    // TODO: block processor pipeline
    private void ApplyDaoTransition(Block block, IWorldState worldState)
    {
        if (_specProvider.DaoBlockNumber.HasValue && _specProvider.DaoBlockNumber.Value == block.Header.Number)
        {
            if (_logger.IsInfo) _logger.Info("Applying the DAO transition");
            Address withdrawAccount = DaoData.DaoWithdrawalAccount;
            if (!worldState.AccountExists(withdrawAccount))
            {
                worldState.CreateAccount(withdrawAccount, 0);
            }

            foreach (Address daoAccount in DaoData.DaoAccounts)
            {
                UInt256 balance = worldState.GetBalance(daoAccount);
                worldState.AddToBalance(withdrawAccount, balance, Dao.Instance);
                worldState.SubtractFromBalance(daoAccount, balance, Dao.Instance);
            }
        }
    }

    private class TxHashCalculator(List<Block> suggestedBlocks) : IThreadPoolWorkItem
    {
        public static void CalculateInBackground(List<Block> suggestedBlocks)
        {
            // Memory has been reserved on the transactions to delay calculate the hashes
            // We calculate the hashes in the background to release that memory
            ThreadPool.UnsafeQueueUserWorkItem(new TxHashCalculator(suggestedBlocks), preferLocal: false);
        }

        void IThreadPoolWorkItem.Execute()
        {
            // Hashes will be required for PersistentReceiptStorage in UpdateMainChain ForkchoiceUpdatedHandler
            // Which occurs after the block has been processed; however the block is stored in cache and picked up
            // from there so we can calculate the hashes now for that later use.
            foreach (Block block in CollectionsMarshal.AsSpan(suggestedBlocks))
            {
                foreach (Transaction tx in block.Transactions)
                {
                    // Calculate the hashes to release the memory from the transactionSequence
                    tx.CalculateHashInternal();
                }
            }
        }
    }
}<|MERGE_RESOLUTION|>--- conflicted
+++ resolved
@@ -106,24 +106,14 @@
                     BlockProcessing?.Invoke(this, new BlockEventArgs(suggestedBlock));
                 }
 
-<<<<<<< HEAD
-                using CancellationTokenSource cancellationTokenSource = new();
+                Block processedBlock;
+                TxReceipt[] receipts;
+
                 IWorldState? worldStateToUse = _worldStateProvider.GetGlobalWorldState(suggestedBlock.Header);
                 _logger.Info($"Found the worldState to use: {worldStateToUse.StateRoot}");
-                Task? preWarmTask = suggestedBlock.Transactions.Length < 3
-                    ? null
-                    : preWarmer?.PreWarmCaches(suggestedBlock, preBlockStateRoot!, worldStateToUse, cancellationTokenSource.Token);
-                (Block processedBlock, TxReceipt[] receipts) = ProcessOne(worldStateToUse, suggestedBlock, options, blockTracer);
-                // Block is processed, we can cancel the prewarm task
-                if (preWarmTask is not null)
-=======
-                Block processedBlock;
-                TxReceipt[] receipts;
-
                 Task? preWarmTask = null;
                 bool skipPrewarming = preWarmer is null || suggestedBlock.Transactions.Length < 3;
                 if (!skipPrewarming)
->>>>>>> 60159fb4
                 {
                     using CancellationTokenSource cancellationTokenSource = new();
                     (_, AccessList? accessList) = _beaconBlockRootHandler.BeaconRootsAccessList(suggestedBlock, _specProvider.GetSpec(suggestedBlock.Header));
