--- conflicted
+++ resolved
@@ -236,19 +236,7 @@
         /// <remarks>Should be called inside <see cref="_producingBlockLock"/> lock.</remarks>
         protected bool TrySetState(Hash256? parentStateRoot)
         {
-<<<<<<< HEAD
-            bool HasState(Keccak stateRoot)
-            {
-                Logger.Info($"HASH STATE: {stateRoot}");
-                RootCheckVisitor visitor = new();
-                StateProvider.Accept(visitor, stateRoot);
-                return visitor.HasRoot;
-            }
-
-            if (parentStateRoot is not null && HasState(parentStateRoot))
-=======
             if (parentStateRoot is not null && StateProvider.HasStateForRoot(parentStateRoot))
->>>>>>> 4401d7f1
             {
                 StateProvider.StateRoot = parentStateRoot;
                 return true;
