--- conflicted
+++ resolved
@@ -151,12 +151,8 @@
                 receiptStorage,
                 new BlockhashStore(_blockTree, _specProvider, readOnlyTxProcessingEnv.WorldState),
                 logManager,
-<<<<<<< HEAD
                 new BeaconBlockRootHandler(readOnlyTxProcessingEnv.TransactionProcessor, logManager),
-                new BlockProductionWithdrawalProcessor(new WithdrawalProcessor(readOnlyTxProcessingEnv.StateProvider, logManager)));
-=======
                 new BlockProductionWithdrawalProcessor(new WithdrawalProcessor(readOnlyTxProcessingEnv.WorldState, logManager)));
->>>>>>> 33eb9523
 
     }
 }