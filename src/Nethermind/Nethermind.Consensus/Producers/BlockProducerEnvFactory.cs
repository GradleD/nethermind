// SPDX-FileCopyrightText: 2022 Demerzel Solutions Limited
// SPDX-License-Identifier: LGPL-3.0-only

using Nethermind.Blockchain;
using Nethermind.Blockchain.BeaconBlockRoot;
using Nethermind.Blockchain.Blocks;
using Nethermind.Blockchain.Receipts;
using Nethermind.Config;
using Nethermind.Consensus.Comparers;
using Nethermind.Consensus.Processing;
using Nethermind.Consensus.Requests;
using Nethermind.Consensus.Rewards;
using Nethermind.Consensus.Transactions;
using Nethermind.Consensus.Validators;
using Nethermind.Consensus.Withdrawals;
using Nethermind.Core.Crypto;
using Nethermind.Core.Specs;
using Nethermind.Evm.TransactionProcessing;
using Nethermind.Logging;
using Nethermind.State;
using Nethermind.TxPool;

namespace Nethermind.Consensus.Producers
{
    public class BlockProducerEnvFactory : IBlockProducerEnvFactory
    {
        protected readonly IWorldStateManager _worldStateManager;
        protected readonly IBlockTree _blockTree;
        protected readonly ISpecProvider _specProvider;
        protected readonly IBlockValidator _blockValidator;
        protected readonly IRewardCalculatorSource _rewardCalculatorSource;
        protected readonly IReceiptStorage _receiptStorage;
        protected readonly IBlockPreprocessorStep _blockPreprocessorStep;
        protected readonly ITxPool _txPool;
        protected readonly ITransactionComparerProvider _transactionComparerProvider;
        protected readonly IBlocksConfig _blocksConfig;
        protected readonly ILogManager _logManager;
        private readonly IConsensusRequestsProcessor? _consensusRequestsProcessor;

        public IBlockTransactionsExecutorFactory TransactionsExecutorFactory { get; set; }

        public BlockProducerEnvFactory(
            IWorldStateManager worldStateManager,
            IBlockTree blockTree,
            ISpecProvider specProvider,
            IBlockValidator blockValidator,
            IRewardCalculatorSource rewardCalculatorSource,
            IReceiptStorage receiptStorage,
            IBlockPreprocessorStep blockPreprocessorStep,
            ITxPool txPool,
            ITransactionComparerProvider transactionComparerProvider,
            IBlocksConfig blocksConfig,
            ILogManager logManager,
            IConsensusRequestsProcessor? consensusRequestsProcessor = null)
        {
            _worldStateManager = worldStateManager;
            _blockTree = blockTree;
            _specProvider = specProvider;
            _blockValidator = blockValidator;
            _rewardCalculatorSource = rewardCalculatorSource;
            _receiptStorage = receiptStorage;
            _blockPreprocessorStep = blockPreprocessorStep;
            _txPool = txPool;
            _transactionComparerProvider = transactionComparerProvider;
            _blocksConfig = blocksConfig;
            _logManager = logManager;
            _consensusRequestsProcessor = consensusRequestsProcessor;

            TransactionsExecutorFactory = new BlockProducerTransactionsExecutorFactory(specProvider, logManager);
        }

        public virtual BlockProducerEnv Create(ITxSource? additionalTxSource = null)
        {
            ReadOnlyBlockTree readOnlyBlockTree = _blockTree.AsReadOnly();

            ReadOnlyTxProcessingEnv txProcessingEnv =
                CreateReadonlyTxProcessingEnv(_worldStateManager, readOnlyBlockTree);

            IReadOnlyTxProcessingScope scope = txProcessingEnv.Build(Keccak.EmptyTreeHash);

            BlockProcessor blockProcessor =
                CreateBlockProcessor(
                    scope,
                    _specProvider,
                    _blockValidator,
                    _rewardCalculatorSource,
                    _receiptStorage,
                    _logManager,
                    _blocksConfig);

            IBlockchainProcessor blockchainProcessor =
                new BlockchainProcessor(
                    readOnlyBlockTree,
                    blockProcessor,
                    _blockPreprocessorStep,
                    txProcessingEnv.StateReader,
                    _logManager,
                    BlockchainProcessor.Options.NoReceipts);

            OneTimeChainProcessor chainProcessor = new(
                scope.WorldState,
                blockchainProcessor);

            return new BlockProducerEnv
            {
                BlockTree = readOnlyBlockTree,
                ChainProcessor = chainProcessor,
                ReadOnlyStateProvider = scope.WorldState,
                TxSource = CreateTxSourceForProducer(additionalTxSource, txProcessingEnv, _txPool, _blocksConfig, _transactionComparerProvider, _logManager),
                ReadOnlyTxProcessingEnv = txProcessingEnv
            };
        }

        protected virtual ReadOnlyTxProcessingEnv CreateReadonlyTxProcessingEnv(IWorldStateManager worldStateManager, ReadOnlyBlockTree readOnlyBlockTree) =>
            new(worldStateManager, readOnlyBlockTree, _specProvider, _logManager);

        protected virtual ITxSource CreateTxSourceForProducer(
            ITxSource? additionalTxSource,
            ReadOnlyTxProcessingEnv processingEnv,
            ITxPool txPool,
            IBlocksConfig blocksConfig,
            ITransactionComparerProvider transactionComparerProvider,
            ILogManager logManager)
        {
            TxPoolTxSource txPoolSource = CreateTxPoolTxSource(processingEnv, txPool, blocksConfig, transactionComparerProvider, logManager);
            return additionalTxSource.Then(txPoolSource);
        }

        protected virtual TxPoolTxSource CreateTxPoolTxSource(
            ReadOnlyTxProcessingEnv processingEnv,
            ITxPool txPool,
            IBlocksConfig blocksConfig,
            ITransactionComparerProvider transactionComparerProvider,
            ILogManager logManager)
        {
            ITxFilterPipeline txSourceFilterPipeline = CreateTxSourceFilter(blocksConfig);
            return new TxPoolTxSource(txPool, _specProvider, transactionComparerProvider, logManager, txSourceFilterPipeline);
        }

        protected virtual ITxFilterPipeline CreateTxSourceFilter(IBlocksConfig blocksConfig) =>
            TxFilterPipelineBuilder.CreateStandardFilteringPipeline(_logManager, _specProvider, blocksConfig);

        protected virtual BlockProcessor CreateBlockProcessor(
            IReadOnlyTxProcessingScope readOnlyTxProcessingEnv,
            ISpecProvider specProvider,
            IBlockValidator blockValidator,
            IRewardCalculatorSource rewardCalculatorSource,
            IReceiptStorage receiptStorage,
            ILogManager logManager, IBlocksConfig blocksConfig) =>
            new(specProvider,
                blockValidator,
                rewardCalculatorSource.Get(readOnlyTxProcessingEnv.TransactionProcessor),
                TransactionsExecutorFactory.Create(readOnlyTxProcessingEnv),
                readOnlyTxProcessingEnv.WorldState,
                receiptStorage,
                new BlockhashStore(_specProvider, readOnlyTxProcessingEnv.WorldState),
                readOnlyTxProcessingEnv.TransactionProcessor,
                logManager,
<<<<<<< HEAD
                new BeaconBlockRootHandler(readOnlyTxProcessingEnv.TransactionProcessor, logManager),
                new BlockProductionWithdrawalProcessor(new WithdrawalProcessor(readOnlyTxProcessingEnv.WorldState, logManager)));

=======
                new BlockProductionWithdrawalProcessor(new WithdrawalProcessor(readOnlyTxProcessingEnv.WorldState, logManager)),
                consensusRequestsProcessor: _consensusRequestsProcessor
            );
>>>>>>> 0c3333ab
    }
}<|MERGE_RESOLUTION|>--- conflicted
+++ resolved
@@ -156,14 +156,9 @@
                 new BlockhashStore(_specProvider, readOnlyTxProcessingEnv.WorldState),
                 readOnlyTxProcessingEnv.TransactionProcessor,
                 logManager,
-<<<<<<< HEAD
                 new BeaconBlockRootHandler(readOnlyTxProcessingEnv.TransactionProcessor, logManager),
-                new BlockProductionWithdrawalProcessor(new WithdrawalProcessor(readOnlyTxProcessingEnv.WorldState, logManager)));
+                new BlockProductionWithdrawalProcessor(new WithdrawalProcessor(readOnlyTxProcessingEnv.WorldState, logManager)),
+                consensusRequestsProcessor: _consensusRequestsProcessor);
 
-=======
-                new BlockProductionWithdrawalProcessor(new WithdrawalProcessor(readOnlyTxProcessingEnv.WorldState, logManager)),
-                consensusRequestsProcessor: _consensusRequestsProcessor
-            );
->>>>>>> 0c3333ab
     }
 }