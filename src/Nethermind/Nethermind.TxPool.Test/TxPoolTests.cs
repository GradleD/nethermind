--- conflicted
+++ resolved
@@ -1636,25 +1636,6 @@
             result.Should().Be(expectedResult ? AcceptTxResult.Accepted : AcceptTxResult.FeeTooLowToCompete);
         }
 
-<<<<<<< HEAD
-        [TestCase(0, 97)]
-        [TestCase(1, 131320)]
-        [TestCase(2, 262530)]
-        [TestCase(3, 393737)]
-        [TestCase(4, 524944)]
-        [TestCase(5, 656152)]
-        [TestCase(6, 787361)]
-        public void should_calculate_size_of_blob_tx_correctly(int numberOfBlobs, int expectedLength)
-        {
-            Transaction blobTx = Build.A.Transaction
-                .WithShardBlobTxTypeAndFields(numberOfBlobs)
-                .SignedAndResolved()
-                .TestObject;
-            blobTx.GetLength().Should().Be(expectedLength);
-        }
-
-=======
->>>>>>> 69cbebae
         private IDictionary<ITxPoolPeer, PrivateKey> GetPeers(int limit = 100)
         {
             var peers = new Dictionary<ITxPoolPeer, PrivateKey>();
