// SPDX-FileCopyrightText: 2022 Demerzel Solutions Limited
// SPDX-License-Identifier: LGPL-3.0-only

using System;
using System.Collections.Concurrent;
using System.Linq;
using System.Threading.Tasks;
using FluentAssertions;
using Nethermind.Blockchain;
using Nethermind.Core;
using Nethermind.Core.Specs;
using Nethermind.Core.Test.Builders;
using Nethermind.Db;
using Nethermind.Int256;
using Nethermind.Logging;
using Nethermind.Specs;
using Nethermind.State;
using Nethermind.Trie.Pruning;
using NSubstitute;
using NUnit.Framework;

namespace Nethermind.TxPool.Test;

public class NonceManagerTests
{
    private ISpecProvider _specProvider;
    private IWorldState _stateProvider;
    private IBlockTree _blockTree;
    private ChainHeadInfoProvider _headInfo;
    private INonceManager _nonceManager;

    [SetUp]
    public void Setup()
    {
        ILogManager logManager = LimboLogs.Instance;
<<<<<<< HEAD
        _specProvider = RopstenSpecProvider.Instance;
        //var trieStore = new TrieStore(new MemDb(), logManager);
        var trieStore = new TrieStoreByPath(new MemDb(), logManager);
        var codeDb = new MemDb();
        _stateProvider = new StateProvider(trieStore, new TrieStoreByPath(new MemDb(), LimboLogs.Instance), codeDb, logManager);
=======
        _specProvider = MainnetSpecProvider.Instance;
        var trieStore = new TrieStore(new MemDb(), logManager);
        var codeDb = new MemDb();
        _stateProvider = new WorldState(trieStore, codeDb, logManager);
>>>>>>> 0a8ec2b9
        _blockTree = Substitute.For<IBlockTree>();
        Block block = Build.A.Block.WithNumber(0).TestObject;
        _blockTree.Head.Returns(block);
        _blockTree.FindBestSuggestedHeader().Returns(Build.A.BlockHeader.WithNumber(10000000).TestObject);

        _headInfo = new ChainHeadInfoProvider(_specProvider, _blockTree, _stateProvider);
        _nonceManager = new NonceManager(_headInfo.AccountStateProvider);
    }

    [Test]
    public void should_increment_own_transaction_nonces_locally_when_requesting_reservations()
    {
        using (NonceLocker locker = _nonceManager.ReserveNonce(TestItem.AddressA, out UInt256 nonce))
        {
            nonce.Should().Be(0);
            locker.Accept();
        }

        using (NonceLocker locker = _nonceManager.ReserveNonce(TestItem.AddressA, out UInt256 nonce))
        {
            nonce.Should().Be(1);
        }

        using (NonceLocker locker = _nonceManager.ReserveNonce(TestItem.AddressA, out UInt256 nonce))
        {
            nonce.Should().Be(1);
            locker.Accept();
        }

        using (NonceLocker locker = _nonceManager.ReserveNonce(TestItem.AddressB, out UInt256 nonce))
        {
            nonce.Should().Be(0);
            locker.Accept();
        }

        using (NonceLocker locker = _nonceManager.ReserveNonce(TestItem.AddressB, out UInt256 nonce))
        {
            nonce.Should().Be(1);
            locker.Accept();
        }

        using (NonceLocker locker = _nonceManager.ReserveNonce(TestItem.AddressB, out UInt256 nonce))
        {
            nonce.Should().Be(2);
        }

        using (NonceLocker locker = _nonceManager.ReserveNonce(TestItem.AddressB, out UInt256 nonce))
        {
            nonce.Should().Be(2);
            locker.Accept();
        }
    }

    [Test]
    [Repeat(10)]
    public void should_increment_own_transaction_nonces_locally_when_requesting_reservations_in_parallel()
    {
        const int reservationsCount = 1000;

        ConcurrentQueue<UInt256> nonces = new();

        var result = Parallel.For(0, reservationsCount, i =>
        {
            using NonceLocker locker = _nonceManager.ReserveNonce(TestItem.AddressA, out UInt256 nonce);
            locker.Accept();
            nonces.Enqueue(nonce);
        });

        result.IsCompleted.Should().BeTrue();
        using NonceLocker locker = _nonceManager.ReserveNonce(TestItem.AddressA, out UInt256 nonce);
        nonces.Enqueue(nonce);
        nonce.Should().Be(new UInt256(reservationsCount));
        nonces.OrderBy(n => n).Should().BeEquivalentTo(Enumerable.Range(0, reservationsCount + 1).Select(i => new UInt256((uint)i)));
    }

    [Test]
    public void should_pick_account_nonce_as_initial_value()
    {
        IAccountStateProvider accountStateProvider = Substitute.For<IAccountStateProvider>();
        Account account = new(0);
        accountStateProvider.GetAccount(TestItem.AddressA).Returns(account);
        _nonceManager = new NonceManager(accountStateProvider);
        using (NonceLocker locker = _nonceManager.ReserveNonce(TestItem.AddressA, out UInt256 nonce))
        {
            nonce.Should().Be(0);
        }

        accountStateProvider.GetAccount(TestItem.AddressA).Returns(account.WithChangedNonce(10));
        using (NonceLocker locker = _nonceManager.ReserveNonce(TestItem.AddressA, out UInt256 nonce))
        {
            nonce.Should().Be(10);
        }
    }

    [Test]
    public void ReserveNonce_should_skip_nonce_if_TxWithNonceReceived()
    {
        using (NonceLocker locker = _nonceManager.TxWithNonceReceived(TestItem.AddressA, 4))
        {
            locker.Accept();
        }

        using (NonceLocker locker = _nonceManager.ReserveNonce(TestItem.AddressA, out UInt256 nonce))
        {
            nonce.Should().Be(0);
            locker.Accept();
        }

        using (NonceLocker locker = _nonceManager.ReserveNonce(TestItem.AddressA, out UInt256 nonce))
        {
            nonce.Should().Be(1);
            locker.Accept();
        }

        using (NonceLocker locker = _nonceManager.TxWithNonceReceived(TestItem.AddressA, 2))
        {
            locker.Accept();
        }

        using (NonceLocker locker = _nonceManager.ReserveNonce(TestItem.AddressA, out UInt256 nonce))
        {
            nonce.Should().Be(3);
            locker.Accept();
        }

        using (NonceLocker locker = _nonceManager.ReserveNonce(TestItem.AddressA, out UInt256 nonce))
        {
            nonce.Should().Be(5);
            locker.Accept();
        }
    }

    [Test]
    public void should_reuse_nonce_if_tx_rejected()
    {
        using (NonceLocker locker = _nonceManager.ReserveNonce(TestItem.AddressA, out UInt256 nonce))
        {
            nonce.Should().Be(0);
        }

        using (NonceLocker locker = _nonceManager.ReserveNonce(TestItem.AddressA, out UInt256 nonce))
        {
            nonce.Should().Be(0);
            locker.Accept();
        }

        using (NonceLocker locker = _nonceManager.TxWithNonceReceived(TestItem.AddressA, 1)) { }

        using (NonceLocker locker = _nonceManager.ReserveNonce(TestItem.AddressA, out UInt256 nonce))
        {
            nonce.Should().Be(1);
            locker.Accept();
        }
    }

    [Test]
    [Repeat(10)]
    public void should_lock_on_same_account()
    {
        using NonceLocker locker = _nonceManager.ReserveNonce(TestItem.AddressA, out UInt256 nonce);
        nonce.Should().Be(0);
        Task task = Task.Run(() =>
        {
            using NonceLocker locker = _nonceManager.ReserveNonce(TestItem.AddressA, out UInt256 _);
        });
        TimeSpan ts = TimeSpan.FromMilliseconds(1000);
        task.Wait(ts);
        task.IsCompleted.Should().Be(false);
    }

    [Test]
    [Repeat(10)]
    public void should_not_lock_on_different_accounts()
    {
        using NonceLocker locker = _nonceManager.ReserveNonce(TestItem.AddressA, out UInt256 nonce);
        nonce.Should().Be(0);
        Task task = Task.Run(() =>
        {
            using NonceLocker locker2 = _nonceManager.ReserveNonce(TestItem.AddressB, out UInt256 nonce2);
            nonce2.Should().Be(0);
        });
        TimeSpan ts = TimeSpan.FromMilliseconds(1000);
        task.Wait(ts);
        task.IsCompleted.Should().Be(true);
    }
}<|MERGE_RESOLUTION|>--- conflicted
+++ resolved
@@ -33,18 +33,10 @@
     public void Setup()
     {
         ILogManager logManager = LimboLogs.Instance;
-<<<<<<< HEAD
-        _specProvider = RopstenSpecProvider.Instance;
-        //var trieStore = new TrieStore(new MemDb(), logManager);
-        var trieStore = new TrieStoreByPath(new MemDb(), logManager);
-        var codeDb = new MemDb();
-        _stateProvider = new StateProvider(trieStore, new TrieStoreByPath(new MemDb(), LimboLogs.Instance), codeDb, logManager);
-=======
         _specProvider = MainnetSpecProvider.Instance;
         var trieStore = new TrieStore(new MemDb(), logManager);
         var codeDb = new MemDb();
         _stateProvider = new WorldState(trieStore, codeDb, logManager);
->>>>>>> 0a8ec2b9
         _blockTree = Substitute.For<IBlockTree>();
         Block block = Build.A.Block.WithNumber(0).TestObject;
         _blockTree.Head.Returns(block);
