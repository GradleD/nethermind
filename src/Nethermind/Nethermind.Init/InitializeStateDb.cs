--- conflicted
+++ resolved
@@ -115,17 +115,12 @@
                 persistenceStrategy = persistenceStrategy.Or(triggerPersistenceStrategy);
             }
 
-<<<<<<< HEAD
-            pruningStrategy = Prune.WhenCacheReaches(pruningConfig.CacheMb.MB()) // TODO: memory hint should define this
-                .TrackingPastKeys(pruningConfig.TrackedPastKeyCount);
-=======
             pruningStrategy = Prune
                 .WhenCacheReaches(pruningConfig.CacheMb.MB())
                 // Use of ratio, as the effectiveness highly correlate with the amount of keys per snapshot save which
                 // depends on CacheMb. 0.05 is the minimum where it can keep track the whole snapshot.. most of the time.
                 .TrackingPastKeys((int)(pruningConfig.CacheMb.MB() * pruningConfig.TrackedPastKeyCountMemoryRatio / 48))
                 .KeepingLastNState(pruningConfig.PruningBoundary);
->>>>>>> fad11b10
         }
         else
         {
