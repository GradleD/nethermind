--- conflicted
+++ resolved
@@ -82,16 +82,9 @@
         IKeyValueStore codeDb = getApi.DbProvider.CodeDb
             .WitnessedBy(witnessCollector);
 
-<<<<<<< HEAD
         ITrieStore trieStore;
         IKeyValueStoreWithBatching? stateWitnessedBy = null;
         if (pathStateConfig.Enabled)
-=======
-        IKeyValueStoreWithBatching stateWitnessedBy = getApi.DbProvider.StateDb.WitnessedBy(witnessCollector);
-        IPersistenceStrategy persistenceStrategy;
-        IPruningStrategy pruningStrategy;
-        if (pruningConfig.Mode.IsMemory())
->>>>>>> 2c956ce1
         {
             //setApi.MainStateDbWithCache = getApi.DbProvider.PathStateDb;
             //stateWitnessedBy = setApi.MainStateDbWithCache.WitnessedBy(witnessCollector);
@@ -128,7 +121,6 @@
                 persistenceStrategy = Persist.EveryBlock;
             }
 
-<<<<<<< HEAD
             trieStore = syncConfig.TrieHealing
                 ? new HealingTrieStore(
                     stateWitnessedBy,
@@ -143,15 +135,6 @@
 
             // TODO: Needed by node serving. Probably should use `StateReader` instead.
             setApi.TrieStore = trieStore;
-
-            if (pruningConfig.Mode.IsFull())
-            {
-                IFullPruningDb fullPruningDb = (IFullPruningDb)getApi.DbProvider!.StateDb;
-                fullPruningDb.PruningStarted += (_, args) =>
-                {
-                    ((TrieStore)trieStore).PersistCache(args.Context, args.Context.CancellationTokenSource.Token);
-                };
-            }
         }
 
         //IWorldState worldState = syncConfig.TrieHealing
@@ -166,8 +149,6 @@
 
         IWorldState worldState = setApi.WorldState = new WorldState(trieStore, codeDb, getApi.LogManager);
 
-=======
->>>>>>> 2c956ce1
         // This is probably the point where a different state implementation would switch.
         IWorldStateManager stateManager = setApi.WorldStateManager = new WorldStateManager(
             worldState,
@@ -211,7 +192,8 @@
             worldState.StateRoot = getApi.BlockTree.Head.StateRoot;
         }
 
-        InitializeFullPruning(pruningConfig, initConfig, _api, stateManager.GlobalStateReader, trieStore);
+        if (!pathStateConfig.Enabled)
+            InitializeFullPruning(pruningConfig, initConfig, _api, stateManager.GlobalStateReader, (trieStore as TrieStore)!);
 
         return Task.CompletedTask;
     }
