// SPDX-FileCopyrightText: 2023 Demerzel Solutions Limited
// SPDX-License-Identifier: LGPL-3.0-only

using System;
using System.IO.Abstractions;
using System.Linq;
using System.Threading;
using System.Threading.Tasks;
using Nethermind.Api;
using Nethermind.Blockchain;
using Nethermind.Blockchain.FullPruning;
using Nethermind.Blockchain.Synchronization;
using Nethermind.Core;
using Nethermind.Core.Crypto;
using Nethermind.Core.Extensions;
using Nethermind.Db;
using Nethermind.Db.FullPruning;
using Nethermind.Init.Steps;
using Nethermind.JsonRpc.Converters;
using Nethermind.Logging;
using Nethermind.Serialization.Json;
using Nethermind.State;
using Nethermind.State.Witnesses;
using Nethermind.Synchronization.Trie;
using Nethermind.Synchronization.Witness;
using Nethermind.Trie;
using Nethermind.Trie.Pruning;

namespace Nethermind.Init;

[RunnerStepDependencies(typeof(InitializePlugins), typeof(InitializeBlockTree), typeof(SetupKeyStore))]
public class InitializeStateDb : IStep
{
    private readonly INethermindApi _api;
    private ILogger? _logger;

    public InitializeStateDb(INethermindApi api)
    {
        _api = api;
    }

    public Task Execute(CancellationToken cancellationToken)
    {
        InitBlockTraceDumper();

        (IApiWithStores getApi, IApiWithBlockchain setApi) = _api.ForBlockchain;

        if (getApi.ChainSpec is null) throw new StepDependencyException(nameof(getApi.ChainSpec));
        if (getApi.DbProvider is null) throw new StepDependencyException(nameof(getApi.DbProvider));
        if (getApi.SpecProvider is null) throw new StepDependencyException(nameof(getApi.SpecProvider));
        if (getApi.BlockTree is null) throw new StepDependencyException(nameof(getApi.BlockTree));

        _logger = getApi.LogManager.GetClassLogger();
        ISyncConfig syncConfig = getApi.Config<ISyncConfig>();
        IPruningConfig pruningConfig = getApi.Config<IPruningConfig>();
        IInitConfig initConfig = getApi.Config<IInitConfig>();

        if (syncConfig.DownloadReceiptsInFastSync && !syncConfig.DownloadBodiesInFastSync)
        {
            if (_logger.IsWarn) _logger.Warn($"{nameof(syncConfig.DownloadReceiptsInFastSync)} is selected but {nameof(syncConfig.DownloadBodiesInFastSync)} - enabling bodies to support receipts download.");
            syncConfig.DownloadBodiesInFastSync = true;
        }

        IWitnessCollector witnessCollector;
        if (syncConfig.WitnessProtocolEnabled)
        {
            WitnessCollector witnessCollectorImpl = new(getApi.DbProvider.WitnessDb, _api.LogManager);
            witnessCollector = setApi.WitnessCollector = witnessCollectorImpl;
            setApi.WitnessRepository = witnessCollectorImpl.WithPruning(getApi.BlockTree!, getApi.LogManager);
        }
        else
        {
            witnessCollector = setApi.WitnessCollector = NullWitnessCollector.Instance;
            setApi.WitnessRepository = NullWitnessCollector.Instance;
        }

        _api.NodeStorageFactory.DetectCurrentKeySchemeFrom(getApi.DbProvider.StateDb);
        IKeyValueStore codeDb = getApi.DbProvider.CodeDb.WitnessedBy(witnessCollector);
        IKeyValueStoreWithBatching stateWitnessedBy = getApi.DbProvider.StateDb.WitnessedBy(witnessCollector);
        IPersistenceStrategy persistenceStrategy;
        IPruningStrategy pruningStrategy;
        if (pruningConfig.Mode.IsMemory())
        {
            persistenceStrategy = Persist.IfBlockOlderThan(pruningConfig.PersistenceInterval); // TODO: this should be based on time
            if (pruningConfig.Mode.IsFull())
            {
                PruningTriggerPersistenceStrategy triggerPersistenceStrategy = new((IFullPruningDb)getApi.DbProvider!.StateDb, getApi.BlockTree!, getApi.LogManager);
                getApi.DisposeStack.Push(triggerPersistenceStrategy);
                persistenceStrategy = persistenceStrategy.Or(triggerPersistenceStrategy);
            }

            pruningStrategy = Prune.WhenCacheReaches(pruningConfig.CacheMb.MB()); // TODO: memory hint should define this
        }
        else
        {
            pruningStrategy = No.Pruning;
            persistenceStrategy = Persist.EveryBlock;
        }

        INodeStorage mainNodeStorage = _api.NodeStorageFactory.WrapKeyValueStore(stateWitnessedBy);

        TrieStore trieStore = syncConfig.TrieHealing
            ? new HealingTrieStore(
                mainNodeStorage,
                pruningStrategy,
                persistenceStrategy,
                getApi.LogManager)
            : new TrieStore(
                mainNodeStorage,
                pruningStrategy,
                persistenceStrategy,
                getApi.LogManager);

        // TODO: Needed by node serving. Probably should use `StateReader` instead.
        setApi.TrieStore = trieStore;

        IWorldState worldState = syncConfig.TrieHealing
            ? new HealingWorldState(
                trieStore,
                codeDb,
                getApi.LogManager)
            : new WorldState(
                trieStore,
                codeDb,
                getApi.LogManager);

<<<<<<< HEAD
        if (pruningConfig.Mode.IsFull())
        {
            IFullPruningDb fullPruningDb = (IFullPruningDb)getApi.DbProvider!.StateDb;
            fullPruningDb.PruningStarted += (_, args) =>
            {
                trieStore.PersistCache(_api.NodeStorageFactory.WrapKeyValueStore(args.Context), args.Context.CancellationTokenSource.Token);
            };
        }

=======
>>>>>>> f4e414e6
        // This is probably the point where a different state implementation would switch.
        IWorldStateManager stateManager = setApi.WorldStateManager = new WorldStateManager(
            worldState,
            trieStore,
            getApi.DbProvider,
            getApi.LogManager);

        // TODO: Don't forget this
        TrieStoreBoundaryWatcher trieStoreBoundaryWatcher = new(stateManager, _api.BlockTree!, _api.LogManager);
        getApi.DisposeStack.Push(trieStoreBoundaryWatcher);
        getApi.DisposeStack.Push(trieStore);

        setApi.WorldState = stateManager.GlobalWorldState;
        setApi.StateReader = stateManager.GlobalStateReader;
        setApi.ChainHeadStateProvider = new ChainHeadReadOnlyStateProvider(getApi.BlockTree, stateManager.GlobalStateReader);

        worldState.StateRoot = getApi.BlockTree!.Head?.StateRoot ?? Keccak.EmptyTreeHash;

        if (_api.Config<IInitConfig>().DiagnosticMode == DiagnosticMode.VerifyTrie)
        {
            Task.Run(() =>
            {
                try
                {
                    _logger!.Info("Collecting trie stats and verifying that no nodes are missing...");
                    IWorldState diagStateProvider = stateManager.GlobalWorldState;
                    diagStateProvider.StateRoot = getApi.BlockTree!.Head?.StateRoot ?? Keccak.EmptyTreeHash;
                    TrieStats stats = diagStateProvider.CollectStats(getApi.DbProvider.CodeDb, _api.LogManager);
                    _logger.Info($"Starting from {getApi.BlockTree.Head?.Number} {getApi.BlockTree.Head?.StateRoot}{Environment.NewLine}" + stats);
                }
                catch (Exception ex)
                {
                    _logger!.Error(ex.ToString());
                }
            });
        }

        // Init state if we need system calls before actual processing starts
        if (getApi.BlockTree!.Head?.StateRoot is not null)
        {
            worldState.StateRoot = getApi.BlockTree.Head.StateRoot;
        }

        InitializeFullPruning(pruningConfig, initConfig, _api, stateManager.GlobalStateReader, mainNodeStorage);

        return Task.CompletedTask;
    }

    private static void InitBlockTraceDumper()
    {
        EthereumJsonSerializer.AddConverter(new TxReceiptConverter());
    }

    private static void InitializeFullPruning(
        IPruningConfig pruningConfig,
        IInitConfig initConfig,
        INethermindApi api,
        IStateReader stateReader,
        INodeStorage mainNodeStorage
    )
    {
        IPruningTrigger? CreateAutomaticTrigger(string dbPath)
        {
            long threshold = pruningConfig.FullPruningThresholdMb.MB();

            switch (pruningConfig.FullPruningTrigger)
            {
                case FullPruningTrigger.StateDbSize:
                    return new PathSizePruningTrigger(dbPath, threshold, api.TimerFactory, api.FileSystem);
                case FullPruningTrigger.VolumeFreeSpace:
                    return new DiskFreeSpacePruningTrigger(dbPath, threshold, api.TimerFactory, api.FileSystem);
                default:
                    return null;
            }
        }

        if (pruningConfig.Mode.IsFull())
        {
            IDb stateDb = api.DbProvider!.StateDb;
            if (stateDb is IFullPruningDb fullPruningDb)
            {
                string pruningDbPath = fullPruningDb.GetPath(initConfig.BaseDbPath);
                IPruningTrigger? pruningTrigger = CreateAutomaticTrigger(pruningDbPath);
                if (pruningTrigger is not null)
                {
                    api.PruningTrigger.Add(pruningTrigger);
                }

                IDriveInfo? drive = api.FileSystem.GetDriveInfos(pruningDbPath).FirstOrDefault();
<<<<<<< HEAD
                FullPruner pruner = new(
                    fullPruningDb,
                    api.NodeStorageFactory,
                    mainNodeStorage,
                    api.PruningTrigger,
                    pruningConfig,
                    api.BlockTree!,
                    stateReader,
                    api.ProcessExit!,
                    ChainSizes.CreateChainSizeInfo(api.ChainSpec.ChainId),
                    drive,
                    api.LogManager);
=======
                FullPruner pruner = new(fullPruningDb, api.PruningTrigger, pruningConfig, api.BlockTree!,
                    stateReader, api.ProcessExit!, ChainSizes.CreateChainSizeInfo(api.ChainSpec.ChainId),
                    drive, api.TrieStore!, api.LogManager);
>>>>>>> f4e414e6
                api.DisposeStack.Push(pruner);
            }
        }
    }
}<|MERGE_RESOLUTION|>--- conflicted
+++ resolved
@@ -124,18 +124,6 @@
                 codeDb,
                 getApi.LogManager);
 
-<<<<<<< HEAD
-        if (pruningConfig.Mode.IsFull())
-        {
-            IFullPruningDb fullPruningDb = (IFullPruningDb)getApi.DbProvider!.StateDb;
-            fullPruningDb.PruningStarted += (_, args) =>
-            {
-                trieStore.PersistCache(_api.NodeStorageFactory.WrapKeyValueStore(args.Context), args.Context.CancellationTokenSource.Token);
-            };
-        }
-
-=======
->>>>>>> f4e414e6
         // This is probably the point where a different state implementation would switch.
         IWorldStateManager stateManager = setApi.WorldStateManager = new WorldStateManager(
             worldState,
@@ -225,7 +213,6 @@
                 }
 
                 IDriveInfo? drive = api.FileSystem.GetDriveInfos(pruningDbPath).FirstOrDefault();
-<<<<<<< HEAD
                 FullPruner pruner = new(
                     fullPruningDb,
                     api.NodeStorageFactory,
@@ -237,12 +224,8 @@
                     api.ProcessExit!,
                     ChainSizes.CreateChainSizeInfo(api.ChainSpec.ChainId),
                     drive,
+                    api.TrieStore!,
                     api.LogManager);
-=======
-                FullPruner pruner = new(fullPruningDb, api.PruningTrigger, pruningConfig, api.BlockTree!,
-                    stateReader, api.ProcessExit!, ChainSizes.CreateChainSizeInfo(api.ChainSpec.ChainId),
-                    drive, api.TrieStore!, api.LogManager);
->>>>>>> f4e414e6
                 api.DisposeStack.Push(pruner);
             }
         }
