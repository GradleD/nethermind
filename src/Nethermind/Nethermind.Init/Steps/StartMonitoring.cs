// SPDX-FileCopyrightText: 2022 Demerzel Solutions Limited
// SPDX-License-Identifier: LGPL-3.0-only

using System;
using System.Collections.Generic;
using System.Threading;
using System.Threading.Tasks;
using Nethermind.Api;
using Nethermind.Blockchain.Synchronization;
using Nethermind.Core;
using Nethermind.Db;
using Nethermind.Db.ByPathState;
using Nethermind.Logging;
using Nethermind.Monitoring;
using Nethermind.Monitoring.Config;
using Nethermind.Monitoring.Metrics;
using Type = System.Type;

namespace Nethermind.Init.Steps;

[RunnerStepDependencies(typeof(InitializeNetwork))]
public class StartMonitoring : IStep
{
    private readonly IApiWithNetwork _api;
    private readonly ILogger _logger;
    private readonly IMetricsConfig _metricsConfig;

    public StartMonitoring(INethermindApi api)
    {
        _api = api;
        _logger = _api.LogManager.GetClassLogger();
        _metricsConfig = _api.Config<IMetricsConfig>();
    }

    public async Task Execute(CancellationToken cancellationToken)
    {
        // hacky
        if (!string.IsNullOrEmpty(_metricsConfig.NodeName))
        {
            _api.LogManager.SetGlobalVariable("nodeName", _metricsConfig.NodeName);
        }

        MetricsController? controller = null;
        if (_metricsConfig.Enabled || _metricsConfig.CountersEnabled)
        {
            PrepareProductInfoMetrics();
            controller = new(_metricsConfig);

            IEnumerable<Type> metrics = TypeDiscovery.FindNethermindBasedTypes(nameof(Metrics));
            foreach (Type metric in metrics)
            {
                controller.RegisterMetrics(metric);
            }
        }

        if (_metricsConfig.Enabled)
        {
            IMonitoringService monitoringService = _api.MonitoringService = new MonitoringService(controller, _metricsConfig, _api.LogManager);

            SetupMetrics(monitoringService);

            await monitoringService.StartAsync().ContinueWith(x =>
            {
                if (x.IsFaulted && _logger.IsError)
                    _logger.Error("Error during starting a monitoring.", x.Exception);
            }, cancellationToken);

            _api.DisposeStack.Push(new Reactive.AnonymousDisposable(() => monitoringService.StopAsync())); // do not await
        }
        else
        {
            if (_logger.IsInfo)
                _logger.Info("Grafana / Prometheus metrics are disabled in configuration");
        }

        if (_logger.IsInfo)
        {
            _logger.Info(_metricsConfig.CountersEnabled
                ? "System.Diagnostics.Metrics enabled and will be collectable with dotnet-counters"
                : "System.Diagnostics.Metrics disabled");
        }
    }

    private void SetupMetrics(IMonitoringService monitoringService)
    {
        if (_metricsConfig.EnableDbSizeMetrics)
        {
            monitoringService.AddMetricsUpdateAction(() =>
            {
                IDbProvider? dbProvider = _api.DbProvider;
                if (dbProvider is null)
                {
                    return;
                }

<<<<<<< HEAD
                Db.Metrics.StateDbSize = _api.Config<IByPathStateConfig>().Enabled ? dbProvider.PathStateDb.GetSize() : dbProvider.StateDb.GetSize();

                Db.Metrics.ReceiptsDbSize = dbProvider.ReceiptsDb.GetSize();
                Db.Metrics.HeadersDbSize = dbProvider.HeadersDb.GetSize();
                Db.Metrics.BlocksDbSize = dbProvider.BlocksDb.GetSize();
                Db.Metrics.BloomDbSize = dbProvider.BloomDb.GetSize();
                Db.Metrics.CodeDbSize = dbProvider.CodeDb.GetSize();
                Db.Metrics.BlockInfosDbSize = dbProvider.BlockInfosDb.GetSize();
                Db.Metrics.ChtDbSize = dbProvider.ChtDb.GetSize();
                Db.Metrics.MetadataDbSize = dbProvider.MetadataDb.GetSize();
                Db.Metrics.WitnessDbSize = dbProvider.WitnessDb.GetSize();

                Db.Metrics.DbBlockCacheMemorySize = dbProvider.StateDb.GetCacheSize()
                                                    + dbProvider.BlockInfosDb.GetCacheSize()
                                                    + dbProvider.HeadersDb.GetCacheSize()
                                                    + dbProvider.BlocksDb.GetCacheSize()
                                                    + dbProvider.ReceiptsDb.GetCacheSize();
                // Share same cache with StateDb
                // + dbProvider.ChtDb.GetCacheSize()
                // + dbProvider.MetadataDb.GetCacheSize()
                // + dbProvider.WitnessDb.GetCacheSize()
                // + dbProvider.CodeDb.GetCacheSize()
                // + dbProvider.BloomDb.GetCacheSize()

                Db.Metrics.DbIndexFilterMemorySize = dbProvider.StateDb.GetIndexSize()
                                                    + dbProvider.ReceiptsDb.GetIndexSize()
                                                    + dbProvider.HeadersDb.GetIndexSize()
                                                    + dbProvider.BlocksDb.GetIndexSize()
                                                    + dbProvider.BloomDb.GetIndexSize()
                                                    + dbProvider.CodeDb.GetIndexSize()
                                                    + dbProvider.BlockInfosDb.GetIndexSize()
                                                    + dbProvider.ChtDb.GetIndexSize()
                                                    + dbProvider.MetadataDb.GetIndexSize()
                                                    + dbProvider.WitnessDb.GetIndexSize();

                Db.Metrics.DbMemtableMemorySize = dbProvider.StateDb.GetMemtableSize()
                                                    + dbProvider.ReceiptsDb.GetMemtableSize()
                                                    + dbProvider.HeadersDb.GetMemtableSize()
                                                    + dbProvider.BlocksDb.GetMemtableSize()
                                                    + dbProvider.BloomDb.GetMemtableSize()
                                                    + dbProvider.CodeDb.GetMemtableSize()
                                                    + dbProvider.BlockInfosDb.GetMemtableSize()
                                                    + dbProvider.ChtDb.GetMemtableSize()
                                                    + dbProvider.MetadataDb.GetMemtableSize()
                                                    + dbProvider.WitnessDb.GetMemtableSize();
=======
                long totalBlockCacheMemorySize = 0;
                long totalIndexAndFilterMemorySize = 0;
                long totalMemtableMemorySize = 0;
>>>>>>> 67777cde

                foreach (KeyValuePair<string, IDbMeta> kv in dbProvider.GetAllDbMeta())
                {
                    // Note: At the moment, the metric for a columns db is combined across column.
                    IDbMeta.DbMetric dbMetric = kv.Value.GatherMetric(includeSharedCache: kv.Key == DbNames.State); // Only include shared cache if state db
                    Db.Metrics.DbSize[kv.Key] = dbMetric.Size;
                    Db.Metrics.DbBlockCacheSize[kv.Key] = dbMetric.CacheSize;
                    Db.Metrics.DbMemtableSize[kv.Key] = dbMetric.MemtableSize;
                    Db.Metrics.DbIndexFilterSize[kv.Key] = dbMetric.IndexSize;
                    Db.Metrics.DbReads[kv.Key] = dbMetric.TotalReads;
                    Db.Metrics.DbWrites[kv.Key] = dbMetric.TotalWrites;

                    totalBlockCacheMemorySize += dbMetric.CacheSize;
                    totalIndexAndFilterMemorySize += dbMetric.IndexSize;
                    totalMemtableMemorySize += dbMetric.MemtableSize;
                }

                // You dont need this, just use `sum` in prometheus, this is what happen when you don't use label.
                Db.Metrics.DbBlockCacheMemorySize = totalBlockCacheMemorySize;
                Db.Metrics.DbIndexFilterMemorySize = totalIndexAndFilterMemorySize;
                Db.Metrics.DbMemtableMemorySize = totalMemtableMemorySize;
                Db.Metrics.DbTotalMemorySize = Db.Metrics.DbBlockCacheMemorySize
                                                + Db.Metrics.DbIndexFilterMemorySize
                                                + Db.Metrics.DbMemtableMemorySize;


                // Please don't use these anymore. Just use label... I'm just adding it here to not break existing dashboard.
                // TODO: Remove this... please
                IDbMeta.DbMetric stateDbMetric = dbProvider.StateDb.GatherMetric(includeSharedCache: true);
                IDbMeta.DbMetric receiptDbMetric = dbProvider.ReceiptsDb.GatherMetric();
                IDbMeta.DbMetric headerDbMetric = dbProvider.HeadersDb.GatherMetric();
                IDbMeta.DbMetric blocksDbMetric = dbProvider.BlocksDb.GatherMetric();
                IDbMeta.DbMetric blockNumberDbMetric = dbProvider.BlockNumbersDb.GatherMetric();
                IDbMeta.DbMetric badBlockDbMetric = dbProvider.BadBlocksDb.GatherMetric();
                IDbMeta.DbMetric bloomDbMetric = dbProvider.BloomDb.GatherMetric();
                IDbMeta.DbMetric codeDbMetric = dbProvider.CodeDb.GatherMetric();
                IDbMeta.DbMetric blockInfoDbMetric = dbProvider.BlockInfosDb.GatherMetric();
                IDbMeta.DbMetric chtDbMetric = dbProvider.ChtDb.GatherMetric();
                IDbMeta.DbMetric metadataDbMetric = dbProvider.MetadataDb.GatherMetric();
                IDbMeta.DbMetric witnessDbMetric = dbProvider.WitnessDb.GatherMetric();
                IDbMeta.DbMetric blobTransactionDbMetric = new IDbMeta.DbMetric();
                try
                {
                    blobTransactionDbMetric = dbProvider.BlobTransactionsDb.GatherMetric();
                }
                catch (ArgumentException)
                {
                    // Sometime its not registered.
                }

                Db.Metrics.StateDbSize = stateDbMetric.Size;
                Db.Metrics.StateDbReads = stateDbMetric.TotalReads;
                Db.Metrics.StateDbWrites = stateDbMetric.TotalWrites;

                Db.Metrics.ReceiptsDbSize = receiptDbMetric.Size;
                Db.Metrics.ReceiptsDbReads = receiptDbMetric.TotalReads;
                Db.Metrics.ReceiptsDbWrites = receiptDbMetric.TotalWrites;

                // Look at what just happen, one metric have `s`, two other dont. Just use label.
                Db.Metrics.HeadersDbSize = headerDbMetric.Size;
                Db.Metrics.HeaderDbReads = headerDbMetric.TotalReads;
                Db.Metrics.HeaderDbWrites = headerDbMetric.TotalWrites;

                Db.Metrics.BlocksDbSize = blocksDbMetric.Size;
                Db.Metrics.BlocksDbReads = blocksDbMetric.TotalReads;
                Db.Metrics.BlocksDbWrites = blocksDbMetric.TotalWrites;

                // Guess what? this one does not have db size and stuff.
                Db.Metrics.BlockNumberDbReads = blockNumberDbMetric.TotalReads;
                Db.Metrics.BlockNumberDbReads = blockNumberDbMetric.TotalWrites;

                Db.Metrics.BadBlocksDbReads = badBlockDbMetric.TotalReads;
                Db.Metrics.BadBlocksDbWrites = badBlockDbMetric.TotalWrites;

                Db.Metrics.BloomDbSize = bloomDbMetric.Size;
                Db.Metrics.BloomDbReads = bloomDbMetric.TotalReads;
                Db.Metrics.BloomDbWrites = bloomDbMetric.TotalWrites;

                Db.Metrics.CodeDbSize = codeDbMetric.Size;
                Db.Metrics.CodeDbReads = codeDbMetric.TotalReads;
                Db.Metrics.CodeDbWrites = codeDbMetric.TotalWrites;

                Db.Metrics.BlockInfosDbSize = blockInfoDbMetric.Size;
                Db.Metrics.BlockInfosDbReads = blockInfoDbMetric.TotalReads;
                Db.Metrics.BlockInfosDbWrites = blockInfoDbMetric.TotalWrites;

                // Ooo look! One is capitalized differently. **snap a picture like in a zoo**
                Db.Metrics.ChtDbSize = chtDbMetric.Size;
                Db.Metrics.CHTDbReads = chtDbMetric.TotalReads;
                Db.Metrics.CHTDbWrites = chtDbMetric.TotalWrites;

                Db.Metrics.MetadataDbSize = metadataDbMetric.Size;
                Db.Metrics.MetadataDbReads = metadataDbMetric.TotalReads;
                Db.Metrics.MetadataDbWrites = metadataDbMetric.TotalWrites;

                Db.Metrics.WitnessDbSize = witnessDbMetric.Size;
                Db.Metrics.WitnessDbReads = witnessDbMetric.TotalReads;
                Db.Metrics.WitnessDbReads = witnessDbMetric.TotalWrites;

                Db.Metrics.BlobTransactionsDbReads = blobTransactionDbMetric.TotalReads;
                Db.Metrics.BlobTransactionsDbWrites = blobTransactionDbMetric.TotalWrites;
            });
        }

        monitoringService.AddMetricsUpdateAction(() =>
        {
            Synchronization.Metrics.SyncTime = (long?)_api.EthSyncingInfo?.UpdateAndGetSyncTime().TotalSeconds ?? 0;
        });
    }

    private void PrepareProductInfoMetrics()
    {
        IPruningConfig pruningConfig = _api.Config<IPruningConfig>();
        IMetricsConfig metricsConfig = _api.Config<IMetricsConfig>();
        ISyncConfig syncConfig = _api.Config<ISyncConfig>();
        ProductInfo.Instance = metricsConfig.NodeName;

        if (syncConfig.SnapSync)
        {
            ProductInfo.SyncType = "Snap";
        }
        else if (syncConfig.FastSync)
        {
            ProductInfo.SyncType = "Fast";
        }
        else
        {
            ProductInfo.SyncType = "Full";
        }

        ProductInfo.PruningMode = pruningConfig.Mode.ToString();
        Metrics.Version = VersionToMetrics.ConvertToNumber(ProductInfo.Version);
    }

    public bool MustInitialize => false;
}<|MERGE_RESOLUTION|>--- conflicted
+++ resolved
@@ -93,57 +93,9 @@
                     return;
                 }
 
-<<<<<<< HEAD
-                Db.Metrics.StateDbSize = _api.Config<IByPathStateConfig>().Enabled ? dbProvider.PathStateDb.GetSize() : dbProvider.StateDb.GetSize();
-
-                Db.Metrics.ReceiptsDbSize = dbProvider.ReceiptsDb.GetSize();
-                Db.Metrics.HeadersDbSize = dbProvider.HeadersDb.GetSize();
-                Db.Metrics.BlocksDbSize = dbProvider.BlocksDb.GetSize();
-                Db.Metrics.BloomDbSize = dbProvider.BloomDb.GetSize();
-                Db.Metrics.CodeDbSize = dbProvider.CodeDb.GetSize();
-                Db.Metrics.BlockInfosDbSize = dbProvider.BlockInfosDb.GetSize();
-                Db.Metrics.ChtDbSize = dbProvider.ChtDb.GetSize();
-                Db.Metrics.MetadataDbSize = dbProvider.MetadataDb.GetSize();
-                Db.Metrics.WitnessDbSize = dbProvider.WitnessDb.GetSize();
-
-                Db.Metrics.DbBlockCacheMemorySize = dbProvider.StateDb.GetCacheSize()
-                                                    + dbProvider.BlockInfosDb.GetCacheSize()
-                                                    + dbProvider.HeadersDb.GetCacheSize()
-                                                    + dbProvider.BlocksDb.GetCacheSize()
-                                                    + dbProvider.ReceiptsDb.GetCacheSize();
-                // Share same cache with StateDb
-                // + dbProvider.ChtDb.GetCacheSize()
-                // + dbProvider.MetadataDb.GetCacheSize()
-                // + dbProvider.WitnessDb.GetCacheSize()
-                // + dbProvider.CodeDb.GetCacheSize()
-                // + dbProvider.BloomDb.GetCacheSize()
-
-                Db.Metrics.DbIndexFilterMemorySize = dbProvider.StateDb.GetIndexSize()
-                                                    + dbProvider.ReceiptsDb.GetIndexSize()
-                                                    + dbProvider.HeadersDb.GetIndexSize()
-                                                    + dbProvider.BlocksDb.GetIndexSize()
-                                                    + dbProvider.BloomDb.GetIndexSize()
-                                                    + dbProvider.CodeDb.GetIndexSize()
-                                                    + dbProvider.BlockInfosDb.GetIndexSize()
-                                                    + dbProvider.ChtDb.GetIndexSize()
-                                                    + dbProvider.MetadataDb.GetIndexSize()
-                                                    + dbProvider.WitnessDb.GetIndexSize();
-
-                Db.Metrics.DbMemtableMemorySize = dbProvider.StateDb.GetMemtableSize()
-                                                    + dbProvider.ReceiptsDb.GetMemtableSize()
-                                                    + dbProvider.HeadersDb.GetMemtableSize()
-                                                    + dbProvider.BlocksDb.GetMemtableSize()
-                                                    + dbProvider.BloomDb.GetMemtableSize()
-                                                    + dbProvider.CodeDb.GetMemtableSize()
-                                                    + dbProvider.BlockInfosDb.GetMemtableSize()
-                                                    + dbProvider.ChtDb.GetMemtableSize()
-                                                    + dbProvider.MetadataDb.GetMemtableSize()
-                                                    + dbProvider.WitnessDb.GetMemtableSize();
-=======
                 long totalBlockCacheMemorySize = 0;
                 long totalIndexAndFilterMemorySize = 0;
                 long totalMemtableMemorySize = 0;
->>>>>>> 67777cde
 
                 foreach (KeyValuePair<string, IDbMeta> kv in dbProvider.GetAllDbMeta())
                 {
