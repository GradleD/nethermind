// SPDX-FileCopyrightText: 2022 Demerzel Solutions Limited
// SPDX-License-Identifier: LGPL-3.0-only

using System;
using System.IO;
using System.Reflection;
using System.Threading;
using System.Threading.Tasks;
using Nethermind.Api;
using Nethermind.Blockchain.Synchronization;
using Nethermind.Core;
using Nethermind.Db;
using Nethermind.Db.Rocks;
using Nethermind.Db.Rocks.Config;
using Nethermind.Db.Rpc;
using Nethermind.JsonRpc.Client;
using Nethermind.Logging;
using Nethermind.Paprika;
using Nethermind.TxPool;

namespace Nethermind.Init.Steps
{
    [RunnerStepDependencies(typeof(ApplyMemoryHint))]
    public class InitDatabase : IStep
    {
        private readonly INethermindApi _api;

        public InitDatabase(INethermindApi api)
        {
            _api = api;
        }

        public virtual async Task Execute(CancellationToken _)
        {
            ILogger logger = _api.LogManager.GetClassLogger();

            /* sync */
            IDbConfig dbConfig = _api.Config<IDbConfig>();
            ISyncConfig syncConfig = _api.Config<ISyncConfig>();
            IInitConfig initConfig = _api.Config<IInitConfig>();
            ITxPoolConfig txPoolConfig = _api.Config<ITxPoolConfig>();

            foreach (PropertyInfo propertyInfo in typeof(IDbConfig).GetProperties())
            {
                if (logger.IsDebug) logger.Debug($"DB {propertyInfo.Name}: {propertyInfo.GetValue(dbConfig)}");
            }

            try
            {
                bool useReceiptsDb = initConfig.StoreReceipts || syncConfig.DownloadReceiptsInFastSync;
                bool useBlobsDb = txPoolConfig.BlobsSupport.IsPersistentStorage();
                InitDbApi(initConfig, dbConfig, initConfig.StoreReceipts || syncConfig.DownloadReceiptsInFastSync);
                StandardDbInitializer dbInitializer = new(_api.DbProvider, _api.DbFactory, _api.FileSystem);
                await dbInitializer.InitStandardDbsAsync(useReceiptsDb, useBlobsDb);
                _api.BlobTxStorage = useBlobsDb
                    ? new BlobTxStorage(_api.DbProvider!.BlobTransactionsDb)
                    : NullBlobTxStorage.Instance;
            }
            catch (TypeInitializationException ex)
            {
                if (logger.IsError)
                    logger.Error("Failed loading RocksDB", ex);
            }
        }

        private void InitDbApi(IInitConfig initConfig, IDbConfig dbConfig, bool storeReceipts)
        {
            switch (initConfig.DiagnosticMode)
            {
                case DiagnosticMode.RpcDb:
                    _api.DbProvider = new DbProvider();
                    RocksDbFactory rocksDbFactory = new(dbConfig, _api.LogManager, Path.Combine(initConfig.BaseDbPath, "debug"));
                    RpcDbFactory rpcDbFactory = new(rocksDbFactory, _api.EthereumJsonSerializer, new BasicJsonRpcClient(new Uri(initConfig.RpcDbUrl), _api.EthereumJsonSerializer, _api.LogManager), _api.LogManager);
                    _api.DbFactory = rpcDbFactory;
                    break;
                case DiagnosticMode.ReadOnlyDb:
                    DbProvider rocksDbProvider = new();
                    _api.DbProvider = new ReadOnlyDbProvider(rocksDbProvider, storeReceipts); // ToDo storeReceipts as createInMemoryWriteStore - bug?
                    _api.DisposeStack.Push(rocksDbProvider);
                    _api.DbFactory = new RocksDbFactory(dbConfig, _api.LogManager, Path.Combine(initConfig.BaseDbPath, "debug"));
                    break;
                case DiagnosticMode.MemDb:
                    _api.DbProvider = new DbProvider();
                    _api.DbFactory = new MemDbFactory();
                    break;
                default:
<<<<<<< HEAD
                    _api.DbProvider = new DbProvider(DbModeHint.Persisted);
                    _api.RocksDbFactory = new RocksDbFactory(dbConfig, _api.LogManager, initConfig.BaseDbPath);
                    _api.MemDbFactory = new MemDbFactory();
                    PaprikaStateFactory paprika = new(Path.Combine(initConfig.BaseDbPath, "state"));
                    _api.RegisterForBlockFinalized((_, e) =>
                    {
                        foreach (BlockHeader finalized in e.FinalizedBlocks)
                        {
                            paprika.Finalize(finalized.StateRoot!, finalized.Number!);
                        }
                    });
                    _api.DisposeStack.Push(paprika);

                    _api.StateFactory = paprika;
=======
                    _api.DbProvider = new DbProvider();
                    _api.DbFactory = new RocksDbFactory(dbConfig, _api.LogManager, initConfig.BaseDbPath);
>>>>>>> 553cf6b5
                    break;
            }
        }
    }
}<|MERGE_RESOLUTION|>--- conflicted
+++ resolved
@@ -84,10 +84,9 @@
                     _api.DbFactory = new MemDbFactory();
                     break;
                 default:
-<<<<<<< HEAD
-                    _api.DbProvider = new DbProvider(DbModeHint.Persisted);
-                    _api.RocksDbFactory = new RocksDbFactory(dbConfig, _api.LogManager, initConfig.BaseDbPath);
-                    _api.MemDbFactory = new MemDbFactory();
+                    _api.DbProvider = new DbProvider();
+                    _api.DbFactory = new RocksDbFactory(dbConfig, _api.LogManager, initConfig.BaseDbPath);
+
                     PaprikaStateFactory paprika = new(Path.Combine(initConfig.BaseDbPath, "state"));
                     _api.RegisterForBlockFinalized((_, e) =>
                     {
@@ -99,10 +98,7 @@
                     _api.DisposeStack.Push(paprika);
 
                     _api.StateFactory = paprika;
-=======
-                    _api.DbProvider = new DbProvider();
-                    _api.DbFactory = new RocksDbFactory(dbConfig, _api.LogManager, initConfig.BaseDbPath);
->>>>>>> 553cf6b5
+
                     break;
             }
         }
