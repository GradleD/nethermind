//  Copyright (c) 2021 Demerzel Solutions Limited
//  This file is part of the Nethermind library.
// 
//  The Nethermind library is free software: you can redistribute it and/or modify
//  it under the terms of the GNU Lesser General Public License as published by
//  the Free Software Foundation, either version 3 of the License, or
//  (at your option) any later version.
// 
//  The Nethermind library is distributed in the hope that it will be useful,
//  but WITHOUT ANY WARRANTY; without even the implied warranty of
//  MERCHANTABILITY or FITNESS FOR A PARTICULAR PURPOSE. See the
//  GNU Lesser General Public License for more details.
// 
//  You should have received a copy of the GNU Lesser General Public License
//  along with the Nethermind. If not, see <http://www.gnu.org/licenses/>.

using System;
using System.Threading;
using System.Threading.Tasks;
using Nethermind.Api;
using Nethermind.Api.Extensions;
using Nethermind.Consensus;
using Nethermind.Consensus.Producers;
using Nethermind.Logging;

namespace Nethermind.Init.Steps
{
    [RunnerStepDependencies(typeof(InitializeBlockProducer), typeof(ReviewBlockTree))]
    public class StartBlockProducer : IStep
    {
        protected IApiWithBlockchain _api;

        public StartBlockProducer(INethermindApi api)
        {
            _api = api;
        }

        public async Task Execute(CancellationToken _)
        {
            if (_api.BlockProductionPolicy.ShouldStartBlockProduction())
            {
<<<<<<< HEAD
                _api.BlockProducer = await BuildProducer();

                if (_api.BlockProducer != null)
                {
                    if (_api.BlockTree == null) throw new StepDependencyException(nameof(_api.BlockTree));

                    ILogger logger = _api.LogManager.GetClassLogger();
                    if (logger.IsWarn) logger.Warn($"Starting {_api.SealEngineType} block producer & sealer");
                    ProducedBlockSuggester suggester = new(_api.BlockTree, _api.BlockProducer);
                    _api.DisposeStack.Push(suggester);
                    await _api.BlockProducer.Start();
                }
            }
        }

        protected virtual async Task<IBlockProducer> BuildProducer()
        {
            _api.BlockProducerEnvFactory = new BlockProducerEnvFactory(_api.DbProvider,
                _api.BlockTree,
                _api.ReadOnlyTrieStore,
                _api.SpecProvider,
                _api.BlockValidator,
                _api.RewardCalculatorSource,
                _api.ReceiptStorage,
                _api.BlockPreprocessor,
                _api.TxPool,
                _api.TransactionComparerProvider,
                _api.Config<IMiningConfig>(),
                _api.LogManager);

            if (_api.ChainSpec == null) throw new StepDependencyException(nameof(_api.ChainSpec));
            IConsensusPlugin? consensusPlugin = _api.GetConsensusPlugin();

            if (consensusPlugin is not null)
            {
                // TODO: need to wrap preMerge producer inside theMerge first, then need to wrap all of it with MEV
                // I am pretty sure that MEV can be done better than this way
                foreach (IConsensusWrapperPlugin wrapperPlugin in _api.GetConsensusWrapperPlugins())
                {
                    // TODO: foreach returns the first one now
                    return await wrapperPlugin.InitBlockProducer(consensusPlugin);
                }

                return await consensusPlugin.InitBlockProducer();
            }
            else
            {
                throw new NotSupportedException($"Mining in {_api.ChainSpec.SealEngineType} mode is not supported");
=======
                if (_api.BlockProducer == null) throw new StepDependencyException(nameof(_api.BlockProducer));
                if (_api.BlockTree == null) throw new StepDependencyException(nameof(_api.BlockTree));
                
                ILogger logger = _api.LogManager.GetClassLogger();
                if (logger.IsWarn) logger.Warn($"Starting {_api.SealEngineType} block producer & sealer");
                ProducedBlockSuggester suggester = new(_api.BlockTree, _api.BlockProducer);
                _api.DisposeStack.Push(suggester);
            
                _api.BlockProducer.Start();
>>>>>>> a3649f41
            }
        }
    }
}<|MERGE_RESOLUTION|>--- conflicted
+++ resolved
@@ -39,7 +39,6 @@
         {
             if (_api.BlockProductionPolicy.ShouldStartBlockProduction())
             {
-<<<<<<< HEAD
                 _api.BlockProducer = await BuildProducer();
 
                 if (_api.BlockProducer != null)
@@ -88,17 +87,6 @@
             else
             {
                 throw new NotSupportedException($"Mining in {_api.ChainSpec.SealEngineType} mode is not supported");
-=======
-                if (_api.BlockProducer == null) throw new StepDependencyException(nameof(_api.BlockProducer));
-                if (_api.BlockTree == null) throw new StepDependencyException(nameof(_api.BlockTree));
-                
-                ILogger logger = _api.LogManager.GetClassLogger();
-                if (logger.IsWarn) logger.Warn($"Starting {_api.SealEngineType} block producer & sealer");
-                ProducedBlockSuggester suggester = new(_api.BlockTree, _api.BlockProducer);
-                _api.DisposeStack.Push(suggester);
-            
-                _api.BlockProducer.Start();
->>>>>>> a3649f41
             }
         }
     }
