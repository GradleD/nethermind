--- conflicted
+++ resolved
@@ -200,13 +200,8 @@
         protected virtual IBlockProductionPolicy CreateBlockProductionPolicy() =>
             new BlockProductionPolicy(_api.Config<IMiningConfig>());
 
-<<<<<<< HEAD
-        protected virtual TxPool.TxPool CreateTxPool(CodeInfoRepository codeInfoRepository) =>
-            new(_api.EthereumEcdsa!,
-=======
         protected virtual ITxPool CreateTxPool(CodeInfoRepository codeInfoRepository) =>
             new TxPool.TxPool(_api.EthereumEcdsa!,
->>>>>>> 7c411aa2
                 _api.BlobTxStorage ?? NullBlobTxStorage.Instance,
                 new ChainHeadInfoProvider(_api.SpecProvider!, _api.BlockTree!, _api.StateReader!, codeInfoRepository),
                 _api.Config<ITxPoolConfig>(),
