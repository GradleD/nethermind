// SPDX-FileCopyrightText: 2022 Demerzel Solutions Limited
// SPDX-License-Identifier: LGPL-3.0-only

using System.Collections.Generic;
using System.Threading;
using System.Threading.Tasks;
using Nethermind.Api;
using Nethermind.Blockchain;
using Nethermind.Blockchain.BeaconBlockRoot;
using Nethermind.Blockchain.Blocks;
using Nethermind.Blockchain.Filters;
using Nethermind.Blockchain.Receipts;
using Nethermind.Blockchain.Services;
using Nethermind.Config;
using Nethermind.Consensus;
using Nethermind.Consensus.Comparers;
using Nethermind.Consensus.Processing;
using Nethermind.Consensus.Processing.CensorshipDetector;
using Nethermind.Consensus.Producers;
using Nethermind.Consensus.Scheduler;
using Nethermind.Consensus.Validators;
using Nethermind.Core;
using Nethermind.Core.Attributes;
using Nethermind.Evm;
using Nethermind.Evm.TransactionProcessing;
using Nethermind.JsonRpc.Modules.Eth.GasPrice;
using Nethermind.State;
using Nethermind.TxPool;
using Nethermind.Wallet;

namespace Nethermind.Init.Steps
{
    [RunnerStepDependencies(typeof(InitializeStateDb), typeof(InitializePlugins), typeof(InitializeBlockTree), typeof(SetupKeyStore))]
    public class InitializeBlockchain : IStep
    {
        private readonly INethermindApi _api;

        // ReSharper disable once MemberCanBeProtected.Global
        public InitializeBlockchain(INethermindApi api)
        {
            _api = api;
        }

        public async Task Execute(CancellationToken _)
        {
            await InitBlockchain();
        }

        [Todo(Improve.Refactor, "Use chain spec for all chain configuration")]
        protected virtual Task InitBlockchain()
        {
            (IApiWithStores getApi, IApiWithBlockchain setApi) = _api.ForBlockchain;
            setApi.TransactionComparerProvider = new TransactionComparerProvider(getApi.SpecProvider!, getApi.BlockTree!.AsReadOnly());
            setApi.TxValidator = new TxValidator(_api.SpecProvider!.ChainId);

            IInitConfig initConfig = getApi.Config<IInitConfig>();
            IBlocksConfig blocksConfig = getApi.Config<IBlocksConfig>();
            IReceiptConfig receiptConfig = getApi.Config<IReceiptConfig>();

            IStateReader stateReader = setApi.StateReader!;
            ITxPool txPool = _api.TxPool = CreateTxPool();

            ReceiptCanonicalityMonitor receiptCanonicalityMonitor = new(getApi.ReceiptStorage, _api.LogManager);
            getApi.DisposeStack.Push(receiptCanonicalityMonitor);
            _api.ReceiptMonitor = receiptCanonicalityMonitor;

            _api.BlockPreprocessor.AddFirst(
                new RecoverSignatures(getApi.EthereumEcdsa, txPool, getApi.SpecProvider, getApi.LogManager));

            PreBlockCaches? preBlockCaches = (_api.WorldState as IPreBlockCaches)?.Caches;
            CodeInfoRepository codeInfoRepository = new(preBlockCaches?.PrecompileCache);
            VirtualMachine virtualMachine = CreateVirtualMachine(codeInfoRepository);
            _api.TransactionProcessor = CreateTransactionProcessor(codeInfoRepository, virtualMachine);

            InitSealEngine();
            if (_api.SealValidator is null) throw new StepDependencyException(nameof(_api.SealValidator));

            setApi.HeaderValidator = CreateHeaderValidator();
            setApi.UnclesValidator = CreateUnclesValidator();
            setApi.BlockValidator = CreateBlockValidator();

            IChainHeadInfoProvider chainHeadInfoProvider =
                new ChainHeadInfoProvider(getApi.SpecProvider!, getApi.BlockTree!, stateReader);

            // TODO: can take the tx sender from plugin here maybe
            ITxSigner txSigner = new WalletTxSigner(getApi.Wallet, getApi.SpecProvider!.ChainId);
            TxSealer nonceReservingTxSealer =
                new(txSigner, getApi.Timestamper);
            INonceManager nonceManager = new NonceManager(chainHeadInfoProvider.AccountStateProvider);
            setApi.NonceManager = nonceManager;
            setApi.TxSender = new TxPoolSender(txPool, nonceReservingTxSealer, nonceManager, getApi.EthereumEcdsa!);

            setApi.TxPoolInfoProvider = new TxPoolInfoProvider(chainHeadInfoProvider.AccountStateProvider, txPool);
            setApi.GasPriceOracle = new GasPriceOracle(getApi.BlockTree!, getApi.SpecProvider, _api.LogManager, blocksConfig.MinGasPrice);
            BlockCachePreWarmer? preWarmer = blocksConfig.PreWarmStateOnBlockProcessing
                ? new(new(_api.WorldStateManager!, _api.BlockTree!, _api.SpecProvider, _api.LogManager, _api.WorldState), _api.SpecProvider, _api.LogManager, _api.WorldState)
                : null;
            IBlockProcessor mainBlockProcessor = setApi.MainBlockProcessor = CreateBlockProcessor(preWarmer);

            BlockchainProcessor blockchainProcessor = new(
                getApi.BlockTree,
                mainBlockProcessor,
                _api.BlockPreprocessor,
                stateReader,
                getApi.LogManager,
                new BlockchainProcessor.Options
                {
                    StoreReceiptsByDefault = receiptConfig.StoreReceipts,
                    DumpOptions = initConfig.AutoDump
                })
            {
                IsMainProcessor = true
            };

            setApi.BlockProcessingQueue = blockchainProcessor;
            setApi.BlockchainProcessor = blockchainProcessor;

            IFilterStore filterStore = setApi.FilterStore = new FilterStore();
            setApi.FilterManager = new FilterManager(filterStore, mainBlockProcessor, txPool, getApi.LogManager);
            setApi.HealthHintService = CreateHealthHintService();
            setApi.BlockProductionPolicy = CreateBlockProductionPolicy();

            BackgroundTaskScheduler backgroundTaskScheduler = new BackgroundTaskScheduler(
                mainBlockProcessor,
                initConfig.BackgroundTaskConcurrency,
                _api.LogManager);
            setApi.BackgroundTaskScheduler = backgroundTaskScheduler;
            _api.DisposeStack.Push(backgroundTaskScheduler);

            ICensorshipDetectorConfig censorshipDetectorConfig = _api.Config<ICensorshipDetectorConfig>();
            if (censorshipDetectorConfig.Enabled)
            {
                CensorshipDetector censorshipDetector = new(
                    _api.BlockTree!,
                    txPool,
                    CreateTxPoolTxComparer(),
                    mainBlockProcessor,
                    _api.LogManager,
                    censorshipDetectorConfig
                );
                setApi.CensorshipDetector = censorshipDetector;
                _api.DisposeStack.Push(censorshipDetector);
            }

            return Task.CompletedTask;
        }

        protected virtual IBlockValidator CreateBlockValidator()
        {
            return new BlockValidator(
                _api.TxValidator,
                _api.HeaderValidator,
                _api.UnclesValidator,
                _api.SpecProvider,
                _api.LogManager);
        }

        protected virtual IUnclesValidator CreateUnclesValidator()
        {
            return new UnclesValidator(
                _api.BlockTree,
                _api.HeaderValidator,
                _api.LogManager);
        }

        protected virtual ITransactionProcessor CreateTransactionProcessor(CodeInfoRepository codeInfoRepository, VirtualMachine virtualMachine)
        {
            if (_api.SpecProvider is null) throw new StepDependencyException(nameof(_api.SpecProvider));

            return new TransactionProcessor(
                _api.SpecProvider,
                _api.WorldState,
                virtualMachine,
                codeInfoRepository,
                _api.LogManager);
        }

        protected VirtualMachine CreateVirtualMachine(CodeInfoRepository codeInfoRepository)
        {
            if (_api.BlockTree is null) throw new StepDependencyException(nameof(_api.BlockTree));
            if (_api.SpecProvider is null) throw new StepDependencyException(nameof(_api.SpecProvider));
            if (_api.WorldState is null) throw new StepDependencyException(nameof(_api.WorldState));

            // blockchain processing
            BlockhashProvider blockhashProvider = new(
                _api.BlockTree, _api.SpecProvider, _api.WorldState, _api.LogManager);

            VirtualMachine virtualMachine = new(
                blockhashProvider,
                _api.SpecProvider,
                codeInfoRepository,
                _api.LogManager);

            return virtualMachine;
        }

        protected virtual IHealthHintService CreateHealthHintService() =>
            new HealthHintService(_api.ChainSpec!);

        protected virtual IBlockProductionPolicy CreateBlockProductionPolicy() =>
            new BlockProductionPolicy(_api.Config<IMiningConfig>());

        protected virtual TxPool.TxPool CreateTxPool() =>
            new(_api.EthereumEcdsa!,
                _api.BlobTxStorage ?? NullBlobTxStorage.Instance,
                new ChainHeadInfoProvider(_api.SpecProvider!, _api.BlockTree!, _api.StateReader!),
                _api.Config<ITxPoolConfig>(),
                _api.TxValidator!,
                _api.LogManager,
                CreateTxPoolTxComparer(),
                _api.TxGossipPolicy);

        protected IComparer<Transaction> CreateTxPoolTxComparer() => _api.TransactionComparerProvider!.GetDefaultComparer();

        // TODO: we should not have the create header -> we should have a header that also can use the information about the transitions
        protected virtual IHeaderValidator CreateHeaderValidator() => new HeaderValidator(
            _api.BlockTree,
            _api.SealValidator,
            _api.SpecProvider,
            _api.LogManager);

        // TODO: remove from here - move to consensus?
        protected virtual BlockProcessor CreateBlockProcessor(BlockCachePreWarmer? preWarmer)
        {
            if (_api.DbProvider is null) throw new StepDependencyException(nameof(_api.DbProvider));
            if (_api.RewardCalculatorSource is null) throw new StepDependencyException(nameof(_api.RewardCalculatorSource));
            if (_api.TransactionProcessor is null) throw new StepDependencyException(nameof(_api.TransactionProcessor));
            if (_api.BlockTree is null) throw new StepDependencyException(nameof(_api.BlockTree));
            if (_api.WorldStateManager is null) throw new StepDependencyException(nameof(_api.WorldStateManager));
            if (_api.SpecProvider is null) throw new StepDependencyException(nameof(_api.SpecProvider));

            IWorldState worldState = _api.WorldState!;
            return new BlockProcessor(
                _api.SpecProvider,
                _api.BlockValidator,
                _api.RewardCalculatorSource.Get(_api.TransactionProcessor!),
                new BlockProcessor.BlockValidationTransactionsExecutor(_api.TransactionProcessor, worldState),
                worldState,
                _api.ReceiptStorage,
<<<<<<< HEAD
                new BlockhashStore(_api.BlockTree, _api.SpecProvider!, worldState),
                _api.TransactionProcessor,
=======
                new BlockhashStore(_api.SpecProvider!, worldState),
                new BeaconBlockRootHandler(_api.TransactionProcessor),
>>>>>>> 73b10fbd
                _api.LogManager,
                preWarmer: preWarmer
            );
        }

        // TODO: remove from here - move to consensus?
        protected virtual void InitSealEngine()
        {
        }
    }
}<|MERGE_RESOLUTION|>--- conflicted
+++ resolved
@@ -237,13 +237,9 @@
                 new BlockProcessor.BlockValidationTransactionsExecutor(_api.TransactionProcessor, worldState),
                 worldState,
                 _api.ReceiptStorage,
-<<<<<<< HEAD
-                new BlockhashStore(_api.BlockTree, _api.SpecProvider!, worldState),
                 _api.TransactionProcessor,
-=======
+                new BeaconBlockRootHandler(_api.TransactionProcessor),
                 new BlockhashStore(_api.SpecProvider!, worldState),
-                new BeaconBlockRootHandler(_api.TransactionProcessor),
->>>>>>> 73b10fbd
                 _api.LogManager,
                 preWarmer: preWarmer
             );
