// SPDX-FileCopyrightText: 2022 Demerzel Solutions Limited
// SPDX-License-Identifier: LGPL-3.0-only

using System;
using System.Collections.Generic;
using System.IO.Abstractions;
using System.Linq;
using System.Threading;
using System.Threading.Tasks;
using Nethermind.Api;
using Nethermind.Blockchain;
using Nethermind.Blockchain.Blocks;
using Nethermind.Blockchain.Filters;
using Nethermind.Blockchain.FullPruning;
using Nethermind.Blockchain.Receipts;
using Nethermind.Blockchain.Services;
using Nethermind.Blockchain.Synchronization;
using Nethermind.Config;
using Nethermind.Consensus;
using Nethermind.Consensus.Comparers;
using Nethermind.Consensus.Processing;
using Nethermind.Consensus.Producers;
using Nethermind.Consensus.Scheduler;
using Nethermind.Consensus.Validators;
using Nethermind.Core;
using Nethermind.Core.Attributes;
using Nethermind.Core.Crypto;
using Nethermind.Core.Extensions;
using Nethermind.Db;
using Nethermind.Db.FullPruning;
using Nethermind.Evm;
using Nethermind.Evm.TransactionProcessing;
using Nethermind.JsonRpc.Converters;
using Nethermind.JsonRpc.Modules.DebugModule;
using Nethermind.JsonRpc.Modules.Eth.GasPrice;
using Nethermind.JsonRpc.Modules.Trace;
using Nethermind.Logging;
using Nethermind.Serialization.Json;
using Nethermind.State;
using Nethermind.Synchronization.Trie;
using Nethermind.Trie;
using Nethermind.Trie.Pruning;
using Nethermind.TxPool;
using Nethermind.Wallet;

namespace Nethermind.Init.Steps
{
    [RunnerStepDependencies(typeof(InitializeStateDb), typeof(InitializePlugins), typeof(InitializeBlockTree), typeof(SetupKeyStore))]
    public class InitializeBlockchain : IStep
    {
        private readonly INethermindApi _api;

        // ReSharper disable once MemberCanBeProtected.Global
        public InitializeBlockchain(INethermindApi api)
        {
            _api = api;
        }

        public async Task Execute(CancellationToken _)
        {
            await InitBlockchain();
        }

        [Todo(Improve.Refactor, "Use chain spec for all chain configuration")]
        protected virtual Task InitBlockchain()
        {
            (IApiWithStores getApi, IApiWithBlockchain setApi) = _api.ForBlockchain;
            setApi.TransactionComparerProvider = new TransactionComparerProvider(getApi.SpecProvider!, getApi.BlockTree!.AsReadOnly());
            setApi.TxValidator = new TxValidator(_api.SpecProvider!.ChainId);

            IInitConfig initConfig = getApi.Config<IInitConfig>();
            IBlocksConfig blocksConfig = getApi.Config<IBlocksConfig>();
            IReceiptConfig receiptConfig = getApi.Config<IReceiptConfig>();

            IStateReader stateReader = setApi.StateReader!;
            ITxPool txPool = _api.TxPool = CreateTxPool();

            ReceiptCanonicalityMonitor receiptCanonicalityMonitor = new(getApi.ReceiptStorage, _api.LogManager);
            getApi.DisposeStack.Push(receiptCanonicalityMonitor);
            _api.ReceiptMonitor = receiptCanonicalityMonitor;

            _api.BlockPreprocessor.AddFirst(
                new RecoverSignatures(getApi.EthereumEcdsa, txPool, getApi.SpecProvider, getApi.LogManager));

            PreBlockCaches? preBlockCaches = (_api.WorldState as IPreBlockCaches)?.Caches;
            CodeInfoRepository codeInfoRepository = new(preBlockCaches?.PrecompileCache);
            VirtualMachine virtualMachine = CreateVirtualMachine(codeInfoRepository);
            _api.TransactionProcessor = CreateTransactionProcessor(codeInfoRepository, virtualMachine);

            InitSealEngine();
            if (_api.SealValidator is null) throw new StepDependencyException(nameof(_api.SealValidator));

            setApi.HeaderValidator = CreateHeaderValidator();
            setApi.UnclesValidator = CreateUnclesValidator();
            setApi.BlockValidator = CreateBlockValidator();

            IChainHeadInfoProvider chainHeadInfoProvider =
                new ChainHeadInfoProvider(getApi.SpecProvider!, getApi.BlockTree!, stateReader);

            // TODO: can take the tx sender from plugin here maybe
            ITxSigner txSigner = new WalletTxSigner(getApi.Wallet, getApi.SpecProvider!.ChainId);
            TxSealer nonceReservingTxSealer =
                new(txSigner, getApi.Timestamper);
            INonceManager nonceManager = new NonceManager(chainHeadInfoProvider.AccountStateProvider);
            setApi.NonceManager = nonceManager;
            setApi.TxSender = new TxPoolSender(txPool, nonceReservingTxSealer, nonceManager, getApi.EthereumEcdsa!);

            setApi.TxPoolInfoProvider = new TxPoolInfoProvider(chainHeadInfoProvider.AccountStateProvider, txPool);
            setApi.GasPriceOracle = new GasPriceOracle(getApi.BlockTree!, getApi.SpecProvider, _api.LogManager, blocksConfig.MinGasPrice);
            BlockCachePreWarmer? preWarmer = blocksConfig.PreWarmStateOnBlockProcessing
                ? new(new(_api.WorldStateManager!, _api.BlockTree!, _api.SpecProvider, _api.LogManager, _api.WorldState), _api.SpecProvider, _api.LogManager, _api.WorldState)
                : null;
            IBlockProcessor mainBlockProcessor = setApi.MainBlockProcessor = CreateBlockProcessor(preWarmer);

            BlockchainProcessor blockchainProcessor = new(
                getApi.BlockTree,
                mainBlockProcessor,
                _api.BlockPreprocessor,
                stateReader,
                getApi.LogManager,
                new BlockchainProcessor.Options
                {
                    StoreReceiptsByDefault = receiptConfig.StoreReceipts,
                    DumpOptions = initConfig.AutoDump
                })
            {
                IsMainProcessor = true
            };

            setApi.BlockProcessingQueue = blockchainProcessor;
            setApi.BlockchainProcessor = blockchainProcessor;

            IFilterStore filterStore = setApi.FilterStore = new FilterStore();
            setApi.FilterManager = new FilterManager(filterStore, mainBlockProcessor, txPool, getApi.LogManager);
            setApi.HealthHintService = CreateHealthHintService();
            setApi.BlockProductionPolicy = CreateBlockProductionPolicy();

            BackgroundTaskScheduler backgroundTaskScheduler = new BackgroundTaskScheduler(
                mainBlockProcessor,
                initConfig.BackgroundTaskConcurrency,
                _api.LogManager);
            setApi.BackgroundTaskScheduler = backgroundTaskScheduler;
            _api.DisposeStack.Push(backgroundTaskScheduler);

            return Task.CompletedTask;
        }

        protected virtual IBlockValidator CreateBlockValidator()
        {
            return new BlockValidator(
                _api.TxValidator,
                _api.HeaderValidator,
                _api.UnclesValidator,
                _api.SpecProvider,
                _api.LogManager);
        }

        protected virtual IUnclesValidator CreateUnclesValidator()
        {
            return new UnclesValidator(
                _api.BlockTree,
                _api.HeaderValidator,
                _api.LogManager);
        }

        protected virtual ITransactionProcessor CreateTransactionProcessor(CodeInfoRepository codeInfoRepository, VirtualMachine virtualMachine)
        {
            if (_api.SpecProvider is null) throw new StepDependencyException(nameof(_api.SpecProvider));

            return new TransactionProcessor(
                _api.SpecProvider,
                _api.WorldState,
                virtualMachine,
                codeInfoRepository,
                _api.LogManager);
        }

        protected VirtualMachine CreateVirtualMachine(CodeInfoRepository codeInfoRepository)
        {
            if (_api.BlockTree is null) throw new StepDependencyException(nameof(_api.BlockTree));
            if (_api.SpecProvider is null) throw new StepDependencyException(nameof(_api.SpecProvider));
            if (_api.WorldState is null) throw new StepDependencyException(nameof(_api.WorldState));

            // blockchain processing
            BlockhashProvider blockhashProvider = new(
                _api.BlockTree, _api.SpecProvider, _api.WorldState, _api.LogManager);

            VirtualMachine virtualMachine = new(
                blockhashProvider,
                _api.SpecProvider,
                codeInfoRepository,
                _api.LogManager);

            return virtualMachine;
        }

        protected virtual IHealthHintService CreateHealthHintService() =>
            new HealthHintService(_api.ChainSpec!);

        protected virtual IBlockProductionPolicy CreateBlockProductionPolicy() =>
            new BlockProductionPolicy(_api.Config<IMiningConfig>());

        protected virtual TxPool.TxPool CreateTxPool() =>
            new(_api.EthereumEcdsa!,
                _api.BlobTxStorage ?? NullBlobTxStorage.Instance,
                new ChainHeadInfoProvider(_api.SpecProvider!, _api.BlockTree!, _api.StateReader!),
                _api.Config<ITxPoolConfig>(),
                _api.TxValidator!,
                _api.LogManager,
                CreateTxPoolTxComparer(),
                _api.TxGossipPolicy);

        protected IComparer<Transaction> CreateTxPoolTxComparer() => _api.TransactionComparerProvider!.GetDefaultComparer();

        // TODO: we should not have the create header -> we should have a header that also can use the information about the transitions
        protected virtual IHeaderValidator CreateHeaderValidator() => new HeaderValidator(
            _api.BlockTree,
            _api.SealValidator,
            _api.SpecProvider,
            _api.LogManager);

        // TODO: remove from here - move to consensus?
        protected virtual BlockProcessor CreateBlockProcessor(BlockCachePreWarmer? preWarmer)
        {
            if (_api.DbProvider is null) throw new StepDependencyException(nameof(_api.DbProvider));
            if (_api.RewardCalculatorSource is null) throw new StepDependencyException(nameof(_api.RewardCalculatorSource));
            if (_api.TransactionProcessor is null) throw new StepDependencyException(nameof(_api.TransactionProcessor));
            if (_api.BlockTree is null) throw new StepDependencyException(nameof(_api.BlockTree));
            if (_api.WorldStateManager is null) throw new StepDependencyException(nameof(_api.WorldStateManager));
            if (_api.SpecProvider is null) throw new StepDependencyException(nameof(_api.SpecProvider));

            IWorldState worldState = _api.WorldState!;
            return new BlockProcessor(
                _api.SpecProvider,
                _api.BlockValidator,
                _api.RewardCalculatorSource.Get(_api.TransactionProcessor!),
                new BlockProcessor.BlockValidationTransactionsExecutor(_api.TransactionProcessor, worldState),
                worldState,
                _api.ReceiptStorage,
<<<<<<< HEAD
                new BlockhashStore(_api.BlockTree, _api.SpecProvider!, worldState),
                _api.TransactionProcessor,
=======
                new BlockhashStore(_api.SpecProvider!, worldState),
>>>>>>> 229bd6b5
                _api.LogManager,
                preWarmer: preWarmer
            );
        }

        // TODO: remove from here - move to consensus?
        protected virtual void InitSealEngine()
        {
        }
    }
}<|MERGE_RESOLUTION|>--- conflicted
+++ resolved
@@ -237,12 +237,8 @@
                 new BlockProcessor.BlockValidationTransactionsExecutor(_api.TransactionProcessor, worldState),
                 worldState,
                 _api.ReceiptStorage,
-<<<<<<< HEAD
-                new BlockhashStore(_api.BlockTree, _api.SpecProvider!, worldState),
+                new BlockhashStore(_api.SpecProvider!, worldState),
                 _api.TransactionProcessor,
-=======
-                new BlockhashStore(_api.SpecProvider!, worldState),
->>>>>>> 229bd6b5
                 _api.LogManager,
                 preWarmer: preWarmer
             );
