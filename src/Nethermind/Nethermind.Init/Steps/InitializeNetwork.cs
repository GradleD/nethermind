--- conflicted
+++ resolved
@@ -266,48 +266,6 @@
         return Task.CompletedTask;
     }
 
-<<<<<<< HEAD
-    private async Task BootstrapDiscovery()
-    {
-        IDiscoveryConfig discoveryConfig = _api.Config<IDiscoveryConfig>();
-
-        Bootstrap bootstrap = new();
-        bootstrap.Group(new MultithreadEventLoopGroup(1));
-
-        if (RuntimeInformation.IsOSPlatform(OSPlatform.OSX))
-            bootstrap.ChannelFactory(() => new SocketDatagramChannel(AddressFamily.InterNetwork));
-        else
-            bootstrap.Channel<SocketDatagramChannel>();
-
-        IDiscoveryApp? discoveryApp = (discoveryConfig.DiscoveryVersion & DiscoveryVersion.V4) != 0
-            ? _api.DiscoveryApp!
-            : null;
-
-        IDiscoveryApp? discoveryV5App = (discoveryConfig.DiscoveryVersion & DiscoveryVersion.V5) != 0
-            ? _api.DiscoveryV5App!
-            : null;
-
-        bootstrap.Handler(new ActionChannelInitializer<IDatagramChannel>(channel =>
-        {
-            try
-            {
-                discoveryApp?.InitializeChannel(channel);
-                discoveryV5App?.InitializeChannel(channel);
-            }
-            catch (Exception ex)
-            {
-                Console.Error.WriteLine($"Handler exception {ex}");
-            }
-        }));
-
-        await _api.DiscoveryConnections!.BindAsync(bootstrap, _networkConfig.DiscoveryPort);
-
-        discoveryApp?.Start();
-        discoveryV5App?.Start();
-    }
-
-=======
->>>>>>> c95158e5
     private void StartPeer()
     {
         if (_api.PeerManager is null) throw new StepDependencyException(nameof(_api.PeerManager));
