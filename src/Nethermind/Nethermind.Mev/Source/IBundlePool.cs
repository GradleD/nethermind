--- conflicted
+++ resolved
@@ -36,15 +36,10 @@
     
     public static class BundlePoolExtensions
     {
-<<<<<<< HEAD
-        public static IEnumerable<MevBundle> GetBundles(this IBundlePool bundleSource, long blockNumber, ITimestamper timestamper, CancellationToken token = default) => 
-            bundleSource.GetBundles(blockNumber, timestamper.UnixTime.Seconds, token);
-=======
         public static IEnumerable<MevBundle> GetBundles(this IBundlePool bundleSource, BlockHeader parent, ITimestamper timestamper, CancellationToken token = default) => 
             bundleSource.GetBundles(parent.Number + 1, timestamper.UnixTime.Seconds, token);
         
         public static IEnumerable<MevBundle> GetMegabundles(this IBundlePool bundleSource, BlockHeader parent, ITimestamper timestamper, CancellationToken token = default) => 
             bundleSource.GetMegabundles(parent.Number + 1, timestamper.UnixTime.Seconds, token);
->>>>>>> 327f978a
     }
 }