--- conflicted
+++ resolved
@@ -6,14 +6,8 @@
 using System;
 using SSZAttribute;
 
-<<<<<<< HEAD
 namespace Program{
     [SSZClass]
-=======
-namespace Program
-{
-    //[Class]
->>>>>>> f8279b45
     public partial class MainApp(){
         [SSZField]
         public static string Name = "HelloWorld";
