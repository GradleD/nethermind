--- conflicted
+++ resolved
@@ -95,11 +95,7 @@
 
             IBlockProcessor.IBlockTransactionsExecutor transactionsExecutor = new BlockProcessor.BlockValidationTransactionsExecutor(transactionProcessor, stateProvider);
             BlockProcessor blockProcessor = new(specProvider, Always.Valid, new RewardCalculator(specProvider), transactionsExecutor,
-<<<<<<< HEAD
-                stateProvider, NullReceiptStorage.Instance, new BlockhashStore(blockTree, specProvider, stateProvider), transactionProcessor, LimboLogs.Instance);
-=======
-                stateProvider, NullReceiptStorage.Instance, new BlockhashStore(specProvider, stateProvider), LimboLogs.Instance);
->>>>>>> 229bd6b5
+                stateProvider, NullReceiptStorage.Instance, new BlockhashStore(specProvider, stateProvider), transactionProcessor, LimboLogs.Instance);
 
             EthereumEcdsa ecdsa = new(specProvider.ChainId, LimboLogs.Instance);
             BlockchainProcessor blockchainProcessor = new(
