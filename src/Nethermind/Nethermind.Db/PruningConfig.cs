// SPDX-FileCopyrightText: 2022 Demerzel Solutions Limited
// SPDX-License-Identifier: LGPL-3.0-only

namespace Nethermind.Db
{
    public class PruningConfig : IPruningConfig
    {
        public bool Enabled
        {
            get => Mode.IsMemory();
            set
            {
                if (value)
                {
                    Mode |= PruningMode.Memory;
                }
                else
                {
                    Mode &= ~PruningMode.Memory;
                }
            }
        }

        public PruningMode Mode { get; set; } = PruningMode.Hybrid;
        public long CacheMb { get; set; } = 1024;
        public long PersistenceInterval { get; set; } = 8192;
        public long FullPruningThresholdMb { get; set; } = 256000;
        public FullPruningTrigger FullPruningTrigger { get; set; } = FullPruningTrigger.Manual;
        public int FullPruningMaxDegreeOfParallelism { get; set; }
        public int FullPruningMemoryBudgetMb { get; set; } = 4000;
        public bool FullPruningDisableLowPriorityWrites { get; set; } = false;
        public int FullPruningMinimumDelayHours { get; set; } = 240;
        public FullPruningCompletionBehavior FullPruningCompletionBehavior { get; set; } = FullPruningCompletionBehavior.None;
        public bool AvailableSpaceCheckEnabled { get; set; } = true;
<<<<<<< HEAD
        public int TrackedPastKeyCount { get; set; } = 1000000;
=======
        public double TrackedPastKeyCountMemoryRatio { get; set; } = 0.1;
        public int PruningBoundary { get; set; } = 64;
>>>>>>> fad11b10
    }
}<|MERGE_RESOLUTION|>--- conflicted
+++ resolved
@@ -32,11 +32,7 @@
         public int FullPruningMinimumDelayHours { get; set; } = 240;
         public FullPruningCompletionBehavior FullPruningCompletionBehavior { get; set; } = FullPruningCompletionBehavior.None;
         public bool AvailableSpaceCheckEnabled { get; set; } = true;
-<<<<<<< HEAD
-        public int TrackedPastKeyCount { get; set; } = 1000000;
-=======
         public double TrackedPastKeyCountMemoryRatio { get; set; } = 0.1;
         public int PruningBoundary { get; set; } = 64;
->>>>>>> fad11b10
     }
 }