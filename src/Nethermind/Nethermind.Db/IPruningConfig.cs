// SPDX-FileCopyrightText: 2022 Demerzel Solutions Limited
// SPDX-License-Identifier: LGPL-3.0-only

using System;
using Nethermind.Config;

namespace Nethermind.Db;

[ConfigCategory(Description = "Configuration of the pruning parameters (pruning is the process of removing some of the intermediary state nodes - it saves some disk space but makes most of the historical state queries fail).")]
public interface IPruningConfig : IConfig
{
    [ConfigItem(Description = "Enables in-memory pruning. Obsolete, use Mode instead.", DefaultValue = "true", HiddenFromDocs = true)]
    [Obsolete]
    public bool Enabled { get; set; }

    [ConfigItem(
        Description = """
            The pruning mode:

            - `None`: No pruning (full archive)
            - `Memory`: In-memory pruning
            - `Full`: Full pruning
            - `Hybrid`: Combined in-memory and full pruning
            """, DefaultValue = "Hybrid")]
    PruningMode Mode { get; set; }

    [ConfigItem(Description = "The in-memory cache size, in MB. The bigger the cache size, the bigger the disk space savings.", DefaultValue = "1024")]
    long CacheMb { get; set; }

    [ConfigItem(
        Description = "The block persistence frequency. If set to `N`, it caches after each `Nth` block even if not required by cache memory usage.",
        DefaultValue = "8192")]
    long PersistenceInterval { get; set; }

    [ConfigItem(
        Description = $"The threshold, in MB, to trigger full pruning. Depends on `{nameof(Mode)}` and `{nameof(FullPruningTrigger)}`.",
        DefaultValue = "256000")]
    long FullPruningThresholdMb { get; set; }

    [ConfigItem(
        Description = """
            The full pruning trigger:

            - `Manual`: Triggered manually.
            - `StateDbSize`: Trigger when the state DB size is above the threshold.
            - `VolumeFreeSpace`: Trigger when the free disk space where the state DB is stored is below the threshold.
            """,
        DefaultValue = "Manual")]
    FullPruningTrigger FullPruningTrigger { get; set; }

    [ConfigItem(
        Description = """
            The max number of parallel tasks that can be used by full pruning:

            Allowed values:

            - `-1` to use the number of logical processors
            - `0` to use 25% of logical processors
            - `1` to run on single thread

            The recommended value depends on the type of the node:

            - If the node needs to be responsive (serves for RPC or validator), then the recommended value is `0` or `-1`.
            - If the node doesn't have many other responsibilities but needs to be able to follow the chain reliably without any delays and produce live logs, the `0` or `1` is recommended.
            - If the node doesn't have to be responsive, has very fast I/O (like NVMe) and the shortest pruning time is to be achieved, then `-1` is recommended.
            """,
        DefaultValue = "0")]
    int FullPruningMaxDegreeOfParallelism { get; set; }

    [ConfigItem(
        Description = "The memory budget, in MB, used for the trie visit. Increasing this value significantly reduces the IOPS requirement at the expense of memory usage. `0` to disable.",
        DefaultValue = "4000")]
    int FullPruningMemoryBudgetMb { get; set; }

    [ConfigItem(
        Description = "Whether to disable low-priority for pruning writes. Full pruning uses low-priority write operations to prevent blocking block processing. If block processing is not high-priority, set this option to `true` for faster pruning.",
        DefaultValue = "false")]
    bool FullPruningDisableLowPriorityWrites { get; set; }

    [ConfigItem(Description = "The minimum delay, in hours, between full pruning operations not to exhaust disk writes.", DefaultValue = "240")]
    int FullPruningMinimumDelayHours { get; set; }

    [ConfigItem(Description = """
            The behavior after pruning completion:

            - `None`: Do nothing.
            - `ShutdownOnSuccess`: Shut Nethermind down if pruning has succeeded but leave it running if failed.
            - `AlwaysShutdown`: Shut Nethermind down when pruning completes, regardless of its status.
            """,
        DefaultValue = "None")]
    FullPruningCompletionBehavior FullPruningCompletionBehavior { get; set; }

    [ConfigItem(Description = "Whether to enables available disk space check.", DefaultValue = "true")]
    bool AvailableSpaceCheckEnabled { get; set; }

<<<<<<< HEAD
    [ConfigItem(Description = "[TECHNICAL] Number of past persisted keys to keep track off for possible pruning.", DefaultValue = "1000000")]
    int TrackedPastKeyCount { get; set; }
=======
    [ConfigItem(Description = "[TECHNICAL] Ratio of memory out of CacheMb to allocate for LRU used to track past keys for live pruning.", DefaultValue = "0.1")]
    double TrackedPastKeyCountMemoryRatio { get; set; }

    [ConfigItem(Description = "Past N state before state gets pruned Used to determine how old of a state to keep from the head.", DefaultValue = "64")]
    int PruningBoundary { get; set; }
>>>>>>> fad11b10
}<|MERGE_RESOLUTION|>--- conflicted
+++ resolved
@@ -93,14 +93,9 @@
     [ConfigItem(Description = "Whether to enables available disk space check.", DefaultValue = "true")]
     bool AvailableSpaceCheckEnabled { get; set; }
 
-<<<<<<< HEAD
-    [ConfigItem(Description = "[TECHNICAL] Number of past persisted keys to keep track off for possible pruning.", DefaultValue = "1000000")]
-    int TrackedPastKeyCount { get; set; }
-=======
     [ConfigItem(Description = "[TECHNICAL] Ratio of memory out of CacheMb to allocate for LRU used to track past keys for live pruning.", DefaultValue = "0.1")]
     double TrackedPastKeyCountMemoryRatio { get; set; }
 
     [ConfigItem(Description = "Past N state before state gets pruned Used to determine how old of a state to keep from the head.", DefaultValue = "64")]
     int PruningBoundary { get; set; }
->>>>>>> fad11b10
 }