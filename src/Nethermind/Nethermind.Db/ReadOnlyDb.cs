--- conflicted
+++ resolved
@@ -11,8 +11,6 @@
     public class ReadOnlyDb(IDb wrappedDb, bool createInMemWriteStore) : IReadOnlyDb
     {
         private readonly MemDb _memDb = new();
-
-<<<<<<< HEAD
         private readonly IDb _wrappedDb;
         private readonly bool _createInMemWriteStore;
         public string? DbPath => _wrappedDb.DbPath;
@@ -23,8 +21,6 @@
             _createInMemWriteStore = createInMemWriteStore;
         }
 
-=======
->>>>>>> 50ed3e92
         public void Dispose()
         {
             _memDb.Dispose();
