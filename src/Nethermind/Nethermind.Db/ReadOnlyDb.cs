// SPDX-FileCopyrightText: 2022 Demerzel Solutions Limited
// SPDX-License-Identifier: LGPL-3.0-only

using System;
using System.Collections.Generic;
using Nethermind.Core;

namespace Nethermind.Db
{
    public class ReadOnlyDb : IReadOnlyDb
    {
        private readonly MemDb _memDb = new();

        private readonly IDb _wrappedDb;
        private readonly bool _createInMemWriteStore;

        public ReadOnlyDb(IDb wrappedDb, bool createInMemWriteStore)
        {
            _wrappedDb = wrappedDb;
            _createInMemWriteStore = createInMemWriteStore;
        }

        public void Dispose()
        {
            _memDb.Dispose();
        }

        public string Name { get; } = "ReadOnlyDb";

        public byte[]? Get(ReadOnlySpan<byte> key, ReadFlags flags = ReadFlags.None)
        {
            return _memDb.Get(key, flags) ?? _wrappedDb.Get(key, flags);
        }

        public void Set(ReadOnlySpan<byte> key, byte[]? value, WriteFlags flags = WriteFlags.None)
        {
            if (!_createInMemWriteStore)
            {
                throw new InvalidOperationException($"This {nameof(ReadOnlyDb)} did not expect any writes.");
            }

            _memDb.Set(key, value, flags);
        }

        public KeyValuePair<byte[], byte[]>[] this[byte[][] keys]
        {
            get
            {
                var result = _wrappedDb[keys];
                var memResult = _memDb[keys];
                for (int i = 0; i < memResult.Length; i++)
                {
                    var memValue = memResult[i];
                    if (memValue.Value is not null)
                    {
                        result[i] = memValue;
                    }
                }

                return result;
            }
        }

        public IEnumerable<KeyValuePair<byte[], byte[]>> GetAll(bool ordered = false) => _memDb.GetAll();

        public IEnumerable<byte[]> GetAllValues(bool ordered = false) => _memDb.GetAllValues();

        public IWriteBatch StartWriteBatch()
        {
            return this.LikeABatch();
        }

        public long GetSize() => _wrappedDb.GetSize();
        public long GetCacheSize() => _wrappedDb.GetCacheSize();
        public long GetIndexSize() => _wrappedDb.GetIndexSize();
        public long GetMemtableSize() => _wrappedDb.GetMemtableSize();

        public void Remove(ReadOnlySpan<byte> key) { }

        public bool KeyExists(ReadOnlySpan<byte> key)
        {
            return _memDb.KeyExists(key) || _wrappedDb.KeyExists(key);
        }

        public void Flush()
        {
            _wrappedDb.Flush();
            _memDb.Flush();
        }

        public void Clear() { throw new InvalidOperationException(); }

        public virtual void ClearTempChanges()
        {
            _memDb.Clear();
        }

        public Span<byte> GetSpan(ReadOnlySpan<byte> key) => _memDb.Get(key).AsSpan();
        public void PutSpan(ReadOnlySpan<byte> keyBytes, ReadOnlySpan<byte> value, WriteFlags writeFlags = WriteFlags.None)
        {
            if (!_createInMemWriteStore)
            {
                throw new InvalidOperationException($"This {nameof(ReadOnlyDb)} did not expect any writes.");
            }

            _memDb.Set(keyBytes, value.ToArray(), writeFlags);
        }

        public void DangerousReleaseMemory(in Span<byte> span) { }

<<<<<<< HEAD
        public void DeleteByRange(Span<byte> startKey, Span<byte> endKey) { }
=======
        public bool PreferWriteByArray => true; // Because of memdb buffer
>>>>>>> 4401d7f1
    }
}<|MERGE_RESOLUTION|>--- conflicted
+++ resolved
@@ -108,10 +108,8 @@
 
         public void DangerousReleaseMemory(in Span<byte> span) { }
 
-<<<<<<< HEAD
+        public bool PreferWriteByArray => true; // Because of memdb buffer
+
         public void DeleteByRange(Span<byte> startKey, Span<byte> endKey) { }
-=======
-        public bool PreferWriteByArray => true; // Because of memdb buffer
->>>>>>> 4401d7f1
     }
 }