--- conflicted
+++ resolved
@@ -57,10 +57,7 @@
         public DbModeHint DbMode => _wrappedProvider.DbMode;
 
         public IDictionary<string, IDb> RegisteredDbs => _wrappedProvider.RegisteredDbs;
-<<<<<<< HEAD
-=======
         
->>>>>>> 993659cb
         public void ClearTempChanges()
         {            
             foreach(var readonlyDb in _registeredDbs.Values)
