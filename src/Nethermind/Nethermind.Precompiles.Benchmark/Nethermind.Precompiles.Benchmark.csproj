<Project Sdk="Microsoft.NET.Sdk">

  <PropertyGroup>
    <TargetFramework>net7.0</TargetFramework>
    <Nullable>enable</Nullable>
  </PropertyGroup>

<<<<<<< HEAD
    <ItemGroup>
      <PackageReference Include="BenchmarkDotNet" Version="0.13.3" />
      <PackageReference Include="BenchmarkDotNet.Diagnostics.Windows" Version="0.13.3" />
    </ItemGroup>
=======
  <ItemGroup>
    <PackageReference Include="BenchmarkDotNet" />
    <PackageReference Include="BenchmarkDotNet.Diagnostics.Windows" />
  </ItemGroup>
>>>>>>> d0778c9c

  <ItemGroup>
    <ProjectReference Include="..\Nethermind.Evm\Nethermind.Evm.csproj" />
  </ItemGroup>

  <ItemGroup>
    <Content Include="..\..\bench_precompiles\vectors\*\current\*.*">
      <Link>%(RecursiveDir)%(FileName)%(Extension)</Link>
      <CopyToOutputDirectory>PreserveNewest</CopyToOutputDirectory>
    </Content>
    <None Remove="modexp\current\file.json" />
    <Content Include="modexp\current\file.json">
      <CopyToOutputDirectory>PreserveNewest</CopyToOutputDirectory>
    </Content>
  </ItemGroup>

</Project><|MERGE_RESOLUTION|>--- conflicted
+++ resolved
@@ -5,17 +5,10 @@
     <Nullable>enable</Nullable>
   </PropertyGroup>
 
-<<<<<<< HEAD
-    <ItemGroup>
-      <PackageReference Include="BenchmarkDotNet" Version="0.13.3" />
-      <PackageReference Include="BenchmarkDotNet.Diagnostics.Windows" Version="0.13.3" />
-    </ItemGroup>
-=======
   <ItemGroup>
     <PackageReference Include="BenchmarkDotNet" />
     <PackageReference Include="BenchmarkDotNet.Diagnostics.Windows" />
   </ItemGroup>
->>>>>>> d0778c9c
 
   <ItemGroup>
     <ProjectReference Include="..\Nethermind.Evm\Nethermind.Evm.csproj" />
