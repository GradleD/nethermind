// SPDX-FileCopyrightText: 2022 Demerzel Solutions Limited
// SPDX-License-Identifier: LGPL-3.0-only

using System;
using System.Collections.Generic;
using System.Linq;
using System.Threading.Tasks;
using FluentAssertions;
using Nethermind.Blockchain;
using Nethermind.Blockchain.Blocks;
using Nethermind.Config;
using Nethermind.Consensus;
using Nethermind.Consensus.Comparers;
using Nethermind.Consensus.Processing;
using Nethermind.Consensus.Producers;
using Nethermind.Consensus.Rewards;
using Nethermind.Consensus.Test;
using Nethermind.Consensus.Transactions;
using Nethermind.Consensus.Validators;
using Nethermind.Core;
using Nethermind.Core.Crypto;
using Nethermind.Core.Specs;
using Nethermind.Core.Test.Blockchain;
using Nethermind.Core.Test.Builders;
using Nethermind.Evm.Tracing;
using Nethermind.Int256;
using Nethermind.JsonRpc;
using Nethermind.JsonRpc.Test.Modules;
using Nethermind.Logging;
using Nethermind.Merge.Plugin.BlockProduction;
using Nethermind.Mev.Data;
using Nethermind.Mev.Execution;
using Nethermind.Mev.Source;
using Nethermind.Serialization.Rlp;
using Nethermind.Specs;
using Nethermind.Specs.Forks;
using Nethermind.State;
using NSubstitute;

namespace Nethermind.Mev.Test
{
    public partial class MevRpcModuleTests
    {
        public static Task<TestMevRpcBlockchain> CreateChain(int maxMergedBundles, IReleaseSpec? releaseSpec = null,
            UInt256? initialBaseFeePerGas = null, Address[]? relayAddresses = null)
        {
            TestMevRpcBlockchain testMevRpcBlockchain = new(maxMergedBundles, initialBaseFeePerGas, relayAddresses);
            TestSpecProvider testSpecProvider = releaseSpec is not null
                ? new TestSpecProvider(releaseSpec)
                : new TestSpecProvider(Berlin.Instance);
            return TestRpcBlockchain.ForTest(testMevRpcBlockchain).Build(testSpecProvider);
        }

        public class TestMevRpcBlockchain : TestRpcBlockchain
        {
            private readonly int _maxMergedBundles;
            private readonly Address[] _relayAddresses;

            private ITracerFactory _tracerFactory = null!;
            public TestBundlePool BundlePool { get; private set; } = null!;

            private readonly MevConfig _mevConfig;

            public TestMevRpcBlockchain(int maxMergedBundles, UInt256? initialBaseFeePerGas, Address[]? relayAddresses)
            {
                _maxMergedBundles = maxMergedBundles;
                _relayAddresses = relayAddresses ?? Array.Empty<Address>();
                _mevConfig = new MevConfig
                {
                    Enabled = true,
                    TrustedRelays = string.Join(",", _relayAddresses.ToList()),
                    MaxMergedBundles = _maxMergedBundles
                };
                Signer = new TestMevSigner(MinerAddress);
                GenesisBlockBuilder = Core.Test.Builders.Build.A.Block.Genesis.Genesis
                    .WithTimestamp(1UL)
                    .WithGasLimit(GasLimitCalculator.GasLimit)
                    .WithBaseFeePerGas(initialBaseFeePerGas ?? 0);
            }

            public IMevRpcModule MevRpcModule { get; set; } = Substitute.For<IMevRpcModule>();
            public ManualGasLimitCalculator GasLimitCalculator = new() { GasLimit = 10_000_000 };

            public Address MinerAddress => TestItem.PrivateKeyD.Address;
            private ISigner Signer { get; }

            public override ILogManager LogManager => LimboLogs.Instance;

            protected override IBlockProducer CreateTestBlockProducer(TxPoolTxSource txPoolTxSource, ISealer sealer,
                ITransactionComparerProvider transactionComparerProvider)
            {
                BlocksConfig blocksConfig = new() { MinGasPrice = UInt256.One };
                SpecProvider.UpdateMergeTransitionInfo(1, 0);

                BlockProducerEnvFactory blockProducerEnvFactory = new(
                    WorldStateManager,
                    BlockTree,
                    SpecProvider,
                    BlockValidator,
                    NoBlockRewards.Instance,
                    ReceiptStorage,
                    BlockPreprocessorStep,
                    TxPool,
                    transactionComparerProvider,
                    blocksConfig,
                    LogManager)
                {
                    TransactionsExecutorFactory =
                        new MevBlockProducerTransactionsExecutorFactory(SpecProvider, LogManager)
                };

                PostMergeBlockProducer CreatePostMergeBlockProducer(ITxSource? txSource = null)
                {
                    BlockProducerEnv blockProducerEnv = blockProducerEnvFactory.Create(txSource);
                    return new PostMergeBlockProducerFactory(SpecProvider, SealEngine, Timestamper, blocksConfig,
                        LogManager).Create(blockProducerEnv, txSource);
                }

                MevBlockProducer.MevBlockProducerInfo CreateProducer(int bundleLimit = 0,
                    ITxSource? additionalTxSource = null)
                {
                    IBlockProductionCondition condition = bundleLimit == 0
                        ? AlwaysOkBlockProductionCondition.Instance
                        : new TestBundleLimitBlockProductionTrigger(BlockTree, BundlePool, bundleLimit);

                    IBlockProducer producer = CreatePostMergeBlockProducer(additionalTxSource);
                    return new MevBlockProducer.MevBlockProducerInfo(producer, condition, new BeneficiaryTracer());
                }

                int megabundleProducerCount = _relayAddresses.Length != 0 ? 1 : 0;
                List<MevBlockProducer.MevBlockProducerInfo> blockProducers =
                    new(_maxMergedBundles + megabundleProducerCount + 1);

                // Add non-mev block
                MevBlockProducer.MevBlockProducerInfo standardProducer = CreateProducer();
                blockProducers.Add(standardProducer);

                // Try blocks with all bundle numbers <= maxMergedBundles
                for (int bundleLimit = 1; bundleLimit <= _maxMergedBundles; bundleLimit++)
                {
                    BundleSelector bundleSelector = new(BundlePool, bundleLimit);
                    BundleTxSource bundleTxSource = new(bundleSelector, Timestamper);
                    MevBlockProducer.MevBlockProducerInfo bundleProducer = CreateProducer(bundleLimit, bundleTxSource);
                    blockProducers.Add(bundleProducer);
                }

                if (megabundleProducerCount > 0)
                {
                    MegabundleSelector megabundleSelector = new(BundlePool);
                    BundleTxSource megabundleTxSource = new(megabundleSelector, Timestamper);
                    MevBlockProducer.MevBlockProducerInfo bundleProducer = CreateProducer(0, megabundleTxSource);
                    blockProducers.Add(bundleProducer);
                }

                MevBlockProducer blockProducer = new MevBlockProducer(LogManager, blockProducers.ToArray());
                return blockProducer;
            }

            protected override IBlockProducerRunner CreateBlockProducerRunner()
            {
                IBlockProducerRunner baseRunner = base.CreateBlockProducerRunner();
                baseRunner.BlockProduced += OnBlockProduced;
                return baseRunner;
            }

            private void OnBlockProduced(object? sender, BlockEventArgs e)
            {
                BlockTree.SuggestBlock(e.Block, BlockTreeSuggestOptions.ForceDontSetAsMain);
                BlockchainProcessor.Process(e.Block!, GetProcessingOptions(), NullBlockTracer.Instance);
                BlockTree.UpdateMainChain(new[] { e.Block! }, true);
            }

            private ProcessingOptions GetProcessingOptions()
            {
                ProcessingOptions options = ProcessingOptions.None;
                options |= ProcessingOptions.StoreReceipts;
                return options;
            }

            protected override BlockProcessor CreateBlockProcessor()
            {
                BlockValidator = CreateBlockValidator();
                BlockProcessor blockProcessor = new(
                    SpecProvider,
                    BlockValidator,
                    NoBlockRewards.Instance,
                    new BlockProcessor.BlockValidationTransactionsExecutor(TxProcessor, State),
                    State,
                    ReceiptStorage,
<<<<<<< HEAD
                    new BlockhashStore(BlockTree, SpecProvider, State),
                    TxProcessor,
=======
                    new BlockhashStore(SpecProvider, State),
>>>>>>> 229bd6b5
                    LogManager);

                _tracerFactory = new TracerFactory(
                    BlockTree,
                    WorldStateManager,
                    BlockPreprocessorStep,
                    SpecProvider,
                    LogManager,
                    ProcessingOptions.ProducingBlock);

                TxBundleSimulator txBundleSimulator = new(_tracerFactory, GasLimitCalculator, Timestamper, TxPool,
                    SpecProvider, Signer);
                BundlePool = new TestBundlePool(BlockTree, txBundleSimulator, Timestamper,
                    new TxValidator(BlockTree.ChainId), SpecProvider, _mevConfig, LogManager, EthereumEcdsa);

                return blockProcessor;
            }

            protected override async Task<TestBlockchain> Build(ISpecProvider? specProvider = null,
                UInt256? initialValues = null, bool addBlockOnStart = true)
            {
                TestBlockchain chain = await base.Build(specProvider, initialValues);
                MevRpcModule = new MevRpcModule(new JsonRpcConfig(),
                    BundlePool,
                    BlockFinder,
                    StateReader,
                    _tracerFactory,
                    SpecProvider,
                    Signer);

                return chain;
            }

            private IBlockValidator CreateBlockValidator()
            {
                HeaderValidator headerValidator = new(BlockTree, Always.Valid, SpecProvider, LogManager);

                return new BlockValidator(
                    new TxValidator(SpecProvider.ChainId),
                    headerValidator,
                    Always.Valid,
                    SpecProvider,
                    LogManager);
            }

            protected override Task AddBlocksOnStart() => Task.CompletedTask;

            public MevBundle SendBundle(int blockNumber, params BundleTransaction[] txs)
            {
                byte[][] bundleBytes = txs.Select(t => Rlp.Encode(t, RlpBehaviors.SkipTypedWrapping).Bytes).ToArray();
                Hash256[] revertingTxHashes = txs.Where(t => t.CanRevert).Select(t => t.Hash!).ToArray();
                MevBundleRpc mevBundleRpc = new()
                {
                    BlockNumber = blockNumber,
                    Txs = bundleBytes,
                    RevertingTxHashes = revertingTxHashes
                };
                ResultWrapper<bool> resultOfBundle = MevRpcModule.eth_sendBundle(mevBundleRpc);

                resultOfBundle.Result.Should().NotBe(Result.Success);
                resultOfBundle.Data.Should().Be(true);
                return new MevBundle(blockNumber, txs);
            }
        }

        private class TestBundleLimitBlockProductionTrigger(
            IBlockTree blockTree,
            IBundlePool bundlePool,
            int bundleLimit
        ) : IBlockProductionCondition
        {

            // TODO: this could be simplified a lot of the parent was not retrieved, not sure why do we need the parent here
            public bool CanProduce(BlockHeader parentHeader)
            {
                // TODO: why do we need this parent? later we use only the current block number
                BlockHeader? parent = blockTree.GetProducedBlockParent(parentHeader);
                if (parent is not null)
                {
                    // ToDo resolved conflict parent.Timestamp?
                    IEnumerable<MevBundle> bundles = bundlePool.GetBundles(parent.Number + 1, parent.Timestamp);
                    return bundles.Count() >= bundleLimit;
                }

                return false;
            }
        }
    }
}<|MERGE_RESOLUTION|>--- conflicted
+++ resolved
@@ -187,12 +187,8 @@
                     new BlockProcessor.BlockValidationTransactionsExecutor(TxProcessor, State),
                     State,
                     ReceiptStorage,
-<<<<<<< HEAD
-                    new BlockhashStore(BlockTree, SpecProvider, State),
+                    new BlockhashStore(SpecProvider, State),
                     TxProcessor,
-=======
-                    new BlockhashStore(SpecProvider, State),
->>>>>>> 229bd6b5
                     LogManager);
 
                 _tracerFactory = new TracerFactory(
