--- conflicted
+++ resolved
@@ -188,14 +188,9 @@
                     new BlockProcessor.BlockValidationTransactionsExecutor(TxProcessor, State),
                     State,
                     ReceiptStorage,
-<<<<<<< HEAD
-                    new BlockhashStore(BlockTree, SpecProvider, State),
+                    new BlockhashStore(SpecProvider, State),
                     LogManager,
                     new BeaconBlockRootHandler(TxProcessor, LogManager));
-=======
-                    new BlockhashStore(SpecProvider, State),
-                    LogManager);
->>>>>>> 229bd6b5
 
                 _tracerFactory = new TracerFactory(
                     BlockTree,
