// SPDX-FileCopyrightText: 2022 Demerzel Solutions Limited
// SPDX-License-Identifier: LGPL-3.0-only

using System.Collections.Generic;
using System.Linq;
using Ethereum.Test.Base;
using NUnit.Framework;

namespace Ethereum.Blockchain.Test;

[TestFixture]
[Parallelizable(ParallelScope.All)]
public class EOFTests : GeneralStateTestBase
{
    // Uncomment when EOF tests are merged

<<<<<<< HEAD
    [TestCaseSource(nameof(LoadTests))]
    public void Test(GeneralStateTest test)
    {
        Assert.True(RunTest(test).Pass);
    }
=======
    // [TestCaseSource(nameof(LoadTests))]
    // public void Test(GeneralStateTest test)
    // {
    //     Assert.That(RunTest(test).Pass, Is.True);
    // }
>>>>>>> 0944765b

    public static IEnumerable<GeneralStateTest> LoadTests()
    {
        var eip3540Loader = (IEnumerable<GeneralStateTest>)(new TestsSourceLoader(new LoadEofTestsStrategy(), "stEIP3540").LoadTests());
        var eip3670Loader = (IEnumerable<GeneralStateTest>)(new TestsSourceLoader(new LoadEofTestsStrategy(), "stEIP3670").LoadTests());
        var eip4200Loader = (IEnumerable<GeneralStateTest>)(new TestsSourceLoader(new LoadEofTestsStrategy(), "stEIP4200").LoadTests());
        var eip4750Loader = (IEnumerable<GeneralStateTest>)(new TestsSourceLoader(new LoadEofTestsStrategy(), "stEIP4750").LoadTests());
        var eip5450Loader = (IEnumerable<GeneralStateTest>)(new TestsSourceLoader(new LoadEofTestsStrategy(), "stEIP5450").LoadTests());
        return eip3540Loader.Concat(eip3670Loader).Concat(eip4200Loader).Concat(eip4750Loader).Concat(eip5450Loader);
    }
}<|MERGE_RESOLUTION|>--- conflicted
+++ resolved
@@ -12,21 +12,11 @@
 [Parallelizable(ParallelScope.All)]
 public class EOFTests : GeneralStateTestBase
 {
-    // Uncomment when EOF tests are merged
-
-<<<<<<< HEAD
     [TestCaseSource(nameof(LoadTests))]
     public void Test(GeneralStateTest test)
     {
-        Assert.True(RunTest(test).Pass);
+        Assert.That(RunTest(test).Pass, Is.True);
     }
-=======
-    // [TestCaseSource(nameof(LoadTests))]
-    // public void Test(GeneralStateTest test)
-    // {
-    //     Assert.That(RunTest(test).Pass, Is.True);
-    // }
->>>>>>> 0944765b
 
     public static IEnumerable<GeneralStateTest> LoadTests()
     {
