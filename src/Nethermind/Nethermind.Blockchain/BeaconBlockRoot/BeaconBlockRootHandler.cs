--- conflicted
+++ resolved
@@ -3,61 +3,12 @@
 
 using System;
 using Nethermind.Core;
-<<<<<<< HEAD
-using Nethermind.Core.Crypto;
-using Nethermind.Core.Extensions;
-=======
 using Nethermind.Core.Eip2930;
->>>>>>> aa0196b8
 using Nethermind.Core.Specs;
 using Nethermind.Crypto;
 using Nethermind.Evm.Tracing;
 using Nethermind.Evm.TransactionProcessing;
 using Nethermind.Int256;
-<<<<<<< HEAD
-using Nethermind.Logging;
-using Nethermind.State;
-
-namespace Nethermind.Blockchain.BeaconBlockRoot;
-public class BeaconBlockRootHandler : IBeaconBlockRootHandler
-{
-    private readonly ITransactionProcessor _processor;
-    private static Address Default4788Address = new Address("0x000f3df6d732807ef1319fb7b8bb8522d0beac02");
-    private readonly ILogger _logger;
-    private const long GasLimit = 30_000_000L;
-    public BeaconBlockRootHandler(
-        ITransactionProcessor processor,
-        ILogManager logManager)
-    {
-        _processor = processor;
-        _logger = logManager.GetClassLogger();
-    }
-    public void ExecuteSystemCall(Block block, IReleaseSpec spec)
-    {
-        BlockHeader? header = block.Header;
-        if (!spec.IsBeaconBlockRootAvailable ||
-            header.IsGenesis ||
-            header.ParentBeaconBlockRoot is null) return;
-
-        Transaction? transaction = new()
-        {
-            Value = UInt256.Zero,
-            Data = header.ParentBeaconBlockRoot.Bytes.ToArray(),
-            To = spec.Eip4788ContractAddress ?? Default4788Address,
-            SenderAddress = Address.SystemUser,
-            GasLimit = GasLimit,
-            GasPrice = UInt256.Zero,
-        };
-        transaction.Hash = transaction.CalculateHash();
-
-        try
-        {
-            _processor.Execute(transaction, header, NullTxTracer.Instance);
-        }
-        catch (Exception e)
-        {
-            if (_logger.IsError) _logger.Error("Error during calling BeaconBlockRoot contract", e);
-=======
 
 namespace Nethermind.Blockchain.BeaconBlockRoot;
 public class BeaconBlockRootHandler(ITransactionProcessor processor) : IBeaconBlockRootHandler
@@ -88,7 +39,6 @@
             transaction.Hash = transaction.CalculateHash();
 
             processor.Execute(transaction, header, NullTxTracer.Instance);
->>>>>>> aa0196b8
         }
     }
 }