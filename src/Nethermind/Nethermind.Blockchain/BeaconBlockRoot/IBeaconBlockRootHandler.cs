// SPDX-FileCopyrightText: 2023 Demerzel Solutions Limited
// SPDX-License-Identifier: LGPL-3.0-only

using Nethermind.Core;
using Nethermind.Core.Eip2930;
using Nethermind.Core.Specs;
using Nethermind.Evm.Tracing;
using Nethermind.State;

namespace Nethermind.Blockchain.BeaconBlockRoot;
public interface IBeaconBlockRootHandler
{
    (Address? toAddress, AccessList? accessList) BeaconRootsAccessList(Block block, IReleaseSpec spec, bool includeStorageCells = true);
<<<<<<< HEAD
    void StoreBeaconRoot(Block block, IReleaseSpec spec, ITxTracer txTracer);
=======
    void StoreBeaconRoot(Block block, IReleaseSpec spec, ITxTracer tracer);
>>>>>>> 089d2c49
}<|MERGE_RESOLUTION|>--- conflicted
+++ resolved
@@ -11,9 +11,5 @@
 public interface IBeaconBlockRootHandler
 {
     (Address? toAddress, AccessList? accessList) BeaconRootsAccessList(Block block, IReleaseSpec spec, bool includeStorageCells = true);
-<<<<<<< HEAD
-    void StoreBeaconRoot(Block block, IReleaseSpec spec, ITxTracer txTracer);
-=======
     void StoreBeaconRoot(Block block, IReleaseSpec spec, ITxTracer tracer);
->>>>>>> 089d2c49
 }