// SPDX-FileCopyrightText: 2022 Demerzel Solutions Limited
// SPDX-License-Identifier: LGPL-3.0-only

using System;
using System.IO.Abstractions;
using System.Threading;
using System.Threading.Tasks;
using Nethermind.Config;
using Nethermind.Core;
using Nethermind.Core.Crypto;
using Nethermind.Core.Events;
using Nethermind.Core.Extensions;
using Nethermind.Core.Utils;
using Nethermind.Db;
using Nethermind.Db.FullPruning;
using Nethermind.Logging;
using Nethermind.State;
using Nethermind.Trie;
using Nethermind.Trie.Pruning;

namespace Nethermind.Blockchain.FullPruning
{
    /// <summary>
    /// Main orchestrator of Full Pruning.
    /// </summary>
    public class FullPruner : IDisposable
    {
        private readonly IFullPruningDb _fullPruningDb;
        private readonly INodeStorageFactory _nodeStorageFactory;
        private readonly INodeStorage _nodeStorage;
        private readonly IPruningTrigger _pruningTrigger;
        private readonly IPruningConfig _pruningConfig;
        private readonly IBlockTree _blockTree;
        private readonly IStateReader _stateReader;
        private readonly IProcessExitSource _processExitSource;
        private readonly ILogManager _logManager;
        private readonly IChainEstimations _chainEstimations;
        private readonly IDriveInfo? _driveInfo;
<<<<<<< HEAD
        private readonly ITrieStore _trieStore;
=======
        private readonly IPruningTrieStore _trieStore;
>>>>>>> 956c49f7
        private readonly ILogger _logger;
        private readonly TimeSpan _minimumPruningDelay;
        private DateTime _lastPruning = DateTime.MinValue;

        public FullPruner(
            IFullPruningDb fullPruningDb,
            INodeStorageFactory nodeStorageFactory,
            INodeStorage mainNodeStorage,
            IPruningTrigger pruningTrigger,
            IPruningConfig pruningConfig,
            IBlockTree blockTree,
            IStateReader stateReader,
            IProcessExitSource processExitSource,
            IChainEstimations chainEstimations,
            IDriveInfo? driveInfo,
<<<<<<< HEAD
            ITrieStore trieStore,
=======
            IPruningTrieStore trieStore,
>>>>>>> 956c49f7
            ILogManager logManager)
        {
            _fullPruningDb = fullPruningDb;
            _nodeStorageFactory = nodeStorageFactory;
            _nodeStorage = mainNodeStorage;
            _pruningTrigger = pruningTrigger;
            _pruningConfig = pruningConfig;
            _blockTree = blockTree;
            _stateReader = stateReader;
            _processExitSource = processExitSource;
            _logManager = logManager;
            _chainEstimations = chainEstimations;
            _trieStore = trieStore;
            _driveInfo = driveInfo;
            _pruningTrigger.Prune += OnPrune;
            _logger = _logManager.GetClassLogger();
            _minimumPruningDelay = TimeSpan.FromHours(_pruningConfig.FullPruningMinimumDelayHours);

            if (_pruningConfig.FullPruningCompletionBehavior != FullPruningCompletionBehavior.None)
            {
                _fullPruningDb.PruningFinished += HandlePruningFinished;
            }
        }

        /// <summary>
        /// Is activated by pruning trigger, tries to start full pruning.
        /// </summary>
        private void OnPrune(object? sender, PruningTriggerEventArgs e)
        {
            // Lets assume pruning is in progress
            e.Status = PruningStatus.InProgress;

            if (DateTime.Now - _lastPruning < _minimumPruningDelay)
            {
                e.Status = PruningStatus.Delayed;
            }
            // If we are already pruning, we don't need to do anything
            else if (CanStartNewPruning())
            {
                // Check if we have enough disk space to run pruning
                if (!HaveEnoughDiskSpaceToRun() && _pruningConfig.AvailableSpaceCheckEnabled)
                {
                    e.Status = PruningStatus.NotEnoughDiskSpace;
                }
                else
                {
                    e.Status = PruningStatus.Starting;

<<<<<<< HEAD
#pragma warning disable CS4014 // Because this call is not awaited, execution of the current method continues before the call is completed
                    RunFullPruning(_processExitSource.Token);
#pragma warning restore CS4014 // Because this call is not awaited, execution of the current method continues before the call is completed
                }
            }
        }

        private async Task WaitForMainChainChange(CancellationToken cancellationToken, Func<OnUpdateMainChainArgs, bool> handler)
=======
                    _ = RunFullPruning(_processExitSource.Token);
                }
            }
        }

        private async Task WaitForMainChainChange(Func<OnUpdateMainChainArgs, bool> handler, CancellationToken cancellationToken)
>>>>>>> 956c49f7
        {
            await Wait.ForEventCondition<OnUpdateMainChainArgs>(
                cancellationToken,
                (h) => _blockTree.OnUpdateMainChain += h,
                (h) => _blockTree.OnUpdateMainChain -= h,
<<<<<<< HEAD
                (e) =>
                {
                    if (!e.WereProcessed) return false;
                    return handler(e);
                });
=======
                (e) => e.WereProcessed && handler(e));
>>>>>>> 956c49f7
        }

        protected virtual async Task RunFullPruning(CancellationToken cancellationToken)
        {
            IPruningContext? pruningContext = null;

            // we don't want to start pruning in the middle of block processing, lets wait for new head.
<<<<<<< HEAD
            await WaitForMainChainChange(cancellationToken, (e) =>
=======
            await WaitForMainChainChange((e) =>
>>>>>>> 956c49f7
            {
                if (_fullPruningDb.TryStartPruning(_pruningConfig.Mode.IsMemory(), out IPruningContext fromDbPruningContext))
                {
                    pruningContext = fromDbPruningContext;
                }

                return true;
<<<<<<< HEAD
            });
=======
            }, cancellationToken);
>>>>>>> 956c49f7

            if (pruningContext is null) return;

            try
            {
                await RunFullPruning(pruningContext, cancellationToken);
            }
            catch (Exception e)
            {
                if (_logger.IsError) _logger.Error("full pruning failed. ", e);
            }
            finally
            {
                pruningContext.Dispose();
            }
        }

        private async Task RunFullPruning(IPruningContext pruningContext, CancellationToken cancellationToken)
        {
            _trieStore.PersistCache(cancellationToken);

            long blockToWaitFor = 0;
<<<<<<< HEAD
            await WaitForMainChainChange(cancellationToken, (e) =>
            {
                if (e.Blocks == null || e.Blocks.Count == 0) return false;
=======
            await WaitForMainChainChange((e) =>
            {
                if (e.Blocks.Count == 0) return false;
>>>>>>> 956c49f7

                blockToWaitFor = e.Blocks[^1].Number;
                if (_logger.IsInfo)
                    _logger.Info($"Full Pruning Ready to start: waiting for state {blockToWaitFor} to be ready.");
                return true;
<<<<<<< HEAD
            });

            await WaitForMainChainChange(cancellationToken, (e) =>
=======
            }, cancellationToken);

            await WaitForMainChainChange((e) =>
>>>>>>> 956c49f7
            {
                if (_blockTree.BestPersistedState >= blockToWaitFor) return true;
                if (_logger.IsInfo) _logger.Info($"Full Pruning Waiting for state: Current best saved finalized state {_blockTree.BestPersistedState}, waiting for state {blockToWaitFor} in order to not lose any cached state.");
                return false;
<<<<<<< HEAD
            });
=======
            }, cancellationToken);
>>>>>>> 956c49f7

            long stateToCopy = _blockTree.BestPersistedState.Value;
            long blockToPruneAfter = stateToCopy + Reorganization.MaxDepth;

<<<<<<< HEAD
            await WaitForMainChainChange(cancellationToken, (e) =>
            {
                if (_blockTree.Head?.Number > blockToPruneAfter) return true;
                if (_logger.IsInfo) _logger.Info($"Full Pruning Waiting for block: {blockToPruneAfter} in order to support reorganizations.");
                return false;
            });

            BlockHeader? header = _blockTree.FindHeader(stateToCopy);
            if (header is null)
            {
=======
            await WaitForMainChainChange((e) =>
            {
                if (_blockTree.Head?.Number > blockToPruneAfter) return true;
                if (_logger.IsInfo) _logger.Info($"Full Pruning Waiting for block: {blockToPruneAfter} in order to support reorganizations.");
                return false;
            }, cancellationToken);

            BlockHeader? header = _blockTree.FindHeader(stateToCopy);
            if (header is null)
            {
>>>>>>> 956c49f7
                if (_logger.IsError) _logger.Info($"Header for the state is missing");
                return;
            }

            if (_logger.IsInfo) _logger.Info($"Full Pruning Ready to start: pruning garbage before state {stateToCopy} with root {header.StateRoot}");
            await CopyTrie(pruningContext, header.StateRoot!, cancellationToken);
        }

        private bool CanStartNewPruning() => _fullPruningDb.CanStartPruning;

        private const long ChainSizeThresholdFactor = 130;

        private bool HaveEnoughDiskSpaceToRun()
        {
            long? currentChainSize = _chainEstimations.PruningSize;
            if (currentChainSize is null)
            {
                if (_logger.IsInfo) _logger.Info("Full Pruning: Chain size estimation is unavailable.");
                return true;
            }

            long available = _driveInfo?.AvailableFreeSpace ?? 0;
            long required = currentChainSize.Value * ChainSizeThresholdFactor / 100;
            if (available < required)
            {
                if (_logger.IsWarn)
                    _logger.Warn(
                        $"Not enough disk space to run full pruning. Required {required / 1.GB()} GB. Have {available / 1.GB()} GB");
                return false;
            }
            return true;
        }

        private void HandlePruningFinished(object? sender, PruningEventArgs e)
        {
            switch (_pruningConfig.FullPruningCompletionBehavior)
            {
                case FullPruningCompletionBehavior.AlwaysShutdown:
                case FullPruningCompletionBehavior.ShutdownOnSuccess when e.Success:
                    if (_logger.IsInfo) _logger.Info($"Full Pruning completed {(e.Success ? "successfully" : "unsuccessfully")}, shutting down as requested in the configuration.");
                    _processExitSource.Exit(ExitCodes.Ok);
                    break;
            }
        }

        private async Task CopyTrie(IPruningContext pruning, Hash256 stateRoot, CancellationToken cancellationToken)
        {
            INodeStorage.KeyScheme originalKeyScheme = _nodeStorage.Scheme;

            try
            {
                pruning.MarkStart();

                WriteFlags writeFlags = WriteFlags.DisableWAL;
                if (!_pruningConfig.FullPruningDisableLowPriorityWrites)
                {
                    writeFlags |= WriteFlags.LowPriority;
                }

<<<<<<< HEAD
                INodeStorage targetNodeStorage = _nodeStorageFactory.WrapKeyValueStore(pruning, usePreferredKeyScheme: true);

                if (originalKeyScheme == INodeStorage.KeyScheme.HalfPath && targetNodeStorage.Scheme == INodeStorage.KeyScheme.Hash)
                {
                    // Because of write on read duplication, we can't move from HalfPath to Hash scheme as some of the
                    // read key which are in HalfPath may be written to the new db. This cause a problem as Hash
                    // scheme can be started with some code not tracking path, which will be unable to read these HalfPath
                    // keys.
                    if (_logger.IsWarn) _logger.Warn($"Full pruning from from HalfPath key to Hash key is not supported. Switching to HalfPath key scheme.");
                    targetNodeStorage.Scheme = INodeStorage.KeyScheme.HalfPath;
                }

                using CopyTreeVisitor copyTreeVisitor = new(targetNodeStorage, cancellationToken, writeFlags, _logManager);
=======
                using CopyTreeVisitor copyTreeVisitor = new(pruning, writeFlags, _logManager, cancellationToken);
>>>>>>> 956c49f7
                VisitingOptions visitingOptions = new()
                {
                    MaxDegreeOfParallelism = _pruningConfig.FullPruningMaxDegreeOfParallelism,
                    FullScanMemoryBudget = ((long)_pruningConfig.FullPruningMemoryBudgetMb).MiB(),
                };
                if (_logger.IsInfo) _logger.Info($"Full pruning started with MaxDegreeOfParallelism: {visitingOptions.MaxDegreeOfParallelism} and FullScanMemoryBudget: {visitingOptions.FullScanMemoryBudget}");
                _stateReader.RunTreeVisitor(copyTreeVisitor, stateRoot, visitingOptions);

                if (!cancellationToken.IsCancellationRequested)
                {
                    copyTreeVisitor.Finish();

<<<<<<< HEAD
                    // Note: This does means that during full pruning some of the key copied will be of old key scheme.
                    _nodeStorage.Scheme = targetNodeStorage.Scheme;
                    await WaitForMainChainChange(cancellationToken, (e) =>
=======
                    await WaitForMainChainChange((e) =>
>>>>>>> 956c49f7
                    {
                        // The db swap happens here. We do it within the event handler of main chain change to block
                        // so that it does not happen during block processing.
                        pruning.Commit();
                        return true;
<<<<<<< HEAD
                    });

                    _lastPruning = DateTime.Now;
=======
                    }, cancellationToken);

                    _lastPruning = DateTime.UtcNow;
>>>>>>> 956c49f7
                }
            }
            catch (Exception e)
            {
                _logger.Error("Error during pruning. ", e);
<<<<<<< HEAD
                _nodeStorage.Scheme = originalKeyScheme;
=======
>>>>>>> 956c49f7
                throw;
            }
        }

        public void Dispose()
        {
            _pruningTrigger.Prune -= OnPrune;
            _fullPruningDb.PruningFinished -= HandlePruningFinished;
        }
    }
}<|MERGE_RESOLUTION|>--- conflicted
+++ resolved
@@ -36,11 +36,7 @@
         private readonly ILogManager _logManager;
         private readonly IChainEstimations _chainEstimations;
         private readonly IDriveInfo? _driveInfo;
-<<<<<<< HEAD
-        private readonly ITrieStore _trieStore;
-=======
         private readonly IPruningTrieStore _trieStore;
->>>>>>> 956c49f7
         private readonly ILogger _logger;
         private readonly TimeSpan _minimumPruningDelay;
         private DateTime _lastPruning = DateTime.MinValue;
@@ -56,11 +52,7 @@
             IProcessExitSource processExitSource,
             IChainEstimations chainEstimations,
             IDriveInfo? driveInfo,
-<<<<<<< HEAD
-            ITrieStore trieStore,
-=======
             IPruningTrieStore trieStore,
->>>>>>> 956c49f7
             ILogManager logManager)
         {
             _fullPruningDb = fullPruningDb;
@@ -109,37 +101,18 @@
                 {
                     e.Status = PruningStatus.Starting;
 
-<<<<<<< HEAD
-#pragma warning disable CS4014 // Because this call is not awaited, execution of the current method continues before the call is completed
-                    RunFullPruning(_processExitSource.Token);
-#pragma warning restore CS4014 // Because this call is not awaited, execution of the current method continues before the call is completed
-                }
-            }
-        }
-
-        private async Task WaitForMainChainChange(CancellationToken cancellationToken, Func<OnUpdateMainChainArgs, bool> handler)
-=======
                     _ = RunFullPruning(_processExitSource.Token);
                 }
             }
         }
 
         private async Task WaitForMainChainChange(Func<OnUpdateMainChainArgs, bool> handler, CancellationToken cancellationToken)
->>>>>>> 956c49f7
         {
             await Wait.ForEventCondition<OnUpdateMainChainArgs>(
                 cancellationToken,
                 (h) => _blockTree.OnUpdateMainChain += h,
                 (h) => _blockTree.OnUpdateMainChain -= h,
-<<<<<<< HEAD
-                (e) =>
-                {
-                    if (!e.WereProcessed) return false;
-                    return handler(e);
-                });
-=======
                 (e) => e.WereProcessed && handler(e));
->>>>>>> 956c49f7
         }
 
         protected virtual async Task RunFullPruning(CancellationToken cancellationToken)
@@ -147,11 +120,7 @@
             IPruningContext? pruningContext = null;
 
             // we don't want to start pruning in the middle of block processing, lets wait for new head.
-<<<<<<< HEAD
-            await WaitForMainChainChange(cancellationToken, (e) =>
-=======
-            await WaitForMainChainChange((e) =>
->>>>>>> 956c49f7
+            await WaitForMainChainChange((e) =>
             {
                 if (_fullPruningDb.TryStartPruning(_pruningConfig.Mode.IsMemory(), out IPruningContext fromDbPruningContext))
                 {
@@ -159,11 +128,7 @@
                 }
 
                 return true;
-<<<<<<< HEAD
-            });
-=======
-            }, cancellationToken);
->>>>>>> 956c49f7
+            }, cancellationToken);
 
             if (pruningContext is null) return;
 
@@ -186,65 +151,36 @@
             _trieStore.PersistCache(cancellationToken);
 
             long blockToWaitFor = 0;
-<<<<<<< HEAD
-            await WaitForMainChainChange(cancellationToken, (e) =>
-            {
-                if (e.Blocks == null || e.Blocks.Count == 0) return false;
-=======
             await WaitForMainChainChange((e) =>
             {
                 if (e.Blocks.Count == 0) return false;
->>>>>>> 956c49f7
 
                 blockToWaitFor = e.Blocks[^1].Number;
                 if (_logger.IsInfo)
                     _logger.Info($"Full Pruning Ready to start: waiting for state {blockToWaitFor} to be ready.");
                 return true;
-<<<<<<< HEAD
-            });
-
-            await WaitForMainChainChange(cancellationToken, (e) =>
-=======
-            }, cancellationToken);
-
-            await WaitForMainChainChange((e) =>
->>>>>>> 956c49f7
+            }, cancellationToken);
+
+            await WaitForMainChainChange((e) =>
             {
                 if (_blockTree.BestPersistedState >= blockToWaitFor) return true;
                 if (_logger.IsInfo) _logger.Info($"Full Pruning Waiting for state: Current best saved finalized state {_blockTree.BestPersistedState}, waiting for state {blockToWaitFor} in order to not lose any cached state.");
                 return false;
-<<<<<<< HEAD
-            });
-=======
-            }, cancellationToken);
->>>>>>> 956c49f7
+            }, cancellationToken);
 
             long stateToCopy = _blockTree.BestPersistedState.Value;
             long blockToPruneAfter = stateToCopy + Reorganization.MaxDepth;
 
-<<<<<<< HEAD
-            await WaitForMainChainChange(cancellationToken, (e) =>
+            await WaitForMainChainChange((e) =>
             {
                 if (_blockTree.Head?.Number > blockToPruneAfter) return true;
                 if (_logger.IsInfo) _logger.Info($"Full Pruning Waiting for block: {blockToPruneAfter} in order to support reorganizations.");
                 return false;
-            });
+            }, cancellationToken);
 
             BlockHeader? header = _blockTree.FindHeader(stateToCopy);
             if (header is null)
             {
-=======
-            await WaitForMainChainChange((e) =>
-            {
-                if (_blockTree.Head?.Number > blockToPruneAfter) return true;
-                if (_logger.IsInfo) _logger.Info($"Full Pruning Waiting for block: {blockToPruneAfter} in order to support reorganizations.");
-                return false;
-            }, cancellationToken);
-
-            BlockHeader? header = _blockTree.FindHeader(stateToCopy);
-            if (header is null)
-            {
->>>>>>> 956c49f7
                 if (_logger.IsError) _logger.Info($"Header for the state is missing");
                 return;
             }
@@ -304,7 +240,6 @@
                     writeFlags |= WriteFlags.LowPriority;
                 }
 
-<<<<<<< HEAD
                 INodeStorage targetNodeStorage = _nodeStorageFactory.WrapKeyValueStore(pruning, usePreferredKeyScheme: true);
 
                 if (originalKeyScheme == INodeStorage.KeyScheme.HalfPath && targetNodeStorage.Scheme == INodeStorage.KeyScheme.Hash)
@@ -317,10 +252,8 @@
                     targetNodeStorage.Scheme = INodeStorage.KeyScheme.HalfPath;
                 }
 
-                using CopyTreeVisitor copyTreeVisitor = new(targetNodeStorage, cancellationToken, writeFlags, _logManager);
-=======
-                using CopyTreeVisitor copyTreeVisitor = new(pruning, writeFlags, _logManager, cancellationToken);
->>>>>>> 956c49f7
+                using CopyTreeVisitor copyTreeVisitor = new(targetNodeStorage, writeFlags, _logManager, cancellationToken);
+
                 VisitingOptions visitingOptions = new()
                 {
                     MaxDegreeOfParallelism = _pruningConfig.FullPruningMaxDegreeOfParallelism,
@@ -333,36 +266,23 @@
                 {
                     copyTreeVisitor.Finish();
 
-<<<<<<< HEAD
+                    _nodeStorage.Scheme = targetNodeStorage.Scheme;
                     // Note: This does means that during full pruning some of the key copied will be of old key scheme.
-                    _nodeStorage.Scheme = targetNodeStorage.Scheme;
-                    await WaitForMainChainChange(cancellationToken, (e) =>
-=======
                     await WaitForMainChainChange((e) =>
->>>>>>> 956c49f7
                     {
                         // The db swap happens here. We do it within the event handler of main chain change to block
                         // so that it does not happen during block processing.
                         pruning.Commit();
                         return true;
-<<<<<<< HEAD
-                    });
-
-                    _lastPruning = DateTime.Now;
-=======
                     }, cancellationToken);
 
                     _lastPruning = DateTime.UtcNow;
->>>>>>> 956c49f7
                 }
             }
             catch (Exception e)
             {
                 _logger.Error("Error during pruning. ", e);
-<<<<<<< HEAD
                 _nodeStorage.Scheme = originalKeyScheme;
-=======
->>>>>>> 956c49f7
                 throw;
             }
         }
