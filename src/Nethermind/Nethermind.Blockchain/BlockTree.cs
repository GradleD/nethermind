//  Copyright (c) 2021 Demerzel Solutions Limited
//  This file is part of the Nethermind library.
// 
//  The Nethermind library is free software: you can redistribute it and/or modify
//  it under the terms of the GNU Lesser General Public License as published by
//  the Free Software Foundation, either version 3 of the License, or
//  (at your option) any later version.
// 
//  The Nethermind library is distributed in the hope that it will be useful,
//  but WITHOUT ANY WARRANTY; without even the implied warranty of
//  MERCHANTABILITY or FITNESS FOR A PARTICULAR PURPOSE. See the
//  GNU Lesser General Public License for more details.
// 
//  You should have received a copy of the GNU Lesser General Public License
//  along with the Nethermind. If not, see <http://www.gnu.org/licenses/>.

using System;
using System.Collections;
using System.Collections.Generic;
using System.IO;
using System.Linq;
using System.Threading;
using System.Threading.Tasks;
using Nethermind.Blockchain.Find;
using Nethermind.Blockchain.Synchronization;
using Nethermind.Core;
using Nethermind.Core.Attributes;
using Nethermind.Core.Caching;
using Nethermind.Core.Crypto;
using Nethermind.Core.Extensions;
using Nethermind.Core.Specs;
using Nethermind.Db;
using Nethermind.Int256;
using Nethermind.Logging;
using Nethermind.Serialization.Rlp;
using Nethermind.State.Repositories;
using Nethermind.Db.Blooms;

namespace Nethermind.Blockchain
{
    [Todo(Improve.Refactor,
        "After the fast sync work there are some duplicated code parts for the 'by header' and 'by block' approaches.")]
    public partial class BlockTree : IBlockTree
    {
        // there is not much logic in the addressing here
        private const long LowestInsertedBodyNumberDbEntryAddress = 0;
        private static byte[] StateHeadHashDbEntryAddress = new byte[16];
        internal static Keccak DeletePointerAddressInDb = new(new BitArray(32 * 8, true).ToBytes());

        internal static Keccak HeadAddressInDb = Keccak.Zero;

        private const int CacheSize = 64;

        private readonly ICache<Keccak, Block>
            _blockCache = new LruCache<Keccak, Block>(CacheSize, CacheSize, "blocks");

        private readonly ICache<Keccak, BlockHeader> _headerCache =
            new LruCache<Keccak, BlockHeader>(CacheSize, CacheSize, "headers");

        private const int BestKnownSearchLimit = 256_000_000;

        private readonly object _batchInsertLock = new();

        private readonly IDb _blockDb;
        private readonly IDb _headerDb;
        private readonly IDb _blockInfoDb;
        private readonly IDb _metadataDb;

        private ICache<long, HashSet<Keccak>> _invalidBlocks =
            new LruCache<long, HashSet<Keccak>>(128, 128, "invalid blocks");

        private readonly BlockDecoder _blockDecoder = new();
        private readonly HeaderDecoder _headerDecoder = new();
        private readonly ILogger _logger;
        private readonly ISpecProvider _specProvider;
        private readonly IBloomStorage _bloomStorage;
        private readonly ISyncConfig _syncConfig;
        private readonly IChainLevelInfoRepository _chainLevelInfoRepository;
        private bool _tryToRecoverFromHeaderBelowBodyCorruption = false;

        public BlockHeader? Genesis { get; private set; }
        public Block? Head { get; private set; }
        public BlockHeader? BestSuggestedHeader { get; private set; }
        public Block? BestSuggestedBody { get; private set; }
        public BlockHeader? LowestInsertedHeader { get; private set; }
        public BlockHeader? BestSuggestedBeaconHeader { get; private set; }

        public Block? BestSuggestedBeaconBody { get; private set; }
        public BlockHeader? LowestInsertedBeaconHeader { get; set; }

        private long? _beaconSyncPivotNumber;
        private long? _beaconSyncDestinationNumber;

        private long? _lowestInsertedReceiptBlock;
        private long? _highestPersistedState;

        public long? LowestInsertedBodyNumber
        {
            get => _lowestInsertedReceiptBlock;
            set
            {
                _lowestInsertedReceiptBlock = value;
                if (value.HasValue)
                {
                    _blockDb.Set(LowestInsertedBodyNumberDbEntryAddress, Rlp.Encode(value.Value).Bytes);
                }
            }
        }

        public long BestKnownNumber { get; private set; }
        public long BestKnownBeaconNumber { get; private set; }
        public ulong ChainId => _specProvider.ChainId;

        private int _canAcceptNewBlocksCounter;
        public bool CanAcceptNewBlocks => _canAcceptNewBlocksCounter == 0;

        private TaskCompletionSource<bool>? _taskCompletionSource;

        public BlockTree(
            IDbProvider? dbProvider,
            IChainLevelInfoRepository? chainLevelInfoRepository,
            ISpecProvider? specProvider,
            IBloomStorage? bloomStorage,
            ILogManager? logManager)
            : this(dbProvider?.BlocksDb, dbProvider?.HeadersDb, dbProvider?.BlockInfosDb, dbProvider?.MetadataDb,
                chainLevelInfoRepository, specProvider, bloomStorage, new SyncConfig(), logManager)
        {
        }

        public BlockTree(
            IDbProvider? dbProvider,
            IChainLevelInfoRepository? chainLevelInfoRepository,
            ISpecProvider? specProvider,
            IBloomStorage? bloomStorage,
            ISyncConfig? syncConfig,
            ILogManager? logManager)
            : this(dbProvider?.BlocksDb, dbProvider?.HeadersDb, dbProvider?.BlockInfosDb, dbProvider?.MetadataDb,
                chainLevelInfoRepository, specProvider, bloomStorage, syncConfig, logManager)
        {
        }

        public BlockTree(
            IDb? blockDb,
            IDb? headerDb,
            IDb? blockInfoDb,
            IChainLevelInfoRepository? chainLevelInfoRepository,
            ISpecProvider? specProvider,
            IBloomStorage? bloomStorage,
            ILogManager? logManager)
            : this(blockDb, headerDb, blockInfoDb, new MemDb(), chainLevelInfoRepository, specProvider, bloomStorage,
                new SyncConfig(), logManager)
        {
        }

        public BlockTree(
            IDb? blockDb,
            IDb? headerDb,
            IDb? blockInfoDb,
            IDb? metadataDb,
            IChainLevelInfoRepository? chainLevelInfoRepository,
            ISpecProvider? specProvider,
            IBloomStorage? bloomStorage,
            ISyncConfig? syncConfig,
            ILogManager? logManager)
        {
            _logger = logManager?.GetClassLogger() ?? throw new ArgumentNullException(nameof(logManager));
            _blockDb = blockDb ?? throw new ArgumentNullException(nameof(blockDb));
            _headerDb = headerDb ?? throw new ArgumentNullException(nameof(headerDb));
            _blockInfoDb = blockInfoDb ?? throw new ArgumentNullException(nameof(blockInfoDb));
            _metadataDb = metadataDb ?? throw new ArgumentNullException(nameof(metadataDb));
            _specProvider = specProvider ?? throw new ArgumentNullException(nameof(specProvider));
            _bloomStorage = bloomStorage ?? throw new ArgumentNullException(nameof(bloomStorage));
            _syncConfig = syncConfig ?? throw new ArgumentNullException(nameof(syncConfig));
            _chainLevelInfoRepository = chainLevelInfoRepository ??
                                        throw new ArgumentNullException(nameof(chainLevelInfoRepository));

            byte[]? deletePointer = _blockInfoDb.Get(DeletePointerAddressInDb);
            if (deletePointer is not null)
            {
                DeleteBlocks(new Keccak(deletePointer));
            }

            ChainLevelInfo? genesisLevel = LoadLevel(0);
            if (genesisLevel is not null)
            {
                BlockInfo genesisBlockInfo = genesisLevel.BlockInfos[0];
                if (genesisLevel.BlockInfos.Length != 1)
                {
                    // just for corrupted test bases

                    genesisLevel.BlockInfos = new[] { genesisBlockInfo };
                    _chainLevelInfoRepository.PersistLevel(0, genesisLevel);
                    //throw new InvalidOperationException($"Genesis level in DB has {genesisLevel.BlockInfos.Length} blocks");
                }

                if (genesisBlockInfo.WasProcessed)
                {

                    BlockHeader genesisHeader = FindHeader(genesisBlockInfo.BlockHash, BlockTreeLookupOptions.None);
                    Genesis = genesisHeader;
                    LoadStartBlock();
                    Head ??= FindBlock(genesisBlockInfo.BlockHash, BlockTreeLookupOptions.None);
                }

                RecalculateTreeLevels();
                AttemptToFixCorruptionByMovingHeadBackwards();
            }

            if (_logger.IsInfo)
                _logger.Info($"Block tree initialized, " +
                             $"last processed is {Head?.Header.ToString(BlockHeader.Format.Short) ?? "0"}, " +
                             $"best queued is {BestSuggestedHeader?.Number.ToString() ?? "0"}, " +
                             $"best known is {BestKnownNumber}, " +
                             $"lowest inserted header {LowestInsertedHeader?.Number}, " +
                             $"body {LowestInsertedBodyNumber}, " +
                             $"lowest sync inserted block number {LowestInsertedBeaconHeader?.Number}");
            ThisNodeInfo.AddInfo("Chain ID     :", $"{Nethermind.Core.ChainId.GetChainName(ChainId)}");
            ThisNodeInfo.AddInfo("Chain head   :", $"{Head?.Header.ToString(BlockHeader.Format.Short) ?? "0"}");
        }

        private void AttemptToFixCorruptionByMovingHeadBackwards()
        {
            if (_tryToRecoverFromHeaderBelowBodyCorruption && BestSuggestedHeader != null)
            {
                ChainLevelInfo chainLevelInfo = LoadLevel(BestSuggestedHeader.Number);
                BlockInfo? canonicalBlock = chainLevelInfo?.MainChainBlock;
                if (canonicalBlock is not null)
                {
                    SetHeadBlock(canonicalBlock.BlockHash!);
                }
                else
                {
                    _logger.Error("Failed attempt to fix 'header < body' corruption caused by an unexpected shutdown.");
                }
            }
        }

        private void RecalculateTreeLevels()
        {
            LoadLowestInsertedBodyNumber();
            LoadLowestInsertedHeader();
            LoadLowestInsertedBeaconHeader();
            LoadBestKnown();
        }

        private void LoadLowestInsertedBodyNumber()
        {
            LowestInsertedBodyNumber =
                _blockDb.Get(LowestInsertedBodyNumberDbEntryAddress)?
                    .AsRlpValueContext().DecodeLong();
        }
        
        public void LoadLowestInsertedBeaconHeader()
        {
            if (_metadataDb.KeyExists(MetadataDbKeys.BeaconSyncDestinationNumber))
            {
                _beaconSyncDestinationNumber = _metadataDb.Get(MetadataDbKeys.BeaconSyncDestinationNumber)?
                    .AsRlpValueContext().DecodeLong();
            }

            if (_metadataDb.KeyExists(MetadataDbKeys.BeaconSyncPivotNumber))
            {
                _beaconSyncPivotNumber = _metadataDb.Get(MetadataDbKeys.BeaconSyncPivotNumber)?
                    .AsRlpValueContext().DecodeLong();
            }

            if (!_syncConfig.FastSync)
            {
                LowestInsertedBeaconHeader = null;
            }
            else if (_beaconSyncDestinationNumber.HasValue && _beaconSyncPivotNumber.HasValue)
            {
                long left = _beaconSyncDestinationNumber.Value;
                long right = _beaconSyncPivotNumber.Value;
                LowestInsertedBeaconHeader =
                    BinarySearchBlockHeader(left, right, HasLevel, BinarySearchDirection.Down);
            }

            if (_logger.IsInfo) _logger.Info($"Loaded LowestInsertedBeaconHeader: {LowestInsertedBeaconHeader}");
        }

        private void LoadLowestInsertedHeader()
        {
            long left = 1L;
            long right = _syncConfig.PivotNumberParsed;

            LowestInsertedHeader = BinarySearchBlockHeader(left, right, HasLevel, BinarySearchDirection.Down);
        }

        private bool HasLevel(long blockNumber)
        {
            ChainLevelInfo level = LoadLevel(blockNumber);
            return level is not null;
        }

        private void LoadBestKnown()
        {
            long left = (Head?.Number ?? 0) == 0
                ? Math.Max(_syncConfig.PivotNumberParsed, LowestInsertedHeader?.Number ?? 0) - 1
                : Head.Number;
            // TODO: beaconsync when best known pointer be updated if there is beacon sync?
            long right;
            if (_syncConfig.FastSync)
            {
                right = _beaconSyncDestinationNumber != LowestInsertedBeaconHeader?.Number &&
                        _beaconSyncDestinationNumber.HasValue
                    ? _beaconSyncDestinationNumber.Value
                    : Math.Max(0, left) + BestKnownSearchLimit;
            }
            else
            {
                right = LowestInsertedBeaconHeader?.Number ?? Math.Max(0, left) + BestKnownSearchLimit;
            }

            bool LevelExists(long blockNumber)
            {
                return LoadLevel(blockNumber) is not null;
            }

            bool HeaderExists(long blockNumber)
            {
                ChainLevelInfo level = LoadLevel(blockNumber);
                if (level is null)
                {
                    return false;
                }

                foreach (BlockInfo blockInfo in level.BlockInfos)
                {
                    if (FindHeader(blockInfo.BlockHash, BlockTreeLookupOptions.None) is not null)
                    {
                        return true;
                    }
                }

                return false;
            }

            bool BodyExists(long blockNumber)
            {
                ChainLevelInfo level = LoadLevel(blockNumber);
                if (level is null)
                {
                    return false;
                }

                foreach (BlockInfo blockInfo in level.BlockInfos)
                {
                    if (FindBlock(blockInfo.BlockHash, BlockTreeLookupOptions.None) is not null)
                    {
                        return true;
                    }
                }

                return false;
            }

            long bestKnownNumberFound =
                BinarySearchBlockNumber(1, left, LevelExists) ?? 0;
            long bestKnownNumberAlternative =
                BinarySearchBlockNumber(left, right, LevelExists) ?? 0;

            long bestSuggestedHeaderNumber =
                BinarySearchBlockNumber(1, left, HeaderExists) ?? 0;
            long bestSuggestedHeaderNumberAlternative
                = BinarySearchBlockNumber(left, right, HeaderExists) ?? 0;

            long bestSuggestedBodyNumber
                = BinarySearchBlockNumber(1, left, BodyExists) ?? 0;
            long bestSuggestedBodyNumberAlternative
                = BinarySearchBlockNumber(left, right, BodyExists) ?? 0;

            if (_logger.IsInfo)
                _logger.Info("Numbers resolved, " +
                             $"level = Max({bestKnownNumberFound}, {bestKnownNumberAlternative}), " +
                             $"header = Max({bestSuggestedHeaderNumber}, {bestSuggestedHeaderNumberAlternative}), " +
                             $"body = Max({bestSuggestedBodyNumber}, {bestSuggestedBodyNumberAlternative})");

            BestKnownNumber = Math.Max(bestKnownNumberFound, bestKnownNumberAlternative);
            bestSuggestedHeaderNumber = Math.Max(bestSuggestedHeaderNumber, bestSuggestedHeaderNumberAlternative);
            bestSuggestedBodyNumber = Math.Max(bestSuggestedBodyNumber, bestSuggestedBodyNumberAlternative);

            if (BestKnownNumber < 0 ||
                bestSuggestedHeaderNumber < 0 ||
                bestSuggestedBodyNumber < 0 ||
                bestSuggestedHeaderNumber < bestSuggestedBodyNumber)
            {
                if (_logger.IsWarn)
                    _logger.Warn(
                        $"Detected corrupted block tree data ({bestSuggestedHeaderNumber} < {bestSuggestedBodyNumber}) (possibly due to an unexpected shutdown). Attempting to fix by moving head backwards. This may fail and you may need to resync the node.");
                if (bestSuggestedHeaderNumber < bestSuggestedBodyNumber)
                {
                    bestSuggestedBodyNumber = bestSuggestedHeaderNumber;
                    _tryToRecoverFromHeaderBelowBodyCorruption = true;
                }
                else
                {
                    throw new InvalidDataException("Invalid initial block tree state loaded - " +
                                                   $"best known: {BestKnownNumber}|" +
                                                   $"best header: {bestSuggestedHeaderNumber}|" +
                                                   $"best body: {bestSuggestedBodyNumber}|");
                }
            }

            BestSuggestedHeader = FindHeader(bestSuggestedHeaderNumber, BlockTreeLookupOptions.None);
            BlockHeader? bestSuggestedBodyHeader = FindHeader(bestSuggestedBodyNumber, BlockTreeLookupOptions.None);
            BestSuggestedBody = bestSuggestedBodyHeader is null
                ? null
                : FindBlock(bestSuggestedBodyHeader.Hash, BlockTreeLookupOptions.None);
        }

        private enum BinarySearchDirection
        {
            Up,
            Down
        }

        private BlockHeader? BinarySearchBlockHeader(long left, long right, Func<long, bool> isBlockFound,
            BinarySearchDirection direction = BinarySearchDirection.Up)
        {
            long? blockNumber = BinarySearchBlockNumber(left, right, isBlockFound, direction);
            if (blockNumber.HasValue)
            {
                ChainLevelInfo? level = LoadLevel(blockNumber.Value);
                if (level is null)
                {
                    throw new InvalidDataException(
                        $"Missing chain level at number {blockNumber.Value}");
                }

                BlockInfo blockInfo = level.BlockInfos[0];
                return FindHeader(blockInfo.BlockHash, BlockTreeLookupOptions.None);
            }

            return null;
        }

        private static long? BinarySearchBlockNumber(long left, long right, Func<long, bool> isBlockFound,
            BinarySearchDirection direction = BinarySearchDirection.Up)
        {
            if (left > right)
            {
                return null;
            }

            long? result = null;
            while (left != right)
            {
                long index = direction == BinarySearchDirection.Up
                    ? left + (right - left) / 2
                    : right - (right - left) / 2;
                if (isBlockFound(index))
                {
                    result = index;
                    if (direction == BinarySearchDirection.Up)
                    {
                        left = index + 1;
                    }
                    else
                    {
                        right = index - 1;
                    }
                }
                else
                {
                    if (direction == BinarySearchDirection.Up)
                    {
                        right = index;
                    }
                    else
                    {
                        left = index;
                    }
                }
            }

            if (isBlockFound(left))
            {
                result = direction == BinarySearchDirection.Up ? left : right;
            }

            return result;
        }

        public AddBlockResult Insert(BlockHeader header, BlockTreeInsertOptions options = BlockTreeInsertOptions.None)
        {
            if (!CanAcceptNewBlocks)
            {
                return AddBlockResult.CannotAccept;
            }

            if (header.Hash is null)
            {
                throw new InvalidOperationException("An attempt to insert a block header without a known hash.");
            }

            if (header.Bloom is null)
            {
                throw new InvalidOperationException("An attempt to insert a block header without a known bloom.");
            }

            if (header.Number == 0)
            {
                throw new InvalidOperationException("Genesis block should not be inserted.");
            }

            bool totalDifficultyNeeded = (options & BlockTreeInsertOptions.TotalDifficultyNotNeeded) == 0;

            if (header.TotalDifficulty is null && totalDifficultyNeeded)
            {
                SetTotalDifficulty(header);
            }

            _bloomStorage.Store(header.Number, header.Bloom);

            // validate hash here
            // using previously received header RLPs would allows us to save 2GB allocations on a sample
            // 3M Goerli blocks fast sync
            Rlp newRlp = _headerDecoder.Encode(header);
            _headerDb.Set(header.Hash, newRlp.Bytes);

            bool isOnMainChain = (options & BlockTreeInsertOptions.NotOnMainChain) == 0;
            BlockInfo blockInfo = new(header.Hash, header.TotalDifficulty ?? 0);
            ChainLevelInfo chainLevel = new(isOnMainChain, blockInfo);
            _chainLevelInfoRepository.PersistLevel(header.Number, chainLevel);

            if (header.Number < (LowestInsertedHeader?.Number ?? long.MaxValue))
            {
                LowestInsertedHeader = header;
            }

            bool updateBestPointers = (options & BlockTreeInsertOptions.SkipUpdateBestPointers) == 0;
            if (updateBestPointers)
            {
                if (header.Number > BestKnownNumber)
                {
                    BestKnownNumber = header.Number;
                }

                if (header.Number > (BestSuggestedHeader?.Number ?? 0))
                {
                    BestSuggestedHeader = header;
                }
            }

            if (header.Number > BestKnownBeaconNumber)
            {
                BestKnownBeaconNumber = header.Number;
            }

            if (header.Number > (BestSuggestedBeaconHeader?.Number ?? 0))
            {
                BestSuggestedBeaconHeader = header;
            }

            if (header.Number < (LowestInsertedBeaconHeader?.Number ?? long.MaxValue)
                && header.Number >= (_beaconSyncDestinationNumber ?? long.MaxValue)
                && header.Number <= (_beaconSyncPivotNumber ?? long.MinValue))
            {
                if (_logger.IsInfo)
                    _logger.Info(
                        $"LowestInsertedBeaconHeader changed, old: {LowestInsertedBeaconHeader?.Number}, new: {header?.Number}");
                LowestInsertedBeaconHeader = header;
            }

            return AddBlockResult.Added;
        }

        public AddBlockResult Insert(Block block, bool saveHeader = false,
            BlockTreeInsertOptions options = BlockTreeInsertOptions.None)
        {
            if (!CanAcceptNewBlocks)
            {
                return AddBlockResult.CannotAccept;
            }

            if (block.Hash is null)
            {
                throw new InvalidOperationException("An attempt to store a block with a null hash.");
            }

            if (block.Number == 0)
            {
                throw new InvalidOperationException("Genesis block should not be inserted.");
            }

            // if we carry Rlp from the network message all the way here then we could solve 4GB of allocations and some processing
            // by avoiding encoding back to RLP here (allocations measured on a sample 3M blocks Goerli fast sync
            Rlp newRlp = _blockDecoder.Encode(block);
            _blockDb.Set(block.Hash, newRlp.Bytes);

            if (saveHeader)
            {
                Insert(block.Header, options);
            }

            return AddBlockResult.Added;
        }

        public void Insert(IEnumerable<Block> blocks)
        {
            lock (_batchInsertLock)
            {
                // TODO: why is this commented out? why was it here in the first place? (2021-03-27)
                // try
                // {
                //   _blockDb.StartBatch();
                foreach (Block block in blocks)
                {
                    Insert(block);
                }
                // }
                // finally
                // {
                //     _blockDb.CommitBatch();
                // }
            }
        }

        private AddBlockResult Suggest(Block? block, BlockHeader header,
            BlockTreeSuggestOptions options = BlockTreeSuggestOptions.ShouldProcess,
            bool? setAsMain = null)
        {
            if (_logger.IsInfo)
                _logger.Info(
                    $"Starting suggesting a new block. BestSuggestedBlock {BestSuggestedBody}, BestSuggestedBlock TD {BestSuggestedBody?.TotalDifficulty}, Block TD {block?.TotalDifficulty}, Head: {Head}, Head: {Head?.TotalDifficulty}, Block {block?.ToString(Block.Format.FullHashAndNumber)}");
            bool shouldProcess = (options & BlockTreeSuggestOptions.ShouldProcess) != 0;
<<<<<<< HEAD
            bool tryProcessKnownBlock = (options & BlockTreeSuggestOptions.TryProcessKnownBlock) != 0;
=======

>>>>>>> deb1e429
#if DEBUG
            /* this is just to make sure that we do not fall into this trap when creating tests */
            if (header.StateRoot is null && !header.IsGenesis)
            {
                throw new InvalidDataException($"State root is null in {header.ToString(BlockHeader.Format.Short)}");
            }
#endif

            if (header.Hash is null)
            {
                throw new InvalidOperationException("An attempt to suggest a header with a null hash.");
            }

            if (!CanAcceptNewBlocks)
            {
                return AddBlockResult.CannotAccept;
            }

            HashSet<Keccak> invalidBlocksWithThisNumber = _invalidBlocks.Get(header.Number);
            if (invalidBlocksWithThisNumber?.Contains(header.Hash) ?? false)
            {
                return AddBlockResult.InvalidBlock;
            }

            bool isKnown = IsKnownBlock(header.Number, header.Hash);
            if (!tryProcessKnownBlock && isKnown && (BestSuggestedHeader?.Number ?? 0) >= header.Number)
            {
                if (_logger.IsInfo) _logger.Info($"Block {header.Hash} already known.");
                     return AddBlockResult.AlreadyKnown;
            }

            if (!header.IsGenesis && !IsKnownBlock(header.Number - 1, header.ParentHash!))
            {
                if (_logger.IsInfo)
                    _logger.Info($"Could not find parent ({header.ParentHash}) of block {header.Hash}");
                return AddBlockResult.UnknownParent;
            }

            SetTotalDifficulty(header);

            if (block is not null)
            {
                if (block.Hash is null)
                {
                    throw new InvalidOperationException("An attempt to suggest block with a null hash.");
                }

                Rlp newRlp = _blockDecoder.Encode(block);
                _blockDb.Set(block.Hash, newRlp.Bytes);
            }

            if (!isKnown)
            {
                Rlp newRlp = _headerDecoder.Encode(header);
                _headerDb.Set(header.Hash, newRlp.Bytes);

                BlockInfo blockInfo = new(header.Hash, header.TotalDifficulty ?? 0);
                UpdateOrCreateLevel(header.Number, blockInfo, setAsMain is null ? !shouldProcess : setAsMain.Value);
                NewSuggestedBlock?.Invoke(this, new BlockEventArgs(block));

            }
            
            if (_logger.IsTrace)
                _logger.Trace(
                    $"Suggesting a new block. BestSuggestedBlock {BestSuggestedBody}, BestSuggestedBlock TD {BestSuggestedBody?.TotalDifficulty}, Block TD {block?.TotalDifficulty}, Head: {Head}, Head: {Head?.TotalDifficulty}, Block {block?.ToString(Block.Format.FullHashAndNumber)}");
            if (header.IsGenesis || BestSuggestedImprovementRequirementsSatisfied(header))
            {
                if (header.IsGenesis)
                {
                    Genesis = header;
                }

                BestSuggestedHeader = header;
                if (block is not null && block.IsPostMerge)
                    BestSuggestedBody = block;

                if (block is not null && shouldProcess)
                {
                    if (_logger.IsInfo)
                        _logger.Info(
                            $"New best suggested block. PreviousBestSuggestedBlock {BestSuggestedBody}, BestSuggestedBlock TD {BestSuggestedBody?.TotalDifficulty}, Block TD {block?.TotalDifficulty}, Head: {Head}, Head: {Head?.TotalDifficulty}, Block {block?.ToString(Block.Format.FullHashAndNumber)}");
                    BestSuggestedBody = block;
                    NewBestSuggestedBlock?.Invoke(this, new BlockEventArgs(block));
                }
            }

            return AddBlockResult.Added;
        }

        public AddBlockResult SuggestHeader(BlockHeader header)
        {
            return Suggest(null, header);
        }

        public async Task<AddBlockResult> SuggestBlockAsync(Block block,
            BlockTreeSuggestOptions suggestOptions = BlockTreeSuggestOptions.ShouldProcess,
            bool? setAsMain = null)
        {
            await WaitForReadinessToAcceptNewBlock;
            return SuggestBlock(block, suggestOptions, setAsMain);
        }

        public AddBlockResult SuggestBlock(Block block,
            BlockTreeSuggestOptions options = BlockTreeSuggestOptions.ShouldProcess, bool? setAsMain = null)
        {
            if (Genesis is null && !block.IsGenesis)
            {
                throw new InvalidOperationException(
                    "Block tree should be initialized with genesis before suggesting other blocks.");
            }

            return Suggest(block, block.Header, options, setAsMain);
        }

        public BlockHeader? FindHeader(long number, BlockTreeLookupOptions options)
        {
            Keccak blockHash = GetBlockHashOnMainOrBestDifficultyHash(number);
            return blockHash is null ? null : FindHeader(blockHash, options);
        }

        public Keccak? FindBlockHash(long blockNumber) => GetBlockHashOnMainOrBestDifficultyHash(blockNumber);

        public BlockHeader? FindHeader(Keccak? blockHash, BlockTreeLookupOptions options)
        {
            if (blockHash is null || blockHash == Keccak.Zero)
            {
                // TODO: would be great to check why this is still needed (maybe it is something archaic)
                return null;
            }

            BlockHeader? header = _headerDb.Get(blockHash, _headerDecoder, _headerCache, false);
            if (header is null)
            {
                return null;
            }

            header.Hash ??= blockHash;

            bool totalDifficultyNeeded = (options & BlockTreeLookupOptions.TotalDifficultyNotNeeded) ==
                                         BlockTreeLookupOptions.None;
            bool requiresCanonical = (options & BlockTreeLookupOptions.RequireCanonical) ==
                                     BlockTreeLookupOptions.RequireCanonical;

            if ((totalDifficultyNeeded && header.TotalDifficulty is null) || requiresCanonical)
            {
                (BlockInfo blockInfo, ChainLevelInfo level) = LoadInfo(header.Number, header.Hash, true);
                if (level is null || blockInfo is null)
                {
                    // TODO: this is here because storing block data is not transactional
                    // TODO: would be great to remove it, he?
                    if (_logger.IsTrace)
                        _logger.Trace(
                            $"Entering missing block info in {nameof(FindHeader)} scope when head is {Head?.ToString(Block.Format.Short)}");
                    SetTotalDifficulty(header);
                    blockInfo = new BlockInfo(header.Hash, header.TotalDifficulty!.Value);
                    level = UpdateOrCreateLevel(header.Number, blockInfo);
                }
                else
                {
                    header.TotalDifficulty = blockInfo.TotalDifficulty;
                }

                if (requiresCanonical)
                {
                    bool isMain = level.MainChainBlock?.BlockHash?.Equals(blockHash) == true;
                    header = isMain ? header : null;
                }
            }

            if (header is not null && ShouldCache(header.Number))
            {
                _headerCache.Set(blockHash, header);
            }

            return header;
        }

        /// <returns>
        /// If level has a block on the main chain then returns the block info,otherwise <value>null</value>
        /// </returns>
        public BlockInfo? FindCanonicalBlockInfo(long blockNumber)
        {
            ChainLevelInfo level = LoadLevel(blockNumber);
            if (level is null)
            {
                return null;
            }

            if (level.HasBlockOnMainChain)
            {
                BlockInfo blockInfo = level.BlockInfos[0];
                blockInfo.BlockNumber = blockNumber;
                return blockInfo;
            }

            return null;
        }

        public Keccak? FindHash(long number)
        {
            return GetBlockHashOnMainOrBestDifficultyHash(number);
        }

        public BlockHeader[] FindHeaders(Keccak? blockHash, int numberOfBlocks, int skip, bool reverse)
        {
            if (numberOfBlocks == 0)
            {
                return Array.Empty<BlockHeader>();
            }

            if (blockHash is null)
            {
                return new BlockHeader[numberOfBlocks];
            }

            BlockHeader startHeader = FindHeader(blockHash, BlockTreeLookupOptions.TotalDifficultyNotNeeded);
            if (startHeader is null)
            {
                return new BlockHeader[numberOfBlocks];
            }

            if (numberOfBlocks == 1)
            {
                return new[] { startHeader };
            }

            if (skip == 0)
            {
                /* if we do not skip and we have the last block then we can assume that all the blocks are there
                   and we can use the fact that we can use parent hash and that searching by hash is much faster
                   as it does not require the step of resolving number -> hash */
                BlockHeader endHeader = FindHeader(startHeader.Number + numberOfBlocks - 1,
                    BlockTreeLookupOptions.TotalDifficultyNotNeeded);
                if (endHeader is not null)
                {
                    return FindHeadersReversedFull(endHeader, numberOfBlocks);
                }
            }

            BlockHeader[] result = new BlockHeader[numberOfBlocks];
            BlockHeader current = startHeader;
            int directionMultiplier = reverse ? -1 : 1;
            int responseIndex = 0;
            do
            {
                result[responseIndex] = current;
                responseIndex++;
                long nextNumber = startHeader.Number + directionMultiplier * (responseIndex * skip + responseIndex);
                if (nextNumber < 0)
                {
                    break;
                }

                current = FindHeader(nextNumber, BlockTreeLookupOptions.TotalDifficultyNotNeeded);
            } while (current is not null && responseIndex < numberOfBlocks);

            return result;
        }

        private BlockHeader[] FindHeadersReversedFull(BlockHeader startHeader, int numberOfBlocks)
        {
            if (startHeader is null) throw new ArgumentNullException(nameof(startHeader));
            if (numberOfBlocks == 1)
            {
                return new[] { startHeader };
            }

            BlockHeader[] result = new BlockHeader[numberOfBlocks];

            BlockHeader current = startHeader;
            int responseIndex = numberOfBlocks - 1;
            do
            {
                result[responseIndex] = current;
                responseIndex--;
                if (responseIndex < 0)
                {
                    break;
                }

                current = this.FindParentHeader(current, BlockTreeLookupOptions.TotalDifficultyNotNeeded);
            } while (current is not null && responseIndex < numberOfBlocks);

            return result;
        }

        public BlockHeader? FindLowestCommonAncestor(BlockHeader firstDescendant, BlockHeader secondDescendant,
            long maxSearchDepth)
        {
            if (firstDescendant.Number > secondDescendant.Number)
            {
                firstDescendant = GetAncestorAtNumber(firstDescendant, secondDescendant.Number);
            }
            else if (secondDescendant.Number > firstDescendant.Number)
            {
                secondDescendant = GetAncestorAtNumber(secondDescendant, firstDescendant.Number);
            }

            long currentSearchDepth = 0;
            while (
                firstDescendant is not null
                && secondDescendant is not null
                && firstDescendant.Hash != secondDescendant.Hash)
            {
                if (currentSearchDepth++ >= maxSearchDepth) return null;
                firstDescendant =
                    this.FindParentHeader(firstDescendant, BlockTreeLookupOptions.TotalDifficultyNotNeeded);
                secondDescendant =
                    this.FindParentHeader(secondDescendant, BlockTreeLookupOptions.TotalDifficultyNotNeeded);
            }

            return firstDescendant;
        }

        private BlockHeader? GetAncestorAtNumber(BlockHeader header, long number)
        {
            BlockHeader? result = header;
            while (result is not null && result.Number < number)
            {
                result = this.FindParentHeader(result, BlockTreeLookupOptions.TotalDifficultyNotNeeded);
            }

            return header;
        }

        private Keccak? GetBlockHashOnMainOrBestDifficultyHash(long blockNumber)
        {
            if (blockNumber < 0)
            {
                throw new ArgumentException($"{nameof(blockNumber)} must be greater or equal zero and is {blockNumber}",
                    nameof(blockNumber));
            }

            ChainLevelInfo level = LoadLevel(blockNumber);
            if (level is null)
            {
                return null;
            }

            if (level.HasBlockOnMainChain)
            {
                return level.BlockInfos[0].BlockHash;
            }

            UInt256 bestDifficultySoFar = UInt256.Zero;
            Keccak bestHash = null;
            for (int i = 0; i < level.BlockInfos.Length; i++)
            {
                BlockInfo current = level.BlockInfos[i];
                if (level.BlockInfos[i].TotalDifficulty >= bestDifficultySoFar)
                {
                    bestDifficultySoFar = current.TotalDifficulty;
                    bestHash = current.BlockHash;
                }
            }

            return bestHash;
        }

        public Block? FindBlock(long blockNumber, BlockTreeLookupOptions options)
        {
            Keccak hash = GetBlockHashOnMainOrBestDifficultyHash(blockNumber);
            return FindBlock(hash, options);
        }

        public void DeleteInvalidBlock(Block invalidBlock)
        {
            if (invalidBlock.Hash is null)
            {
                if (_logger.IsWarn)
                    _logger.Warn($"{nameof(DeleteInvalidBlock)} call has been made for a block without a null hash.");
                return;
            }

            if (_logger.IsDebug)
                _logger.Debug($"Deleting invalid block {invalidBlock.ToString(Block.Format.FullHashAndNumber)}");

            HashSet<Keccak>? invalidBlocksWithThisNumber =
                _invalidBlocks.Get(invalidBlock.Number) ?? new HashSet<Keccak>();
            invalidBlocksWithThisNumber.Add(invalidBlock.Hash);
            _invalidBlocks.Set(invalidBlock.Number, invalidBlocksWithThisNumber);

            BestSuggestedHeader = Head?.Header;
            BestSuggestedBody = Head;

            BlockAcceptingNewBlocks();

            try
            {
                DeleteBlocks(invalidBlock.Hash!);
            }
            finally
            {
                ReleaseAcceptingNewBlocks();
            }
        }

        private void DeleteBlocks(Keccak deletePointer)
        {
            BlockHeader? deleteHeader = FindHeader(deletePointer, BlockTreeLookupOptions.TotalDifficultyNotNeeded);
            if (deleteHeader is null)
            {
                if (_logger.IsWarn)
                    _logger.Warn(
                        $"Cannot delete invalid block {deletePointer} - block has not been added to the database or has already been deleted.");
                return;
            }

            if (deleteHeader.Hash is null)
            {
                if (_logger.IsWarn)
                    _logger.Warn(
                        $"Cannot delete invalid block {deletePointer} - black has a null hash.");
                return;
            }

            long currentNumber = deleteHeader.Number;
            Keccak currentHash = deleteHeader.Hash;
            Keccak? nextHash = null;
            ChainLevelInfo? nextLevel = null;

            using BatchWrite batch = _chainLevelInfoRepository.StartBatch();
            while (true)
            {
                ChainLevelInfo? currentLevel = nextLevel ?? LoadLevel(currentNumber);
                nextLevel = LoadLevel(currentNumber + 1);

                bool shouldRemoveLevel = false;
                if (currentLevel is not null) // preparing update of the level (removal of the invalid branch block)
                {
                    if (currentLevel.BlockInfos.Length == 1)
                    {
                        shouldRemoveLevel = true;
                    }
                    else
                    {
                        currentLevel.BlockInfos =
                            currentLevel.BlockInfos.Where(bi => bi.BlockHash != currentHash).ToArray();
                    }
                }

                // just finding what the next descendant will be
                if (nextLevel is not null)
                {
                    nextHash = FindChild(nextLevel, currentHash);
                }

                UpdateDeletePointer(nextHash);

                if (shouldRemoveLevel)
                {
                    BestKnownNumber = Math.Min(BestKnownNumber, currentNumber - 1);
                    _chainLevelInfoRepository.Delete(currentNumber, batch);
                }
                else if (currentLevel is not null)
                {
                    _chainLevelInfoRepository.PersistLevel(currentNumber, currentLevel, batch);
                }

                if (_logger.IsInfo) _logger.Info($"Deleting invalid block {currentHash} at level {currentNumber}");
                _blockCache.Delete(currentHash);
                _blockDb.Delete(currentHash);
                _headerCache.Delete(currentHash);
                _headerDb.Delete(currentHash);

                if (nextHash is null)
                {
                    break;
                }

                currentNumber++;
                currentHash = nextHash;
                nextHash = null;
            }
        }

        private Keccak? FindChild(ChainLevelInfo level, Keccak parentHash)
        {
            Keccak childHash = null;
            for (int i = 0; i < level.BlockInfos.Length; i++)
            {
                Keccak potentialChildHash = level.BlockInfos[i].BlockHash;
                BlockHeader? potentialChild =
                    FindHeader(potentialChildHash, BlockTreeLookupOptions.TotalDifficultyNotNeeded);
                if (potentialChild is null)
                {
                    if (_logger.IsWarn)
                        _logger.Warn(
                            $"Block with hash {potentialChildHash} has been found on chain level but its header is missing from the DB.");
                    return null;
                }

                if (potentialChild.ParentHash == parentHash)
                {
                    childHash = potentialChildHash;
                    break;
                }
            }

            return childHash;
        }

        public bool IsMainChain(BlockHeader blockHeader)
        {
            ChainLevelInfo? chainLevelInfo = LoadLevel(blockHeader.Number);
            bool isMain = chainLevelInfo is not null
                          && chainLevelInfo.MainChainBlock?.BlockHash?.Equals(blockHeader.Hash) == true;
            return isMain;
        }

        public bool IsMainChain(Keccak blockHash)
        {
            BlockHeader? header = FindHeader(blockHash, BlockTreeLookupOptions.TotalDifficultyNotNeeded);
            if (header is null)
            {
                throw new InvalidOperationException(
                    $"Not able to retrieve block number for an unknown block {blockHash}");
            }

            return IsMainChain(header);
        }

        public BlockHeader? FindBestSuggestedHeader() => BestSuggestedHeader;

        public bool WasProcessed(long number, Keccak blockHash)
        {
            ChainLevelInfo? levelInfo = LoadLevel(number);
            if (levelInfo is null)
            {
                throw new InvalidOperationException(
                    $"Not able to find block {blockHash} from an unknown level {number}");
            }

            int? index = FindIndex(blockHash, levelInfo);
            if (index is null)
            {
                throw new InvalidOperationException($"Not able to find block {blockHash} index on the chain level");
            }

            return levelInfo.BlockInfos[index.Value].WasProcessed;
        }

        public void MarkChainAsProcessed(Block[] blocks)
        {
            if (blocks.Length == 0)
            {
                return;
            }

            bool ascendingOrder = true;
            if (blocks.Length > 1)
            {
                if (blocks[^1].Number < blocks[0].Number)
                {
                    ascendingOrder = false;
                }
            }

            long lastNumber = ascendingOrder ? blocks[^1].Number : blocks[0].Number;
            long previousHeadNumber = Head?.Number ?? 0L;
            using BatchWrite batch = _chainLevelInfoRepository.StartBatch();
            if (previousHeadNumber > lastNumber)
            {
                for (long i = 0; i < previousHeadNumber - lastNumber; i++)
                {
                    long levelNumber = previousHeadNumber - i;

                    ChainLevelInfo? level = LoadLevel(levelNumber);
                    if (level is not null)
                    {
                        level.HasBlockOnMainChain = false;
                        _chainLevelInfoRepository.PersistLevel(levelNumber, level, batch);
                    }
                }
            }

            for (int i = 0; i < blocks.Length; i++)
            {
                Block block = blocks[i];
                if (ShouldCache(block.Number))
                {
                    _blockCache.Set(block.Hash, blocks[i]);
                    _headerCache.Set(block.Hash, block.Header);
                }

                ChainLevelInfo? level = LoadLevel(block.Number);
                int? index = level is null ? null : FindIndex(block.Hash, level);
                if (index is null)
                {
                    throw new InvalidOperationException(
                        $"Cannot mark unknown block {block.ToString(Block.Format.FullHashAndNumber)} as processed");
                }

                BlockInfo info = level.BlockInfos[index.Value];
                info.WasProcessed = true;
                if (index.Value != 0)
                {
                    (level.BlockInfos[index.Value], level.BlockInfos[0]) =
                        (level.BlockInfos[0], level.BlockInfos[index.Value]);
                }

                _chainLevelInfoRepository.PersistLevel(block.Number, level, batch);
            }
        }

        public void UpdateMainChain(Block[] blocks, bool wereProcessed, bool forceUpdateHeadBlock = false)
        {
            if (blocks.Length == 0)
            {
                return;
            }

            bool ascendingOrder = true;
            if (blocks.Length > 1)
            {
                if (blocks[^1].Number < blocks[0].Number)
                {
                    ascendingOrder = false;
                }
            }

#if DEBUG
            for (int i = 0; i < blocks.Length; i++)
            {
                if (i != 0)
                {
                    if (ascendingOrder && blocks[i].Number != blocks[i - 1].Number + 1)
                    {
                        throw new InvalidOperationException("Update main chain invoked with gaps");
                    }

                    if (!ascendingOrder && blocks[i - 1].Number != blocks[i].Number + 1)
                    {
                        throw new InvalidOperationException("Update main chain invoked with gaps");
                    }
                }
            }
#endif

            long lastNumber = ascendingOrder ? blocks[^1].Number : blocks[0].Number;
            long previousHeadNumber = Head?.Number ?? 0L;
            using BatchWrite batch = _chainLevelInfoRepository.StartBatch();
            if (previousHeadNumber > lastNumber)
            {
                for (long i = 0; i < previousHeadNumber - lastNumber; i++)
                {
                    long levelNumber = previousHeadNumber - i;

                    ChainLevelInfo? level = LoadLevel(levelNumber);
                    if (level is not null)
                    {
                        level.HasBlockOnMainChain = false;
                        _chainLevelInfoRepository.PersistLevel(levelNumber, level, batch);
                    }
                }
            }

            for (int i = 0; i < blocks.Length; i++)
            {
                Block block = blocks[i];
                if (ShouldCache(block.Number))
                {
                    _blockCache.Set(block.Hash, blocks[i]);
                    _headerCache.Set(block.Hash, block.Header);
                }

                // we only force update head block for last block in processed blocks
                bool lastProcessedBlock = i == blocks.Length - 1;
                MoveToMain(blocks[i], batch, wereProcessed, forceUpdateHeadBlock && lastProcessedBlock);
            }
        }


        /// <summary>
        /// Moves block to main chain.
        /// </summary>
        /// <param name="block">Block to move</param>
        /// <param name="batch">Db batch</param>
        /// <param name="wasProcessed">Was block processed (full sync), or not (fast sync)</param>
        /// <param name="forceUpdateHeadBlock">Force updating <see cref="Head"/> to this block, even when <see cref="Block.TotalDifficulty"/> is not higher than previous head.</param>
        /// <exception cref="InvalidOperationException">Invalid block</exception>
        [Todo(Improve.MissingFunctionality, "Recalculate bloom storage on reorg.")]
        private void MoveToMain(Block block, BatchWrite batch, bool wasProcessed, bool forceUpdateHeadBlock)
        {
            if (_logger.IsTrace) _logger.Trace($"Moving {block.ToString(Block.Format.Short)} to main");
            if (block.Hash is null)
            {
                throw new InvalidOperationException("An attempt to move to main a block with hash not set.");
            }

            if (block.Bloom is null)
            {
                throw new InvalidOperationException("An attempt to move to main a block with bloom not set.");
            }

            ChainLevelInfo? level = LoadLevel(block.Number);
            if (level.BlockInfos.Length > 1)
            {
            }

            int? index = level is null ? null : FindIndex(block.Hash, level);
            if (index is null)
            {
                throw new InvalidOperationException(
                    $"Cannot move unknown block {block.ToString(Block.Format.FullHashAndNumber)} to main");
            }


            Keccak hashOfThePreviousMainBlock = level.MainChainBlock?.BlockHash;

            BlockInfo info = level.BlockInfos[index.Value];
            info.WasProcessed = wasProcessed;
            if (index.Value != 0)
            {
                (level.BlockInfos[index.Value], level.BlockInfos[0]) =
                    (level.BlockInfos[0], level.BlockInfos[index.Value]);
            }

            _bloomStorage.Store(block.Number, block.Bloom);
            level.HasBlockOnMainChain = true;
            _chainLevelInfoRepository.PersistLevel(block.Number, level, batch);

            Block previous = hashOfThePreviousMainBlock is not null && hashOfThePreviousMainBlock != block.Hash
                ? FindBlock(hashOfThePreviousMainBlock, BlockTreeLookupOptions.TotalDifficultyNotNeeded)
                : null;

            if (_logger.IsTrace) _logger.Trace($"Block added to main {block}");
            BlockAddedToMain?.Invoke(this, new BlockReplacementEventArgs(block, previous));

            if (forceUpdateHeadBlock || block.IsGenesis || HeadImprovementRequirementsSatisfied(block.Header))
            {
                if (block.Number == 0)
                {
                    Genesis = block.Header;
                }

                if (block.TotalDifficulty is null)
                {
                    throw new InvalidOperationException("Head block with null total difficulty");
                }

                if (wasProcessed)
                {
                    UpdateHeadBlock(block);
                }
            }

            if (_logger.IsTrace) _logger.Trace($"Block {block.ToString(Block.Format.Short)} added to main chain");
        }

        private bool HeadImprovementRequirementsSatisfied(BlockHeader header)
        {
            return TotalDifficultyRequirementSatisfied(header, Head?.TotalDifficulty ?? 0);
        }

        private bool BestSuggestedImprovementRequirementsSatisfied(BlockHeader header)
        {
            bool ttdRequirementSatisfied =
                TotalDifficultyRequirementSatisfied(header, BestSuggestedHeader?.TotalDifficulty ?? 0);
            bool preMergeRequirementSatisfied =
                ttdRequirementSatisfied && (!header.IsPostMerge && header.Difficulty != 0);
            bool postMergeRequirementSatisfied = ttdRequirementSatisfied &&
                                                 BestSuggestedBody?.Number <= header.Number &&
                                                 (header.IsPostMerge || header.Difficulty == 0);
            return preMergeRequirementSatisfied || postMergeRequirementSatisfied;
        }

        private bool TotalDifficultyRequirementSatisfied(BlockHeader header, UInt256 totalDifficultyToCheck)
        {
            // before merge TD requirements are satisfied only if TD > block head
            bool preMergeImprovementRequirementSatisfied = header.TotalDifficulty > totalDifficultyToCheck
                                                           && (header.TotalDifficulty <
                                                               _specProvider.TerminalTotalDifficulty
                                                               || _specProvider.TerminalTotalDifficulty == null);

            // after the merge, we will accept only the blocks with Difficulty = 0. However, during the transition process
            // we can have terminal PoW blocks with Difficulty > 0. That is why we accept everything greater or equal
            // than current head and header.TD >= TTD.
            bool postMergeImprovementRequirementSatisfied = _specProvider.TerminalTotalDifficulty != null &&
                                                            header.TotalDifficulty >=
                                                            _specProvider.TerminalTotalDifficulty;
            return preMergeImprovementRequirementSatisfied || postMergeImprovementRequirementSatisfied;
        }

        private bool IsTerminalBlock(BlockHeader header)
        {
            bool isTerminalBlock = false;
            bool ttdRequirement = header.TotalDifficulty >= _specProvider.TerminalTotalDifficulty;
            if (ttdRequirement && header.IsGenesis)
                return true;

            if (ttdRequirement && header.IsPostMerge == false)
            {
                BlockHeader? parent = FindHeader(header.ParentHash, BlockTreeLookupOptions.None);
                if (parent != null && parent.TotalDifficulty < _specProvider.TerminalTotalDifficulty)
                {
                    isTerminalBlock = true;
                }
            }

            return isTerminalBlock;
        }

        private void LoadStartBlock()
        {
            Block? startBlock = null;
            byte[] persistedNumberData = _blockInfoDb.Get(StateHeadHashDbEntryAddress);
            BestPersistedState = persistedNumberData is null ? null : new RlpStream(persistedNumberData).DecodeLong();
            long? persistedNumber = BestPersistedState;
            if (persistedNumber is not null)
            {
                startBlock = FindBlock(persistedNumber.Value, BlockTreeLookupOptions.None);
                _logger.Warn(
                    $"Start block loaded from reorg boundary - {persistedNumber} - {startBlock?.ToString(Block.Format.Short)}");
            }
            else
            {
                byte[] data = _blockInfoDb.Get(HeadAddressInDb);
                if (data is not null)
                {
                    startBlock = FindBlock(new Keccak(data), BlockTreeLookupOptions.None);
                    _logger.Warn($"Start block loaded from HEAD - {startBlock?.ToString(Block.Format.Short)}");
                }
            }

            if (startBlock is not null)
            {
                if (startBlock.Hash is null)
                {
                    throw new InvalidDataException("The start block hash is null.");
                }

                SetHeadBlock(startBlock.Hash);
            }
        }

        private void SetHeadBlock(Keccak headHash)
        {
            Block? headBlock = FindBlock(headHash, BlockTreeLookupOptions.None);
            if (headBlock is null)
            {
                throw new InvalidOperationException(
                    "An attempt to set a head block that has not been stored in the DB.");
            }

            ChainLevelInfo? level = LoadLevel(headBlock.Number);
            int? index = level is null ? null : FindIndex(headHash, level);
            if (!index.HasValue)
            {
                throw new InvalidDataException("Head block data missing from chain info");
            }

            headBlock.Header.TotalDifficulty = level.BlockInfos[index.Value].TotalDifficulty;
            Head = headBlock;
        }

        public bool IsKnownBlock(long number, Keccak blockHash)
        {
            if (number > BestKnownNumber)
            {
                return false;
            }

            // IsKnownBlock will be mainly called when new blocks are incoming
            // and these are very likely to be all at the head of the chain
            if (blockHash == Head?.Hash)
            {
                return true;
            }

            if (_headerCache.Get(blockHash) is not null)
            {
                return true;
            }

            ChainLevelInfo level = LoadLevel(number);
            return level is not null && FindIndex(blockHash, level).HasValue;
        }

        private void UpdateDeletePointer(Keccak? hash)
        {
            if (hash is null)
            {
                _blockInfoDb.Delete(DeletePointerAddressInDb);
            }
            else
            {
                if (_logger.IsInfo) _logger.Info($"Deleting an invalid block or its descendant {hash}");
                _blockInfoDb.Set(DeletePointerAddressInDb, hash.Bytes);
            }
        }

        public void UpdateHeadBlock(Keccak blockHash)
        {
            if (_logger.IsError) _logger.Error($"Block tree override detected - updating head block to {blockHash}.");
            _blockInfoDb.Set(HeadAddressInDb, blockHash.Bytes);
            BlockHeader? header = FindHeader(blockHash, BlockTreeLookupOptions.None);
            if (header is not null)
            {
                if(_logger.IsError) _logger.Error($"Block tree override detected - updating head block to {blockHash}.");
                _blockInfoDb.Set(HeadAddressInDb, blockHash.Bytes);
                BestPersistedState = header.Number;
            }
            else
            {
                if(_logger.IsError) _logger.Error($"Block tree override detected - cannot find block: {blockHash}.");
            }
        }

        private void UpdateHeadBlock(Block block)
        {
            if (block.Hash is null)
            {
                throw new InvalidOperationException("Block suggested as the new head block has no hash set.");
            }

            if (block.IsGenesis)
            {
                Genesis = block.Header;
            }

            Head = block;
            _blockInfoDb.Set(HeadAddressInDb, block.Hash.Bytes);
            NewHeadBlock?.Invoke(this, new BlockEventArgs(block));
        }

        private ChainLevelInfo UpdateOrCreateLevel(long number, BlockInfo blockInfo, bool setAsMain = false)
        {
            using (BatchWrite? batch = _chainLevelInfoRepository.StartBatch())
            {
                ChainLevelInfo level = LoadLevel(number, false);

                if (level is not null)
                {
                    BlockInfo[] blockInfos = level.BlockInfos;
                    Array.Resize(ref blockInfos, blockInfos.Length + 1);
                    if (setAsMain)
                    {
                        blockInfos[^1] = blockInfos[0];
                        blockInfos[0] = blockInfo;
                    }
                    else
                    {
                        blockInfos[^1] = blockInfo;
                    }

                    level.BlockInfos = blockInfos;
                }
                else
                {
                    if (number > BestKnownNumber)
                    {
                        BestKnownNumber = number;
                    }

                    level = new ChainLevelInfo(false, new[] { blockInfo });
                }

                if (setAsMain)
                {
                    level.HasBlockOnMainChain = true;
                }

                _chainLevelInfoRepository.PersistLevel(number, level, batch);

                return level;
            }
        }

        private (BlockInfo Info, ChainLevelInfo Level) LoadInfo(long number, Keccak blockHash, bool forceLoad)
        {
            ChainLevelInfo chainLevelInfo = LoadLevel(number, forceLoad);
            if (chainLevelInfo is null)
            {
                return (null, null);
            }

            int? index = FindIndex(blockHash, chainLevelInfo);
            return index.HasValue ? (chainLevelInfo.BlockInfos[index.Value], chainLevelInfo) : (null, chainLevelInfo);
        }

        private static int? FindIndex(Keccak blockHash, ChainLevelInfo level)
        {
            for (int i = 0; i < level.BlockInfos.Length; i++)
            {
                Keccak hashAtIndex = level.BlockInfos[i].BlockHash;
                if (hashAtIndex.Equals(blockHash))
                {
                    return i;
                }
            }

            return null;
        }

        private ChainLevelInfo? LoadLevel(long number, bool forceLoad = true)
        {
            if (number > BestKnownNumber && !forceLoad)
            {
                return null;
            }

            return _chainLevelInfoRepository.LoadLevel(number);
        }

        /// <summary>
        /// To make cache useful even when we handle sync requests
        /// </summary>
        /// <param name="number"></param>
        /// <returns></returns>
        private bool ShouldCache(long number)
        {
            return number == 0L || Head is null || number > Head.Number - CacheSize && number <= Head.Number + 1;
        }

        public ChainLevelInfo? FindLevel(long number)
        {
            return _chainLevelInfoRepository.LoadLevel(number);
        }

        public UInt256? BackFillTotalDifficulty(long startNumber, long endNumber,
            UInt256? startingTotalDifficulty = null)
        {
            long batchSize = 3000;
            long currentNum = Math.Min(endNumber, startNumber + batchSize);

            // TODO: beaconsync duplicate code
            BlockHeader GetParentHeader(BlockHeader current) =>
                this.FindParentHeader(current, BlockTreeLookupOptions.TotalDifficultyNotNeeded)
                ?? FindBlock(current.ParentHash, BlockTreeLookupOptions.TotalDifficultyNotNeeded)?.Header
                ?? throw new InvalidOperationException($"An orphaned block on the chain {current}");

            UInt256? BatchSetTotalDifficulty(BlockHeader current)
            {
                Stack<ValueTuple<BlockHeader, ChainLevelInfo, BlockInfo>> stack = new();

                while (current.TotalDifficulty is null || current.TotalDifficulty == 0)
                {
                    if (current.Number == startNumber && startingTotalDifficulty.HasValue)
                    {
                        current.TotalDifficulty = startingTotalDifficulty.Value;
                    }
                    else
                    {
                        (BlockInfo blockInfo, ChainLevelInfo level) = LoadInfo(current.Number, current.Hash, true);
                        if (blockInfo is null || level is null || blockInfo.TotalDifficulty == 0)
                        {
                            stack.Push(
                                new ValueTuple<BlockHeader, ChainLevelInfo, BlockInfo>(current, level, blockInfo));
                            if (_logger.IsTrace)
                                _logger.Trace(
                                    $"Calculating total difficulty for {current.ToString(BlockHeader.Format.Short)}");
                            current = GetParentHeader(current);
                        }
                        else
                        {
                            current.TotalDifficulty = blockInfo.TotalDifficulty;
                        }
                    }
                }

                using BatchWrite batch = _chainLevelInfoRepository.StartBatch();
                while (stack.TryPop(out (BlockHeader child, ChainLevelInfo level, BlockInfo blockInfo) item))
                {
                    item.child.TotalDifficulty = current.TotalDifficulty + item.child.Difficulty;
                    if (item.level == null)
                    {
                        item.blockInfo = new(item.child.Hash, item.child.TotalDifficulty.Value);
                        item.level = new(false, item.blockInfo);
                    }
                    else
                    {
                        item.blockInfo.TotalDifficulty = item.child.TotalDifficulty.Value;
                    }

                    _chainLevelInfoRepository.PersistLevel(item.child.Number, item.level, batch);
                    current = item.child;
                }

                return current.TotalDifficulty;
            }

            UInt256? lastTotalDifficulty = new();

            while (currentNum <= endNumber)
            {
                ChainLevelInfo? levelForBatch = _chainLevelInfoRepository.LoadLevel(currentNum);
                if (levelForBatch is not null)
                {
                    for (int i = 0; i < levelForBatch.BlockInfos.Length; i++)
                    {
                        if (levelForBatch.BlockInfos[i].TotalDifficulty == 0)
                        {
                            BlockHeader? header = FindHeader(levelForBatch.BlockInfos[i].BlockHash,
                                                      BlockTreeLookupOptions.TotalDifficultyNotNeeded) ??
                                                  FindBlock(levelForBatch.BlockInfos[i].BlockHash,
                                                      BlockTreeLookupOptions.TotalDifficultyNotNeeded)?.Header;
                            if (header != null)
                            {
                                lastTotalDifficulty = BatchSetTotalDifficulty(header);
                            }
                        }
                    }
                }

                if (currentNum == endNumber)
                {
                    break;
                }

                currentNum = Math.Min(endNumber, currentNum + batchSize);
            }

            return lastTotalDifficulty;
        }

        public Keccak? HeadHash => Head?.Hash;
        public Keccak? GenesisHash => Genesis?.Hash;
        public Keccak? PendingHash => Head?.Hash;

        public Block? FindBlock(Keccak? blockHash, BlockTreeLookupOptions options)
        {
            if (blockHash is null || blockHash == Keccak.Zero)
            {
                return null;
            }

            Block block = _blockDb.Get(blockHash, _blockDecoder, _blockCache, false);
            if (block is null)
            {
                return null;
            }

            bool totalDifficultyNeeded = (options & BlockTreeLookupOptions.TotalDifficultyNotNeeded) ==
                                         BlockTreeLookupOptions.None;
            bool requiresCanonical = (options & BlockTreeLookupOptions.RequireCanonical) ==
                                     BlockTreeLookupOptions.RequireCanonical;

            if ((totalDifficultyNeeded && block.TotalDifficulty is null) || requiresCanonical)
            {
                (BlockInfo blockInfo, ChainLevelInfo level) = LoadInfo(block.Number, block.Hash, true);
                if (level is null || blockInfo is null)
                {
                    // TODO: this is here because storing block data is not transactional
                    // TODO: would be great to remove it, he?
                    if (_logger.IsTrace)
                        _logger.Trace(
                            $"Entering missing block info in {nameof(FindBlock)} scope when head is {Head?.ToString(Block.Format.Short)}");
                    SetTotalDifficulty(block.Header);
                    blockInfo = new BlockInfo(block.Hash, block.TotalDifficulty!.Value);
                    level = UpdateOrCreateLevel(block.Number, blockInfo);
                }
                else
                {
                    block.Header.TotalDifficulty = blockInfo.TotalDifficulty;
                }

                if (requiresCanonical)
                {
                    bool isMain = level.MainChainBlock?.BlockHash.Equals(blockHash) == true;
                    block = isMain ? block : null;
                }
            }

            if (block is not null && ShouldCache(block.Number))
            {
                _blockCache.Set(blockHash, block);
                _headerCache.Set(blockHash, block.Header);
            }

            return block;
        }

        private void SetTotalDifficulty(BlockHeader header)
        {
            BlockHeader GetParentHeader(BlockHeader current) =>
                // TotalDifficultyNotNeeded is by design here,
                // if it was absent this would result in recursion, as if parent doesn't already have total difficulty 
                // then it would call back to SetTotalDifficulty for it
                // This was original code but it could result in stack overflow
                this.FindParentHeader(current, BlockTreeLookupOptions.TotalDifficultyNotNeeded)
                ?? throw new InvalidOperationException($"An orphaned block on the chain {current}");

            void SetTotalDifficultyDeep(BlockHeader current)
            {
                Stack<BlockHeader> stack = new();
                while (current.TotalDifficulty is null)
                {
                    (BlockInfo blockInfo, ChainLevelInfo level) = LoadInfo(current.Number, current.Hash, true);
                    if (level is null || blockInfo is null || blockInfo.TotalDifficulty == 0)
                    {
                        stack.Push(current);
                        if (_logger.IsTrace)
                            _logger.Trace(
                                $"Calculating total difficulty for {current.ToString(BlockHeader.Format.Short)}");
                        current = GetParentHeader(current);
                    }
                    else
                    {
                        current.TotalDifficulty = blockInfo.TotalDifficulty;
                    }
                }

                while (stack.TryPop(out BlockHeader child))
                {
                    child.TotalDifficulty = current.TotalDifficulty + child.Difficulty;
                    BlockInfo blockInfo = new(child.Hash, child.TotalDifficulty.Value);
                    UpdateOrCreateLevel(child.Number, blockInfo);
                    if (_logger.IsTrace)
                        _logger.Trace($"Calculated total difficulty for {child} is {child.TotalDifficulty}");
                    current = child;
                }
            }

            if (header.TotalDifficulty is not null)
            {
                return;
            }

            if (_logger.IsTrace)
                _logger.Trace($"Calculating total difficulty for {header.ToString(BlockHeader.Format.Short)}");

            if (header.IsGenesis)
            {
                header.TotalDifficulty = header.Difficulty;
            }
            else
            {
                BlockHeader parentHeader = GetParentHeader(header);

                if (parentHeader.TotalDifficulty is null)
                {
                    SetTotalDifficultyDeep(parentHeader);
                }

                header.TotalDifficulty = parentHeader.TotalDifficulty + header.Difficulty;
            }

            if (_logger.IsTrace) _logger.Trace($"Calculated total difficulty for {header} is {header.TotalDifficulty}");
        }

        public event EventHandler<BlockReplacementEventArgs>? BlockAddedToMain;

        public event EventHandler<BlockEventArgs>? NewBestSuggestedBlock;

        public event EventHandler<BlockEventArgs>? NewSuggestedBlock;

        public event EventHandler<BlockEventArgs>? NewHeadBlock;

        /// <summary>
        /// Can delete a slice of the chain (usually invoked when the chain is corrupted in the DB).
        /// This will only allow to delete a slice starting somewhere before the head of the chain
        /// and ending somewhere after the head (in case there are some hanging levels later).
        /// </summary>
        /// <param name="startNumber">Start level of the slice to delete</param>
        /// <param name="endNumber">End level of the slice to delete</param>
        /// <exception cref="ArgumentException">Thrown when <paramref name="startNumber"/> ot <paramref name="endNumber"/> do not satisfy the slice position rules</exception>
        public int DeleteChainSlice(in long startNumber, long? endNumber)
        {
            int deleted = 0;
            endNumber ??= BestKnownNumber;

            if (endNumber - startNumber < 0)
            {
                throw new ArgumentException("Start number must be equal or greater end number.", nameof(startNumber));
            }

            if (endNumber - startNumber > 50000)
            {
                throw new ArgumentException(
                    $"Cannot delete that many blocks at once (start: {startNumber}, end {endNumber}).",
                    nameof(startNumber));
            }

            if (startNumber < 1)
            {
                throw new ArgumentException("Start number must be strictly greater than 0", nameof(startNumber));
            }

            Block? newHeadBlock = null;

            // we are running these checks before all the deletes
            if (Head.Number >= startNumber)
            {
                // greater than zero so will not fail
                ChainLevelInfo? chainLevelInfo = _chainLevelInfoRepository.LoadLevel(startNumber - 1);
                if (chainLevelInfo is null)
                {
                    throw new InvalidDataException(
                        $"Chain level {startNumber - 1} does not exist when {startNumber} level exists.");
                }

                // there may be no canonical block marked on this level - then we just hack to genesis
                Keccak? newHeadHash = chainLevelInfo.HasBlockOnMainChain
                    ? chainLevelInfo.BlockInfos[0].BlockHash
                    : Genesis?.Hash;
                newHeadBlock = newHeadHash is null ? null : FindBlock(newHeadHash, BlockTreeLookupOptions.None);
            }

            using (_chainLevelInfoRepository.StartBatch())
            {
                for (long i = endNumber.Value; i >= startNumber; i--)
                {
                    ChainLevelInfo? chainLevelInfo = _chainLevelInfoRepository.LoadLevel(i);
                    if (chainLevelInfo is null)
                    {
                        continue;
                    }

                    _chainLevelInfoRepository.Delete(i);
                    deleted++;

                    foreach (BlockInfo blockInfo in chainLevelInfo.BlockInfos)
                    {
                        Keccak blockHash = blockInfo.BlockHash;
                        _blockInfoDb.Delete(blockHash);
                        _blockDb.Delete(blockHash);
                        _headerDb.Delete(blockHash);
                    }
                }
            }

            if (newHeadBlock is not null)
            {
                UpdateHeadBlock(newHeadBlock);
            }

            return deleted;
        }

        internal void BlockAcceptingNewBlocks()
        {
            if (CanAcceptNewBlocks)
            {
                _taskCompletionSource = new TaskCompletionSource<bool>();
            }

            Interlocked.Increment(ref _canAcceptNewBlocksCounter);
        }

        internal void ReleaseAcceptingNewBlocks()
        {
            Interlocked.Decrement(ref _canAcceptNewBlocksCounter);
            if (CanAcceptNewBlocks)
            {
                _taskCompletionSource.SetResult(true);
                _taskCompletionSource = null;
            }
        }

        private Task WaitForReadinessToAcceptNewBlock => _taskCompletionSource?.Task ?? Task.CompletedTask;

        /// <inheritdoc />
        public long? BestPersistedState
        {
            get => _highestPersistedState;
            set
            {
                _highestPersistedState = value;
                if (value.HasValue)
                {
                    _blockInfoDb.Set(StateHeadHashDbEntryAddress, Rlp.Encode(value.Value).Bytes);
                }
            }
        }
    }
}<|MERGE_RESOLUTION|>--- conflicted
+++ resolved
@@ -625,11 +625,7 @@
                 _logger.Info(
                     $"Starting suggesting a new block. BestSuggestedBlock {BestSuggestedBody}, BestSuggestedBlock TD {BestSuggestedBody?.TotalDifficulty}, Block TD {block?.TotalDifficulty}, Head: {Head}, Head: {Head?.TotalDifficulty}, Block {block?.ToString(Block.Format.FullHashAndNumber)}");
             bool shouldProcess = (options & BlockTreeSuggestOptions.ShouldProcess) != 0;
-<<<<<<< HEAD
             bool tryProcessKnownBlock = (options & BlockTreeSuggestOptions.TryProcessKnownBlock) != 0;
-=======
-
->>>>>>> deb1e429
 #if DEBUG
             /* this is just to make sure that we do not fall into this trap when creating tests */
             if (header.StateRoot is null && !header.IsGenesis)
