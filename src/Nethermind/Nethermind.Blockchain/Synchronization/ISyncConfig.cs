--- conflicted
+++ resolved
@@ -138,14 +138,12 @@
     [ConfigItem(Description = "Interval, in seconds, between `malloc_trim` calls during sync.", DefaultValue = "300", HiddenFromDocs = true)]
     public int MallocTrimIntervalSec { get; set; }
 
-<<<<<<< HEAD
     [ConfigItem(Description = "Directory of era1 archives to be imported before starting in full sync mode.", DefaultValue = "", HiddenFromDocs = false)]
     public string ImportDirectory { get; set; }
-=======
+    
     [ConfigItem(Description = "_Technical._ Whether to enable snap serving. WARNING: Very slow on hash db layout. Default is to enable on halfpath layout.", DefaultValue = "null", HiddenFromDocs = true)]
     bool? SnapServingEnabled { get; set; }
 
     [ConfigItem(Description = "_Technical._ MultiSyncModeSelector sync mode timer loop interval. Used for testing.", DefaultValue = "1000", HiddenFromDocs = true)]
     int MultiSyncModeSelectorLoopTimerMs { get; set; }
->>>>>>> 41073e3c
 }