// SPDX-FileCopyrightText: 2022 Demerzel Solutions Limited
// SPDX-License-Identifier: LGPL-3.0-only

using System;
using System.Collections.Generic;
using System.Diagnostics;
using System.Linq;
using System.Threading;
using System.Threading.Tasks;
using FluentAssertions;
using Nethermind.Blockchain;
using Nethermind.Blockchain.Blocks;
using Nethermind.Blockchain.Receipts;
using Nethermind.Consensus;
using Nethermind.Consensus.Clique;
using Nethermind.Consensus.Comparers;
using Nethermind.Consensus.Processing;
using Nethermind.Consensus.Producers;
using Nethermind.Consensus.Rewards;
using Nethermind.Consensus.Transactions;
using Nethermind.Consensus.Validators;
using Nethermind.Core;
using Nethermind.Core.Crypto;
using Nethermind.Core.Extensions;
using Nethermind.Core.Specs;
using Nethermind.Core.Test;
using Nethermind.Specs;
using Nethermind.Core.Test.Builders;
using Nethermind.Crypto;
using Nethermind.Db;
using Nethermind.Int256;
using Nethermind.Evm;
using Nethermind.Logging;
using Nethermind.State;
using Nethermind.Evm.TransactionProcessing;
using Nethermind.Trie.Pruning;
using Nethermind.TxPool;
using NUnit.Framework;
using Nethermind.Config;
using Nethermind.Blockchain.BeaconBlockRoot;

namespace Nethermind.Clique.Test
{
    [TestFixture]
    [Parallelizable(ParallelScope.All)]
    public class CliqueBlockProducerTests
    {
        private class On
        {
            private readonly ILogManager _logManager = LimboLogs.Instance;
            //            private ILogManager _logManager = new OneLoggerLogManager(new ConsoleAsyncLogger(LogLevel.Debug));
            private readonly ILogger _logger;
            private static readonly ITimestamper _timestamper = Timestamper.Default;
            private readonly CliqueConfig _cliqueConfig;
            private readonly EthereumEcdsa _ethereumEcdsa = new(BlockchainIds.Goerli, LimboLogs.Instance);
            private readonly Dictionary<PrivateKey, ILogManager> _logManagers = new();
            private readonly Dictionary<PrivateKey, ISnapshotManager> _snapshotManager = new();
            private readonly Dictionary<PrivateKey, BlockTree> _blockTrees = new();
            private readonly Dictionary<PrivateKey, AutoResetEvent> _blockEvents = new();
            private readonly Dictionary<PrivateKey, CliqueBlockProducerRunner> _producers = new();
            private readonly Dictionary<PrivateKey, TxPool.TxPool> _pools = new();

            private On()
                : this(15)
            {
            }

            private On(ulong blockPeriod)
            {
                _logger = _logManager.GetClassLogger();
                _cliqueConfig = new CliqueConfig();
                _cliqueConfig.BlockPeriod = blockPeriod;
                _cliqueConfig.Epoch = 30000;
                _genesis = GetGenesis();
                _genesis3Validators = GetGenesis(3);
            }

            public On CreateNode(PrivateKey privateKey, bool withGenesisAlreadyProcessed = false)
            {
                if (_logger.IsInfo) _logger.Info($"CREATING NODE {privateKey.Address}");
                _logManagers[privateKey] = LimboLogs.Instance;
                //                _logManagers[privateKey] = new OneLoggerLogManager(new ConsoleAsyncLogger(LogLevel.Debug, $"{privateKey.Address} "));
                ILogManager nodeLogManager = _logManagers[privateKey];

                AutoResetEvent newHeadBlockEvent = new(false);
                _blockEvents.Add(privateKey, newHeadBlockEvent);

                MemDb blocksDb = new();
                MemDb stateDb = new();
                MemDb codeDb = new();

                ISpecProvider specProvider = GoerliSpecProvider.Instance;

                var trieStore = new TrieStore(stateDb, nodeLogManager);
                StateReader stateReader = new(trieStore, codeDb, nodeLogManager);
                WorldState stateProvider = new(trieStore, codeDb, nodeLogManager);
                stateProvider.CreateAccount(TestItem.PrivateKeyD.Address, 100.Ether());
                GoerliSpecProvider goerliSpecProvider = GoerliSpecProvider.Instance;
                stateProvider.Commit(goerliSpecProvider.GenesisSpec);
                stateProvider.CommitTree(0);

                BlockTree blockTree = Build.A.BlockTree()
                    .WithSpecProvider(goerliSpecProvider)
                    .WithBlocksDb(blocksDb)
                    .WithoutSettingHead
                    .TestObject;

                blockTree.NewHeadBlock += (sender, args) => { _blockEvents[privateKey].Set(); };
                ITransactionComparerProvider transactionComparerProvider =
                    new TransactionComparerProvider(specProvider, blockTree);

                TxPool.TxPool txPool = new(_ethereumEcdsa,
                    new BlobTxStorage(),
                    new ChainHeadInfoProvider(new FixedForkActivationChainHeadSpecProvider(GoerliSpecProvider.Instance), blockTree, stateProvider),
                    new TxPoolConfig(),
                    new TxValidator(goerliSpecProvider.ChainId),
                    _logManager,
                    transactionComparerProvider.GetDefaultComparer());
                _pools[privateKey] = txPool;

                BlockhashProvider blockhashProvider = new(blockTree, specProvider, stateProvider, LimboLogs.Instance);
                _blockTrees.Add(privateKey, blockTree);

                SnapshotManager snapshotManager = new(_cliqueConfig, blocksDb, blockTree, _ethereumEcdsa, nodeLogManager);
                _snapshotManager[privateKey] = snapshotManager;
                CliqueSealer cliqueSealer = new(new Signer(BlockchainIds.Goerli, privateKey, LimboLogs.Instance), _cliqueConfig, snapshotManager, nodeLogManager);

                _genesis.Header.StateRoot = _genesis3Validators.Header.StateRoot = stateProvider.StateRoot;
                _genesis.Header.Hash = _genesis.Header.CalculateHash();
                _genesis3Validators.Header.Hash = _genesis3Validators.Header.CalculateHash();

                CodeInfoRepository codeInfoRepository = new();
                TransactionProcessor transactionProcessor = new(goerliSpecProvider, stateProvider,
                    new VirtualMachine(blockhashProvider, specProvider, codeInfoRepository, nodeLogManager),
                    codeInfoRepository,
                    nodeLogManager);
                BlockProcessor blockProcessor = new(
                    goerliSpecProvider,
                    Always.Valid,
                    NoBlockRewards.Instance,
                    new BlockProcessor.BlockValidationTransactionsExecutor(transactionProcessor, stateProvider),
                    stateProvider,
                    NullReceiptStorage.Instance,
<<<<<<< HEAD
                    new BlockhashStore(blockTree, goerliSpecProvider, stateProvider),
                    nodeLogManager,
                    new BeaconBlockRootHandler(transactionProcessor, nodeLogManager));
=======
                    new BlockhashStore(goerliSpecProvider, stateProvider),
                    nodeLogManager);
>>>>>>> 229bd6b5

                BlockchainProcessor processor = new(blockTree, blockProcessor, new AuthorRecoveryStep(snapshotManager), stateReader, nodeLogManager, BlockchainProcessor.Options.NoReceipts);
                processor.Start();

                IReadOnlyTrieStore minerTrieStore = trieStore.AsReadOnly();

                WorldState minerStateProvider = new(minerTrieStore, codeDb, nodeLogManager);
                VirtualMachine minerVirtualMachine = new(blockhashProvider, specProvider, codeInfoRepository, nodeLogManager);
                TransactionProcessor minerTransactionProcessor = new(goerliSpecProvider, minerStateProvider, minerVirtualMachine, codeInfoRepository, nodeLogManager);

                BlockProcessor minerBlockProcessor = new(
                    goerliSpecProvider,
                    Always.Valid,
                    NoBlockRewards.Instance,
                    new BlockProcessor.BlockProductionTransactionsExecutor(minerTransactionProcessor, minerStateProvider, goerliSpecProvider, _logManager),
                    minerStateProvider,
                    NullReceiptStorage.Instance,
<<<<<<< HEAD
                    new BlockhashStore(blockTree, specProvider, stateProvider),
                    nodeLogManager,
                    new BeaconBlockRootHandler(minerTransactionProcessor, nodeLogManager));
=======
                    new BlockhashStore(goerliSpecProvider, minerStateProvider),
                    nodeLogManager);
>>>>>>> 229bd6b5

                BlockchainProcessor minerProcessor = new(blockTree, minerBlockProcessor, new AuthorRecoveryStep(snapshotManager), stateReader, nodeLogManager, BlockchainProcessor.Options.NoReceipts);

                if (withGenesisAlreadyProcessed)
                {
                    ProcessGenesis(privateKey);
                }
                BlocksConfig blocksConfig = new()
                {
                    MinGasPrice = 0
                };
                ITxFilterPipeline txFilterPipeline = TxFilterPipelineBuilder.CreateStandardFilteringPipeline(nodeLogManager, specProvider, blocksConfig);
                TxPoolTxSource txPoolTxSource = new(txPool, specProvider, transactionComparerProvider, nodeLogManager, txFilterPipeline);
                CliqueBlockProducer blockProducer = new(
                    txPoolTxSource,
                    minerProcessor,
                    minerStateProvider,
                    _timestamper,
                    new CryptoRandom(),
                    snapshotManager,
                    cliqueSealer,
                    new TargetAdjustedGasLimitCalculator(goerliSpecProvider, new BlocksConfig()),
                    MainnetSpecProvider.Instance,
                    _cliqueConfig,
                    nodeLogManager);

                CliqueBlockProducerRunner producerRunner = new CliqueBlockProducerRunner(
                    blockTree,
                    _timestamper,
                    new CryptoRandom(),
                    snapshotManager,
                    blockProducer,
                    _cliqueConfig,
                    LimboLogs.Instance);

                producerRunner.Start();

                ProducedBlockSuggester suggester = new ProducedBlockSuggester(blockTree, producerRunner);

                _producers.Add(privateKey, producerRunner);

                return this;
            }

            public static On Goerli => new();

            public static On FastGoerli => new(1);

            private readonly Block _genesis3Validators;

            private readonly Block _genesis;

            private Block GetGenesis(int validatorsCount = 2)
            {
                Hash256 parentHash = Keccak.Zero;
                Hash256 unclesHash = Keccak.OfAnEmptySequenceRlp;
                Address beneficiary = Address.Zero;
                UInt256 difficulty = new(1);
                long number = 0L;
                int gasLimit = 4700000;
                ulong timestamp = _timestamper.UnixTime.Seconds - _cliqueConfig.BlockPeriod;
                string extraDataHex = "0x2249276d20646f6e652077616974696e672e2e2e20666f7220626c6f636b2066";
                extraDataHex += TestItem.PrivateKeyA.Address.ToString(false).Replace("0x", string.Empty);
                extraDataHex += TestItem.PrivateKeyB.Address.ToString(false).Replace("0x", string.Empty);
                if (validatorsCount > 2)
                {
                    extraDataHex += TestItem.PrivateKeyC.Address.ToString(false).Replace("0x", string.Empty);
                }

                extraDataHex += "0000000000000000000000000000000000000000000000000000000000000000000000000000000000000000000000000000000000000000000000000000000000";

                byte[] extraData = Bytes.FromHexString(extraDataHex);
                BlockHeader header = new(parentHash, unclesHash, beneficiary, difficulty, number, gasLimit, timestamp, extraData);
                Block genesis = new(header);
                genesis.Header.Hash = genesis.Header.CalculateHash();
                genesis.Header.StateRoot = Keccak.EmptyTreeHash;
                genesis.Header.TxRoot = Keccak.EmptyTreeHash;
                genesis.Header.ReceiptsRoot = Keccak.EmptyTreeHash;
                genesis.Header.Bloom = Bloom.Empty;

                return genesis;
            }

            public On VoteToInclude(PrivateKey nodeId, Address address)
            {
                if (_logger.IsInfo) _logger.Info($"VOTE {address} IN");
                _producers[nodeId].CastVote(address, true);
                return this;
            }

            public On UncastVote(PrivateKey nodeId, Address address)
            {
                if (_logger.IsInfo) _logger.Info($"UNCAST VOTE ON {address}");
                _producers[nodeId].UncastVote(address);
                return this;
            }

            public On IsProducingBlocks(PrivateKey nodeId, bool expected, ulong? maxInterval)
            {
                if (_logger.IsInfo) _logger.Info($"IsProducingBlocks");
                Assert.That(((IBlockProducerRunner)_producers[nodeId]).IsProducingBlocks(maxInterval), Is.EqualTo(expected));
                return this;
            }

            public On VoteToExclude(PrivateKey nodeId, Address address)
            {
                if (_logger.IsInfo) _logger.Info($"VOTE {address} OUT");
                _producers[nodeId].CastVote(address, false);
                return this;
            }

            public On ProcessGenesis()
            {
                foreach (KeyValuePair<PrivateKey, BlockTree> node in _blockTrees)
                {
                    ProcessGenesis(node.Key);
                }

                return this;
            }

            public On ProcessGenesis3Validators()
            {
                foreach (KeyValuePair<PrivateKey, BlockTree> node in _blockTrees)
                {
                    ProcessGenesis3Validators(node.Key);
                }

                return this;
            }

            public On ProcessBadGenesis()
            {
                foreach (KeyValuePair<PrivateKey, BlockTree> node in _blockTrees)
                {
                    ProcessBadGenesis(node.Key);
                }

                return this;
            }

            public On ProcessGenesis(PrivateKey nodeKey)
            {
                if (_logger.IsInfo) _logger.Info($"SUGGESTING GENESIS ON {nodeKey.Address}");
                _blockTrees[nodeKey].SuggestBlock(_genesis);
                _blockEvents[nodeKey].WaitOne(_timeout);
                return this;
            }

            public On ProcessGenesis3Validators(PrivateKey nodeKey)
            {
                _blockTrees[nodeKey].SuggestBlock(_genesis3Validators);
                _blockEvents[nodeKey].WaitOne(_timeout);
                return this;
            }

            public On ProcessBadGenesis(PrivateKey nodeKey)
            {
                Wait(10); // wait a moment so the timestamp changes
                if (_logger.IsInfo) _logger.Info($"SUGGESTING BAD GENESIS ON {nodeKey.Address}");
                _blockTrees[nodeKey].SuggestBlock(GetGenesis());
                _blockEvents[nodeKey].WaitOne(_timeout);
                return this;
            }

            public On Process(PrivateKey nodeKey, Block block)
            {
                if (_logger.IsInfo) _logger.Info($"SUGGESTING BLOCK {block.ToString(Block.Format.Short)} ON {nodeKey.Address}");
                try
                {
                    _blockTrees[nodeKey].SuggestBlock(block);
                    _blockEvents[nodeKey].WaitOne(_timeout);
                    return this;
                }
                catch (Exception e)
                {
                    _logger.Error("PROCESS ERROR", e);
                    throw;
                }
            }
            public On AssertHeadBlockParentIs(PrivateKey nodeKey, Hash256 hash)
            {
                if (_logger.IsInfo) _logger.Info($"ASSERTING HEAD PARENT HASH ON {nodeKey.Address}");
                Assert.That(_blockTrees[nodeKey].Head.ParentHash, Is.EqualTo(hash), nodeKey.Address + " head parent hash");
                return this;
            }

            public On AssertHeadBlockIs(PrivateKey nodeKey, long number)
            {
                WaitForNumber(nodeKey, number);
                if (_logger.IsInfo) _logger.Info($"ASSERTING HEAD BLOCK IS BLOCK {number} ON {nodeKey.Address}");
                Assert.That(_blockTrees[nodeKey].Head.Number, Is.EqualTo(number), nodeKey.Address + " head number");
                return this;
            }

            public On AssertTransactionCount(PrivateKey nodeKey, long number, int transactionCount)
            {
                WaitForNumber(nodeKey, number);
                if (_logger.IsInfo) _logger.Info($"ASSERTING HEAD BLOCK IS BLOCK {number} ON {nodeKey.Address}");
                Assert.That(_blockTrees[nodeKey].Head.Transactions.Length, Is.EqualTo(transactionCount), nodeKey.Address + $" transaction count should be equal {transactionCount} for block number {number}");
                return this;
            }

            public On AssertHeadBlockTimestamp(PrivateKey nodeKey)
            {
                if (_logger.IsInfo) _logger.Info($"ASSERTING HEAD BLOCK TIMESTAMP ON {nodeKey.Address}");
                Assert.LessOrEqual(_blockTrees[nodeKey].FindBlock(_blockTrees[nodeKey].Head.Number - 1, BlockTreeLookupOptions.None).Timestamp + _cliqueConfig.BlockPeriod, _blockTrees[nodeKey].Head.Timestamp + 1);
                return this;
            }

            public On AssertVote(PrivateKey nodeKey, long number, Address address, bool vote)
            {
                WaitForNumber(nodeKey, number);
                if (_logger.IsInfo) _logger.Info($"ASSERTING {vote} VOTE ON {address} AT BLOCK {number}");
                Assert.That(_blockTrees[nodeKey].FindBlock(number, BlockTreeLookupOptions.None).Header.Nonce, Is.EqualTo(vote ? Consensus.Clique.Clique.NonceAuthVote : Consensus.Clique.Clique.NonceDropVote), nodeKey + " vote nonce");
                Assert.That(_blockTrees[nodeKey].FindBlock(number, BlockTreeLookupOptions.None).Beneficiary, Is.EqualTo(address), nodeKey.Address + " vote nonce");
                return this;
            }

            public On AssertSignersCount(PrivateKey nodeKey, long number, int count)
            {
                WaitForNumber(nodeKey, number);
                if (_logger.IsInfo) _logger.Info($"ASSERTING {count} SIGNERS AT BLOCK {number}");
                BlockHeader header = _blockTrees[nodeKey].FindBlock(number, BlockTreeLookupOptions.None).Header;
                Assert.That(_snapshotManager[nodeKey].GetOrCreateSnapshot(header.Number, header.Hash).Signers.Count, Is.EqualTo(count), nodeKey + " signers count");
                return this;
            }


            public On AssertTallyEmpty(PrivateKey nodeKey, long number, PrivateKey privateKeyB)
            {
                WaitForNumber(nodeKey, number);
                if (_logger.IsInfo) _logger.Info($"ASSERTING EMPTY TALLY FOR {privateKeyB.Address} EMPTY AT {number}");
                BlockHeader header = _blockTrees[nodeKey].FindBlock(number, BlockTreeLookupOptions.None).Header;
                Assert.That(_snapshotManager[nodeKey].GetOrCreateSnapshot(header.Number, header.Hash).Tally.ContainsKey(privateKeyB.Address), Is.EqualTo(false), nodeKey + " tally empty");
                return this;
            }

            public On AssertOutOfTurn(PrivateKey nodeKey, long number)
            {
                WaitForNumber(nodeKey, number);
                if (_logger.IsInfo) _logger.Info($"ASSERTING OUT TURN ON AT {nodeKey.Address} EMPTY AT BLOCK {number}");
                Assert.That(_blockTrees[nodeKey].Head.Difficulty, Is.EqualTo(Consensus.Clique.Clique.DifficultyNoTurn), nodeKey.Address + $" {number} out of turn");
                return this;
            }

            public On AssertInTurn(PrivateKey nodeKey, long number)
            {
                WaitForNumber(nodeKey, number);
                if (_logger.IsInfo) _logger.Info($"ASSERTING IN TURN ON AT {nodeKey.Address} EMPTY AT BLOCK {number}");
                Assert.That(_blockTrees[nodeKey].Head.Difficulty, Is.EqualTo(Consensus.Clique.Clique.DifficultyInTurn), nodeKey.Address + $" {number} in turn");
                return this;
            }

            private void WaitForNumber(PrivateKey nodeKey, long number)
            {
                if (_logger.IsInfo) _logger.Info($"WAITING ON {nodeKey.Address} FOR BLOCK {number}");
                SpinWait spinWait = new();
                Stopwatch stopwatch = new();
                stopwatch.Start();
                while (stopwatch.ElapsedMilliseconds < _timeout)
                {
                    spinWait.SpinOnce();
                    if (_blockTrees[nodeKey].Head.Number >= number)
                    {
                        break;
                    }
                }
            }

            public Block GetBlock(PrivateKey privateKey, long number)
            {
                Block block = _blockTrees[privateKey].FindBlock(number, BlockTreeLookupOptions.None);
                if (block is null)
                {
                    throw new InvalidOperationException($"Cannot find block {number}");
                }

                return block;
            }

            public async Task<On> StopNode(PrivateKey privateKeyA)
            {
                if (_logger.IsInfo) _logger.Info($"STOPPING {privateKeyA.Address}");
                await _producers[privateKeyA].StopAsync();
                return this;
            }

            private readonly UInt256 _currentNonce = 0;

            public On AddPendingTransaction(PrivateKey nodeKey)
            {
                Transaction transaction = new();
                transaction.Value = 1;
                transaction.To = TestItem.AddressC;
                transaction.GasLimit = 30000;
                transaction.GasPrice = 20.GWei();
                transaction.Nonce = _currentNonce + 1;
                transaction.SenderAddress = TestItem.PrivateKeyD.Address;
                transaction.Hash = transaction.CalculateHash();
                _ethereumEcdsa.Sign(TestItem.PrivateKeyD, transaction, true);
                _pools[nodeKey].SubmitTx(transaction, TxHandlingOptions.None);

                return this;
            }

            public On AddAllBadTransactions(PrivateKey nodeKey)
            {
                // 0 gas price
                Transaction transaction = new();
                transaction.Value = 1;
                transaction.To = TestItem.AddressC;
                transaction.GasLimit = 30000;
                transaction.GasPrice = 0.GWei();
                transaction.Nonce = _currentNonce;
                transaction.SenderAddress = TestItem.PrivateKeyD.Address;
                transaction.Hash = transaction.CalculateHash();
                _ethereumEcdsa.Sign(TestItem.PrivateKeyD, transaction, true);
                _pools[nodeKey].SubmitTx(transaction, TxHandlingOptions.None);

                // bad nonce
                transaction = new Transaction();
                transaction.Value = 1;
                transaction.To = TestItem.AddressC;
                transaction.GasLimit = 30000;
                transaction.GasPrice = 20.GWei();
                transaction.Nonce = 0;
                transaction.SenderAddress = TestItem.PrivateKeyD.Address;
                transaction.Hash = transaction.CalculateHash();
                _ethereumEcdsa.Sign(TestItem.PrivateKeyD, transaction, true);
                _pools[nodeKey].SubmitTx(transaction, TxHandlingOptions.None);

                // gas limit too high
                transaction = new Transaction();
                transaction.Value = 1;
                transaction.To = TestItem.AddressC;
                transaction.GasLimit = 100000000;
                transaction.GasPrice = 20.GWei();
                transaction.Nonce = _currentNonce;
                transaction.SenderAddress = TestItem.PrivateKeyD.Address;
                transaction.Hash = transaction.CalculateHash();
                _ethereumEcdsa.Sign(TestItem.PrivateKeyD, transaction, true);
                _pools[nodeKey].SubmitTx(transaction, TxHandlingOptions.None);

                // insufficient balance
                transaction = new Transaction();
                transaction.Value = 1000000000.Ether();
                transaction.To = TestItem.AddressC;
                transaction.GasLimit = 30000;
                transaction.GasPrice = 20.GWei();
                transaction.Nonce = _currentNonce;
                transaction.SenderAddress = TestItem.PrivateKeyD.Address;
                transaction.Hash = transaction.CalculateHash();
                _ethereumEcdsa.Sign(TestItem.PrivateKeyD, transaction, true);
                _pools[nodeKey].SubmitTx(transaction, TxHandlingOptions.None);

                return this;
            }

            public On AddTransactionWithGasLimitToHigh(PrivateKey nodeKey)
            {
                Transaction transaction = new();

                // gas limit too high
                transaction = new Transaction();
                transaction.Value = 1;
                transaction.To = TestItem.AddressC;
                transaction.GasLimit = 100000000;
                transaction.GasPrice = 20.GWei();
                transaction.Nonce = _currentNonce;
                transaction.Data = Bytes.FromHexString("0xEF");
                transaction.SenderAddress = TestItem.PrivateKeyD.Address;
                transaction.Hash = transaction.CalculateHash();
                _ethereumEcdsa.Sign(TestItem.PrivateKeyD, transaction, true);
                _pools[nodeKey].SubmitTx(transaction, TxHandlingOptions.None);

                return this;
            }

            public On AddQueuedTransaction(PrivateKey nodeKey)
            {
                Transaction transaction = new();
                transaction.Value = 1;
                transaction.To = TestItem.AddressC;
                transaction.GasLimit = 30000;
                transaction.GasPrice = 20.GWei();
                transaction.Nonce = _currentNonce + 1000;
                transaction.SenderAddress = TestItem.PrivateKeyD.Address;
                transaction.Hash = transaction.CalculateHash();
                _ethereumEcdsa.Sign(TestItem.PrivateKeyD, transaction, true);
                _pools[nodeKey].SubmitTx(transaction, TxHandlingOptions.None);

                return this;
            }

            public On Wait(int i)
            {
                if (_logger.IsInfo) _logger.Info($"WAIT {i}");
                Thread.Sleep(i);
                return this;
            }
        }

        private static readonly int _timeout = 2000; // this has to cover block period of second + wiggle of up to 500ms * (signers - 1) + 100ms delay of the block readiness check

        [Test]
        public async Task Can_produce_block_with_transactions()
        {
            await On.Goerli
                .CreateNode(TestItem.PrivateKeyA)
                .AddPendingTransaction(TestItem.PrivateKeyA)
                .ProcessGenesis()
                .AssertHeadBlockIs(TestItem.PrivateKeyA, 1L)
                .StopNode(TestItem.PrivateKeyA);
        }

        [Test]
        public async Task IsProducingBlocks_returns_expected_results()
        {
            On result = await On.Goerli
                .CreateNode(TestItem.PrivateKeyA)
                .ProcessGenesis()
                .IsProducingBlocks(TestItem.PrivateKeyA, true, null)
                .StopNode(TestItem.PrivateKeyA);

            result
                .IsProducingBlocks(TestItem.PrivateKeyA, false, null);
        }

        [Test]
        public async Task When_producing_blocks_skips_queued_and_bad_transactions()
        {
            await On.Goerli
                .CreateNode(TestItem.PrivateKeyA)
                .AddPendingTransaction(TestItem.PrivateKeyA)
                .AddPendingTransaction(TestItem.PrivateKeyA)
                .AddPendingTransaction(TestItem.PrivateKeyA)
                .AddAllBadTransactions(TestItem.PrivateKeyA)
                .AddQueuedTransaction(TestItem.PrivateKeyA)
                .ProcessGenesis()
                .AssertHeadBlockIs(TestItem.PrivateKeyA, 1)
                .StopNode(TestItem.PrivateKeyA);
        }

        [Test]
        public async Task Transaction_with_gas_limit_higher_than_block_gas_limit_should_not_be_send()
        {
            await On.Goerli
                .CreateNode(TestItem.PrivateKeyA)
                .AddTransactionWithGasLimitToHigh(TestItem.PrivateKeyA)
                .ProcessGenesis()
                .AssertTransactionCount(TestItem.PrivateKeyA, 1, 0)
                .StopNode(TestItem.PrivateKeyA);
        }

        [Test]
        public async Task Produces_block_on_top_of_genesis()
        {
            await On.Goerli
                .CreateNode(TestItem.PrivateKeyA)
                .CreateNode(TestItem.PrivateKeyB)
                .ProcessGenesis()
                .AssertHeadBlockIs(TestItem.PrivateKeyA, 1)
                .AssertHeadBlockIs(TestItem.PrivateKeyB, 1)
                .AssertInTurn(TestItem.PrivateKeyA, 1)
                .AssertOutOfTurn(TestItem.PrivateKeyB, 1)
                .StopNode(TestItem.PrivateKeyA)
                .ContinueWith(t => t.Result.StopNode(TestItem.PrivateKeyB));
        }

        [Test]
        public void Single_validator_can_produce_first_block_in_turn()
        {
            On.Goerli
                .CreateNode(TestItem.PrivateKeyA)
                .ProcessGenesis()
                .AssertHeadBlockIs(TestItem.PrivateKeyA, 1)
                .AssertInTurn(TestItem.PrivateKeyA, 1);
        }

        [Test]
        public async Task Single_validator_can_produce_first_block_out_of_turn()
        {
            await On.Goerli
                .CreateNode(TestItem.PrivateKeyB)
                .ProcessGenesis()
                .AssertHeadBlockIs(TestItem.PrivateKeyB, 1)
                .AssertOutOfTurn(TestItem.PrivateKeyB, 1)
                .StopNode(TestItem.PrivateKeyB);
        }

        [Test]
        public async Task Cannot_produce_blocks_when_not_on_signers_list()
        {
            await On.Goerli
                .CreateNode(TestItem.PrivateKeyC)
                .ProcessGenesis()
                .AssertHeadBlockIs(TestItem.PrivateKeyC, 0)
                .StopNode(TestItem.PrivateKeyC);
        }

        [Test]
        public async Task Can_cast_vote_to_include()
        {
            await On.Goerli
                .CreateNode(TestItem.PrivateKeyA)
                .VoteToInclude(TestItem.PrivateKeyA, TestItem.AddressC)
                .ProcessGenesis()
                .AssertVote(TestItem.PrivateKeyA, 1, TestItem.AddressC, true)
                .StopNode(TestItem.PrivateKeyA);
        }

        [Test]
        public async Task Can_uncast_vote_to()
        {
            await On.Goerli
                .CreateNode(TestItem.PrivateKeyA)
                .VoteToInclude(TestItem.PrivateKeyA, TestItem.AddressC)
                .UncastVote(TestItem.PrivateKeyA, TestItem.AddressC)
                .ProcessGenesis()
                .AssertVote(TestItem.PrivateKeyA, 1, Address.Zero, false)
                .StopNode(TestItem.PrivateKeyA);
        }

        [Test]
        public async Task Can_vote_a_validator_in()
        {
            On goerli = On.FastGoerli;
            goerli
                .CreateNode(TestItem.PrivateKeyA)
                .CreateNode(TestItem.PrivateKeyB)
                .CreateNode(TestItem.PrivateKeyC)
                .VoteToInclude(TestItem.PrivateKeyB, TestItem.AddressD)
                .ProcessGenesis3Validators()
                .AssertHeadBlockIs(TestItem.PrivateKeyA, 1)
                .AssertHeadBlockIs(TestItem.PrivateKeyB, 1)
                .AssertHeadBlockIs(TestItem.PrivateKeyC, 1)
                .VoteToInclude(TestItem.PrivateKeyA, TestItem.AddressD)
                .Process(TestItem.PrivateKeyA, goerli.GetBlock(TestItem.PrivateKeyB, 1))
                .Process(TestItem.PrivateKeyC, goerli.GetBlock(TestItem.PrivateKeyB, 1))
                .AssertHeadBlockIs(TestItem.PrivateKeyA, 2)
                .AssertHeadBlockIs(TestItem.PrivateKeyC, 2)
                .Process(TestItem.PrivateKeyB, goerli.GetBlock(TestItem.PrivateKeyA, 2))
                .Process(TestItem.PrivateKeyC, goerli.GetBlock(TestItem.PrivateKeyA, 2))
                .Wait(1000)
                .AssertSignersCount(TestItem.PrivateKeyC, 2, 4);

            await goerli.StopNode(TestItem.PrivateKeyA);
            await goerli.StopNode(TestItem.PrivateKeyB);
            await goerli.StopNode(TestItem.PrivateKeyC);
        }

        [Test, Retry(3)]
        public async Task Can_vote_a_validator_out()
        {
            On goerli = On.FastGoerli;
            goerli
                .CreateNode(TestItem.PrivateKeyA)
                .CreateNode(TestItem.PrivateKeyB)
                .CreateNode(TestItem.PrivateKeyC)
                .VoteToExclude(TestItem.PrivateKeyA, TestItem.AddressC)
                .VoteToExclude(TestItem.PrivateKeyA, TestItem.AddressB)
                .ProcessGenesis3Validators()
                .AssertHeadBlockIs(TestItem.PrivateKeyA, 1)
                .AssertHeadBlockIs(TestItem.PrivateKeyB, 1)
                .AssertHeadBlockIs(TestItem.PrivateKeyC, 1)
                .Process(TestItem.PrivateKeyA, goerli.GetBlock(TestItem.PrivateKeyB, 1))
                .Process(TestItem.PrivateKeyC, goerli.GetBlock(TestItem.PrivateKeyB, 1))
                .AssertHeadBlockIs(TestItem.PrivateKeyA, 2)
                .AssertHeadBlockIs(TestItem.PrivateKeyC, 2)
                .Process(TestItem.PrivateKeyB, goerli.GetBlock(TestItem.PrivateKeyA, 2))
                .Process(TestItem.PrivateKeyC, goerli.GetBlock(TestItem.PrivateKeyA, 2))
                .AssertHeadBlockIs(TestItem.PrivateKeyB, 3)
                .AssertHeadBlockIs(TestItem.PrivateKeyC, 3)
                .Process(TestItem.PrivateKeyA, goerli.GetBlock(TestItem.PrivateKeyC, 3))
                .Process(TestItem.PrivateKeyB, goerli.GetBlock(TestItem.PrivateKeyC, 3))
                .AssertHeadBlockIs(TestItem.PrivateKeyA, 4)
                .AssertHeadBlockIs(TestItem.PrivateKeyB, 4)
                .VoteToExclude(TestItem.PrivateKeyB, TestItem.AddressA)
                .VoteToExclude(TestItem.PrivateKeyC, TestItem.AddressA)
                .Process(TestItem.PrivateKeyA, goerli.GetBlock(TestItem.PrivateKeyB, 4))
                .Process(TestItem.PrivateKeyC, goerli.GetBlock(TestItem.PrivateKeyB, 4))
                .AssertHeadBlockIs(TestItem.PrivateKeyA, 5)
                .AssertHeadBlockIs(TestItem.PrivateKeyC, 5)
                .Process(TestItem.PrivateKeyB, goerli.GetBlock(TestItem.PrivateKeyA, 5))
                .Process(TestItem.PrivateKeyC, goerli.GetBlock(TestItem.PrivateKeyA, 5))
                .AssertHeadBlockIs(TestItem.PrivateKeyB, 6)
                .AssertHeadBlockIs(TestItem.PrivateKeyC, 6)
                .Process(TestItem.PrivateKeyA, goerli.GetBlock(TestItem.PrivateKeyC, 6))
                .Process(TestItem.PrivateKeyB, goerli.GetBlock(TestItem.PrivateKeyC, 6))
                .AssertHeadBlockIs(TestItem.PrivateKeyA, 6)
                .AssertHeadBlockIs(TestItem.PrivateKeyB, 7)
                .Process(TestItem.PrivateKeyA, goerli.GetBlock(TestItem.PrivateKeyB, 7))
                .Process(TestItem.PrivateKeyC, goerli.GetBlock(TestItem.PrivateKeyB, 7))
                .Wait(1000)
                .AssertSignersCount(TestItem.PrivateKeyA, 7, 2)
                .AssertTallyEmpty(TestItem.PrivateKeyA, 7, TestItem.PrivateKeyB)
                .AssertTallyEmpty(TestItem.PrivateKeyA, 7, TestItem.PrivateKeyA)
                .AssertTallyEmpty(TestItem.PrivateKeyA, 7, TestItem.PrivateKeyC);

            await goerli.StopNode(TestItem.PrivateKeyA);
            await goerli.StopNode(TestItem.PrivateKeyB);
            await goerli.StopNode(TestItem.PrivateKeyC);
        }

        [Test]
        public async Task Can_cast_vote_to_exclude()
        {
            await On.Goerli
                .CreateNode(TestItem.PrivateKeyA)
                .VoteToExclude(TestItem.PrivateKeyA, TestItem.AddressB)
                .ProcessGenesis()
                .AssertVote(TestItem.PrivateKeyA, 1, TestItem.AddressB, false)
                .StopNode(TestItem.PrivateKeyA);
        }

        [Test]
        public async Task Cannot_vote_to_exclude_node_that_is_not_on_the_list()
        {
            await On.Goerli
                .CreateNode(TestItem.PrivateKeyA)
                .VoteToExclude(TestItem.PrivateKeyA, TestItem.AddressC)
                .ProcessGenesis()
                .AssertVote(TestItem.PrivateKeyA, 1, Address.Zero, false)
                .StopNode(TestItem.PrivateKeyA);
        }

        [Test]
        public async Task Cannot_vote_to_include_node_that_is_already_on_the_list()
        {
            await On.Goerli
                .CreateNode(TestItem.PrivateKeyA)
                .VoteToInclude(TestItem.PrivateKeyA, TestItem.AddressB)
                .ProcessGenesis()
                .AssertVote(TestItem.PrivateKeyA, 1, Address.Zero, false)
                .StopNode(TestItem.PrivateKeyA);
        }

        [Test]
        public async Task Can_reorganize_when_receiving_in_turn_blocks()
        {
            On goerli = On.FastGoerli;
            goerli
                .CreateNode(TestItem.PrivateKeyB)
                .CreateNode(TestItem.PrivateKeyA)
                .ProcessGenesis()
                .AssertHeadBlockIs(TestItem.PrivateKeyB, 1)
                .AssertHeadBlockIs(TestItem.PrivateKeyA, 1)
                .Process(TestItem.PrivateKeyB, goerli.GetBlock(TestItem.PrivateKeyA, 1))
                .AssertHeadBlockIs(TestItem.PrivateKeyB, 2);

            await goerli.StopNode(TestItem.PrivateKeyA);
            await goerli.StopNode(TestItem.PrivateKeyB);
        }

        [Test]
        public async Task Ignores_blocks_from_bad_network()
        {
            On goerli = On.FastGoerli;
            goerli
                .CreateNode(TestItem.PrivateKeyB)
                .ProcessGenesis(TestItem.PrivateKeyB)
                .AssertHeadBlockIs(TestItem.PrivateKeyB, 1)
                .CreateNode(TestItem.PrivateKeyA)
                .ProcessBadGenesis(TestItem.PrivateKeyA)
                .AssertHeadBlockIs(TestItem.PrivateKeyA, 1);

            Assert.That(goerli.GetBlock(TestItem.PrivateKeyB, 0).Hash, Is.Not.EqualTo(goerli.GetBlock(TestItem.PrivateKeyA, 0).Hash), "same genesis");

            goerli
                .Process(TestItem.PrivateKeyB, goerli.GetBlock(TestItem.PrivateKeyA, 1))
                .AssertHeadBlockIs(TestItem.PrivateKeyB, 1);

            await goerli.StopNode(TestItem.PrivateKeyA);
            await goerli.StopNode(TestItem.PrivateKeyB);
        }

        [Test]
        public async Task Waits_for_block_timestamp_before_broadcasting()
        {
            On goerli = On.Goerli;
            goerli
                .CreateNode(TestItem.PrivateKeyB)
                .CreateNode(TestItem.PrivateKeyA)
                .ProcessGenesis()
                .AssertHeadBlockIs(TestItem.PrivateKeyB, 1)
                .AssertHeadBlockIs(TestItem.PrivateKeyA, 1);

            Assert.That(goerli.GetBlock(TestItem.PrivateKeyB, 0).Hash, Is.EqualTo(goerli.GetBlock(TestItem.PrivateKeyA, 0).Hash), "same genesis");
            goerli
                .Process(TestItem.PrivateKeyB, goerli.GetBlock(TestItem.PrivateKeyA, 1))
                .AssertHeadBlockIs(TestItem.PrivateKeyB, 1);

            await goerli.StopNode(TestItem.PrivateKeyA);
            await goerli.StopNode(TestItem.PrivateKeyB);
        }

        [Test]
        [Retry(3)]
        public async Task Creates_blocks_without_signals_from_block_tree()
        {
            await On.Goerli
                .CreateNode(TestItem.PrivateKeyA, true)
                .AssertHeadBlockIs(TestItem.PrivateKeyA, 1)
                .StopNode(TestItem.PrivateKeyA);

            await On.Goerli
                .CreateNode(TestItem.PrivateKeyB, true)
                .AssertHeadBlockIs(TestItem.PrivateKeyB, 1)
                .StopNode(TestItem.PrivateKeyB);
        }

        [Test]
        public async Task Can_stop()
        {
            On goerli = On.Goerli
                .CreateNode(TestItem.PrivateKeyA);

            await goerli.StopNode(TestItem.PrivateKeyA);

            goerli.ProcessGenesis();
            await Task.Delay(1000);
            goerli.AssertHeadBlockIs(TestItem.PrivateKeyA, 0);

            await goerli.StopNode(TestItem.PrivateKeyA);
        }

        [Test, Retry(3)]
        public async Task Many_validators_can_process_blocks()
        {
            PrivateKey[] keys = new[] { TestItem.PrivateKeyA, TestItem.PrivateKeyB, TestItem.PrivateKeyC }.OrderBy(pk => pk.Address, AddressComparer.Instance).ToArray();

            On goerli = On.FastGoerli;
            for (int i = 0; i < keys.Length; i++)
            {
                goerli
                    .CreateNode(keys[i])
                    .ProcessGenesis3Validators(keys[i])
                    .AssertHeadBlockIs(keys[i], 1);
            }

            for (int i = 1; i <= 10; i++)
            {
                PrivateKey inTurnKey = keys[i % 3];
                goerli.AddPendingTransaction(keys[(i + 1) % 3]);
                for (int j = 0; j < keys.Length; j++)
                {
                    PrivateKey nodeKey = keys[j];
                    if (!nodeKey.Equals(inTurnKey))
                    {
                        goerli.Process(nodeKey, goerli.GetBlock(inTurnKey, i));
                        goerli.AssertHeadBlockIs(keys[j], i + 1);
                        goerli.AssertHeadBlockTimestamp(keys[j]);
                    }
                    else
                    {
                        goerli.AssertHeadBlockIs(keys[j], i);
                        goerli.AssertHeadBlockTimestamp(keys[j]);
                    }
                }
            }

            for (int i = 0; i < keys.Length; i++)
            {
                await goerli.StopNode(keys[i]);
            }
        }
    }
}<|MERGE_RESOLUTION|>--- conflicted
+++ resolved
@@ -141,14 +141,9 @@
                     new BlockProcessor.BlockValidationTransactionsExecutor(transactionProcessor, stateProvider),
                     stateProvider,
                     NullReceiptStorage.Instance,
-<<<<<<< HEAD
-                    new BlockhashStore(blockTree, goerliSpecProvider, stateProvider),
+                    new BlockhashStore(goerliSpecProvider, stateProvider),
                     nodeLogManager,
                     new BeaconBlockRootHandler(transactionProcessor, nodeLogManager));
-=======
-                    new BlockhashStore(goerliSpecProvider, stateProvider),
-                    nodeLogManager);
->>>>>>> 229bd6b5
 
                 BlockchainProcessor processor = new(blockTree, blockProcessor, new AuthorRecoveryStep(snapshotManager), stateReader, nodeLogManager, BlockchainProcessor.Options.NoReceipts);
                 processor.Start();
@@ -166,14 +161,9 @@
                     new BlockProcessor.BlockProductionTransactionsExecutor(minerTransactionProcessor, minerStateProvider, goerliSpecProvider, _logManager),
                     minerStateProvider,
                     NullReceiptStorage.Instance,
-<<<<<<< HEAD
-                    new BlockhashStore(blockTree, specProvider, stateProvider),
+                    new BlockhashStore(specProvider, stateProvider),
                     nodeLogManager,
                     new BeaconBlockRootHandler(minerTransactionProcessor, nodeLogManager));
-=======
-                    new BlockhashStore(goerliSpecProvider, minerStateProvider),
-                    nodeLogManager);
->>>>>>> 229bd6b5
 
                 BlockchainProcessor minerProcessor = new(blockTree, minerBlockProcessor, new AuthorRecoveryStep(snapshotManager), stateReader, nodeLogManager, BlockchainProcessor.Options.NoReceipts);
 
