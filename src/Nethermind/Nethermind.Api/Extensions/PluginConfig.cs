--- conflicted
+++ resolved
@@ -5,9 +5,5 @@
 
 public class PluginConfig : IPluginConfig
 {
-<<<<<<< HEAD
-    public string[] PluginOrder { get; set; } = { "Clique", "Aura", "Ethash", "Optimism", "Taiko", "AuRaMerge", "Merge", "MEV", "HealthChecks", "Hive" };
-=======
-    public string[] PluginOrder { get; set; } = { "Clique", "Aura", "Ethash", "Optimism", "Shutter", "AuRaMerge", "Merge", "MEV", "HealthChecks", "Hive" };
->>>>>>> 3307bb6f
+    public string[] PluginOrder { get; set; } = { "Clique", "Aura", "Ethash", "Optimism", "Shutter", "Taiko", "AuRaMerge", "Merge", "MEV", "HealthChecks", "Hive" };
 }