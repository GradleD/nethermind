--- conflicted
+++ resolved
@@ -156,13 +156,8 @@
         public IWitnessCollector? WitnessCollector { get; set; }
         public IWitnessRepository? WitnessRepository { get; set; }
         public IReceiptFinder? ReceiptFinder { get; set; }
-<<<<<<< HEAD
-        public IRewardCalculatorSource? RewardCalculatorSource { get; set; }
-        public IRlpxPeer? RlpxPeer { get; set; }
-=======
         public IRewardCalculatorSource? RewardCalculatorSource { get; set; } = NoBlockRewards.Instance;
         public IRlpxHost? RlpxPeer { get; set; }
->>>>>>> 14ec7708
         public IRpcModuleProvider RpcModuleProvider { get; set; } = NullModuleProvider.Instance;
         public ISealer? Sealer { get; set; } = NullSealEngine.Instance;
         public string SealEngineType { get; set; } = Nethermind.Core.SealEngineType.None;
