/*
 * Copyright (c) 2018 Demerzel Solutions Limited
 * This file is part of the Nethermind library.
 *
 * The Nethermind library is free software: you can redistribute it and/or modify
 * it under the terms of the GNU Lesser General Public License as published by
 * the Free Software Foundation, either version 3 of the License, or
 * (at your option) any later version.
 *
 * The Nethermind library is distributed in the hope that it will be useful,
 * but WITHOUT ANY WARRANTY; without even the implied warranty of
 * MERCHANTABILITY or FITNESS FOR A PARTICULAR PURPOSE. See the
 * GNU Lesser General Public License for more details.
 *
 * You should have received a copy of the GNU Lesser General Public License
 * along with the Nethermind. If not, see <http://www.gnu.org/licenses/>.
 */

using System;
using System.Threading.Tasks;
using Nethermind.Blockchain;
using Nethermind.Blockchain.Receipts;
using Nethermind.Blockchain.TxPools;
using Nethermind.Config;
using Nethermind.Core;
using Nethermind.Core.Crypto;
using Nethermind.Logging;
using Nethermind.Core.Specs;
using Nethermind.DataMarketplace.Channels;
using Nethermind.DataMarketplace.Consumers.Infrastructure;
using Nethermind.DataMarketplace.Consumers.Services;
using Nethermind.DataMarketplace.Core;
using Nethermind.DataMarketplace.Core.Configs;
using Nethermind.DataMarketplace.Infrastructure;
using Nethermind.DataMarketplace.Infrastructure.Persistence.Mongo;
using Nethermind.DataMarketplace.Infrastructure.Persistence.Mongo.Repositories;
using Nethermind.DataMarketplace.Infrastructure.Persistence.Rocks.Repositories;
using Nethermind.DataMarketplace.Infrastructure.Rlp;
using Nethermind.DataMarketplace.Core.Repositories;
using Nethermind.DataMarketplace.Core.Services;
using Nethermind.DataMarketplace.Subprotocols.Factories;
using Nethermind.DataMarketplace.WebSockets;
using Nethermind.Grpc;
using Nethermind.JsonRpc.Modules;
using Nethermind.KeyStore;
using Nethermind.Network;
using Nethermind.Stats;
using Nethermind.Store;
using Nethermind.Wallet;
using Nethermind.WebSockets;

namespace Nethermind.DataMarketplace.Initializers
{
    [NdmInitializer("ndm")]
    public class NdmInitializer : INdmInitializer
    {
        private readonly INdmModule _ndmModule;
        private readonly INdmConsumersModule _ndmConsumersModule;

        public NdmInitializer(INdmModule ndmModule, INdmConsumersModule ndmConsumersModule)
        {
            _ndmModule = ndmModule;
            _ndmConsumersModule = ndmConsumersModule;
        }

        public virtual async Task<INdmCapabilityConnector> InitAsync(IConfigProvider configProvider,
            IDbProvider dbProvider, string baseDbPath, IBlockProcessor blockProcessor, IBlockTree blockTree,
            ITxPool txPool, ITxPoolInfoProvider txPoolInfoProvider, ISpecProvider specProvider,
            IReceiptStorage receiptStorage, IWallet wallet, ITimestamp timestamp, IEthereumEcdsa ecdsa,
            IRpcModuleProvider rpcModuleProvider, IKeyStore keyStore, IJsonSerializer jsonSerializer,
            ICryptoRandom cryptoRandom, IEnode enode, INdmConsumerChannelManager consumerChannelManager,
            INdmDataPublisher dataPublisher, IGrpcService grpcService, INodeStatsManager nodeStatsManager,
            IProtocolsManager protocolsManager, IProtocolValidator protocolValidator,
            IMessageSerializationService messageSerializationService, bool enableUnsecuredDevWallet,
            IWebSocketsManager webSocketsManager, ILogManager logManager)
        {

            var (config, _, ethRequestService, faucet, consumerService, consumerAddress,
                providerAddress) = await PreInitAsync(configProvider, dbProvider, baseDbPath, blockProcessor, blockTree,
                txPool, txPoolInfoProvider, specProvider, receiptStorage, wallet, timestamp, ecdsa, rpcModuleProvider,
                keyStore, jsonSerializer, cryptoRandom, enode, consumerChannelManager, dataPublisher, grpcService,
                enableUnsecuredDevWallet, webSocketsManager, logManager);
            if (!config.Enabled)
            {
                return default;
            }

            var subprotocolFactory = new NdmSubprotocolFactory(messageSerializationService, nodeStatsManager,
                logManager, consumerService, consumerChannelManager, ecdsa, wallet, faucet, enode.PublicKey,
                providerAddress, consumerAddress, config.VerifyP2PSignature);
            var protocolHandlerFactory = new ProtocolHandlerFactory(subprotocolFactory, protocolValidator,
                ethRequestService, logManager);
            var capabilityConnector = new NdmCapabilityConnector(protocolsManager, protocolHandlerFactory,
                consumerService, logManager);

            return capabilityConnector;
        }

<<<<<<< HEAD
        protected async
            Task<(NdmConfig config, NdmModule.IServices services, IEthRequestService ethRequestService, INdmFaucet
                faucet, IConsumerService consumerService, Address consumerAddress, Address providerAddress)>
            PreInitAsync(IConfigProvider configProvider, IDbProvider dbProvider, string baseDbPath,
                IBlockProcessor blockProcessor,
                IBlockTree blockTree, ITxPool txPool, ITxPoolInfoProvider txPoolInfoProvider,
                ISpecProvider specProvider,
                IReceiptStorage receiptStorage, IWallet wallet, ITimestamp timestamp, IEthereumEcdsa ecdsa,
                IRpcModuleProvider rpcModuleProvider, IKeyStore keyStore, IJsonSerializer jsonSerializer,
                ICryptoRandom cryptoRandom, IEnode enode, INdmConsumerChannelManager consumerChannelManager,
                INdmDataPublisher dataPublisher, IGrpcService grpcService, bool enableUnsecuredDevWallet,
                IWebSocketsManager webSocketsManager,
                ILogManager logManager)
=======
        protected async Task<(NdmConfig config, INdmServices services, IEthRequestService ethRequestService,
            INdmFaucet faucet, IConsumerService consumerService,
            Address consumerAddress, Address providerAddress)> PreInitAsync(
            IConfigProvider configProvider, IDbProvider dbProvider, string baseDbPath, IBlockProcessor blockProcessor,
            IBlockTree blockTree, ITxPool txPool, ITxPoolInfoProvider txPoolInfoProvider, ISpecProvider specProvider,
            IReceiptStorage receiptStorage, IWallet wallet, ITimestamp timestamp, IEthereumEcdsa ecdsa,
            IRpcModuleProvider rpcModuleProvider, IKeyStore keyStore, IJsonSerializer jsonSerializer,
            ICryptoRandom cryptoRandom, IEnode enode, INdmConsumerChannelManager consumerChannelManager,
            INdmDataPublisher dataPublisher, IGrpcService grpcService, bool enableUnsecuredDevWallet,
            ILogManager logManager)
>>>>>>> 539383e7
        {
            if (!(configProvider.GetConfig<INdmConfig>() is NdmConfig defaultConfig))
            {
                return default;
            }

            if (!defaultConfig.Enabled)
            {
                return default;
            }

            if (defaultConfig.StoreConfigInDatabase && string.IsNullOrWhiteSpace(defaultConfig.Id))
            {
                throw new ArgumentException("NDM config stored in database requires an id.", nameof(defaultConfig.Id));
            }

            IMongoProvider mongoProvider = null;
            IConfigRepository configRepository = null;
            IEthRequestRepository ethRequestRepository = null;
            switch (defaultConfig.Persistence?.ToLowerInvariant())
            {
                case "mongo":
                    mongoProvider = new MongoProvider(configProvider.GetConfig<INdmMongoConfig>(), logManager);
                    var database = mongoProvider.GetDatabase();
                    configRepository = new ConfigMongoRepository(database);
                    ethRequestRepository = new EthRequestMongoRepository(database);
                    break;
                default:
                    configRepository = new ConfigRocksRepository(dbProvider.ConfigsDb, new NdmConfigDecoder());
                    ethRequestRepository = new EthRequestRocksRepository(dbProvider.EthRequestsDb,
                        new EthRequestDecoder());
                    break;
            }

            var configManager = new ConfigManager(defaultConfig, configRepository);
            var ndmConfig = await configManager.GetAsync(defaultConfig.Id);
            if (ndmConfig is null)
            {
                ndmConfig = defaultConfig;
                if (defaultConfig.StoreConfigInDatabase)
                {
                    await configManager.UpdateAsync(ndmConfig);
                }
            }

            var notifier = new NdmNotifierWebSocketsModule(jsonSerializer);
            webSocketsManager.AddModule(notifier);
            var ethRequestService = new EthRequestService(ndmConfig.FaucetHost, logManager);


            var services = _ndmModule.Init(new NdmRequiredServices(configProvider, configManager, ndmConfig,
                baseDbPath, dbProvider, mongoProvider, logManager, blockProcessor, blockTree, txPool,
                txPoolInfoProvider, specProvider, receiptStorage, wallet, timestamp, ecdsa, keyStore,
                rpcModuleProvider, jsonSerializer, cryptoRandom, enode, consumerChannelManager,
                dataPublisher, grpcService, ethRequestService, enableUnsecuredDevWallet, notifier));

            var faucetAddress = string.IsNullOrWhiteSpace(ndmConfig.FaucetAddress)
                ? null
                : new Address(ndmConfig.FaucetAddress);
            var faucet = new NdmFaucet(services.CreatedServices.BlockchainBridge, ethRequestRepository, faucetAddress,
                ndmConfig.FaucetWeiRequestMaxValue, ndmConfig.FaucetEnabled, timestamp, logManager);

            var consumerAddress = string.IsNullOrWhiteSpace(ndmConfig.ConsumerAddress)
                ? Address.Zero
                : new Address(ndmConfig.ConsumerAddress);
            var providerAddress = string.IsNullOrWhiteSpace(ndmConfig.ProviderAddress)
                ? Address.Zero
                : new Address(ndmConfig.ProviderAddress);
            var consumers = _ndmConsumersModule.Init(services);

            return (ndmConfig, services, ethRequestService, faucet, consumers.ConsumerService, consumerAddress,
                providerAddress);
        }
    }
}<|MERGE_RESOLUTION|>--- conflicted
+++ resolved
@@ -75,11 +75,11 @@
             IWebSocketsManager webSocketsManager, ILogManager logManager)
         {
 
-            var (config, _, ethRequestService, faucet, consumerService, consumerAddress,
-                providerAddress) = await PreInitAsync(configProvider, dbProvider, baseDbPath, blockProcessor, blockTree,
-                txPool, txPoolInfoProvider, specProvider, receiptStorage, wallet, timestamp, ecdsa, rpcModuleProvider,
-                keyStore, jsonSerializer, cryptoRandom, enode, consumerChannelManager, dataPublisher, grpcService,
-                enableUnsecuredDevWallet, webSocketsManager, logManager);
+            var (config, services, faucet, consumerService, consumerAddress, providerAddress) =
+                await PreInitAsync(configProvider, dbProvider, baseDbPath, blockProcessor, blockTree,
+                    txPool, txPoolInfoProvider, specProvider, receiptStorage, wallet, timestamp, ecdsa,
+                    rpcModuleProvider, keyStore, jsonSerializer, cryptoRandom, enode, consumerChannelManager,
+                    dataPublisher, grpcService, enableUnsecuredDevWallet, webSocketsManager, logManager);
             if (!config.Enabled)
             {
                 return default;
@@ -89,17 +89,15 @@
                 logManager, consumerService, consumerChannelManager, ecdsa, wallet, faucet, enode.PublicKey,
                 providerAddress, consumerAddress, config.VerifyP2PSignature);
             var protocolHandlerFactory = new ProtocolHandlerFactory(subprotocolFactory, protocolValidator,
-                ethRequestService, logManager);
+                services.RequiredServices.EthRequestService, logManager);
             var capabilityConnector = new NdmCapabilityConnector(protocolsManager, protocolHandlerFactory,
                 consumerService, logManager);
 
             return capabilityConnector;
         }
 
-<<<<<<< HEAD
-        protected async
-            Task<(NdmConfig config, NdmModule.IServices services, IEthRequestService ethRequestService, INdmFaucet
-                faucet, IConsumerService consumerService, Address consumerAddress, Address providerAddress)>
+        protected async Task<(NdmConfig config, INdmServices services, INdmFaucet faucet,
+                IConsumerService consumerService, Address consumerAddress, Address providerAddress)>
             PreInitAsync(IConfigProvider configProvider, IDbProvider dbProvider, string baseDbPath,
                 IBlockProcessor blockProcessor,
                 IBlockTree blockTree, ITxPool txPool, ITxPoolInfoProvider txPoolInfoProvider,
@@ -110,18 +108,6 @@
                 INdmDataPublisher dataPublisher, IGrpcService grpcService, bool enableUnsecuredDevWallet,
                 IWebSocketsManager webSocketsManager,
                 ILogManager logManager)
-=======
-        protected async Task<(NdmConfig config, INdmServices services, IEthRequestService ethRequestService,
-            INdmFaucet faucet, IConsumerService consumerService,
-            Address consumerAddress, Address providerAddress)> PreInitAsync(
-            IConfigProvider configProvider, IDbProvider dbProvider, string baseDbPath, IBlockProcessor blockProcessor,
-            IBlockTree blockTree, ITxPool txPool, ITxPoolInfoProvider txPoolInfoProvider, ISpecProvider specProvider,
-            IReceiptStorage receiptStorage, IWallet wallet, ITimestamp timestamp, IEthereumEcdsa ecdsa,
-            IRpcModuleProvider rpcModuleProvider, IKeyStore keyStore, IJsonSerializer jsonSerializer,
-            ICryptoRandom cryptoRandom, IEnode enode, INdmConsumerChannelManager consumerChannelManager,
-            INdmDataPublisher dataPublisher, IGrpcService grpcService, bool enableUnsecuredDevWallet,
-            ILogManager logManager)
->>>>>>> 539383e7
         {
             if (!(configProvider.GetConfig<INdmConfig>() is NdmConfig defaultConfig))
             {
@@ -176,7 +162,7 @@
                 baseDbPath, dbProvider, mongoProvider, logManager, blockProcessor, blockTree, txPool,
                 txPoolInfoProvider, specProvider, receiptStorage, wallet, timestamp, ecdsa, keyStore,
                 rpcModuleProvider, jsonSerializer, cryptoRandom, enode, consumerChannelManager,
-                dataPublisher, grpcService, ethRequestService, enableUnsecuredDevWallet, notifier));
+                dataPublisher, grpcService, ethRequestService, notifier, enableUnsecuredDevWallet));
 
             var faucetAddress = string.IsNullOrWhiteSpace(ndmConfig.FaucetAddress)
                 ? null
@@ -192,8 +178,7 @@
                 : new Address(ndmConfig.ProviderAddress);
             var consumers = _ndmConsumersModule.Init(services);
 
-            return (ndmConfig, services, ethRequestService, faucet, consumers.ConsumerService, consumerAddress,
-                providerAddress);
+            return (ndmConfig, services, faucet, consumers.ConsumerService, consumerAddress, providerAddress);
         }
     }
 }