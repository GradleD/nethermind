--- conflicted
+++ resolved
@@ -68,13 +68,9 @@
         public ulong Nonce { get; set; }
         public Keccak Hash { get; set; }
         public UInt256? TotalDifficulty { get; set; }
-<<<<<<< HEAD
         public byte[] AuRaSignature { get; set; }
         public long? AuRaStep { get; set; }
         
-=======
-
->>>>>>> dba208ea
         public bool HasBody => OmmersHash != Keccak.OfAnEmptySequenceRlp || TxRoot != Keccak.EmptyTreeHash;
         public SealEngineType SealEngineType { get; set; } = SealEngineType.Ethash;
 
@@ -82,20 +78,8 @@
 
         public static Keccak CalculateHash(BlockHeader header, RlpBehaviors behaviors = RlpBehaviors.None)
         {
-<<<<<<< HEAD
-            using (MemoryStream stream = Rlp.BorrowStream())
-            {
-                Rlp.Encode(stream, header, behaviors);
-                byte[] buffer = _rlpBuffer.Value;
-                stream.Seek(0, SeekOrigin.Begin);
-                stream.Read(buffer, 0, (int) stream.Length);
-                Keccak newOne = Keccak.Compute(buffer.AsSpan().Slice(0, (int) stream.Length));
-                return newOne;
-            }
-=======
-            Rlp buffer = _headerDecoder.Encode(header);
+            Rlp.Encode(stream, header, behaviors);
             return Keccak.Compute(buffer.Bytes);
->>>>>>> dba208ea
         }
 
         public static Keccak CalculateHash(Block block) => CalculateHash(block.Header);
