// SPDX-FileCopyrightText: 2022 Demerzel Solutions Limited
// SPDX-License-Identifier: LGPL-3.0-only

using System;
using System.Collections.Generic;
using System.Diagnostics;
using System.Linq;
using System.Text;
using Nethermind.Blockchain.ValidatorExit;
using Nethermind.Core.Crypto;
using Nethermind.Int256;

namespace Nethermind.Core;

[DebuggerDisplay("{Hash} ({Number})")]
public class Block
{
    public Block(BlockHeader header, BlockBody body)
    {
        Header = header ?? throw new ArgumentNullException(nameof(header));
        Body = body ?? throw new ArgumentNullException(nameof(body));
    }

    public Block(
        BlockHeader header,
        IEnumerable<Transaction> transactions,
        IEnumerable<BlockHeader> uncles,
        IEnumerable<Withdrawal>? withdrawals = null,
<<<<<<< HEAD
        IEnumerable<ValidatorExit>? validatorExits = null)
    {
        Header = header ?? throw new ArgumentNullException(nameof(header));
        Body = new(transactions.ToArray(), uncles.ToArray(), withdrawals?.ToArray(), validatorExits?.ToArray());
=======
        IEnumerable<Deposit>? deposits = null)
    {
        Header = header ?? throw new ArgumentNullException(nameof(header));
        Body = new(transactions.ToArray(), uncles.ToArray(), withdrawals?.ToArray(), deposits?.ToArray());
>>>>>>> 6ca067c2
    }

    public Block(BlockHeader header) : this(
        header,
        new(null, null, header.WithdrawalsRoot is null ? null : Array.Empty<Withdrawal>(), header.DepositsRoot is null ? null : Array.Empty<Deposit>())
    )
    { }

    public Block WithReplacedHeader(BlockHeader newHeader) => new(newHeader, Body);

    public Block WithReplacedBody(BlockBody newBody) => new(Header, newBody);

    public Block WithReplacedBodyCloned(BlockBody newBody) => new(Header.Clone(), newBody);

    public BlockHeader Header { get; }

    public BlockBody Body { get; }

    public bool IsGenesis => Header.IsGenesis;

    public Transaction[] Transactions
    {
        get => Body.Transactions;
        protected set => Body.Transactions = value; // needed to produce blocks with unknown transaction count on start
    }

    public BlockHeader[] Uncles => Body.Uncles; // do not add setter here

    public Withdrawal[]? Withdrawals => Body.Withdrawals;
    public Deposit[]? Deposits => Body.Deposits;

    public ValidatorExit[]? ValidatorExits => Body.ValidatorExits; // do not add setter here

    public Hash256? Hash => Header.Hash; // do not add setter here

    public Hash256? ParentHash => Header.ParentHash; // do not add setter here

    public ulong Nonce => Header.Nonce; // do not add setter here

    public Hash256? MixHash => Header.MixHash; // do not add setter here

    public byte[]? ExtraData => Header.ExtraData; // do not add setter here

    public Bloom? Bloom => Header.Bloom; // do not add setter here

    public Hash256? UnclesHash => Header.UnclesHash; // do not add setter here

    public Address? Beneficiary => Header.Beneficiary; // do not add setter here

    public Address? Author => Header.Author; // do not add setter here

    public Hash256? StateRoot => Header.StateRoot; // do not add setter here

    public Hash256? TxRoot => Header.TxRoot; // do not add setter here

    public Hash256? ReceiptsRoot => Header.ReceiptsRoot; // do not add setter here

    public long GasLimit => Header.GasLimit; // do not add setter here

    public long GasUsed => Header.GasUsed; // do not add setter here

    public ulong Timestamp => Header.Timestamp; // do not add setter here

    public DateTime TimestampDate => Header.TimestampDate; // do not add setter here

    public long Number => Header.Number; // do not add setter here

    public UInt256 Difficulty => Header.Difficulty; // do not add setter here

    public UInt256? TotalDifficulty => Header.TotalDifficulty; // do not add setter here

    public UInt256 BaseFeePerGas => Header.BaseFeePerGas; // do not add setter here

    public ulong? BlobGasUsed => Header.BlobGasUsed; // do not add setter here

    public ulong? ExcessBlobGas => Header.ExcessBlobGas; // do not add setter here

    public bool IsPostMerge => Header.IsPostMerge; // do not add setter here

    public bool IsBodyMissing => Header.HasBody && Body.IsEmpty;

    public Hash256? WithdrawalsRoot => Header.WithdrawalsRoot; // do not add setter here
    public Hash256? ParentBeaconBlockRoot => Header.ParentBeaconBlockRoot; // do not add setter here

    public override string ToString() => ToString(Format.Short);

    public string ToString(Format format) => format switch
    {
        Format.Full => ToFullString(),
        Format.FullHashAndNumber => Hash is null ? $"{Number} null" : $"{Number} ({Hash})",
        Format.HashNumberAndTx => Hash is null
            ? $"{Number} null, tx count: {Body.Transactions.Length}"
            : $"{Number} {TimestampDate:HH:mm:ss} ({Hash?.ToShortString()}), tx count: {Body.Transactions.Length}",
        Format.HashNumberDiffAndTx => Hash is null
            ? $"{Number} null, diff: {Difficulty}, tx count: {Body.Transactions.Length}"
            : $"{Number} ({Hash?.ToShortString()}), diff: {Difficulty}, tx count: {Body.Transactions.Length}",
        _ => Hash is null ? $"{Number} null" : $"{Number} ({Hash?.ToShortString()})"
    };

    private string ToFullString()
    {
        StringBuilder builder = new();
        builder.AppendLine($"Block {Number}");
        builder.AppendLine("  Header:");
        builder.Append(Header.ToString("    "));

        builder.AppendLine("  Uncles:");
        foreach (BlockHeader uncle in Body.Uncles ?? Array.Empty<BlockHeader>())
        {
            builder.Append(uncle.ToString("    "));
        }

        builder.AppendLine("  Transactions:");
        foreach (Transaction tx in Body?.Transactions ?? Array.Empty<Transaction>())
        {
            builder.Append(tx.ToString("    "));
        }

        builder.AppendLine("  Withdrawals:");

        foreach (var w in Body?.Withdrawals ?? Array.Empty<Withdrawal>())
        {
            builder.Append(w.ToString("    "));
        }

        return builder.ToString();
    }

    public enum Format
    {
        Full,
        FullHashAndNumber,
        HashNumberAndTx,
        HashNumberDiffAndTx,
        Short
    }
}<|MERGE_RESOLUTION|>--- conflicted
+++ resolved
@@ -26,22 +26,16 @@
         IEnumerable<Transaction> transactions,
         IEnumerable<BlockHeader> uncles,
         IEnumerable<Withdrawal>? withdrawals = null,
-<<<<<<< HEAD
+        IEnumerable<Deposit>? deposits = null,
         IEnumerable<ValidatorExit>? validatorExits = null)
     {
         Header = header ?? throw new ArgumentNullException(nameof(header));
-        Body = new(transactions.ToArray(), uncles.ToArray(), withdrawals?.ToArray(), validatorExits?.ToArray());
-=======
-        IEnumerable<Deposit>? deposits = null)
-    {
-        Header = header ?? throw new ArgumentNullException(nameof(header));
-        Body = new(transactions.ToArray(), uncles.ToArray(), withdrawals?.ToArray(), deposits?.ToArray());
->>>>>>> 6ca067c2
+        Body = new(transactions.ToArray(), uncles.ToArray(), withdrawals?.ToArray(), deposits?.ToArray(), validatorExits?.ToArray());
     }
 
     public Block(BlockHeader header) : this(
         header,
-        new(null, null, header.WithdrawalsRoot is null ? null : Array.Empty<Withdrawal>(), header.DepositsRoot is null ? null : Array.Empty<Deposit>())
+        new(null, null, header.WithdrawalsRoot is null ? null : Array.Empty<Withdrawal>(), header.DepositsRoot is null ? null : Array.Empty<Deposit>(), header.ValidatorExitsRoot is null ? null : Array.Empty<ValidatorExit>())
     )
     { }
 
