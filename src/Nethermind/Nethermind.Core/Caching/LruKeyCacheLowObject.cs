--- conflicted
+++ resolved
@@ -154,15 +154,10 @@
         {
             if (node.Next == offset)
             {
-<<<<<<< HEAD
-                // Debug.Assert(_leastRecentlyUsed == offset, "this should only be true for a list with only one node");
-=======
                 if (_leastRecentlyUsed != offset)
                 {
                     InvalidNotSingleNodeList();
                 }
->>>>>>> 5b34399e
-                // Do nothing only one node
             }
             else
             {
@@ -179,14 +174,10 @@
             }
             if (node.Next == offset)
             {
-<<<<<<< HEAD
-                // Debug.Assert(_leastRecentlyUsed == offset, "this should only be true for a list with only one node");
-=======
                 if (_leastRecentlyUsed != offset)
                 {
                     InvalidNotSingleNodeList();
                 }
->>>>>>> 5b34399e
                 _leastRecentlyUsed = -1;
             }
             else
