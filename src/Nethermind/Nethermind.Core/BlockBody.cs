// SPDX-FileCopyrightText: 2022 Demerzel Solutions Limited
// SPDX-License-Identifier: LGPL-3.0-only

using System;
using Nethermind.Blockchain.ValidatorExit;

namespace Nethermind.Core
{
    public class BlockBody
    {
<<<<<<< HEAD
        public BlockBody(Transaction[]? transactions, BlockHeader[]? uncles, Withdrawal[]? withdrawals = null, ValidatorExit[]? validatorExits = null)
=======
        public BlockBody(Transaction[]? transactions, BlockHeader[]? uncles, Withdrawal[]? withdrawals = null, Deposit[]? deposits = null)
>>>>>>> 6ca067c2
        {
            Transactions = transactions ?? Array.Empty<Transaction>();
            Uncles = uncles ?? Array.Empty<BlockHeader>();
            Withdrawals = withdrawals;
<<<<<<< HEAD
            ValidatorExits = validatorExits;
=======
            Deposits = deposits;
>>>>>>> 6ca067c2
        }

        public BlockBody() : this(null, null, null) { }

<<<<<<< HEAD
        public BlockBody WithChangedTransactions(Transaction[] transactions) => new(transactions, Uncles, Withdrawals, ValidatorExits);

        public BlockBody WithChangedUncles(BlockHeader[] uncles) => new(Transactions, uncles, Withdrawals, ValidatorExits);

        public BlockBody WithChangedWithdrawals(Withdrawal[]? withdrawals) => new(Transactions, Uncles, withdrawals, ValidatorExits);

        public BlockBody WithChangedValidatorExits(ValidatorExit[]? validatorExits) => new(Transactions, Uncles, Withdrawals, validatorExits);
=======
        public BlockBody WithChangedTransactions(Transaction[] transactions) => new(transactions, Uncles, Withdrawals, Deposits);

        public BlockBody WithChangedUncles(BlockHeader[] uncles) => new(Transactions, uncles, Withdrawals, Deposits);

        public BlockBody WithChangedWithdrawals(Withdrawal[]? withdrawals) => new(Transactions, Uncles, withdrawals, Deposits);
        public BlockBody WithChangedDeposits(Deposit[]? deposits) => new(Transactions, Uncles, Withdrawals, deposits);
>>>>>>> 6ca067c2

        public static BlockBody WithOneTransactionOnly(Transaction tx) => new(new[] { tx }, null, null);

        public Transaction[] Transactions { get; internal set; }

        public BlockHeader[] Uncles { get; }

        public Withdrawal[]? Withdrawals { get; }

<<<<<<< HEAD
        public ValidatorExit[]? ValidatorExits { get; set; }

        public bool IsEmpty => Transactions.Length == 0 && Uncles.Length == 0 && (Withdrawals?.Length ?? 0) == 0;
=======
        public Deposit[]? Deposits { get; }

        public bool IsEmpty => Transactions.Length == 0 && Uncles.Length == 0 && (Withdrawals?.Length ?? 0) == 0 && (Deposits?.Length ?? 0) == 0;
>>>>>>> 6ca067c2
    }
}<|MERGE_RESOLUTION|>--- conflicted
+++ resolved
@@ -8,40 +8,24 @@
 {
     public class BlockBody
     {
-<<<<<<< HEAD
-        public BlockBody(Transaction[]? transactions, BlockHeader[]? uncles, Withdrawal[]? withdrawals = null, ValidatorExit[]? validatorExits = null)
-=======
-        public BlockBody(Transaction[]? transactions, BlockHeader[]? uncles, Withdrawal[]? withdrawals = null, Deposit[]? deposits = null)
->>>>>>> 6ca067c2
+        public BlockBody(Transaction[]? transactions, BlockHeader[]? uncles, Withdrawal[]? withdrawals = null, Deposit[]? deposits = null, ValidatorExit[]? validatorExits = null)
         {
             Transactions = transactions ?? Array.Empty<Transaction>();
             Uncles = uncles ?? Array.Empty<BlockHeader>();
             Withdrawals = withdrawals;
-<<<<<<< HEAD
+            Deposits = deposits;
             ValidatorExits = validatorExits;
-=======
-            Deposits = deposits;
->>>>>>> 6ca067c2
         }
 
         public BlockBody() : this(null, null, null) { }
 
-<<<<<<< HEAD
-        public BlockBody WithChangedTransactions(Transaction[] transactions) => new(transactions, Uncles, Withdrawals, ValidatorExits);
+        public BlockBody WithChangedTransactions(Transaction[] transactions) => new(transactions, Uncles, Withdrawals, Deposits, ValidatorExits);
 
-        public BlockBody WithChangedUncles(BlockHeader[] uncles) => new(Transactions, uncles, Withdrawals, ValidatorExits);
+        public BlockBody WithChangedUncles(BlockHeader[] uncles) => new(Transactions, uncles, Withdrawals, Deposits, ValidatorExits);
 
-        public BlockBody WithChangedWithdrawals(Withdrawal[]? withdrawals) => new(Transactions, Uncles, withdrawals, ValidatorExits);
+        public BlockBody WithChangedWithdrawals(Withdrawal[]? withdrawals) => new(Transactions, Uncles, withdrawals, Deposits, ValidatorExits);
 
-        public BlockBody WithChangedValidatorExits(ValidatorExit[]? validatorExits) => new(Transactions, Uncles, Withdrawals, validatorExits);
-=======
-        public BlockBody WithChangedTransactions(Transaction[] transactions) => new(transactions, Uncles, Withdrawals, Deposits);
-
-        public BlockBody WithChangedUncles(BlockHeader[] uncles) => new(Transactions, uncles, Withdrawals, Deposits);
-
-        public BlockBody WithChangedWithdrawals(Withdrawal[]? withdrawals) => new(Transactions, Uncles, withdrawals, Deposits);
-        public BlockBody WithChangedDeposits(Deposit[]? deposits) => new(Transactions, Uncles, Withdrawals, deposits);
->>>>>>> 6ca067c2
+        public BlockBody WithChangedValidatorExits(ValidatorExit[]? validatorExits) => new(Transactions, Uncles, Withdrawals, Deposits, ValidatorExits);
 
         public static BlockBody WithOneTransactionOnly(Transaction tx) => new(new[] { tx }, null, null);
 
@@ -51,14 +35,9 @@
 
         public Withdrawal[]? Withdrawals { get; }
 
-<<<<<<< HEAD
         public ValidatorExit[]? ValidatorExits { get; set; }
-
-        public bool IsEmpty => Transactions.Length == 0 && Uncles.Length == 0 && (Withdrawals?.Length ?? 0) == 0;
-=======
         public Deposit[]? Deposits { get; }
 
-        public bool IsEmpty => Transactions.Length == 0 && Uncles.Length == 0 && (Withdrawals?.Length ?? 0) == 0 && (Deposits?.Length ?? 0) == 0;
->>>>>>> 6ca067c2
+        public bool IsEmpty => Transactions.Length == 0 && Uncles.Length == 0 && (Withdrawals?.Length ?? 0) == 0 && (Deposits?.Length ?? 0) == 0 && (ValidatorExits?.Length ?? 0) == 0;
     }
 }