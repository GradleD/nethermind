// SPDX-FileCopyrightText: 2022 Demerzel Solutions Limited
// SPDX-License-Identifier: LGPL-3.0-only

using Nethermind.Int256;

namespace Nethermind.Core.Specs
{
    /// <summary>
    /// https://github.com/ethereum/EIPs
    /// </summary>
    public interface IReleaseSpec : IEip1559Spec, IReceiptSpec
    {
        public string Name { get; }
        long MaximumExtraDataSize { get; }
        long MaxCodeSize { get; }
        //EIP-3860: Limit and meter initcode
        long MaxInitCodeSize => 2 * MaxCodeSize;
        long MinGasLimit { get; }
        long GasLimitBoundDivisor { get; }
        UInt256 BlockReward { get; }
        long DifficultyBombDelay { get; }
        long DifficultyBoundDivisor { get; }
        long? FixedDifficulty { get; }
        int MaximumUncleCount { get; }

        /// <summary>
        /// ---
        /// In chainspec - Ethash.Duration
        /// </summary>
        bool IsTimeAdjustmentPostOlympic { get; }

        /// <summary>
        /// Homestead contract creation via transaction cost set to 21000 + 32000 (previously 21000)
        /// Failing init does not create an empty code contract
        /// Difficulty adjustment changed
        /// Transaction signature uniqueness (s-value has to be less or equal than than secp256k1n/2)
        /// </summary>
        bool IsEip2Enabled { get; }

        /// <summary>
        /// Homestead DELEGATECALL instruction added
        /// </summary>
        bool IsEip7Enabled { get; }

        /// <summary>
        /// Byzantium Change difficulty adjustment to target mean block time including uncles
        /// </summary>
        bool IsEip100Enabled { get; }

        /// <summary>
        /// Byzantium REVERT instruction in the Ethereum Virtual Machine
        /// ---
        /// in chainspec Ethash.Eip100bTransition
        /// </summary>
        bool IsEip140Enabled { get; }

        /// <summary>
        /// Tangerine Whistle Gas cost of IO operations increased
        /// </summary>
        bool IsEip150Enabled { get; }

        /// <summary>
        /// Spurious Dragon Chain ID in signatures (replay attack protection)
        /// </summary>
        bool IsEip155Enabled { get; }

        /// <summary>
        /// Spurious Dragon State clearing
        /// </summary>
        bool IsEip158Enabled { get; }

        /// <summary>
        /// Spurious Dragon EXP cost increase
        /// </summary>
        bool IsEip160Enabled { get; }

        /// <summary>
        /// Spurious Dragon Code size limit
        /// ---
        /// in chainspec MaxCodeSizeTransition
        /// </summary>
        bool IsEip170Enabled { get; }

        /// <summary>
        /// Byzantium Precompiled contracts for addition and scalar multiplication on the elliptic curve alt_bn128
        /// ---
        /// in chainspec in builtin accounts
        /// </summary>
        bool IsEip196Enabled { get; }

        /// <summary>
        /// Byzantium Precompiled contracts for optimal ate pairing check on the elliptic curve alt_bn128
        /// ---
        /// in chainspec in builtin accounts
        /// </summary>
        bool IsEip197Enabled { get; }

        /// <summary>
        /// Byzantium Precompiled contract for bigint modular exponentiation
        /// ---
        /// in chainspec in builtin accounts
        /// </summary>
        bool IsEip198Enabled { get; }

        /// <summary>
        /// Byzantium New opcodes: RETURNDATASIZE and RETURNDATACOPY
        /// </summary>
        bool IsEip211Enabled { get; }

        /// <summary>
        /// Byzantium New opcode STATICCALL
        /// </summary>
        bool IsEip214Enabled { get; }

        /// <summary>
        /// Byzantium Difficulty Bomb Delay and Block Reward Reduction
        /// ---
        /// in chainspec as DifficultyBombDelays
        /// </summary>
        bool IsEip649Enabled { get; }

        /// <summary>
        /// Constantinople SHL, SHR, SAR instructions
        /// </summary>
        bool IsEip145Enabled { get; }

        /// <summary>
        /// Constantinople Skinny CREATE2
        /// </summary>
        bool IsEip1014Enabled { get; }

        /// <summary>
        /// Constantinople EXTCODEHASH instructions
        /// </summary>
        bool IsEip1052Enabled { get; }

        /// <summary>
        /// Constantinople Net gas metering for SSTORE operations
        /// </summary>
        bool IsEip1283Enabled { get; }

        /// <summary>
        /// Constantinople Difficulty Bomb Delay and Block Reward Adjustment
        /// ---
        /// in chainspec as DifficultyBombDelays and BlockReward
        /// </summary>
        bool IsEip1234Enabled { get; }

        /// <summary>
        /// Istanbul ChainID opcode
        /// </summary>
        bool IsEip1344Enabled { get; }

        /// <summary>
        /// Istanbul transaction data gas cost reduction
        /// </summary>
        bool IsEip2028Enabled { get; }

        /// <summary>
        /// Istanbul Blake2F precompile
        /// </summary>
        bool IsEip152Enabled { get; }

        /// <summary>
        /// Istanbul alt_bn128 gas cost reduction
        /// </summary>
        bool IsEip1108Enabled { get; }

        /// <summary>
        /// Istanbul state opcodes gas cost increase
        /// </summary>
        bool IsEip1884Enabled { get; }

        /// <summary>
        /// Istanbul net-metered SSTORE
        /// </summary>
        bool IsEip2200Enabled { get; }

        /// <summary>
        /// Berlin BLS crypto precompiles
        /// </summary>
        bool IsEip2537Enabled { get; }

        /// <summary>
        /// Berlin MODEXP precompiles
        /// </summary>
        bool IsEip2565Enabled { get; }

        /// <summary>
        /// Berlin gas cost increases for state reading opcodes
        /// </summary>
        bool IsEip2929Enabled { get; }

        /// <summary>
        /// Berlin access lists
        /// </summary>
        bool IsEip2930Enabled { get; }

        /// <summary>
        /// Should EIP158 be ignored for this account.
        /// </summary>
        /// <remarks>THis is needed for SystemUser account compatibility with Parity.</remarks>
        /// <param name="address"></param>
        /// <returns></returns>
        bool IsEip158IgnoredAccount(Address address);
        /// <summary>
        /// BaseFee opcode
        /// </summary>
        bool IsEip3198Enabled { get; }

        /// <summary>
        /// Reduction in refunds
        /// </summary>
        bool IsEip3529Enabled { get; }

        /// <summary>
        /// Reject new contracts starting with the 0xEF byte
        /// </summary>
        bool IsEip3541Enabled { get; }

        /// <summary>
        /// Reject transactions where senders have non-empty code hash
        /// </summary>
        bool IsEip3607Enabled { get; }

        /// <summary>
        /// Warm COINBASE
        /// </summary>
        bool IsEip3651Enabled { get; }

        /// <summary>
        /// Transient storage
        /// </summary>
        bool IsEip1153Enabled { get; }


        /// <summary>
        /// PUSH0 instruction
        /// </summary>
        bool IsEip3855Enabled { get; }

        /// <summary>
        /// MCOPY instruction
        /// </summary>
        bool IsEip5656Enabled { get; }

        /// <summary>
        /// EIP-3860: Limit and meter initcode
        /// </summary>
        bool IsEip3860Enabled { get; }

        /// <summary>
        /// Gets or sets a value indicating whether the
        /// <see href="https://eips.ethereum.org/EIPS/eip-4895">EIP-4895</see>
        /// validator withdrawals are enabled.
        /// </summary>
        bool IsEip4895Enabled { get; }

        /// <summary>
        /// Blob transactions
        /// </summary>
        bool IsEip4844Enabled { get; }

        /// <summary>
        /// Parent Beacon Block precompile
        /// </summary>
        bool IsEip4788Enabled { get; }
        Address? Eip4788ContractAddress { get; }


        /// <summary>
        /// EIP-6110: Supply validator deposits on chain
        /// </summary>
        bool IsEip6110Enabled { get; }
        bool DepositsEnabled => IsEip6110Enabled;
        Address DepositContractAddress { get; }

        /// <summary>
        /// Execution layer triggerable exits
        /// </summary>
        bool IsEip7002Enabled { get; }
        bool WithdrawalRequestsEnabled => IsEip7002Enabled;
        Address Eip7002ContractAddress { get; }

        /// <summary>
        /// Save historical block hashes in state
        /// </summary>
        bool IsEip2935Enabled { get; }
        Address Eip2935ContractAddress { get; }

        /// <summary>
        /// SELFDESTRUCT only in same transaction
        /// </summary>
        bool IsEip6780Enabled { get; }

        /// <summary>
<<<<<<< HEAD
        /// https://eips.ethereum.org/EIPS/eip-3074
        /// AUTH and AUTHCALL for EOA
        /// </summary>
        bool IsEip3074Enabled { get; }
=======
        /// Secp256r1 precompile
        /// </summary>
        bool IsRip7212Enabled { get; }
>>>>>>> d1efefef

        /// <summary>
        /// Should transactions be validated against chainId.
        /// </summary>
        /// <remarks>Backward compatibility for early Kovan blocks.</remarks>
        bool ValidateChainId => true;

        public ulong WithdrawalTimestamp { get; }

        public ulong Eip4844TransitionTimestamp { get; }

        // STATE related
        public bool ClearEmptyAccountWhenTouched => IsEip158Enabled;

        // VM
        public bool LimitCodeSize => IsEip170Enabled;

        public bool UseHotAndColdStorage => IsEip2929Enabled;

        public bool UseTxAccessLists => IsEip2930Enabled;

        public bool AddCoinbaseToTxAccessList => IsEip3651Enabled;

        public bool ModExpEnabled => IsEip198Enabled;

        public bool Bn128Enabled => IsEip196Enabled && IsEip197Enabled;

        public bool BlakeEnabled => IsEip152Enabled;

        public bool Bls381Enabled => IsEip2537Enabled;

        public bool ChargeForTopLevelCreate => IsEip2Enabled;

        public bool FailOnOutOfGasCodeDeposit => IsEip2Enabled;

        public bool UseShanghaiDDosProtection => IsEip150Enabled;

        public bool UseExpDDosProtection => IsEip160Enabled;

        public bool UseLargeStateDDosProtection => IsEip1884Enabled;

        public bool ReturnDataOpcodesEnabled => IsEip211Enabled;

        public bool ChainIdOpcodeEnabled => IsEip1344Enabled;

        public bool Create2OpcodeEnabled => IsEip1014Enabled;

        public bool DelegateCallEnabled => IsEip7Enabled;

        public bool StaticCallEnabled => IsEip214Enabled;

        public bool ShiftOpcodesEnabled => IsEip145Enabled;

        public bool RevertOpcodeEnabled => IsEip140Enabled;

        public bool ExtCodeHashOpcodeEnabled => IsEip1052Enabled;

        public bool SelfBalanceOpcodeEnabled => IsEip1884Enabled;

        public bool UseConstantinopleNetGasMetering => IsEip1283Enabled;

        public bool UseIstanbulNetGasMetering => IsEip2200Enabled;

        public bool UseNetGasMetering => UseConstantinopleNetGasMetering | UseIstanbulNetGasMetering;

        public bool UseNetGasMeteringWithAStipendFix => UseIstanbulNetGasMetering;

        public bool Use63Over64Rule => UseShanghaiDDosProtection;

        public bool BaseFeeEnabled => IsEip3198Enabled;

        // EVM Related
        public bool IncludePush0Instruction => IsEip3855Enabled;

        public bool TransientStorageEnabled => IsEip1153Enabled;

        public bool WithdrawalsEnabled => IsEip4895Enabled;
        public bool SelfdestructOnlyOnSameTransaction => IsEip6780Enabled;

        public bool IsBeaconBlockRootAvailable => IsEip4788Enabled;
        public bool IsBlockHashInStateAvailable => IsEip2935Enabled;
        public bool MCopyIncluded => IsEip5656Enabled;

        /// <summary>
        /// AuRaSystemCalls - true
        /// GethStyleSystemCalls - false
        /// </summary>
        /// <remarks>
        /// We support two types of system calls in Nethermind:
        /// 1. Geth-style:
        /// - We don't create a system account if it doesn't exist.
        /// - We adhere to geth behavior for State clearing - no state touch for subtraction.
        /// - We don't use a custom release spec for those transactions.
        /// 2. AuRa (Parity-style):
        /// - We create a system account if it doesn't exist.
        /// - We use a custom release spec with EIP158 disabled.
        /// </remarks>
        public bool AuRaSystemCalls { get; }
        public bool BlobBaseFeeEnabled => IsEip4844Enabled;

        bool AuthCallsEnabled => IsEip3074Enabled;

        public bool ConsensusRequestsEnabled => WithdrawalRequestsEnabled || DepositsEnabled;
    }
}<|MERGE_RESOLUTION|>--- conflicted
+++ resolved
@@ -294,16 +294,13 @@
         bool IsEip6780Enabled { get; }
 
         /// <summary>
-<<<<<<< HEAD
         /// https://eips.ethereum.org/EIPS/eip-3074
         /// AUTH and AUTHCALL for EOA
         /// </summary>
         bool IsEip3074Enabled { get; }
-=======
         /// Secp256r1 precompile
         /// </summary>
         bool IsRip7212Enabled { get; }
->>>>>>> d1efefef
 
         /// <summary>
         /// Should transactions be validated against chainId.
