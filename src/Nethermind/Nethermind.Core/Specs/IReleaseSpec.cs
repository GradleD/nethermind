--- conflicted
+++ resolved
@@ -1,4 +1,4 @@
-// SPDX-FileCopyrightText: 2022 Demerzel Solutions Limited
+// SPDX-FileCopyrightText: 2023 Demerzel Solutions Limited
 // SPDX-License-Identifier: LGPL-3.0-only
 
 using Nethermind.Int256;
@@ -251,7 +251,6 @@
         bool IsEip3860Enabled { get; }
 
         /// <summary>
-<<<<<<< HEAD
         /// Sectioned bytecode 
         /// </summary>
         bool IsEip3540Enabled { get; }
@@ -276,7 +275,8 @@
         /// </summary>
         bool IsEip5450Enabled { get; }
 
-=======
+
+        /// <summary>
         /// Gets or sets a value indicating whether the
         /// <see href="https://eips.ethereum.org/EIPS/eip-4895">EIP-4895</see>
         /// validator withdrawals are enabled.
@@ -287,7 +287,6 @@
         /// Blob transactions
         /// </summary>
         bool IsEip4844Enabled { get; }
->>>>>>> c367c52f
 
         /// <summary>
         /// Should transactions be validated against chainId.
