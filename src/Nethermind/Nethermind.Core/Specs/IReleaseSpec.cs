//  Copyright (c) 2021 Demerzel Solutions Limited
//  This file is part of the Nethermind library.
// 
//  The Nethermind library is free software: you can redistribute it and/or modify
//  it under the terms of the GNU Lesser General Public License as published by
//  the Free Software Foundation, either version 3 of the License, or
//  (at your option) any later version.
// 
//  The Nethermind library is distributed in the hope that it will be useful,
//  but WITHOUT ANY WARRANTY; without even the implied warranty of
//  MERCHANTABILITY or FITNESS FOR A PARTICULAR PURPOSE. See the
//  GNU Lesser General Public License for more details.
// 
//  You should have received a copy of the GNU Lesser General Public License
//  along with the Nethermind. If not, see <http://www.gnu.org/licenses/>.

using Nethermind.Int256;

namespace Nethermind.Core.Specs
{
    /// <summary>
    /// https://github.com/ethereum/EIPs
    /// </summary>
    public interface IReleaseSpec
    {
        public string Name { get; }
        long MaximumExtraDataSize { get; }
        long MaxCodeSize { get; }
        long MinGasLimit { get; }
        long GasLimitBoundDivisor { get; }
        UInt256 BlockReward { get; }
        long DifficultyBombDelay { get; }
        long DifficultyBoundDivisor { get; }
        long? FixedDifficulty { get; }
        int MaximumUncleCount { get; }
        
        /// <summary>
        /// ---
        /// In chainspec - Ethash.Duration
        /// </summary>
        bool IsTimeAdjustmentPostOlympic { get; }

        /// <summary>
        /// Homestead contract creation via transaction cost set to 21000 + 32000 (previously 21000)
        /// Failing init does not create an empty code contract
        /// Difficulty adjustment changed
        /// Transaction signature uniqueness (s-value has to be less or equal than than secp256k1n/2)
        /// </summary>
        bool IsEip2Enabled { get; }

        /// <summary>
        /// Homestead DELEGATECALL instruction added
        /// </summary>
        bool IsEip7Enabled { get; }

        /// <summary>
        /// Byzantium Change difficulty adjustment to target mean block time including uncles
        /// </summary>
        bool IsEip100Enabled { get; }

        /// <summary>
        /// Byzantium REVERT instruction in the Ethereum Virtual Machine
        /// ---
        /// in chainspec Ethash.Eip100bTransition
        /// </summary>
        bool IsEip140Enabled { get; }

        /// <summary>
        /// Tangerine Whistle Gas cost of IO operations increased
        /// </summary>
        bool IsEip150Enabled { get; }

        /// <summary>
        /// Spurious Dragon Chain ID in signatures (replay attack protection)
        /// </summary>
        bool IsEip155Enabled { get; }

        /// <summary>
        /// Spurious Dragon State clearing
        /// </summary>
        bool IsEip158Enabled { get; }

        /// <summary>
        /// Spurious Dragon EXP cost increase
        /// </summary>
        bool IsEip160Enabled { get; }

        /// <summary>
        /// Spurious Dragon Code size limit
        /// ---
        /// in chainspec MaxCodeSizeTransition
        /// </summary>
        bool IsEip170Enabled { get; }

        /// <summary>
        /// Byzantium Precompiled contracts for addition and scalar multiplication on the elliptic curve alt_bn128
        /// ---
        /// in chainspec in builtin accounts
        /// </summary>
        bool IsEip196Enabled { get; }

        /// <summary>
        /// Byzantium Precompiled contracts for optimal ate pairing check on the elliptic curve alt_bn128
        /// ---
        /// in chainspec in builtin accounts
        /// </summary>
        bool IsEip197Enabled { get; }

        /// <summary>
        /// Byzantium Precompiled contract for bigint modular exponentiation
        /// ---
        /// in chainspec in builtin accounts
        /// </summary>
        bool IsEip198Enabled { get; }

        /// <summary>
        /// Byzantium New opcodes: RETURNDATASIZE and RETURNDATACOPY
        /// </summary>
        bool IsEip211Enabled { get; }

        /// <summary>
        /// Byzantium New opcode STATICCALL
        /// </summary>
        bool IsEip214Enabled { get; }

        /// <summary>
        /// Byzantium Difficulty Bomb Delay and Block Reward Reduction
        /// ---
        /// in chainspec as DifficultyBombDelays
        /// </summary>
        bool IsEip649Enabled { get; }

        /// <summary>
        /// Byzantium Embedding transaction return data in receipts
        /// </summary>
        bool IsEip658Enabled { get; }

        /// <summary>
        /// Constantinople SHL, SHR, SAR instructions
        /// </summary>
        bool IsEip145Enabled { get; }

        /// <summary>
        /// Constantinople Skinny CREATE2
        /// </summary>
        bool IsEip1014Enabled { get; }

        /// <summary>
        /// Constantinople EXTCODEHASH instructions
        /// </summary>
        bool IsEip1052Enabled { get; }

        /// <summary>
        /// Constantinople Net gas metering for SSTORE operations
        /// </summary>
        bool IsEip1283Enabled { get; }

        /// <summary>
        /// Constantinople Difficulty Bomb Delay and Block Reward Adjustment
        /// ---
        /// in chainspec as DifficultyBombDelays and BlockReward
        /// </summary>
        bool IsEip1234Enabled { get; }

        /// <summary>
        /// Istanbul ChainID opcode
        /// </summary>
        bool IsEip1344Enabled { get; }
        
        /// <summary>
        /// Istanbul transaction data gas cost reduction
        /// </summary>
        bool IsEip2028Enabled { get; }

        /// <summary>
        /// Istanbul Blake2F precompile
        /// </summary>
        bool IsEip152Enabled { get; }
        
        /// <summary>
        /// Istanbul alt_bn128 gas cost reduction
        /// </summary>
        bool IsEip1108Enabled { get; }
        
        /// <summary>
        /// Istanbul state opcodes gas cost increase
        /// </summary>
        bool IsEip1884Enabled { get; }
        
        /// <summary>
        /// Istanbul net-metered SSTORE
        /// </summary>
        bool IsEip2200Enabled { get; }
        
        /// <summary>
        /// Berlin subroutines -> https://github.com/ethereum/EIPs/issues/2315
        /// </summary>
        bool IsEip2315Enabled { get; }
        
        /// <summary>
        /// Berlin BLS crypto precompiles
        /// </summary>
        bool IsEip2537Enabled { get; }
        
        /// <summary>
        /// Berlin MODEXP precompiles
        /// </summary>
        bool IsEip2565Enabled { get; }

        /// <summary>
        /// Berlin gas cost increases for state reading opcodes
        /// </summary>
        bool IsEip2929Enabled { get; }
        
        /// <summary>
        /// Berlin access lists
        /// </summary>
        bool IsEip2930Enabled { get; }
        
        /// <summary>
        /// Should EIP158 be ignored for this account.
        /// </summary>
        /// <remarks>THis is needed for SystemUser account compatibility with Parity.</remarks>
        /// <param name="address"></param>
        /// <returns></returns>
        bool IsEip158IgnoredAccount(Address address);

        /// <summary>
        /// Gas target and base fee, and fee burning.
        /// </summary>
        bool IsEip1559Enabled { get; }
        
        /// <summary>
        /// BaseFee opcode
        /// </summary>
        bool IsEip3198Enabled { get; }

        /// <summary>
        /// Reduction in refunds
        /// </summary>
        bool IsEip3529Enabled { get; }
        
        /// <summary>
        /// Reject new contracts starting with the 0xEF byte 
        /// </summary>
        bool IsEip3541Enabled { get; }

        /// <summary>
        /// Reject transactions where senders have non-empty code hash
        /// </summary>
        bool IsEip3607Enabled { get; }
		
        /// <summary>
        /// Upgrade consensus to Proof-of-Stake
        /// </summary>
        bool IsEip3675Enabled { get; }

        /// <summary>
        /// Should transactions be validated against chainId.
        /// </summary>
        /// <remarks>Backward compatibility for early Kovan blocks.</remarks>
        bool ValidateChainId => true;
        
        /// <summary>
        /// Should validate ReceiptsRoot.
        /// </summary>
        /// <remarks>Backward compatibility for early Kovan blocks.</remarks>
        bool ValidateReceipts => true;
        
        public long Eip1559TransitionBlock { get; }

        // STATE related 
        public bool ClearEmptyAccountWhenTouched => IsEip158Enabled;
        
        // VM
        public bool LimitCodeSize => IsEip170Enabled;

        public bool UseHotAndColdStorage => IsEip2929Enabled;
        
        public bool UseTxAccessLists => IsEip2930Enabled;

        public bool ModExpEnabled => IsEip198Enabled;

        public bool Bn128Enabled => IsEip196Enabled && IsEip197Enabled;

        public bool BlakeEnabled => IsEip152Enabled;

        public bool Bls381Enabled => IsEip2537Enabled;

        public bool ChargeForTopLevelCreate => IsEip2Enabled;
        
        public bool FailOnOutOfGasCodeDeposit => IsEip2Enabled;

        public bool UseShanghaiDDosProtection => IsEip150Enabled;
        
        public bool UseExpDDosProtection => IsEip160Enabled;
        
        public bool UseLargeStateDDosProtection => IsEip1884Enabled;
        
        public bool ReturnDataOpcodesEnabled => IsEip211Enabled;
        
        public bool ChainIdOpcodeEnabled => IsEip1344Enabled;
        
        public bool Create2OpcodeEnabled => IsEip1014Enabled;
        
        public bool DelegateCallEnabled => IsEip7Enabled;
        
        public bool StaticCallEnabled => IsEip214Enabled;
        
        public bool ShiftOpcodesEnabled => IsEip145Enabled;
        
        public bool SubroutinesEnabled => IsEip2315Enabled;
        
        public bool RevertOpcodeEnabled => IsEip140Enabled;
        
        public bool ExtCodeHashOpcodeEnabled => IsEip1052Enabled;
        
        public bool SelfBalanceOpcodeEnabled => IsEip1884Enabled;
        
        public bool UseConstantinopleNetGasMetering => IsEip1283Enabled;
        
        public bool UseIstanbulNetGasMetering => IsEip2200Enabled;
        
        public bool UseNetGasMetering => UseConstantinopleNetGasMetering | UseIstanbulNetGasMetering;

        public bool UseNetGasMeteringWithAStipendFix => UseIstanbulNetGasMetering;
        
        public bool Use63Over64Rule => UseShanghaiDDosProtection;
        
        public bool BaseFeeEnabled => IsEip3198Enabled;
<<<<<<< HEAD

        public bool TheMergeEnabled => IsEip3675Enabled;
=======
        
        public Address? Eip1559FeeCollector => null;

        public UInt256? Eip1559BaseFeeMinValue => null;
>>>>>>> 327f978a
    }
}<|MERGE_RESOLUTION|>--- conflicted
+++ resolved
@@ -328,14 +328,11 @@
         public bool Use63Over64Rule => UseShanghaiDDosProtection;
         
         public bool BaseFeeEnabled => IsEip3198Enabled;
-<<<<<<< HEAD
 
         public bool TheMergeEnabled => IsEip3675Enabled;
-=======
         
         public Address? Eip1559FeeCollector => null;
 
         public UInt256? Eip1559BaseFeeMinValue => null;
->>>>>>> 327f978a
     }
 }