﻿<Project Sdk="Microsoft.NET.Sdk">
  <PropertyGroup>
    <TargetFramework>net7.0</TargetFramework>
    <AllowUnsafeBlocks>true</AllowUnsafeBlocks>
    <LangVersion>latest</LangVersion>
    <Nullable>enable</Nullable>
    <TreatWarningsAsErrors>true</TreatWarningsAsErrors>
    <AllowUnsafeBlocks>true</AllowUnsafeBlocks>
  </PropertyGroup>

  <ItemGroup>
    <PackageReference Include="FastEnum" />
    <PackageReference Include="Microsoft.Extensions.ObjectPool" />
    <PackageReference Include="Nethermind.Crypto.SecP256k1" />
    <PackageReference Include="Nethermind.Numerics.Int256" />
<<<<<<< HEAD
=======
    <PackageReference Include="TestableIO.System.IO.Abstractions.Wrappers" />
    <PackageReference Include="Newtonsoft.Json" />
>>>>>>> bad3dc82
    <PackageReference Include="System.IdentityModel.Tokens.Jwt" />
  </ItemGroup>
  <ItemGroup>
    <ProjectReference Include="..\Nethermind.Logging\Nethermind.Logging.csproj" />
  </ItemGroup>
</Project><|MERGE_RESOLUTION|>--- conflicted
+++ resolved
@@ -13,11 +13,7 @@
     <PackageReference Include="Microsoft.Extensions.ObjectPool" />
     <PackageReference Include="Nethermind.Crypto.SecP256k1" />
     <PackageReference Include="Nethermind.Numerics.Int256" />
-<<<<<<< HEAD
-=======
-    <PackageReference Include="TestableIO.System.IO.Abstractions.Wrappers" />
-    <PackageReference Include="Newtonsoft.Json" />
->>>>>>> bad3dc82
+    <!--<PackageReference Include="TestableIO.System.IO.Abstractions.Wrappers" />-->
     <PackageReference Include="System.IdentityModel.Tokens.Jwt" />
   </ItemGroup>
   <ItemGroup>
