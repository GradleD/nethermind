--- conflicted
+++ resolved
@@ -971,7 +971,6 @@
         }
 
         [DebuggerStepThrough]
-<<<<<<< HEAD
         public static void FromUtf8HexString(ReadOnlySpan<byte> hexString, Span<byte> result)
         {
             int oddMod = hexString.Length % 2;
@@ -1002,14 +1001,11 @@
         }
 
         [DebuggerStepThrough]
-        public static byte[] FromHexString(string hexString)
-=======
         public static byte[] FromHexString(string hexString, int length) =>
             hexString is null ? throw new ArgumentNullException(nameof(hexString)) : FromHexString(hexString.AsSpan(), length);
 
         [DebuggerStepThrough]
         private static byte[] FromHexString(ReadOnlySpan<char> hexString, int length)
->>>>>>> 2d76e6d5
         {
             int start = hexString is ['0', 'x', ..] ? 2 : 0;
             ReadOnlySpan<char> chars = hexString.Slice(start);
