// SPDX-FileCopyrightText: 2022 Demerzel Solutions Limited
// SPDX-License-Identifier: LGPL-3.0-only

using System;
using System.Collections.Generic;
using System.Threading;
using System.Threading.Tasks;
using FluentAssertions;
using Nethermind.Blockchain.Find;
using Nethermind.Blockchain.Synchronization;
using Nethermind.Blockchain.Visitors;
using Nethermind.Core;
using Nethermind.Core.Crypto;
using Nethermind.Core.Extensions;
using Nethermind.Core.Test;
using Nethermind.Specs;
using Nethermind.Core.Test.Builders;
using Nethermind.Crypto;
using Nethermind.Db;
using Nethermind.Logging;
using Nethermind.Serialization.Rlp;
using Nethermind.State.Repositories;
using Nethermind.Db.Blooms;
using Nethermind.Int256;
using NSubstitute;
using NUnit.Framework;

namespace Nethermind.Blockchain.Test
{
    [TestFixture]
    public class BlockTreeTests
    {
        private TestMemDb _blocksInfosDb;
        private TestMemDb _headersDb;
        private TestMemDb _blocksDb;

        private BlockTree BuildBlockTree()
        {
            _blocksDb = new TestMemDb();
            _headersDb = new TestMemDb();
            _blocksInfosDb = new TestMemDb();
            _chainLevelInfoRepository = new ChainLevelInfoRepository(_blocksInfosDb);
            return new BlockTree(_blocksDb, _headersDb, _blocksInfosDb, _chainLevelInfoRepository, MainnetSpecProvider.Instance, NullBloomStorage.Instance, LimboLogs.Instance);
        }

        private static void AddToMain(BlockTree blockTree, Block block0)
        {
            blockTree.SuggestBlock(block0);
            blockTree.UpdateMainChain(new[] { block0 }, true);
        }

        [Test]
        public void Add_genesis_shall_notify()
        {
            bool hasNotified = false;
            BlockTree blockTree = BuildBlockTree();
            blockTree.NewHeadBlock += (sender, args) => { hasNotified = true; };

            bool hasNotifiedNewSuggested = false;
            blockTree.NewSuggestedBlock += (sender, args) => { hasNotifiedNewSuggested = true; };

            Block block = Build.A.Block.WithNumber(0).TestObject;
            AddBlockResult result = blockTree.SuggestBlock(block);
            blockTree.UpdateMainChain(block);

            Assert.True(hasNotified, "notification");
            Assert.AreEqual(AddBlockResult.Added, result, "result");
            Assert.True(hasNotifiedNewSuggested, "NewSuggestedBlock");
        }

        [Test]
        public void Add_genesis_shall_work_even_with_0_difficulty()
        {
            bool hasNotified = false;
            BlockTree blockTree = BuildBlockTree();
            blockTree.NewBestSuggestedBlock += (sender, args) => { hasNotified = true; };

            bool hasNotifiedNewSuggested = false;
            blockTree.NewSuggestedBlock += (sender, args) => { hasNotifiedNewSuggested = true; };

            Block block = Build.A.Block.WithNumber(0).WithDifficulty(0).TestObject;
            AddBlockResult result = blockTree.SuggestBlock(block);

            Assert.True(hasNotified, "notification");
            Assert.AreEqual(AddBlockResult.Added, result, "result");
            Assert.True(hasNotifiedNewSuggested, "NewSuggestedBlock");
        }

        [Test]
        public void Suggesting_genesis_many_times_does_not_cause_any_trouble()
        {
            BlockTree blockTree = BuildBlockTree();
            Block blockA = Build.A.Block.WithNumber(0).TestObject;
            Block blockB = Build.A.Block.WithNumber(0).TestObject;
            blockTree.SuggestBlock(blockA).Should().Be(AddBlockResult.Added);
            blockTree.SuggestBlock(blockB).Should().Be(AddBlockResult.AlreadyKnown);
        }

        [Test]
        public void Shall_notify_on_new_head_block_after_genesis()
        {
            bool hasNotified = false;
            BlockTree blockTree = BuildBlockTree();
            Block block0 = Build.A.Block.WithNumber(0).WithDifficulty(1).TestObject;
            Block block1 = Build.A.Block.WithNumber(1).WithDifficulty(2).WithParent(block0).TestObject;
            blockTree.SuggestBlock(block0);
            blockTree.NewHeadBlock += (sender, args) => { hasNotified = true; };

            bool hasNotifiedNewSuggested = false;
            blockTree.NewSuggestedBlock += (sender, args) => { hasNotifiedNewSuggested = true; };

            AddBlockResult result = blockTree.SuggestBlock(block1);
            blockTree.UpdateMainChain(block1);

            Assert.True(hasNotified, "notification");
            Assert.AreEqual(AddBlockResult.Added, result, "result");
            Assert.True(hasNotifiedNewSuggested, "NewSuggestedBlock");
        }

        [Test]
        public void Shall_notify_new_head_block_once_and_block_added_to_main_multiple_times_when_adding_multiple_blocks_at_once()
        {
            int newHeadBlockNotifications = 0;
            int blockAddedToMainNotifications = 0;

            BlockTree blockTree = BuildBlockTree();
            Block block0 = Build.A.Block.WithNumber(0).WithDifficulty(1).TestObject;
            Block block1 = Build.A.Block.WithNumber(1).WithDifficulty(2).WithParent(block0).TestObject;
            Block block2 = Build.A.Block.WithNumber(2).WithDifficulty(0).WithParent(block1).TestObject;
            Block block3 = Build.A.Block.WithNumber(3).WithDifficulty(0).WithParent(block2).TestObject;

            blockTree.SuggestBlock(block0);
            blockTree.NewHeadBlock += (sender, args) => { newHeadBlockNotifications++; };
            blockTree.BlockAddedToMain += (sender, args) => { blockAddedToMainNotifications++; };

            blockTree.SuggestBlock(block1);
            blockTree.SuggestBlock(block2);
            blockTree.SuggestBlock(block3);
            blockTree.UpdateMainChain(new Block[] { block1, block2, block3 }, true);

            newHeadBlockNotifications.Should().Be(1, "new head block");
            blockAddedToMainNotifications.Should().Be(3, "block added to main");
        }

        [Test]
        public void Shall_notify_on_new_suggested_block_after_genesis()
        {
            bool hasNotified = false;
            BlockTree blockTree = BuildBlockTree();
            Block block0 = Build.A.Block.WithNumber(0).WithDifficulty(1).TestObject;
            Block block1 = Build.A.Block.WithNumber(1).WithDifficulty(2).WithParent(block0).TestObject;
            blockTree.SuggestBlock(block0);
            blockTree.NewBestSuggestedBlock += (sender, args) => { hasNotified = true; };

            bool hasNotifiedNewSuggested = false;
            blockTree.NewSuggestedBlock += (sender, args) => { hasNotifiedNewSuggested = true; };

            AddBlockResult result = blockTree.SuggestBlock(block1);

            Assert.True(hasNotified, "notification");
            Assert.AreEqual(AddBlockResult.Added, result, "result");
            Assert.True(hasNotifiedNewSuggested, "NewSuggestedBlock");
        }

        [Test]
        public void Shall_not_notify_but_add_on_lower_difficulty()
        {
            bool hasNotifiedBest = false;
            bool hasNotifiedHead = false;
            BlockTree blockTree = BuildBlockTree();
            Block block0 = Build.A.Block.WithNumber(0).WithDifficulty(1).TestObject;
            Block block1 = Build.A.Block.WithNumber(1).WithDifficulty(3).WithParent(block0).TestObject;
            Block block2 = Build.A.Block.WithNumber(1).WithDifficulty(2).WithParent(block0).TestObject;
            blockTree.SuggestBlock(block0);
            blockTree.SuggestBlock(block1);
            blockTree.NewHeadBlock += (sender, args) => { hasNotifiedHead = true; };
            blockTree.NewBestSuggestedBlock += (sender, args) => { hasNotifiedBest = true; };

            bool hasNotifiedNewSuggested = false;
            blockTree.NewSuggestedBlock += (sender, args) => { hasNotifiedNewSuggested = true; };

            AddBlockResult result = blockTree.SuggestBlock(block2);

            Assert.False(hasNotifiedBest, "notification best");
            Assert.False(hasNotifiedHead, "notification head");
            Assert.AreEqual(AddBlockResult.Added, result, "result");
            Assert.True(hasNotifiedNewSuggested, "NewSuggestedBlock");
        }

        [Test]
        public void Shall_ignore_orphans()
        {
            BlockTree blockTree = BuildBlockTree();
            Block block0 = Build.A.Block.WithNumber(0).WithDifficulty(1).TestObject;
            Block block2 = Build.A.Block.WithNumber(2).WithDifficulty(3).TestObject;
            blockTree.SuggestBlock(block0);
            AddBlockResult result = blockTree.SuggestBlock(block2);
            Assert.AreEqual(AddBlockResult.UnknownParent, result);
        }

        [Test]
        public void Shall_ignore_known()
        {
            BlockTree blockTree = BuildBlockTree();
            Block block0 = Build.A.Block.WithNumber(0).WithDifficulty(1).TestObject;
            Block block1 = Build.A.Block.WithNumber(1).WithDifficulty(2).WithParent(block0).TestObject;
            blockTree.SuggestBlock(block0);
            blockTree.SuggestBlock(block1);
            AddBlockResult result = blockTree.SuggestBlock(block1);
            Assert.AreEqual(AddBlockResult.AlreadyKnown, result);
        }

        [Test]
        public void Cleans_invalid_blocks_before_starting()
        {
            MemDb blocksDb = new();
            MemDb blockInfosDb = new();
            MemDb headersDb = new();
            BlockTree tree = new(blocksDb, headersDb, blockInfosDb, new ChainLevelInfoRepository(blockInfosDb), MainnetSpecProvider.Instance, NullBloomStorage.Instance, LimboLogs.Instance);
            Block block0 = Build.A.Block.WithNumber(0).WithDifficulty(1).TestObject;
            Block block1 = Build.A.Block.WithNumber(1).WithDifficulty(2).WithParent(block0).TestObject;
            Block block2 = Build.A.Block.WithNumber(2).WithDifficulty(3).WithParent(block1).TestObject;
            Block block3 = Build.A.Block.WithNumber(3).WithDifficulty(4).WithParent(block2).TestObject;

            tree.SuggestBlock(block0);
            tree.SuggestBlock(block1);
            tree.SuggestBlock(block2);
            tree.SuggestBlock(block3);

            blockInfosDb.Set(BlockTree.DeletePointerAddressInDb, block1.Hash.Bytes);
            BlockTree tree2 = new(blocksDb, headersDb, blockInfosDb, new ChainLevelInfoRepository(blockInfosDb), MainnetSpecProvider.Instance, NullBloomStorage.Instance, LimboLogs.Instance);

            Assert.AreEqual(0L, tree2.BestKnownNumber, "best known");
            Assert.AreEqual(null, tree2.Head, "head");
            Assert.AreEqual(0L, tree2.BestSuggestedHeader.Number, "suggested");

            Assert.IsNull(blocksDb.Get(block2.Hash), "block 1");
            Assert.IsNull(blocksDb.Get(block2.Hash), "block 2");
            Assert.IsNull(blocksDb.Get(block3.Hash), "block 3");

            Assert.IsNull(blockInfosDb.Get(2), "level 1");
            Assert.IsNull(blockInfosDb.Get(2), "level 2");
            Assert.IsNull(blockInfosDb.Get(3), "level 3");
        }

        [Test]
        public void When_cleaning_descendants_of_invalid_does_not_touch_other_branches()
        {
            MemDb blocksDb = new();
            MemDb blockInfosDb = new();
            MemDb headersDb = new();
            BlockTree tree = new(blocksDb, headersDb, blockInfosDb, new ChainLevelInfoRepository(blockInfosDb), MainnetSpecProvider.Instance, NullBloomStorage.Instance, LimboLogs.Instance);
            Block block0 = Build.A.Block.WithNumber(0).WithDifficulty(1).TestObject;
            Block block1 = Build.A.Block.WithNumber(1).WithDifficulty(2).WithParent(block0).TestObject;
            Block block2 = Build.A.Block.WithNumber(2).WithDifficulty(3).WithParent(block1).TestObject;
            Block block3 = Build.A.Block.WithNumber(3).WithDifficulty(4).WithParent(block2).TestObject;

            Block block1B = Build.A.Block.WithNumber(1).WithDifficulty(1).WithParent(block0).TestObject;
            Block block2B = Build.A.Block.WithNumber(2).WithDifficulty(1).WithParent(block1B).TestObject;
            Block block3B = Build.A.Block.WithNumber(3).WithDifficulty(1).WithParent(block2B).TestObject;

            tree.SuggestBlock(block0);
            tree.SuggestBlock(block1);
            tree.SuggestBlock(block2);
            tree.SuggestBlock(block3);

            tree.SuggestBlock(block1B);
            tree.SuggestBlock(block2B);
            tree.SuggestBlock(block3B);

            blockInfosDb.Set(BlockTree.DeletePointerAddressInDb, block1.Hash.Bytes);
            BlockTree tree2 = new(blocksDb, headersDb, blockInfosDb, new ChainLevelInfoRepository(blockInfosDb), MainnetSpecProvider.Instance, NullBloomStorage.Instance, LimboLogs.Instance);

            Assert.AreEqual(3L, tree2.BestKnownNumber, "best known");
            Assert.AreEqual(null, tree2.Head, "head");
            Assert.AreEqual(block3B.Hash, tree2.BestSuggestedHeader.Hash, "suggested");

            blocksDb.Get(block1.Hash).Should().BeNull("block 1");
            blocksDb.Get(block2.Hash).Should().BeNull("block 2");
            blocksDb.Get(block3.Hash).Should().BeNull("block 3");

            Assert.NotNull(blockInfosDb.Get(1), "level 1");
            Assert.NotNull(blockInfosDb.Get(2), "level 2");
            Assert.NotNull(blockInfosDb.Get(3), "level 3");
        }

        [Test]
        public void Can_load_best_known_up_to_256million()
        {
            _blocksDb = new TestMemDb();
            _headersDb = new TestMemDb();
            TestMemDb blocksInfosDb = new TestMemDb();

            Rlp chainLevel = Rlp.Encode(new ChainLevelInfo(true, new BlockInfo(TestItem.KeccakA, 1)));
            blocksInfosDb.ReadFunc = (key) =>
            {
                if (!Bytes.AreEqual(key, BlockTree.DeletePointerAddressInDb.Bytes))
                {
                    return chainLevel.Bytes;
                }

                return null;
            };
<<<<<<< HEAD

            // blocksInfosDb[BlockTree.DeletePointerAddressInDb.Bytes.AsSpan()].Returns((byte[])null);
            // blocksInfosDb[Arg.Is<byte[]>(b => !Bytes.AreEqual(b, BlockTree.DeletePointerAddressInDb.Bytes))].Returns(chainLevel.Bytes);
=======
>>>>>>> 6183f180

            BlockTree blockTree = new(_blocksDb, _headersDb, blocksInfosDb, new ChainLevelInfoRepository(blocksInfosDb), MainnetSpecProvider.Instance, NullBloomStorage.Instance, LimboLogs.Instance);

            Assert.AreEqual(256000000, blockTree.BestKnownNumber);
        }

        [Test]
        public void Add_and_find_branch()
        {
            BlockTree blockTree = BuildBlockTree();
            Block block = Build.A.Block.TestObject;
            blockTree.SuggestBlock(block);
            Block found = blockTree.FindBlock(block.Hash, BlockTreeLookupOptions.None);
            Assert.AreEqual(block.Hash, found.Header.CalculateHash());
        }

        [Test]
        public void Add_on_branch_move_find()
        {
            BlockTree blockTree = BuildBlockTree();
            Block block = Build.A.Block.TestObject;
            AddToMain(blockTree, block);
            Block found = blockTree.FindBlock(block.Hash, BlockTreeLookupOptions.RequireCanonical);
            Assert.AreEqual(block.Hash, found.Header.CalculateHash());
        }

        [Test]
        public void Add_on_branch_move_find_via_block_finder_interface()
        {
            BlockTree blockTree = BuildBlockTree();
            Block block = Build.A.Block.TestObject;
            AddToMain(blockTree, block);
            Block found = ((IBlockFinder)blockTree).FindBlock(new BlockParameter(block.Hash, true));
            Assert.AreEqual(block.Hash, found.Header.CalculateHash());
        }

        [Test]
        public void Add_on_branch_and_not_find_on_main()
        {
            BlockTree blockTree = BuildBlockTree();
            Block block = Build.A.Block.TestObject;
            blockTree.SuggestBlock(block);
            Block found = blockTree.FindBlock(block.Hash, BlockTreeLookupOptions.RequireCanonical);
            Assert.IsNull(found);
        }

        [Test]
        public void Add_on_branch_and_not_find_on_main_via_block_finder_interface()
        {
            BlockTree blockTree = BuildBlockTree();
            Block block = Build.A.Block.TestObject;
            blockTree.SuggestBlock(block);
            Block found = ((IBlockFinder)blockTree).FindBlock(new BlockParameter(block.Hash, true));
            Assert.IsNull(found);
        }

        [Test]
        public void Find_by_number_basic()
        {
            BlockTree blockTree = BuildBlockTree();
            Block block0 = Build.A.Block.WithNumber(0).TestObject;
            Block block1 = Build.A.Block.WithNumber(1).WithParent(block0).TestObject;
            Block block2 = Build.A.Block.WithNumber(2).WithParent(block1).TestObject;
            AddToMain(blockTree, block0);
            AddToMain(blockTree, block1);
            AddToMain(blockTree, block2);

            Block found = blockTree.FindBlock(2, BlockTreeLookupOptions.None);
            Assert.AreEqual(block2.Hash, found.Header.CalculateHash());
        }

        [Test]
        public void Find_by_number_beyond_what_is_known_returns_null()
        {
            BlockTree blockTree = BuildBlockTree();
            Block block0 = Build.A.Block.WithNumber(0).TestObject;
            Block block1 = Build.A.Block.WithNumber(1).WithParent(block0).TestObject;
            Block block2 = Build.A.Block.WithNumber(2).WithParent(block1).TestObject;
            AddToMain(blockTree, block0);
            AddToMain(blockTree, block1);
            AddToMain(blockTree, block2);

            Block found = blockTree.FindBlock(1920000, BlockTreeLookupOptions.None);
            Assert.Null(found);
        }

        [Test]
        public void Find_by_number_returns_null_when_block_is_missing()
        {
            BlockTree blockTree = BuildBlockTree();
            Block block0 = Build.A.Block.WithNumber(0).TestObject;
            Block block1 = Build.A.Block.WithNumber(1).WithParent(block0).TestObject;
            AddToMain(blockTree, block0);
            AddToMain(blockTree, block1);

            Block found = blockTree.FindBlock(5, BlockTreeLookupOptions.None);
            Assert.IsNull(found);
        }

        [Test]
        public void Find_headers_basic()
        {
            BlockTree blockTree = BuildBlockTree();
            Block block0 = Build.A.Block.WithNumber(0).TestObject;
            Block block1 = Build.A.Block.WithNumber(1).WithParent(block0).TestObject;
            Block block2 = Build.A.Block.WithNumber(2).WithParent(block1).TestObject;
            AddToMain(blockTree, block0);
            AddToMain(blockTree, block1);
            AddToMain(blockTree, block2);

            BlockHeader[] headers = blockTree.FindHeaders(block0.Hash, 2, 0, false);
            Assert.AreEqual(2, headers.Length);
            Assert.AreEqual(block0.Hash, headers[0].Hash);
            Assert.AreEqual(block1.Hash, headers[1].Hash);
        }

        [Test]
        public void Find_headers_skip()
        {
            BlockTree blockTree = BuildBlockTree();
            Block block0 = Build.A.Block.WithNumber(0).TestObject;
            Block block1 = Build.A.Block.WithNumber(1).WithParent(block0).TestObject;
            Block block2 = Build.A.Block.WithNumber(2).WithParent(block1).TestObject;
            AddToMain(blockTree, block0);
            AddToMain(blockTree, block1);
            AddToMain(blockTree, block2);

            BlockHeader[] headers = blockTree.FindHeaders(block0.Hash, 2, 1, false);
            Assert.AreEqual(2, headers.Length);
            Assert.AreEqual(block0.Hash, headers[0].Hash);
            Assert.AreEqual(block2.Hash, headers[1].Hash);
        }

        [Test]
        public void Find_headers_reverse()
        {
            BlockTree blockTree = BuildBlockTree();
            Block block0 = Build.A.Block.WithNumber(0).TestObject;
            Block block1 = Build.A.Block.WithNumber(1).WithParent(block0).TestObject;
            Block block2 = Build.A.Block.WithNumber(2).WithParent(block1).TestObject;
            Block block3 = Build.A.Block.WithNumber(3).WithParent(block2).TestObject;
            Block block4 = Build.A.Block.WithNumber(4).WithParent(block3).TestObject;
            AddToMain(blockTree, block0);
            AddToMain(blockTree, block1);
            AddToMain(blockTree, block2);
            AddToMain(blockTree, block3);
            AddToMain(blockTree, block4);

            BlockHeader[] headers = blockTree.FindHeaders(block2.Hash, 2, 0, true);
            Assert.AreEqual(2, headers.Length);
            Assert.AreEqual(block2.Hash, headers[0].Hash);
            Assert.AreEqual(block1.Hash, headers[1].Hash);
        }

        [Test]
        public void Find_headers_reverse_skip()
        {
            BlockTree blockTree = BuildBlockTree();
            Block block0 = Build.A.Block.WithNumber(0).TestObject;
            Block block1 = Build.A.Block.WithNumber(1).WithParent(block0).TestObject;
            Block block2 = Build.A.Block.WithNumber(2).WithParent(block1).TestObject;
            AddToMain(blockTree, block0);
            AddToMain(blockTree, block1);
            AddToMain(blockTree, block2);

            BlockHeader[] headers = blockTree.FindHeaders(block2.Hash, 2, 1, true);
            Assert.AreEqual(2, headers.Length);
            Assert.AreEqual(block2.Hash, headers[0].Hash);
            Assert.AreEqual(block0.Hash, headers[1].Hash);
        }

        [Test]
        public void Find_headers_reverse_below_zero()
        {
            BlockTree blockTree = BuildBlockTree();
            Block block0 = Build.A.Block.WithNumber(0).TestObject;
            Block block1 = Build.A.Block.WithNumber(1).WithParent(block0).TestObject;
            Block block2 = Build.A.Block.WithNumber(2).WithParent(block1).TestObject;
            AddToMain(blockTree, block0);
            AddToMain(blockTree, block1);
            AddToMain(blockTree, block2);

            BlockHeader[] headers = blockTree.FindHeaders(block0.Hash, 2, 1, true);
            Assert.AreEqual(2, headers.Length);
            Assert.AreEqual(block0.Hash, headers[0].Hash);
            Assert.Null(headers[1]);
        }

        [Test]
        public void When_finding_headers_does_not_find_a_header_it_breaks_the_loop()
        {
            BlockTree blockTree = BuildBlockTree();
            Block block0 = Build.A.Block.WithNumber(0).TestObject;
            Block block1 = Build.A.Block.WithNumber(1).WithParent(block0).TestObject;
            Block block2 = Build.A.Block.WithNumber(2).WithParent(block1).TestObject;
            AddToMain(blockTree, block0);
            AddToMain(blockTree, block1);
            AddToMain(blockTree, block2);

            BlockHeader[] headers = blockTree.FindHeaders(block0.Hash, 100, 0, false);
            Assert.AreEqual(100, headers.Length);
            Assert.AreEqual(block0.Hash, headers[0].Hash);
            Assert.Null(headers[3]);

            Assert.AreEqual(0, _headersDb.ReadsCount);
        }

        [Test]
        public void When_finding_blocks_does_not_find_a_block_it_breaks_the_loop()
        {
            BlockTree blockTree = BuildBlockTree();
            Block block0 = Build.A.Block.WithNumber(0).TestObject;
            Block block1 = Build.A.Block.WithNumber(1).WithParent(block0).TestObject;
            Block block2 = Build.A.Block.WithNumber(2).WithParent(block1).TestObject;
            AddToMain(blockTree, block0);
            AddToMain(blockTree, block1);
            AddToMain(blockTree, block2);

            BlockHeader[] headers = blockTree.FindHeaders(block0.Hash, 100, 0, false);
            Assert.AreEqual(100, headers.Length);
            Assert.AreEqual(block0.Hash, headers[0].Hash);
            Assert.Null(headers[3]);

            Assert.AreEqual(0, _headersDb.ReadsCount);
        }

        [Test]
        public void Find_sequence_basic_longer()
        {
            BlockTree blockTree = BuildBlockTree();
            Block block0 = Build.A.Block.WithNumber(0).TestObject;
            Block block1 = Build.A.Block.WithNumber(1).WithParent(block0).TestObject;
            Block block2 = Build.A.Block.WithNumber(2).WithParent(block1).TestObject;
            AddToMain(blockTree, block0);
            AddToMain(blockTree, block1);
            AddToMain(blockTree, block2);

            int length = 256;
            BlockHeader[] blocks = blockTree.FindHeaders(block0.Hash, length, 0, false);
            Assert.AreEqual(length, blocks.Length);
            Assert.AreEqual(block0.Hash, blocks[0].CalculateHash());
            Assert.AreEqual(block1.Hash, blocks[1].CalculateHash());
            Assert.AreEqual(block2.Hash, blocks[2].CalculateHash());
        }

        [Test]
        public void Find_sequence_basic_shorter()
        {
            BlockTree blockTree = BuildBlockTree();
            Block block0 = Build.A.Block.WithNumber(0).TestObject;
            Block block1 = Build.A.Block.WithNumber(1).WithParent(block0).TestObject;
            Block block2 = Build.A.Block.WithNumber(2).WithParent(block1).TestObject;
            AddToMain(blockTree, block0);
            AddToMain(blockTree, block1);
            AddToMain(blockTree, block2);

            int length = 2;
            BlockHeader[] blocks = blockTree.FindHeaders(block1.Hash, length, 0, false);
            Assert.AreEqual(length, blocks.Length);
            Assert.AreEqual(block1.Hash, blocks[0].CalculateHash());
            Assert.AreEqual(block2.Hash, blocks[1].CalculateHash());
        }

        [Test]
        public void Find_sequence_basic()
        {
            BlockTree blockTree = BuildBlockTree();
            Block block0 = Build.A.Block.WithNumber(0).TestObject;
            Block block1 = Build.A.Block.WithNumber(1).WithParent(block0).TestObject;
            Block block2 = Build.A.Block.WithNumber(2).WithParent(block1).TestObject;
            AddToMain(blockTree, block0);
            AddToMain(blockTree, block1);
            AddToMain(blockTree, block2);

            int length = 3;
            BlockHeader[] blocks = blockTree.FindHeaders(block0.Hash, length, 0, false);
            Assert.AreEqual(length, blocks.Length);
            Assert.AreEqual(block0.Hash, blocks[0].CalculateHash());
            Assert.AreEqual(block1.Hash, blocks[1].CalculateHash());
            Assert.AreEqual(block2.Hash, blocks[2].CalculateHash());
        }

        [Test]
        public void Find_sequence_reverse()
        {
            BlockTree blockTree = BuildBlockTree();
            Block block0 = Build.A.Block.WithNumber(0).TestObject;
            Block block1 = Build.A.Block.WithNumber(1).WithParent(block0).TestObject;
            Block block2 = Build.A.Block.WithNumber(2).WithParent(block1).TestObject;
            AddToMain(blockTree, block0);
            AddToMain(blockTree, block1);
            AddToMain(blockTree, block2);

            BlockHeader[] blocks = blockTree.FindHeaders(block2.Hash, 3, 0, true);
            Assert.AreEqual(3, blocks.Length);

            Assert.AreEqual(block2.Hash, blocks[0].CalculateHash());
            Assert.AreEqual(block0.Hash, blocks[2].CalculateHash());
        }


        [Test]
        public void Find_sequence_zero_blocks()
        {
            BlockTree blockTree = BuildBlockTree();
            Block block0 = Build.A.Block.WithNumber(0).TestObject;
            Block block1 = Build.A.Block.WithNumber(1).WithParent(block0).TestObject;
            Block block2 = Build.A.Block.WithNumber(2).WithParent(block1).TestObject;
            AddToMain(blockTree, block0);
            AddToMain(blockTree, block1);
            AddToMain(blockTree, block2);

            BlockHeader[] blocks = blockTree.FindHeaders(block0.Hash, 0, 0, false);
            Assert.AreEqual(0, blocks.Length);
        }

        [Test]
        public void Find_sequence_one_block()
        {
            BlockTree blockTree = BuildBlockTree();
            Block block0 = Build.A.Block.WithNumber(0).TestObject;
            Block block1 = Build.A.Block.WithNumber(1).WithParent(block0).TestObject;
            Block block2 = Build.A.Block.WithNumber(2).WithParent(block1).TestObject;
            AddToMain(blockTree, block0);
            AddToMain(blockTree, block1);
            AddToMain(blockTree, block2);

            BlockHeader[] blocks = blockTree.FindHeaders(block2.Hash, 1, 0, false);
            Assert.AreEqual(1, blocks.Length);
        }

        [Test]
        public void Find_sequence_basic_skip()
        {
            BlockTree blockTree = BuildBlockTree();
            Block block0 = Build.A.Block.WithNumber(0).TestObject;
            Block block1 = Build.A.Block.WithNumber(1).WithParent(block0).TestObject;
            Block block2 = Build.A.Block.WithNumber(2).WithParent(block1).TestObject;
            AddToMain(blockTree, block0);
            AddToMain(blockTree, block1);
            AddToMain(blockTree, block2);

            BlockHeader[] blocks = blockTree.FindHeaders(block0.Hash, 2, 1, false);
            Assert.AreEqual(2, blocks.Length, "length");
            Assert.AreEqual(block0.Hash, blocks[0].CalculateHash());
            Assert.AreEqual(block2.Hash, blocks[1].CalculateHash());
        }

        [Test]
        public void Find_sequence_some_empty()
        {
            BlockTree blockTree = BuildBlockTree();
            Block block0 = Build.A.Block.WithNumber(0).TestObject;
            Block block1 = Build.A.Block.WithNumber(1).WithParent(block0).TestObject;
            Block block2 = Build.A.Block.WithNumber(2).WithParent(block1).TestObject;
            AddToMain(blockTree, block0);
            AddToMain(blockTree, block1);
            AddToMain(blockTree, block2);

            BlockHeader[] blocks = blockTree.FindHeaders(block0.Hash, 4, 0, false);
            Assert.AreEqual(4, blocks.Length);
            Assert.IsNull(blocks[3]);
        }

        [Test]
        public void Total_difficulty_is_calculated_when_exists_parent_with_total_difficulty()
        {
            BlockTree blockTree = BuildBlockTree();

            Block block0 = Build.A.Block.WithNumber(0).WithDifficulty(1).TestObject;
            blockTree.SuggestBlock(block0);
            Block block1 = Build.A.Block.WithNumber(1).WithParentHash(block0.Hash).WithDifficulty(2).TestObject;
            blockTree.SuggestBlock(block1);
            block1.TotalDifficulty.Should().NotBeNull();
            Assert.AreEqual(3, (int)block1.TotalDifficulty!);
        }

        [Test]
        public void Total_difficulty_is_null_when_no_parent()
        {
            BlockTree blockTree = BuildBlockTree();

            Block block0 = Build.A.Block.WithNumber(0).WithDifficulty(1).TestObject;
            blockTree.SuggestBlock(block0);

            Block block2 = Build.A.Block.WithNumber(1).WithDifficulty(3).WithParentHash(Keccak.Zero).TestObject;
            blockTree.SuggestBlock(block2);
            Assert.AreEqual(null, block2.TotalDifficulty);
        }

        [Test]
        public void Head_block_gets_updated()
        {
            BlockTree blockTree = BuildBlockTree();
            Block block0 = Build.A.Block.WithNumber(0).WithDifficulty(1).TestObject;
            Block block1 = Build.A.Block.WithNumber(1).WithDifficulty(2).WithParent(block0).TestObject;
            AddToMain(blockTree, block0);
            AddToMain(blockTree, block1);

            Assert.AreEqual(block1.Hash, blockTree.Head.CalculateHash());
        }

        [Test]
        public void Best_suggested_block_gets_updated()
        {
            BlockTree blockTree = BuildBlockTree();
            Block block0 = Build.A.Block.WithNumber(0).WithDifficulty(1).TestObject;
            Block block1 = Build.A.Block.WithNumber(1).WithDifficulty(2).WithParent(block0).TestObject;
            AddToMain(blockTree, block0);
            blockTree.SuggestBlock(block1);

            Assert.AreEqual(block0.Hash, blockTree.Head.CalculateHash(), "head block");
            Assert.AreEqual(block1.Hash, blockTree.BestSuggestedHeader.CalculateHash(), "best suggested");
        }

        [Test]
        public void Sets_genesis_block()
        {
            BlockTree blockTree = BuildBlockTree();
            Block block0 = Build.A.Block.WithNumber(0).WithDifficulty(1).TestObject;
            AddToMain(blockTree, block0);

            Assert.AreEqual(block0.Hash, blockTree.Genesis.CalculateHash());
        }

        [Test]
        public void ForkChoiceUpdated_update_hashes()
        {
            BlockTree blockTree = BuildBlockTree();
            Keccak finalizedBlockHash = TestItem.KeccakB;
            Keccak safeBlockHash = TestItem.KeccakC;
            blockTree.ForkChoiceUpdated(finalizedBlockHash, safeBlockHash);
            Assert.AreEqual(finalizedBlockHash, blockTree.FinalizedHash);
            Assert.AreEqual(safeBlockHash, blockTree.SafeHash);
        }

        [Test]
        public void Stores_multiple_blocks_per_level()
        {
            BlockTree blockTree = BuildBlockTree();
            Block block0 = Build.A.Block.WithNumber(0).WithDifficulty(1).TestObject;
            Block block1 = Build.A.Block.WithNumber(1).WithDifficulty(2).WithParent(block0).TestObject;
            Block block1B = Build.A.Block.WithNumber(1).WithDifficulty(3).WithParent(block0).TestObject;
            AddToMain(blockTree, block0);
            AddToMain(blockTree, block1);
            blockTree.SuggestBlock(block1B);

            Block found = blockTree.FindBlock(block1B.Hash, BlockTreeLookupOptions.None);

            Assert.AreEqual(block1B.Hash, found.Header.CalculateHash());
        }

        [Test]
        public void Can_init_head_block_from_db_by_hash()
        {
            Block genesisBlock = Build.A.Block.Genesis.TestObject;
            Block headBlock = genesisBlock;

            MemDb blocksDb = new();
            MemDb headersDb = new();
            blocksDb.Set(genesisBlock.Hash, Rlp.Encode(genesisBlock).Bytes);
            headersDb.Set(genesisBlock.Hash, Rlp.Encode(genesisBlock.Header).Bytes);

            MemDb blockInfosDb = new();
            blockInfosDb.Set(Keccak.Zero, genesisBlock.Hash.Bytes);
            ChainLevelInfo level = new(true, new BlockInfo(headBlock.Hash, headBlock.Difficulty));
            level.BlockInfos[0].WasProcessed = true;

            blockInfosDb.Set(0, Rlp.Encode(level).Bytes);

            BlockTree blockTree = new(blocksDb, headersDb, blockInfosDb, new ChainLevelInfoRepository(blockInfosDb), OlympicSpecProvider.Instance, NullBloomStorage.Instance, LimboLogs.Instance);
            Assert.AreEqual(headBlock.Hash, blockTree.Head?.Hash, "head");
            Assert.AreEqual(headBlock.Hash, blockTree.Genesis?.Hash, "genesis");
        }

        [Test]
        public void Sets_head_block_hash_in_db_on_new_head_block()
        {
            MemDb blocksDb = new();
            MemDb blockInfosDb = new();
            MemDb headersDb = new();

            BlockTree blockTree = new(
                blocksDb,
                headersDb,
                blockInfosDb,
                new ChainLevelInfoRepository(blockInfosDb),
                OlympicSpecProvider.Instance,
                NullBloomStorage.Instance,
                LimboLogs.Instance);

            Block block0 = Build.A.Block.WithNumber(0).WithDifficulty(1).TestObject;
            Block block1 = Build.A.Block.WithNumber(1).WithDifficulty(2).WithParent(block0).TestObject;

            AddToMain(blockTree, block0);
            AddToMain(blockTree, block1);

            Keccak dec = new Keccak(blockInfosDb.Get(Keccak.Zero));
            Assert.AreEqual(block1.Hash, dec);
        }

        [Test]
        public void Can_check_if_block_was_processed()
        {
            Block block0 = Build.A.Block.WithNumber(0).WithDifficulty(1).TestObject;
            Block block1 = Build.A.Block.WithNumber(1).WithDifficulty(2).WithParent(block0).TestObject;

            BlockTree blockTree = BuildBlockTree();
            blockTree.SuggestBlock(block0);
            blockTree.SuggestBlock(block1);
            Assert.False(blockTree.WasProcessed(block1.Number, block1.Hash), "before");
            blockTree.UpdateMainChain(new[] { block0, block1 }, true);
            Assert.True(blockTree.WasProcessed(block1.Number, block1.Hash), "after");
        }

        [Test]
        public void Best_known_number_is_set()
        {
            Block block0 = Build.A.Block.WithNumber(0).WithDifficulty(1).TestObject;
            Block block1 = Build.A.Block.WithNumber(1).WithDifficulty(2).WithParent(block0).TestObject;

            BlockTree blockTree = BuildBlockTree();
            blockTree.SuggestBlock(block0);
            blockTree.SuggestBlock(block1);
            Assert.AreEqual(1L, blockTree.BestKnownNumber);
        }

        [Test]
        public void Is_main_chain_returns_false_when_on_branch()
        {
            Block block0 = Build.A.Block.WithNumber(0).WithDifficulty(1).TestObject;
            Block block1 = Build.A.Block.WithNumber(1).WithDifficulty(2).WithParent(block0).TestObject;

            BlockTree blockTree = BuildBlockTree();
            blockTree.SuggestBlock(block0);
            blockTree.SuggestBlock(block1);
            Assert.False(blockTree.IsMainChain(block1.Hash));
        }

        [Test]
        public void Is_main_chain_returns_true_when_on_main()
        {
            Block block0 = Build.A.Block.WithNumber(0).WithDifficulty(1).TestObject;
            Block block1 = Build.A.Block.WithNumber(1).WithDifficulty(2).WithParent(block0).TestObject;

            BlockTree blockTree = BuildBlockTree();
            blockTree.SuggestBlock(block0);
            blockTree.SuggestBlock(block1);
            blockTree.UpdateMainChain(block1);
            Assert.True(blockTree.IsMainChain(block1.Hash));
        }

        [Test]
        public void Pending_returns_head()
        {
            Block block0 = Build.A.Block.WithNumber(0).WithDifficulty(1).TestObject;
            Block block1 = Build.A.Block.WithNumber(1).WithDifficulty(2).WithParent(block0).TestObject;

            BlockTree blockTree = BuildBlockTree();
            blockTree.SuggestBlock(block0);
            blockTree.SuggestBlock(block1);
            blockTree.UpdateMainChain(block0);
            blockTree.BestSuggestedHeader.Should().Be(block1.Header);
            blockTree.PendingHash.Should().Be(block0.Hash!);
            ((IBlockFinder)blockTree).FindPendingHeader().Should().BeSameAs(block0.Header);
            ((IBlockFinder)blockTree).FindPendingBlock().Should().BeSameAs(block0);
        }

        [Test]
        public void Is_main_chain_returns_true_on_fast_sync_block()
        {
            Block block0 = Build.A.Block.WithNumber(0).WithDifficulty(1).TestObject;
            BlockTree blockTree = BuildBlockTree();
            blockTree.SuggestBlock(block0, BlockTreeSuggestOptions.None);
            blockTree.IsMainChain(block0.Hash!).Should().BeTrue();
        }

        [Test]
        public void Was_processed_returns_true_on_fast_sync_block()
        {
            Block block0 = Build.A.Block.WithNumber(0).WithDifficulty(1).TestObject;
            BlockTree blockTree = BuildBlockTree();
            blockTree.SuggestBlock(block0, BlockTreeSuggestOptions.None);
        }

        [Test(Description = "There was a bug where we switched positions and used the index from before the positions were switched")]
        public void When_moving_to_main_one_of_the_two_blocks_at_given_level_the_was_processed_check_is_executed_on_the_correct_block_index_regression()
        {
            MemDb blocksDb = new();
            MemDb blockInfosDb = new();
            MemDb headersDb = new();

            BlockTree blockTree = new(blocksDb, headersDb, blockInfosDb, new ChainLevelInfoRepository(blockInfosDb), OlympicSpecProvider.Instance, NullBloomStorage.Instance, LimboLogs.Instance);
            Block block0 = Build.A.Block.WithNumber(0).WithDifficulty(1).TestObject;
            Block block1 = Build.A.Block.WithNumber(1).WithDifficulty(2).WithParent(block0).TestObject;
            Block block2 = Build.A.Block.WithNumber(1).WithDifficulty(3).WithParent(block0).TestObject;

            AddToMain(blockTree, block0);

            blockTree.SuggestBlock(block2);
            blockTree.SuggestBlock(block1);
            blockTree.UpdateMainChain(block1);

            Keccak storedInDb = new(blockInfosDb.Get(Keccak.Zero)!);
            Assert.AreEqual(block1.Hash, storedInDb);
        }

        [Test]
        public void When_deleting_invalid_block_sets_head_bestKnown_and_suggested_right()
        {
            BlockTree tree = BuildBlockTree();
            Block block0 = Build.A.Block.WithNumber(0).WithDifficulty(1).TestObject;
            Block block1 = Build.A.Block.WithNumber(1).WithDifficulty(2).WithParent(block0).TestObject;
            Block block2 = Build.A.Block.WithNumber(2).WithDifficulty(3).WithParent(block1).TestObject;
            Block block3 = Build.A.Block.WithNumber(3).WithDifficulty(4).WithParent(block2).TestObject;

            tree.SuggestBlock(block0);
            tree.SuggestBlock(block1);
            tree.SuggestBlock(block2);
            tree.SuggestBlock(block3);

            tree.UpdateMainChain(block0);
            tree.UpdateMainChain(block1);
            tree.DeleteInvalidBlock(block2);

            Assert.AreEqual(block1.Number, tree.BestKnownNumber);
            Assert.AreEqual(block1.Header, tree.Head?.Header);
            Assert.AreEqual(block1.Header, tree.BestSuggestedHeader);
        }

        [Test]
        public void When_deleting_invalid_block_deletes_its_descendants()
        {
            MemDb blocksDb = new();
            MemDb blockInfosDb = new();
            MemDb headersDb = new();
            BlockTree tree = new(blocksDb, headersDb, blockInfosDb, new ChainLevelInfoRepository(blockInfosDb), MainnetSpecProvider.Instance, NullBloomStorage.Instance, LimboLogs.Instance);
            Block block0 = Build.A.Block.WithNumber(0).WithDifficulty(1).TestObject;
            Block block1 = Build.A.Block.WithNumber(1).WithDifficulty(2).WithParent(block0).TestObject;
            Block block2 = Build.A.Block.WithNumber(2).WithDifficulty(3).WithParent(block1).TestObject;
            Block block3 = Build.A.Block.WithNumber(3).WithDifficulty(4).WithParent(block2).TestObject;

            tree.SuggestBlock(block0);
            tree.SuggestBlock(block1);
            tree.SuggestBlock(block2);
            tree.SuggestBlock(block3);

            tree.UpdateMainChain(block0);
            tree.UpdateMainChain(block1);
            tree.DeleteInvalidBlock(block2);

            Assert.AreEqual(1L, tree.BestKnownNumber, "best known");
            Assert.AreEqual(1L, tree.Head!.Number, "head");
            Assert.AreEqual(1L, tree.BestSuggestedHeader!.Number, "suggested");

            Assert.NotNull(blocksDb.Get(block1.Hash!), "block 1");
            Assert.IsNull(blocksDb.Get(block2.Hash!), "block 2");
            Assert.IsNull(blocksDb.Get(block3.Hash!), "block 3");

            Assert.NotNull(blockInfosDb.Get(1), "level 1");
            Assert.IsNull(blockInfosDb.Get(2), "level 2");
            Assert.IsNull(blockInfosDb.Get(3), "level 3");
        }

        [Test]
        public void When_deleting_invalid_block_deletes_its_descendants_even_if_not_first()
        {
            MemDb blocksDb = new();
            MemDb blockInfosDb = new();
            MemDb headersDb = new();
            ChainLevelInfoRepository repository = new(blockInfosDb);
            BlockTree tree = new(blocksDb, headersDb, blockInfosDb, repository, MainnetSpecProvider.Instance, NullBloomStorage.Instance, LimboLogs.Instance);
            Block block0 = Build.A.Block.WithNumber(0).WithDifficulty(1).TestObject;
            Block block1 = Build.A.Block.WithNumber(1).WithDifficulty(2).WithParent(block0).TestObject;
            Block block2 = Build.A.Block.WithNumber(2).WithDifficulty(3).WithParent(block1).TestObject;
            Block block3 = Build.A.Block.WithNumber(3).WithDifficulty(4).WithParent(block2).TestObject;

            Block block1b = Build.A.Block.WithNumber(1).WithDifficulty(2).WithExtraData(new byte[] { 1 }).WithParent(block0).TestObject;
            Block block2b = Build.A.Block.WithNumber(2).WithDifficulty(3).WithExtraData(new byte[] { 1 }).WithParent(block1b).TestObject;
            Block block3b = Build.A.Block.WithNumber(3).WithDifficulty(4).WithExtraData(new byte[] { 1 }).WithParent(block2b).TestObject;

            tree.SuggestBlock(block0);
            tree.SuggestBlock(block1);
            tree.SuggestBlock(block2);
            tree.SuggestBlock(block3);

            tree.SuggestBlock(block1b);
            tree.SuggestBlock(block2b);
            tree.SuggestBlock(block3b);

            tree.UpdateMainChain(block0);
            tree.UpdateMainChain(block1);
            tree.DeleteInvalidBlock(block1b);

            Assert.AreEqual(3L, tree.BestKnownNumber, "best known");
            Assert.AreEqual(1L, tree.Head!.Number, "head");
            Assert.AreEqual(1L, tree.BestSuggestedHeader!.Number, "suggested");

            Assert.NotNull(blocksDb.Get(block1.Hash!), "block 1");
            Assert.NotNull(blocksDb.Get(block2.Hash!), "block 2");
            Assert.NotNull(blocksDb.Get(block3.Hash!), "block 3");
            Assert.Null(blocksDb.Get(block1b.Hash!), "block 1b");
            Assert.Null(blocksDb.Get(block2b.Hash!), "block 2b");
            Assert.Null(blocksDb.Get(block3b.Hash!), "block 3b");

            Assert.NotNull(blockInfosDb.Get(1), "level 1");
            Assert.NotNull(blockInfosDb.Get(2), "level 2");
            Assert.NotNull(blockInfosDb.Get(3), "level 3");

            Assert.NotNull(blockInfosDb.Get(1), "level 1b");
            Assert.NotNull(blockInfosDb.Get(2), "level 2b");
            Assert.NotNull(blockInfosDb.Get(3), "level 3b");

            repository.LoadLevel(1)!.BlockInfos.Length.Should().Be(1);
            repository.LoadLevel(2)!.BlockInfos.Length.Should().Be(1);
            repository.LoadLevel(3)!.BlockInfos.Length.Should().Be(1);
        }

        [Test]
        public void After_removing_invalid_block_will_not_accept_it_again()
        {
            MemDb blocksDb = new();
            MemDb blockInfosDb = new();
            MemDb headersDb = new();
            BlockTree tree = new(blocksDb, headersDb, blockInfosDb, new ChainLevelInfoRepository(blockInfosDb), MainnetSpecProvider.Instance, NullBloomStorage.Instance, LimboLogs.Instance);
            Block block0 = Build.A.Block.WithNumber(0).WithDifficulty(1).TestObject;
            Block block1 = Build.A.Block.WithNumber(1).WithDifficulty(2).WithParent(block0).TestObject;
            Block block2 = Build.A.Block.WithNumber(2).WithDifficulty(3).WithParent(block1).TestObject;
            Block block3 = Build.A.Block.WithNumber(3).WithDifficulty(4).WithParent(block2).TestObject;

            tree.SuggestBlock(block0);
            tree.SuggestBlock(block1);
            tree.SuggestBlock(block2);
            tree.SuggestBlock(block3);

            tree.DeleteInvalidBlock(block1);
            AddBlockResult result = tree.SuggestBlock(block1);
            Assert.AreEqual(AddBlockResult.InvalidBlock, result);
        }

        [Test]
        public void After_deleting_invalid_block_will_accept_other_blocks()
        {
            MemDb blocksDb = new();
            MemDb blockInfosDb = new();
            MemDb headersDb = new();
            BlockTree tree = new(blocksDb, headersDb, blockInfosDb, new ChainLevelInfoRepository(blockInfosDb), MainnetSpecProvider.Instance, NullBloomStorage.Instance, LimboLogs.Instance);
            Block block0 = Build.A.Block.WithNumber(0).WithDifficulty(1).TestObject;
            Block block1 = Build.A.Block.WithNumber(1).WithDifficulty(2).WithParent(block0).TestObject;
            Block block2 = Build.A.Block.WithNumber(2).WithDifficulty(3).WithParent(block1).TestObject;
            Block block3 = Build.A.Block.WithNumber(3).WithDifficulty(4).WithParent(block2).TestObject;

            Block block1B = Build.A.Block.WithNumber(1).WithDifficulty(1).WithParent(block0).TestObject;

            tree.SuggestBlock(block0);
            tree.SuggestBlock(block1);
            tree.SuggestBlock(block2);
            tree.SuggestBlock(block3);

            tree.DeleteInvalidBlock(block1);
            AddBlockResult result = tree.SuggestBlock(block1B);
            Assert.AreEqual(AddBlockResult.Added, result);
        }

        [Test]
        public void When_deleting_invalid_block_does_not_delete_blocks_that_are_not_its_descendants()
        {
            MemDb blocksDb = new();
            MemDb blockInfosDb = new();
            MemDb headersDb = new();
            BlockTree tree = new(blocksDb, headersDb, blockInfosDb, new ChainLevelInfoRepository(blockInfosDb), MainnetSpecProvider.Instance, NullBloomStorage.Instance, LimboLogs.Instance);
            Block block0 = Build.A.Block.WithNumber(0).WithDifficulty(1).TestObject;
            Block block1 = Build.A.Block.WithNumber(1).WithDifficulty(2).WithParent(block0).TestObject;
            Block block2 = Build.A.Block.WithNumber(2).WithDifficulty(3).WithParent(block1).TestObject;
            Block block3 = Build.A.Block.WithNumber(3).WithDifficulty(4).WithParent(block2).TestObject;
            Block block4 = Build.A.Block.WithNumber(4).WithDifficulty(5).WithParent(block3).TestObject;
            Block block5 = Build.A.Block.WithNumber(5).WithDifficulty(6).WithParent(block4).TestObject;

            Block block3bad = Build.A.Block.WithNumber(3).WithDifficulty(1).WithParent(block2).TestObject;

            tree.SuggestBlock(block0);
            tree.SuggestBlock(block1);
            tree.SuggestBlock(block2);
            tree.SuggestBlock(block3);
            tree.SuggestBlock(block4);
            tree.SuggestBlock(block5);

            tree.SuggestBlock(block3bad);

            tree.UpdateMainChain(block5);
            tree.DeleteInvalidBlock(block3bad);

            Assert.AreEqual(5L, tree.BestKnownNumber, "best known");
            Assert.AreEqual(block5.Header, tree.Head?.Header, "head");
            Assert.AreEqual(block5.Hash, tree.BestSuggestedHeader!.Hash, "suggested");
        }

        [Test, TestCaseSource("SourceOfBSearchTestCases")]
        public void Loads_lowest_inserted_header_correctly(long beginIndex, long insertedBlocks)
        {
            long? expectedResult = insertedBlocks == 0L ? (long?)null : beginIndex - insertedBlocks + 1L;

            MemDb blocksDb = new();
            MemDb blockInfosDb = new();
            MemDb headersDb = new();
            MemDb metadataDb = new();

            SyncConfig syncConfig = new();
            syncConfig.PivotNumber = beginIndex.ToString();

            BlockTree tree = new(blocksDb, headersDb, blockInfosDb, metadataDb, new ChainLevelInfoRepository(blockInfosDb), MainnetSpecProvider.Instance, NullBloomStorage.Instance, syncConfig, LimboLogs.Instance);
            tree.SuggestBlock(Build.A.Block.Genesis.TestObject);

            for (long i = beginIndex; i > beginIndex - insertedBlocks; i--)
            {
                tree.Insert(Build.A.BlockHeader.WithNumber(i).WithTotalDifficulty(i).TestObject);
            }

            BlockTree loadedTree = new(blocksDb, headersDb, blockInfosDb, metadataDb, new ChainLevelInfoRepository(blockInfosDb), MainnetSpecProvider.Instance, NullBloomStorage.Instance, syncConfig, LimboLogs.Instance);

            Assert.AreEqual(expectedResult, tree.LowestInsertedHeader?.Number, "tree");
            Assert.AreEqual(expectedResult, loadedTree.LowestInsertedHeader?.Number, "loaded tree");
        }

        [Test, TestCaseSource("SourceOfBSearchTestCases")]
        public void Loads_lowest_inserted_body_correctly(long beginIndex, long insertedBlocks)
        {
            // left old code to prove that it does not matter for the result nowadays
            // we store and no longer binary search lowest body number

            MemDb blocksDb = new();
            MemDb blockInfosDb = new();
            MemDb headersDb = new();
            MemDb metadataDb = new();

            blocksDb.Set(0, Rlp.Encode(1L).Bytes);

            SyncConfig syncConfig = new();
            syncConfig.PivotNumber = beginIndex.ToString();

            ChainLevelInfoRepository repo = new ChainLevelInfoRepository(blockInfosDb);
            BlockTree tree = new(blocksDb, headersDb, blockInfosDb, metadataDb, repo, MainnetSpecProvider.Instance, NullBloomStorage.Instance, syncConfig, LimboLogs.Instance);
            tree.SuggestBlock(Build.A.Block.Genesis.TestObject);

            for (long i = beginIndex; i > beginIndex - insertedBlocks; i--)
            {
                Block block = Build.A.Block.WithNumber(i).WithTotalDifficulty(i).TestObject;
                tree.Insert(block.Header);
                tree.Insert(block);
            }

            ChainLevelInfoRepository loadedRepo = new ChainLevelInfoRepository(blockInfosDb);
            BlockTree loadedTree = new(blocksDb, headersDb, blockInfosDb, metadataDb, loadedRepo, MainnetSpecProvider.Instance, NullBloomStorage.Instance, syncConfig, LimboLogs.Instance);

            Assert.AreEqual(null, tree.LowestInsertedBodyNumber, "tree");
            Assert.AreEqual(1, loadedTree.LowestInsertedBodyNumber, "loaded tree");
        }


        private static object[] SourceOfBSearchTestCases =
        {
            new object[] {1L, 0L},
            new object[] {1L, 1L},
            new object[] {2L, 0L},
            new object[] {2L, 1L},
            new object[] {2L, 2L},
            new object[] {3L, 0L},
            new object[] {3L, 1L},
            new object[] {3L, 2L},
            new object[] {3L, 3L},
            new object[] {4L, 0L},
            new object[] {4L, 1L},
            new object[] {4L, 2L},
            new object[] {4L, 3L},
            new object[] {4L, 4L},
            new object[] {5L, 0L},
            new object[] {5L, 1L},
            new object[] {5L, 2L},
            new object[] {5L, 3L},
            new object[] {5L, 4L},
            new object[] {5L, 5L},
            new object[] {728000, 0L},
            new object[] {7280000L, 1L}
        };

        private ChainLevelInfoRepository _chainLevelInfoRepository;

        [Test, TestCaseSource(nameof(SourceOfBSearchTestCases))]
        public void Loads_best_known_correctly_on_inserts(long beginIndex, long insertedBlocks)
        {
            long expectedResult = insertedBlocks == 0L ? 0L : beginIndex;

            MemDb blocksDb = new();
            MemDb blockInfosDb = new();
            MemDb headersDb = new();
            MemDb metadataDb = new();

            SyncConfig syncConfig = new();
            syncConfig.PivotNumber = beginIndex.ToString();

            BlockTree tree = new(blocksDb, headersDb, blockInfosDb, metadataDb, new ChainLevelInfoRepository(blockInfosDb), MainnetSpecProvider.Instance, NullBloomStorage.Instance, syncConfig, LimboLogs.Instance);
            tree.SuggestBlock(Build.A.Block.Genesis.TestObject);

            for (long i = beginIndex; i > beginIndex - insertedBlocks; i--)
            {
                Block block = Build.A.Block.WithNumber(i).WithTotalDifficulty(i).TestObject;
                tree.Insert(block.Header);
                tree.Insert(block);
            }

            BlockTree loadedTree = new(
                blocksDb,
                headersDb,
                blockInfosDb,
                metadataDb,
                new ChainLevelInfoRepository(blockInfosDb),
                MainnetSpecProvider.Instance,
                NullBloomStorage.Instance,
                syncConfig,
                LimboLogs.Instance);

            Assert.AreEqual(expectedResult, tree.BestKnownNumber, "tree");
            Assert.AreEqual(expectedResult, loadedTree.BestKnownNumber, "loaded tree");
        }

        [TestCase(1L)]
        [TestCase(2L)]
        [TestCase(3L)]
        public void Loads_best_known_correctly_on_inserts_followed_by_suggests(long pivotNumber)
        {
            MemDb blocksDb = new();
            MemDb blockInfosDb = new();
            MemDb headersDb = new();
            MemDb metadataDb = new();

            SyncConfig syncConfig = new();
            syncConfig.PivotNumber = pivotNumber.ToString();

            BlockTree tree = new(blocksDb, headersDb, blockInfosDb, metadataDb, new ChainLevelInfoRepository(blockInfosDb), MainnetSpecProvider.Instance, NullBloomStorage.Instance, syncConfig, LimboLogs.Instance);
            tree.SuggestBlock(Build.A.Block.Genesis.TestObject);

            Block pivotBlock = null!;
            for (long i = pivotNumber; i > 0; i--)
            {
                Block block = Build.A.Block.WithNumber(i).WithTotalDifficulty(i).TestObject;
                pivotBlock ??= block;
                tree.Insert(block.Header);
            }

            tree.SuggestHeader(Build.A.BlockHeader.WithNumber(pivotNumber + 1).WithParent(pivotBlock!.Header).TestObject);

            BlockTree loadedTree = new(blocksDb, headersDb, blockInfosDb, metadataDb, new ChainLevelInfoRepository(blockInfosDb), MainnetSpecProvider.Instance, NullBloomStorage.Instance, syncConfig, LimboLogs.Instance);

            Assert.AreEqual(pivotNumber + 1, tree.BestKnownNumber, "tree");
            Assert.AreEqual(1, tree.LowestInsertedHeader?.Number, "loaded tree - lowest header");
            Assert.AreEqual(null, tree.LowestInsertedBodyNumber, "loaded tree - lowest body");
            Assert.AreEqual(pivotNumber + 1, loadedTree.BestKnownNumber, "loaded tree");
        }

        [Test]
        public void Loads_best_known_correctly_when_head_before_pivot()
        {
            int pivotNumber = 1000;
            int head = 10;
            SyncConfig syncConfig = new() { PivotNumber = pivotNumber.ToString() };

            BlockTreeBuilder treeBuilder = Build.A.BlockTree().OfChainLength(head + 1);

            BlockTree loadedTree = new(
                treeBuilder.BlocksDb,
                treeBuilder.HeadersDb,
                treeBuilder.BlockInfoDb,
                treeBuilder.MetadataDb,
                treeBuilder.ChainLevelInfoRepository,
                MainnetSpecProvider.Instance,
                NullBloomStorage.Instance,
                syncConfig,
                LimboLogs.Instance);

            Assert.AreEqual(head, loadedTree.BestKnownNumber, "loaded tree");
        }

        [Test]
        public void Cannot_insert_genesis()
        {
            MemDb blocksDb = new();
            MemDb blockInfosDb = new();
            MemDb headersDb = new();
            MemDb metadataDb = new();

            long pivotNumber = 0L;

            SyncConfig syncConfig = new();
            syncConfig.PivotNumber = pivotNumber.ToString();

            BlockTree tree = new(blocksDb, headersDb, blockInfosDb, metadataDb, new ChainLevelInfoRepository(blockInfosDb), MainnetSpecProvider.Instance, NullBloomStorage.Instance, syncConfig, LimboLogs.Instance);
            Block genesis = Build.A.Block.Genesis.TestObject;
            tree.SuggestBlock(genesis);
            Assert.Throws<InvalidOperationException>(() => tree.Insert(genesis));
            Assert.Throws<InvalidOperationException>(() => tree.Insert(genesis.Header));
            Assert.Throws<InvalidOperationException>(() => tree.Insert(new[] { genesis }));
        }

        [Test]
        public void Can_batch_insert_blocks()
        {
            MemDb blocksDb = new();
            MemDb blockInfosDb = new();
            MemDb headersDb = new();
            MemDb metadataDb = new();

            long pivotNumber = 5L;

            SyncConfig syncConfig = new();
            syncConfig.PivotNumber = pivotNumber.ToString();

            BlockTree tree = new(blocksDb, headersDb, blockInfosDb, metadataDb, new ChainLevelInfoRepository(blockInfosDb), MainnetSpecProvider.Instance, NullBloomStorage.Instance, syncConfig, LimboLogs.Instance);
            tree.SuggestBlock(Build.A.Block.Genesis.TestObject);

            List<Block> blocks = new();
            for (long i = 5; i > 0; i--)
            {
                Block block = Build.A.Block.WithNumber(i).WithTotalDifficulty(1L).TestObject;
                tree.Insert(block.Header);
                blocks.Add(block);
            }

            tree.Insert(blocks);
        }

        [Test]
        public void Inserts_blooms()
        {
            MemDb blocksDb = new();
            MemDb blockInfosDb = new();
            MemDb headersDb = new();
            MemDb metadataDb = new();

            long pivotNumber = 5L;

            SyncConfig syncConfig = new();
            syncConfig.PivotNumber = pivotNumber.ToString();

            IBloomStorage bloomStorage = Substitute.For<IBloomStorage>();
            IChainLevelInfoRepository chainLevelInfoRepository = Substitute.For<IChainLevelInfoRepository>();
            BlockTree tree = new(blocksDb, headersDb, blockInfosDb, metadataDb, chainLevelInfoRepository, MainnetSpecProvider.Instance, bloomStorage, syncConfig, LimboLogs.Instance);
            tree.SuggestBlock(Build.A.Block.Genesis.TestObject);

            for (long i = 5; i > 0; i--)
            {
                Block block = Build.A.Block.WithNumber(i).WithTotalDifficulty(1L).TestObject;
                tree.Insert(block.Header);
                Received.InOrder(() =>
                {
                    bloomStorage.Store(block.Header.Number, block.Bloom!);
                    chainLevelInfoRepository.PersistLevel(block.Header.Number, Arg.Any<ChainLevelInfo>(), Arg.Any<BatchWrite>());
                });
            }
        }

        [Test]
        public void Block_loading_is_lazy()
        {
            MemDb blocksDb = new();
            MemDb blockInfosDb = new();
            MemDb headersDb = new();
            MemDb metadataDb = new();

            SyncConfig syncConfig = new();
            syncConfig.PivotNumber = 0L.ToString();

            Block genesis = Build.A.Block.Genesis.TestObject;
            BlockTree tree = new(blocksDb, headersDb, blockInfosDb, metadataDb, new ChainLevelInfoRepository(blockInfosDb), MainnetSpecProvider.Instance, NullBloomStorage.Instance, syncConfig, LimboLogs.Instance);
            tree.SuggestBlock(genesis);

            Block previousBlock = genesis;
            for (int i = 1; i < 10; i++)
            {
                Block block = Build.A.Block.WithNumber(i).WithParent(previousBlock).TestObject;
                tree.SuggestBlock(block);
                previousBlock = block;
            }

            Block lastBlock = previousBlock;

            BlockTree loadedTree = new(blocksDb, headersDb, blockInfosDb, metadataDb, new ChainLevelInfoRepository(blockInfosDb), MainnetSpecProvider.Instance, NullBloomStorage.Instance, syncConfig, LimboLogs.Instance);
            loadedTree.FindHeader(lastBlock.Hash, BlockTreeLookupOptions.None);
        }

        [Test]
        public void When_block_is_moved_to_main_blooms_are_stored()
        {
            MemDb blocksDb = new();
            MemDb headersDb = new();
            MemDb blockInfosDb = new();

            Transaction t1 = Build.A.Transaction.TestObject;
            Transaction t2 = Build.A.Transaction.TestObject;

            IBloomStorage bloomStorage = Substitute.For<IBloomStorage>();
            BlockTree blockTree = new(blocksDb, headersDb, blockInfosDb, new ChainLevelInfoRepository(blockInfosDb), OlympicSpecProvider.Instance, bloomStorage, LimboLogs.Instance);
            Block block0 = Build.A.Block.WithNumber(0).WithDifficulty(1).TestObject;
            Block block1A = Build.A.Block.WithNumber(1).WithDifficulty(2).WithTransactions(t1).WithParent(block0).TestObject;
            Block block1B = Build.A.Block.WithNumber(1).WithDifficulty(3).WithTransactions(t2).WithParent(block0).TestObject;

            AddToMain(blockTree, block0);

            blockTree.SuggestBlock(block1B);
            blockTree.SuggestBlock(block1A);
            blockTree.UpdateMainChain(block1A);

            bloomStorage.Received().Store(block1A.Number, block1A.Bloom!);
        }


        [Test]
        public void Can_find_genesis_level()
        {
            BlockTree blockTree = Build.A.BlockTree().OfChainLength(3).TestObject;
            ChainLevelInfo info = blockTree.FindLevel(0)!;
            Assert.True(info.HasBlockOnMainChain);
            Assert.AreEqual(1, info.BlockInfos.Length);
        }

        [Test]
        public void Can_find_some_level()
        {
            BlockTree blockTree = Build.A.BlockTree().OfChainLength(3).TestObject;
            ChainLevelInfo info = blockTree.FindLevel(1)!;
            Assert.True(info.HasBlockOnMainChain);
            Assert.AreEqual(1, info.BlockInfos.Length);
        }

        [Test]
        public void Cannot_find_future_level()
        {
            BlockTree blockTree = Build.A.BlockTree().OfChainLength(3).TestObject;
            ChainLevelInfo info = blockTree.FindLevel(1000)!;
            Assert.IsNull(info);
        }

        [Test]
        public void Can_delete_a_future_slice()
        {
            BlockTree blockTree = Build.A.BlockTree().OfChainLength(3).TestObject;
            blockTree.DeleteChainSlice(1000, 2000);
            Assert.AreEqual(2, blockTree.Head!.Number);
        }

        [Test]
        public void Can_delete_slice()
        {
            BlockTree blockTree = Build.A.BlockTree().OfChainLength(3).TestObject;
            blockTree.DeleteChainSlice(2, 2);
            Assert.Null(blockTree.FindBlock(2, BlockTreeLookupOptions.None));
            Assert.Null(blockTree.FindHeader(2, BlockTreeLookupOptions.None));
            Assert.Null(blockTree.FindLevel(2));
        }

        [Test]
        public void Does_not_delete_outside_of_the_slice()
        {
            BlockTree blockTree = Build.A.BlockTree().OfChainLength(3).TestObject;
            blockTree.DeleteChainSlice(2, 2);
            Assert.NotNull(blockTree.FindBlock(1, BlockTreeLookupOptions.None));
            Assert.NotNull(blockTree.FindHeader(1, BlockTreeLookupOptions.None));
            Assert.NotNull(blockTree.FindLevel(1));
        }

        [Test]
        public void Can_delete_one_block()
        {
            BlockTree blockTree = Build.A.BlockTree().OfChainLength(3).TestObject;
            blockTree.DeleteChainSlice(2, 2);
            Assert.AreEqual(1, blockTree.Head!.Number);
        }

        [Test]
        public void Can_delete_two_blocks()
        {
            BlockTree blockTree = Build.A.BlockTree().OfChainLength(3).TestObject;
            blockTree.DeleteChainSlice(1, 2);
            Assert.Null(blockTree.FindLevel(1));
            Assert.Null(blockTree.FindLevel(2));
        }

        [Test]
        public void Can_delete_in_the_middle()
        {
            BlockTree blockTree = Build.A.BlockTree().OfChainLength(3).TestObject;
            blockTree.DeleteChainSlice(1, 1);
        }

        [Test]
        public void Throws_when_start_after_end()
        {
            BlockTree blockTree = Build.A.BlockTree().OfChainLength(3).TestObject;
            Assert.Throws<ArgumentException>(() => blockTree.DeleteChainSlice(2, 1));
        }

        [Test]
        public void Throws_when_start_at_zero()
        {
            BlockTree blockTree = Build.A.BlockTree().OfChainLength(3).TestObject;
            Assert.Throws<ArgumentException>(() => blockTree.DeleteChainSlice(0, 1));
        }

        [Test]
        public void Throws_when_start_below_zero()
        {
            BlockTree blockTree = Build.A.BlockTree().OfChainLength(3).TestObject;
            Assert.Throws<ArgumentException>(() => blockTree.DeleteChainSlice(-1, 1));
        }

        [Test]
        public void Cannot_delete_too_many()
        {
            BlockTree blockTree = Build.A.BlockTree().OfChainLength(3).TestObject;
            Assert.Throws<ArgumentException>(() => blockTree.DeleteChainSlice(1000, 52001));
        }

        [Test]
        public void Cannot_add_blocks_when_blocked()
        {
            BlockTree blockTree = Build.A.BlockTree().OfChainLength(3).TestObject;
            blockTree.BlockAcceptingNewBlocks();
            blockTree.SuggestBlock(Build.A.Block.WithNumber(3).TestObject).Should().Be(AddBlockResult.CannotAccept);
        }

        [Test]
        public void When_block_cannot_insert_blocks()
        {
            BlockTree blockTree = Build.A.BlockTree().OfChainLength(3).TestObject;
            blockTree.CanAcceptNewBlocks.Should().BeTrue();
            blockTree.BlockAcceptingNewBlocks();
            blockTree.CanAcceptNewBlocks.Should().BeFalse();
            Block newBlock = Build.A.Block.WithNumber(3).TestObject;
            AddBlockResult result = blockTree.Insert(newBlock);
            result.Should().Be(AddBlockResult.CannotAccept);
        }

        [Test]
        public void Can_skip_blocked_tree()
        {
            BlockTree blockTree = Build.A.BlockTree().OfChainLength(3).TestObject;
            blockTree.CanAcceptNewBlocks.Should().BeTrue();
            blockTree.BlockAcceptingNewBlocks();
            blockTree.CanAcceptNewBlocks.Should().BeFalse();
            Block newBlock = Build.A.Block.WithNumber(3).TestObject;
            AddBlockResult result = blockTree.Insert(newBlock, BlockTreeInsertBlockOptions.SkipCanAcceptNewBlocks);
            result.Should().Be(AddBlockResult.Added);
        }

        [Test]
        public void Can_block_and_unblock_adding_blocks()
        {
            BlockTree blockTree = Build.A.BlockTree().OfChainLength(3).TestObject;
            blockTree.CanAcceptNewBlocks.Should().BeTrue();
            blockTree.BlockAcceptingNewBlocks();
            blockTree.CanAcceptNewBlocks.Should().BeFalse();
            blockTree.BlockAcceptingNewBlocks();
            blockTree.ReleaseAcceptingNewBlocks();
            blockTree.CanAcceptNewBlocks.Should().BeFalse();
            blockTree.ReleaseAcceptingNewBlocks();
            blockTree.CanAcceptNewBlocks.Should().BeTrue();
        }

        [TestCase(10, 10000000ul)]
        [TestCase(4, 4000000ul)]
        [TestCase(10, null)]
        public void Recovers_total_difficulty(int chainLength, ulong? expectedTotalDifficulty)
        {
            BlockTreeBuilder blockTreeBuilder = Build.A.BlockTree().OfChainLength(chainLength);
            BlockTree blockTree = blockTreeBuilder.TestObject;
            int chainLeft = expectedTotalDifficulty.HasValue ? 1 : 0;
            for (int i = chainLength - 1; i >= chainLeft; i--)
            {
                ChainLevelInfo? level = blockTreeBuilder.ChainLevelInfoRepository.LoadLevel(i);
                if (level is not null)
                {
                    for (int j = 0; j < level.BlockInfos.Length; j++)
                    {
                        Keccak blockHash = level.BlockInfos[j].BlockHash;
                        BlockHeader? header = blockTree.FindHeader(blockHash, BlockTreeLookupOptions.None);
                        if (header is not null)
                        {
                            header.TotalDifficulty = null;
                        }
                    }

                    blockTreeBuilder.ChainLevelInfoRepository.Delete(i);
                }
            }

            if (expectedTotalDifficulty.HasValue)
            {
                blockTree.FindBlock(blockTree.Head!.Hash, BlockTreeLookupOptions.None)!.TotalDifficulty.Should().Be(new UInt256(expectedTotalDifficulty.Value));
                for (int i = chainLength - 1; i >= chainLeft; i--)
                {
                    ChainLevelInfo? level = blockTreeBuilder.ChainLevelInfoRepository.LoadLevel(i);
                    level.Should().NotBeNull();
                    level.BlockInfos.Should().HaveCount(1);
                }
            }
            else
            {
                Action action = () => blockTree.FindBlock(blockTree.Head!.Hash, BlockTreeLookupOptions.None);
                action.Should().Throw<InvalidOperationException>();
            }
        }

        [Test]
        public async Task Visitor_can_block_adding_blocks()
        {
            BlockTree blockTree = Build.A.BlockTree().OfChainLength(3).TestObject;
            ManualResetEvent manualResetEvent = new ManualResetEvent(false);
            Task acceptTask = blockTree.Accept(new TestBlockTreeVisitor(manualResetEvent), CancellationToken.None);
            blockTree.CanAcceptNewBlocks.Should().BeFalse();
            manualResetEvent.Set();
            await acceptTask;
        }

        [Test]
        public async Task SuggestBlockAsync_should_wait_for_blockTree_unlock()
        {
            BlockTree blockTree = Build.A.BlockTree().OfChainLength(3).TestObject;
            blockTree.BlockAcceptingNewBlocks();
            ValueTask<AddBlockResult> suggest = blockTree.SuggestBlockAsync(Build.A.Block.WithNumber(3).TestObject);
            suggest.IsCompleted.Should().Be(false);
            blockTree.ReleaseAcceptingNewBlocks();
            await suggest;
            suggest.IsCompleted.Should().Be(true);
        }

        [Test]
        public async Task SuggestBlockAsync_works_well_with_multiple_locks_and_unlocks()
        {
            BlockTree blockTree = Build.A.BlockTree().OfChainLength(3).TestObject;
            blockTree.BlockAcceptingNewBlocks();        // 1st blockade
            blockTree.ReleaseAcceptingNewBlocks();      // release - access unlocked
            blockTree.BlockAcceptingNewBlocks();        // 1st blockade
            blockTree.BlockAcceptingNewBlocks();        // 2nd blockade
            blockTree.BlockAcceptingNewBlocks();        // 3rd blockade
            ValueTask<AddBlockResult> suggest = blockTree.SuggestBlockAsync(Build.A.Block.WithNumber(3).TestObject);
            suggest.IsCompleted.Should().Be(false);
            blockTree.ReleaseAcceptingNewBlocks();      // 1st release - 2 blockades left
            suggest.IsCompleted.Should().Be(false);
            blockTree.ReleaseAcceptingNewBlocks();      // 2nd release - 1 blockade left
            suggest.IsCompleted.Should().Be(false);
            blockTree.BlockAcceptingNewBlocks();        // 1 more blockade - 2 blockades left
            suggest.IsCompleted.Should().Be(false);
            blockTree.ReleaseAcceptingNewBlocks();      // release - 1 blockade left
            suggest.IsCompleted.Should().Be(false);
            blockTree.ReleaseAcceptingNewBlocks();      // 3rd release - access unlocked
            await suggest;
            suggest.IsCompleted.Should().Be(true);
        }

        [Test]
        public async Task SuggestBlockAsync_works_well_when_there_are_no_blockades()
        {
            BlockTree blockTree = Build.A.BlockTree().OfChainLength(3).TestObject;
            ValueTask<AddBlockResult> suggest = blockTree.SuggestBlockAsync(Build.A.Block.WithNumber(3).TestObject);
            await suggest;
            suggest.IsCompleted.Should().Be(true);
        }

        public static IEnumerable<TestCaseData> InvalidBlockTestCases
        {
            get
            {
                BlockHeader? FindHeader(BlockTree b, Keccak? h, BlockTreeLookupOptions o) => b.FindHeader(h, o);
                BlockHeader? FindBlock(BlockTree b, Keccak? h, BlockTreeLookupOptions o) => b.FindBlock(h, o)?.Header;

                IReadOnlyList<BlockTreeLookupOptions> valueCombinations = EnumExtensions.AllValuesCombinations<BlockTreeLookupOptions>();
                foreach (BlockTreeLookupOptions blockTreeLookupOptions in valueCombinations)
                {
                    bool allowInvalid = (blockTreeLookupOptions & BlockTreeLookupOptions.AllowInvalid) == BlockTreeLookupOptions.AllowInvalid;
                    yield return new TestCaseData(FindHeader, blockTreeLookupOptions, allowInvalid)
                    {
                        TestName = $"InvalidBlock_{nameof(FindHeader)}_({blockTreeLookupOptions})_{(allowInvalid ? "found" : "not_found")}"
                    };
                    yield return new TestCaseData(FindBlock, blockTreeLookupOptions, allowInvalid)
                    {
                        TestName = $"InvalidBlock_{nameof(FindBlock)}_({blockTreeLookupOptions})_{(allowInvalid ? "found" : "not_found")}"
                    };
                }
            }
        }

        [TestCaseSource(nameof(InvalidBlockTestCases))]
        public void Find_handles_invalid_blocks(Func<BlockTree, Keccak?, BlockTreeLookupOptions, BlockHeader?> findFunction, BlockTreeLookupOptions lookupOptions, bool foundInvalid)
        {
            BlockTree blockTree = Build.A.BlockTree().OfChainLength(3).TestObject;
            Block invalidBlock = Build.A.Block.WithNumber(4).WithParent(blockTree.Head!).TestObject;
            blockTree.SuggestBlock(invalidBlock);
            blockTree.DeleteInvalidBlock(invalidBlock);
            findFunction(blockTree, invalidBlock.Hash, lookupOptions).Should().Be(foundInvalid ? invalidBlock.Header : null);
        }

        private class TestBlockTreeVisitor : IBlockTreeVisitor
        {
            private readonly ManualResetEvent _manualResetEvent;
            private bool _wait = true;

            public TestBlockTreeVisitor(ManualResetEvent manualResetEvent)
            {
                _manualResetEvent = manualResetEvent;
            }

            public bool PreventsAcceptingNewBlocks { get; } = true;
            public long StartLevelInclusive { get; } = 0;
            public long EndLevelExclusive { get; } = 3;
            public async Task<LevelVisitOutcome> VisitLevelStart(ChainLevelInfo chainLevelInfo, long levelNumber, CancellationToken cancellationToken)
            {
                if (_wait)
                {
                    await _manualResetEvent.WaitOneAsync(cancellationToken);
                    _wait = false;
                }

                return LevelVisitOutcome.None;
            }

            public Task<bool> VisitMissing(Keccak hash, CancellationToken cancellationToken)
            {
                return Task.FromResult(true);
            }

            public Task<HeaderVisitOutcome> VisitHeader(BlockHeader header, CancellationToken cancellationToken)
            {
                return Task.FromResult(HeaderVisitOutcome.None);
            }

            public Task<BlockVisitOutcome> VisitBlock(Block block, CancellationToken cancellationToken)
            {
                return Task.FromResult(BlockVisitOutcome.None);
            }

            public Task<LevelVisitOutcome> VisitLevelEnd(ChainLevelInfo chainLevelInfo, long levelNumber, CancellationToken cancellationToken)
            {
                return Task.FromResult(LevelVisitOutcome.None);
            }
        }
    }
}<|MERGE_RESOLUTION|>--- conflicted
+++ resolved
@@ -301,12 +301,6 @@
 
                 return null;
             };
-<<<<<<< HEAD
-
-            // blocksInfosDb[BlockTree.DeletePointerAddressInDb.Bytes.AsSpan()].Returns((byte[])null);
-            // blocksInfosDb[Arg.Is<byte[]>(b => !Bytes.AreEqual(b, BlockTree.DeletePointerAddressInDb.Bytes))].Returns(chainLevel.Bytes);
-=======
->>>>>>> 6183f180
 
             BlockTree blockTree = new(_blocksDb, _headersDb, blocksInfosDb, new ChainLevelInfoRepository(blocksInfosDb), MainnetSpecProvider.Instance, NullBloomStorage.Instance, LimboLogs.Instance);
 
