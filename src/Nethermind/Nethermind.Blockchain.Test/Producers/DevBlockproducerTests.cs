--- conflicted
+++ resolved
@@ -78,14 +78,9 @@
                 new BlockProcessor.BlockValidationTransactionsExecutor(txProcessor, stateProvider),
                 stateProvider,
                 NullReceiptStorage.Instance,
-<<<<<<< HEAD
-                new BlockhashStore(blockTree, specProvider, stateProvider),
+                new BlockhashStore(specProvider, stateProvider),
                 LimboLogs.Instance,
                 new BeaconBlockRootHandler(txProcessor, LimboLogs.Instance));
-=======
-                new BlockhashStore(specProvider, stateProvider),
-                LimboLogs.Instance);
->>>>>>> 229bd6b5
             BlockchainProcessor blockchainProcessor = new(
                 blockTree,
                 blockProcessor,
