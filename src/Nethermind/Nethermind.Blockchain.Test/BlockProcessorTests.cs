// SPDX-FileCopyrightText: 2022 Demerzel Solutions Limited
// SPDX-License-Identifier: LGPL-3.0-only

using System;
using System.Collections.Generic;
using Nethermind.Blockchain.Receipts;
using Nethermind.Blockchain.Test.Validators;
using Nethermind.Core;
using Nethermind.Core.Crypto;
using Nethermind.Specs;
using Nethermind.Core.Test.Builders;
using Nethermind.Db;
using Nethermind.Evm.Tracing;
using Nethermind.Logging;
using Nethermind.Specs.Forks;
using Nethermind.State;
using Nethermind.Trie.Pruning;
using NSubstitute;
using NUnit.Framework;
using System.Security;
using Nethermind.Core.Extensions;
using Nethermind.JsonRpc.Test.Modules;
using System.Threading.Tasks;
using System.Threading;
using FluentAssertions;
using Nethermind.Blockchain.Blocks;
using Nethermind.Consensus.Processing;
using Nethermind.Consensus.Rewards;
using Nethermind.Core.Test.Blockchain;
using Nethermind.Evm.TransactionProcessing;
using Nethermind.Blockchain.BeaconBlockRoot;

namespace Nethermind.Blockchain.Test
{
    [TestFixture]
    public class BlockProcessorTests
    {
        [Test, Timeout(Timeout.MaxTestTime)]
        public void Prepared_block_contains_author_field()
        {
            IDb stateDb = new MemDb();
            IDb codeDb = new MemDb();
            TrieStore trieStore = new(stateDb, LimboLogs.Instance);
            IWorldState stateProvider = new WorldState(trieStore, codeDb, LimboLogs.Instance);
            ITransactionProcessor transactionProcessor = Substitute.For<ITransactionProcessor>();
            BlockProcessor processor = new(
                HoleskySpecProvider.Instance,
                TestBlockValidator.AlwaysValid,
                NoBlockRewards.Instance,
                new BlockProcessor.BlockValidationTransactionsExecutor(transactionProcessor, stateProvider),
                stateProvider,
                NullReceiptStorage.Instance,
<<<<<<< HEAD
                NullWitnessCollector.Instance,
                LimboLogs.Instance,
                new BeaconBlockRootHandler(transactionProcessor, LimboLogs.Instance));
=======
                Substitute.For<IBlockhashStore>(),
                LimboLogs.Instance);
>>>>>>> 6743c8d0

            BlockHeader header = Build.A.BlockHeader.WithAuthor(TestItem.AddressD).TestObject;
            Block block = Build.A.Block.WithHeader(header).TestObject;
            Block[] processedBlocks = processor.Process(
                Keccak.EmptyTreeHash,
                new List<Block> { block },
                ProcessingOptions.None,
                NullBlockTracer.Instance);
            Assert.That(processedBlocks.Length, Is.EqualTo(1), "length");
            Assert.That(processedBlocks[0].Author, Is.EqualTo(block.Author), "author");
        }

        [Test, Timeout(Timeout.MaxTestTime)]
<<<<<<< HEAD
        public void Can_store_a_witness()
        {
            IDb stateDb = new MemDb();
            IDb codeDb = new MemDb();
            TrieStore trieStore = new TrieStore(stateDb, LimboLogs.Instance);

            IWorldState stateProvider = new WorldState(trieStore, codeDb, LimboLogs.Instance);
            ITransactionProcessor transactionProcessor = Substitute.For<ITransactionProcessor>();
            IWitnessCollector witnessCollector = Substitute.For<IWitnessCollector>();
            BlockProcessor processor = new(
                HoleskySpecProvider.Instance,
                TestBlockValidator.AlwaysValid,
                NoBlockRewards.Instance,
                new BlockProcessor.BlockValidationTransactionsExecutor(transactionProcessor, stateProvider),
                stateProvider,
                NullReceiptStorage.Instance,
                witnessCollector,
                LimboLogs.Instance,
                new BeaconBlockRootHandler(transactionProcessor, LimboLogs.Instance));

            BlockHeader header = Build.A.BlockHeader.WithAuthor(TestItem.AddressD).TestObject;
            Block block = Build.A.Block.WithHeader(header).TestObject;
            _ = processor.Process(
                Keccak.EmptyTreeHash,
                new List<Block> { block },
                ProcessingOptions.None,
                NullBlockTracer.Instance);

            witnessCollector.Received(1).Persist(block.Hash!);
        }

        [Test, Timeout(Timeout.MaxTestTime)]
=======
>>>>>>> 6743c8d0
        public void Recovers_state_on_cancel()
        {
            IDb stateDb = new MemDb();
            IDb codeDb = new MemDb();
            TrieStore trieStore = new(stateDb, LimboLogs.Instance);
            IWorldState stateProvider = new WorldState(trieStore, codeDb, LimboLogs.Instance);
            ITransactionProcessor transactionProcessor = Substitute.For<ITransactionProcessor>();
            BlockProcessor processor = new(
                HoleskySpecProvider.Instance,
                TestBlockValidator.AlwaysValid,
                new RewardCalculator(MainnetSpecProvider.Instance),
                new BlockProcessor.BlockValidationTransactionsExecutor(transactionProcessor, stateProvider),
                stateProvider,
                NullReceiptStorage.Instance,
<<<<<<< HEAD
                NullWitnessCollector.Instance,
                LimboLogs.Instance,
                new BeaconBlockRootHandler(transactionProcessor, LimboLogs.Instance));
=======
                Substitute.For<IBlockhashStore>(),
                LimboLogs.Instance);
>>>>>>> 6743c8d0

            BlockHeader header = Build.A.BlockHeader.WithNumber(1).WithAuthor(TestItem.AddressD).TestObject;
            Block block = Build.A.Block.WithTransactions(1, MuirGlacier.Instance).WithHeader(header).TestObject;
            Assert.Throws<OperationCanceledException>(() => processor.Process(
                Keccak.EmptyTreeHash,
                new List<Block> { block },
                ProcessingOptions.None,
                AlwaysCancelBlockTracer.Instance));

            Assert.Throws<OperationCanceledException>(() => processor.Process(
                Keccak.EmptyTreeHash,
                new List<Block> { block },
                ProcessingOptions.None,
                AlwaysCancelBlockTracer.Instance));
        }

        [Timeout(Timeout.MaxTestTime)]
        [TestCase(20)]
        [TestCase(63)]
        [TestCase(64)]
        [TestCase(65)]
        [TestCase(127)]
        [TestCase(128)]
        [TestCase(129)]
        [TestCase(130)]
        [TestCase(1000)]
        [TestCase(2000)]
        public async Task Process_long_running_branch(int blocksAmount)
        {
            Address address = TestItem.Addresses[0];
            TestSingleReleaseSpecProvider spec = new TestSingleReleaseSpecProvider(ConstantinopleFix.Instance);
            TestRpcBlockchain testRpc = await TestRpcBlockchain.ForTest(SealEngineType.NethDev)
                .Build(spec);
            testRpc.TestWallet.UnlockAccount(address, new SecureString());
            await testRpc.AddFunds(address, 1.Ether());
            await testRpc.AddBlock();
            SemaphoreSlim suggestedBlockResetEvent = new SemaphoreSlim(0);
            testRpc.BlockTree.NewHeadBlock += (_, _) =>
            {
                suggestedBlockResetEvent.Release(1);
            };

            int branchLength = blocksAmount + (int)testRpc.BlockTree.BestKnownNumber + 1;
            ((BlockTree)testRpc.BlockTree).AddBranch(branchLength, (int)testRpc.BlockTree.BestKnownNumber);
            (await suggestedBlockResetEvent.WaitAsync(TestBlockchain.DefaultTimeout * 10)).Should().BeTrue();
            Assert.That((int)testRpc.BlockTree.BestKnownNumber, Is.EqualTo(branchLength - 1));
        }
    }
}<|MERGE_RESOLUTION|>--- conflicted
+++ resolved
@@ -50,14 +50,10 @@
                 new BlockProcessor.BlockValidationTransactionsExecutor(transactionProcessor, stateProvider),
                 stateProvider,
                 NullReceiptStorage.Instance,
-<<<<<<< HEAD
-                NullWitnessCollector.Instance,
+                Substitute.For<IBlockhashStore>(),
                 LimboLogs.Instance,
                 new BeaconBlockRootHandler(transactionProcessor, LimboLogs.Instance));
-=======
-                Substitute.For<IBlockhashStore>(),
-                LimboLogs.Instance);
->>>>>>> 6743c8d0
+
 
             BlockHeader header = Build.A.BlockHeader.WithAuthor(TestItem.AddressD).TestObject;
             Block block = Build.A.Block.WithHeader(header).TestObject;
@@ -71,41 +67,6 @@
         }
 
         [Test, Timeout(Timeout.MaxTestTime)]
-<<<<<<< HEAD
-        public void Can_store_a_witness()
-        {
-            IDb stateDb = new MemDb();
-            IDb codeDb = new MemDb();
-            TrieStore trieStore = new TrieStore(stateDb, LimboLogs.Instance);
-
-            IWorldState stateProvider = new WorldState(trieStore, codeDb, LimboLogs.Instance);
-            ITransactionProcessor transactionProcessor = Substitute.For<ITransactionProcessor>();
-            IWitnessCollector witnessCollector = Substitute.For<IWitnessCollector>();
-            BlockProcessor processor = new(
-                HoleskySpecProvider.Instance,
-                TestBlockValidator.AlwaysValid,
-                NoBlockRewards.Instance,
-                new BlockProcessor.BlockValidationTransactionsExecutor(transactionProcessor, stateProvider),
-                stateProvider,
-                NullReceiptStorage.Instance,
-                witnessCollector,
-                LimboLogs.Instance,
-                new BeaconBlockRootHandler(transactionProcessor, LimboLogs.Instance));
-
-            BlockHeader header = Build.A.BlockHeader.WithAuthor(TestItem.AddressD).TestObject;
-            Block block = Build.A.Block.WithHeader(header).TestObject;
-            _ = processor.Process(
-                Keccak.EmptyTreeHash,
-                new List<Block> { block },
-                ProcessingOptions.None,
-                NullBlockTracer.Instance);
-
-            witnessCollector.Received(1).Persist(block.Hash!);
-        }
-
-        [Test, Timeout(Timeout.MaxTestTime)]
-=======
->>>>>>> 6743c8d0
         public void Recovers_state_on_cancel()
         {
             IDb stateDb = new MemDb();
@@ -120,14 +81,10 @@
                 new BlockProcessor.BlockValidationTransactionsExecutor(transactionProcessor, stateProvider),
                 stateProvider,
                 NullReceiptStorage.Instance,
-<<<<<<< HEAD
-                NullWitnessCollector.Instance,
+                Substitute.For<IBlockhashStore>(),
                 LimboLogs.Instance,
                 new BeaconBlockRootHandler(transactionProcessor, LimboLogs.Instance));
-=======
-                Substitute.For<IBlockhashStore>(),
-                LimboLogs.Instance);
->>>>>>> 6743c8d0
+
 
             BlockHeader header = Build.A.BlockHeader.WithNumber(1).WithAuthor(TestItem.AddressD).TestObject;
             Block block = Build.A.Block.WithTransactions(1, MuirGlacier.Instance).WithHeader(header).TestObject;
