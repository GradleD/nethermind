--- conflicted
+++ resolved
@@ -51,14 +51,10 @@
                 stateProvider,
                 NullReceiptStorage.Instance,
                 Substitute.For<IBlockhashStore>(),
-<<<<<<< HEAD
+                transactionProcessor,
                 LimboLogs.Instance,
-                new BeaconBlockRootHandler(transactionProcessor, LimboLogs.Instance));
+                beaconBlockRootHandler: new BeaconBlockRootHandler(transactionProcessor, LimboLogs.Instance));
 
-=======
-                transactionProcessor,
-                LimboLogs.Instance);
->>>>>>> 0c3333ab
 
             BlockHeader header = Build.A.BlockHeader.WithAuthor(TestItem.AddressD).TestObject;
             Block block = Build.A.Block.WithHeader(header).TestObject;
@@ -87,14 +83,10 @@
                 stateProvider,
                 NullReceiptStorage.Instance,
                 Substitute.For<IBlockhashStore>(),
-<<<<<<< HEAD
+                transactionProcessor,
                 LimboLogs.Instance,
                 new BeaconBlockRootHandler(transactionProcessor, LimboLogs.Instance));
 
-=======
-                transactionProcessor,
-                LimboLogs.Instance);
->>>>>>> 0c3333ab
 
             BlockHeader header = Build.A.BlockHeader.WithNumber(1).WithAuthor(TestItem.AddressD).TestObject;
             Block block = Build.A.Block.WithTransactions(1, MuirGlacier.Instance).WithHeader(header).TestObject;
