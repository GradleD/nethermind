// SPDX-FileCopyrightText: 2022 Demerzel Solutions Limited
// SPDX-License-Identifier: LGPL-3.0-only

using System.Collections.Generic;
using FluentAssertions;
using Nethermind.Blockchain.Blocks;
using Nethermind.Blockchain.Receipts;
using Nethermind.Consensus.Comparers;
using Nethermind.Consensus.Processing;
using Nethermind.Consensus.Rewards;
using Nethermind.Consensus.Validators;
using Nethermind.Core;
using Nethermind.Core.Specs;
using Nethermind.Core.Test.Builders;
using Nethermind.Crypto;
using Nethermind.Db;
using Nethermind.Evm;
using Nethermind.Evm.TransactionProcessing;
using Nethermind.Logging;
using Nethermind.Specs;
using Nethermind.State;
using Nethermind.State.Witnesses;
using Nethermind.Trie.Pruning;
using Nethermind.TxPool;
using NUnit.Framework;

namespace Nethermind.Blockchain.Test;

[TestFixture]
public class ReorgTests
{
    private BlockchainProcessor _blockchainProcessor = null!;
    private BlockTree _blockTree = null!;

    [OneTimeSetUp]
    public void Setup()
    {
        IDbProvider memDbProvider = TestMemDbProvider.Init();
        TrieStore trieStore = new(new MemDb(), LimboLogs.Instance);
        WorldState stateProvider = new(trieStore, memDbProvider.CodeDb, LimboLogs.Instance);
        StateReader stateReader = new(trieStore, memDbProvider.CodeDb, LimboLogs.Instance);
        ISpecProvider specProvider = MainnetSpecProvider.Instance;
        EthereumEcdsa ecdsa = new(1, LimboLogs.Instance);
        ITransactionComparerProvider transactionComparerProvider =
            new TransactionComparerProvider(specProvider, _blockTree);

        _blockTree = Build.A.BlockTree()
            .WithoutSettingHead
            .WithSpecProvider(specProvider)
            .TestObject;

        TxPool.TxPool txPool = new(
            ecdsa,
            new BlobTxStorage(),
            new ChainHeadInfoProvider(specProvider, _blockTree, stateProvider),
            new TxPoolConfig(),
            new TxValidator(specProvider.ChainId),
            LimboLogs.Instance,
            transactionComparerProvider.GetDefaultComparer());
        BlockhashProvider blockhashProvider = new(_blockTree, specProvider, stateProvider, LimboLogs.Instance);
        VirtualMachine virtualMachine = new(
            blockhashProvider,
            specProvider,
            LimboLogs.Instance);
        TransactionProcessor transactionProcessor = new(
            specProvider,
            stateProvider,
            virtualMachine,
            LimboLogs.Instance);

        BlockProcessor blockProcessor = new(
            MainnetSpecProvider.Instance,
            Always.Valid,
            new RewardCalculator(specProvider),
            new BlockProcessor.BlockValidationTransactionsExecutor(transactionProcessor, stateProvider),
            stateProvider,
            NullReceiptStorage.Instance,
            new WitnessCollector(memDbProvider.StateDb, LimboLogs.Instance),
<<<<<<< HEAD
            transactionProcessor,
=======
            new BlockhashStore(_blockTree, MainnetSpecProvider.Instance, stateProvider),
>>>>>>> fc273d60
            LimboLogs.Instance);
        _blockchainProcessor = new BlockchainProcessor(
            _blockTree,
            blockProcessor,
            new RecoverSignatures(
                ecdsa,
                txPool,
                specProvider,
                LimboLogs.Instance),
            stateReader,
            LimboLogs.Instance, BlockchainProcessor.Options.Default);
    }

    [OneTimeTearDown]
    public void TearDown() => _blockchainProcessor?.Dispose();

    [Test, Timeout(Timeout.MaxTestTime)]
    [Retry(3)]
    public void Test()
    {
        List<Block> events = new();

        Block block0 = Build.A.Block.Genesis.WithDifficulty(1).WithTotalDifficulty(1L).TestObject;
        Block block1 = Build.A.Block.WithParent(block0).WithDifficulty(2).WithTotalDifficulty(2L).TestObject;
        Block block2 = Build.A.Block.WithParent(block1).WithDifficulty(1).WithTotalDifficulty(3L).TestObject;
        Block block3 = Build.A.Block.WithParent(block2).WithDifficulty(3).WithTotalDifficulty(6L).TestObject;
        Block block1B = Build.A.Block.WithParent(block0).WithDifficulty(4).WithTotalDifficulty(5L).TestObject;
        Block block2B = Build.A.Block.WithParent(block1B).WithDifficulty(6).WithTotalDifficulty(11L).TestObject;

        _blockTree.BlockAddedToMain += (_, args) =>
        {
            events.Add(args.Block);
        };

        _blockchainProcessor.Start();

        _blockTree.SuggestBlock(block0);
        _blockTree.SuggestBlock(block1);
        _blockTree.SuggestBlock(block2);
        _blockTree.SuggestBlock(block3);
        _blockTree.SuggestBlock(block1B);
        _blockTree.SuggestBlock(block2B);

        Assert.That(() => _blockTree.Head, Is.EqualTo(block2B).After(10000, 500));

        events.Should().HaveCount(6);
        events[4].Hash.Should().Be(block1B.Hash!);
        events[5].Hash.Should().Be(block2B.Hash!);
    }
}<|MERGE_RESOLUTION|>--- conflicted
+++ resolved
@@ -76,11 +76,8 @@
             stateProvider,
             NullReceiptStorage.Instance,
             new WitnessCollector(memDbProvider.StateDb, LimboLogs.Instance),
-<<<<<<< HEAD
+            new BlockhashStore(_blockTree, MainnetSpecProvider.Instance, stateProvider),
             transactionProcessor,
-=======
-            new BlockhashStore(_blockTree, MainnetSpecProvider.Instance, stateProvider),
->>>>>>> fc273d60
             LimboLogs.Instance);
         _blockchainProcessor = new BlockchainProcessor(
             _blockTree,
