// SPDX-FileCopyrightText: 2022 Demerzel Solutions Limited
// SPDX-License-Identifier: LGPL-3.0-only

using System;
using System.Collections.Generic;
using System.IO.Abstractions;
using System.Threading;
using System.Threading.Tasks;
using FluentAssertions;
using Nethermind.Blockchain.FullPruning;
using Nethermind.Config;
using Nethermind.Core;
using Nethermind.Core.Crypto;
using Nethermind.Core.Extensions;
using Nethermind.Core.Test;
using Nethermind.Core.Test.Builders;
using Nethermind.Db;
using Nethermind.Db.FullPruning;
using Nethermind.Logging;
using Nethermind.Paprika;
using Nethermind.State;
using Nethermind.Trie;
using Nethermind.Trie.Pruning;
using NSubstitute;
using NUnit.Framework;

namespace Nethermind.Blockchain.Test.FullPruning
{

    [TestFixture(0, 1)]
    [TestFixture(0, 4)]
    [TestFixture(1, 1)]
    [TestFixture(1, 4)]
    [Parallelizable(ParallelScope.Children)]
    public class FullPrunerTests
    {
        private readonly int _fullPrunerMemoryBudgetMb;
        private readonly int _degreeOfParallelism;

        public FullPrunerTests(int fullPrunerMemoryBudgetMb, int degreeOfParallelism)
        {
            _fullPrunerMemoryBudgetMb = fullPrunerMemoryBudgetMb;
            _degreeOfParallelism = degreeOfParallelism;
        }

        [Test, Timeout(Timeout.MaxTestTime)]
        public async Task can_prune()
        {
            TestContext test = CreateTest();
            await test.RunFullPruning();
            test.ShouldCopyAllValues();
        }

        [Timeout(Timeout.MaxTestTime * 2)] // this is particular long test
        [TestCase(INodeStorage.KeyScheme.Hash, INodeStorage.KeyScheme.Current, INodeStorage.KeyScheme.Hash)]
        [TestCase(INodeStorage.KeyScheme.HalfPath, INodeStorage.KeyScheme.Current, INodeStorage.KeyScheme.HalfPath)]
        [TestCase(INodeStorage.KeyScheme.Hash, INodeStorage.KeyScheme.HalfPath, INodeStorage.KeyScheme.HalfPath)]
        [TestCase(INodeStorage.KeyScheme.HalfPath, INodeStorage.KeyScheme.Hash, INodeStorage.KeyScheme.HalfPath)]
        public async Task can_prune_and_switch_key_scheme(INodeStorage.KeyScheme currentKeyScheme, INodeStorage.KeyScheme newKeyScheme, INodeStorage.KeyScheme expectedNewScheme)
        {
            TestContext test = new(
                true,
                false,
                FullPruningCompletionBehavior.None,
                _fullPrunerMemoryBudgetMb,
                _degreeOfParallelism,
                currentKeyScheme: currentKeyScheme,
                preferredKeyScheme: newKeyScheme);

            test.NodeStorage.Scheme.Should().Be(currentKeyScheme);
            await test.RunFullPruning();
            test.ShouldCopyAllValuesWhenVisitingTrie();
            test.NodeStorage.Scheme.Should().Be(expectedNewScheme);
        }

        [Test, Timeout(Timeout.MaxTestTime)]
        public async Task pruning_deletes_old_db_on_success()
        {
            TestContext test = CreateTest(clearPrunedDb: true);
            await test.RunFullPruning();
            test.TrieDb.Count.Should().Be(0);
        }

        [Test, Timeout(Timeout.MaxTestTime)]
        public async Task pruning_keeps_old_db_on_fail()
        {
            TestContext test = CreateTest(false);
            int count = test.TrieDb.Count;
            await test.RunFullPruning();
            test.TrieDb.Count.Should().Be(count);
        }

        [Test, Timeout(Timeout.MaxTestTime)]
        public async Task pruning_deletes_new_db_on_fail()
        {
            TestContext test = CreateTest(false);
            await test.RunFullPruning();
            test.CopyDb.Count.Should().Be(0);
        }

        [Test, Timeout(Timeout.MaxTestTime)]
        public async Task pruning_keeps_new_db_on_success()
        {
            TestContext test = CreateTest();
            int count = test.TrieDb.Count;
            await test.RunFullPruning();
            test.CopyDb.Count.Should().Be(count);
        }

        [Timeout(Timeout.MaxTestTime)]
        [TestCase(true, FullPruningCompletionBehavior.None, false)]
        [TestCase(true, FullPruningCompletionBehavior.ShutdownOnSuccess, true)]
        [TestCase(true, FullPruningCompletionBehavior.AlwaysShutdown, true)]
        [TestCase(false, FullPruningCompletionBehavior.None, false)]
        [TestCase(false, FullPruningCompletionBehavior.ShutdownOnSuccess, false)]
        [TestCase(false, FullPruningCompletionBehavior.AlwaysShutdown, true)]
        [Retry(10)]
        public async Task pruning_shuts_down_node(bool success, FullPruningCompletionBehavior behavior, bool expectedShutdown)
        {
            TestContext test = CreateTest(successfulPruning: success, completionBehavior: behavior);
            await test.RunFullPruning();

            if (expectedShutdown)
            {
                test.ProcessExitSource.Received(1).Exit(ExitCodes.Ok);
            }
            else
            {
                test.ProcessExitSource.DidNotReceiveWithAnyArgs().Exit(ExitCodes.Ok);
            }
        }

        [Test, Timeout(Timeout.MaxTestTime)]
        public async Task can_not_start_pruning_when_other_is_in_progress()
        {
            TestContext test = CreateTest();
            test.FullPruningDb.CanStartPruning.Should().BeTrue();

            test.TriggerPruningViaEvent();
            TestFullPruningDb.TestPruningContext pruningContext = await test.WaitForPruningStart();
            test.FullPruningDb.CanStartPruning.Should().BeFalse();
            await test.WaitForPruningEnd(pruningContext);

            test.FullPruningDb.CanStartPruning.Should().BeTrue();
        }

        [Test, Timeout(Timeout.MaxTestTime)]
        public async Task should_not_start_multiple_pruning()
        {
            TestContext test = CreateTest();
            test.TriggerPruningViaEvent();
            TestFullPruningDb.TestPruningContext ctx = await test.WaitForPruningStart();
            test.TriggerPruningViaEvent();
            await test.WaitForPruningEnd(ctx);
            test.FullPruningDb.PruningStarted.Should().Be(1);
        }

        [Test, Timeout(Timeout.MaxTestTime)]
        public async Task should_duplicate_writes_while_pruning()
        {
            TestContext test = CreateTest();
            TestFullPruningDb.TestPruningContext ctx = await test.WaitForPruningStart();
            byte[] key = { 1, 2, 3 };
            test.FullPruningDb[key] = key;
            test.FullPruningDb.Context.WaitForFinish.Set();

            await test.WaitForPruningEnd(ctx);
            test.FullPruningDb[key].Should().BeEquivalentTo(key);
        }

        [Test, Timeout(Timeout.MaxTestTime)]
        public async Task should_duplicate_writes_to_batches_while_pruning()
        {
            TestContext test = CreateTest();
            byte[] key = { 0, 1, 2 };
            TestFullPruningDb.TestPruningContext context = await test.WaitForPruningStart();

            using (IWriteBatch writeBatch = test.FullPruningDb.StartWriteBatch())
            {
                writeBatch[key] = key;
            }

            await test.WaitForPruningEnd(context);

            test.FullPruningDb[key].Should().BeEquivalentTo(key);
        }

        private TestContext CreateTest(
            bool successfulPruning = true,
            bool clearPrunedDb = false,
            FullPruningCompletionBehavior completionBehavior = FullPruningCompletionBehavior.None) =>
            new(
                successfulPruning,
                clearPrunedDb,
                completionBehavior,
                _fullPrunerMemoryBudgetMb,
                _degreeOfParallelism);

        private class TestContext
        {
            private readonly bool _clearPrunedDb;
            private readonly Hash256 _stateRoot;
            private long _head;
            public TestFullPruningDb FullPruningDb { get; }
            public IPruningTrigger PruningTrigger { get; } = Substitute.For<IPruningTrigger>();
            public IBlockTree BlockTree { get; } = Substitute.For<IBlockTree>();
            public IStateReader StateReader { get; }
            public FullPruner Pruner { get; }
            public MemDb TrieDb { get; }
            public INodeStorage NodeStorage { get; }
            public TestMemDb CopyDb { get; }
            public IDriveInfo DriveInfo { get; set; } = Substitute.For<IDriveInfo>();
            public IChainEstimations _chainEstimations = ChainSizes.UnknownChain.Instance;

            public IProcessExitSource ProcessExitSource { get; } = Substitute.For<IProcessExitSource>();

            public TestContext(
                bool successfulPruning,
                bool clearPrunedDb = false,
                FullPruningCompletionBehavior completionBehavior = FullPruningCompletionBehavior.None,
                int fullScanMemoryBudgetMb = 0,
                int degreeOfParallelism = 0,
                INodeStorage.KeyScheme currentKeyScheme = INodeStorage.KeyScheme.HalfPath,
                INodeStorage.KeyScheme preferredKeyScheme = INodeStorage.KeyScheme.Current)
            {
                BlockTree.OnUpdateMainChain += (_, e) => _head = e.Blocks[^1].Number;
                _clearPrunedDb = clearPrunedDb;
                TrieDb = new TestMemDb();
                CopyDb = new TestMemDb();
                IDbFactory dbFactory = Substitute.For<IDbFactory>();
                dbFactory.CreateDb(Arg.Any<DbSettings>()).Returns(TrieDb, CopyDb);

                NodeStorage storageForWrite = new NodeStorage(TrieDb, currentKeyScheme);
                PatriciaTree trie = Build.A.Trie(storageForWrite).WithAccountsByIndex(0, 100).TestObject;
                _stateRoot = trie.RootHash;
<<<<<<< HEAD

                IStateFactory stateFactory = new PaprikaStateFactory();

                StateReader = new StateReader(stateFactory, new TestMemDb(), LimboLogs.Instance);
                FullPruningDb = new TestFullPruningDb(new RocksDbSettings("test", "test"), rocksDbFactory, successfulPruning, clearPrunedDb);

                Pruner = new(FullPruningDb, PruningTrigger, new PruningConfig()
                {
                    FullPruningMaxDegreeOfParallelism = degreeOfParallelism,
                    FullPruningMemoryBudgetMb = fullScanMemoryBudgetMb,
                    FullPruningCompletionBehavior = completionBehavior
                }, BlockTree, StateReader, ProcessExitSource, _chainEstimations, DriveInfo, Substitute.For<IPruningTrieStore>(), LimboLogs.Instance);
=======
                FullPruningDb = new TestFullPruningDb(new DbSettings("test", "test"), dbFactory, successfulPruning, clearPrunedDb);
                NodeStorageFactory nodeStorageFactory = new NodeStorageFactory(preferredKeyScheme, LimboLogs.Instance);
                nodeStorageFactory.DetectCurrentKeySchemeFrom(TrieDb);
                NodeStorage = nodeStorageFactory.WrapKeyValueStore(FullPruningDb);
                StateReader = new StateReader(new TrieStore(NodeStorage, LimboLogs.Instance), new TestMemDb(), LimboLogs.Instance);

                Pruner = new(
                    FullPruningDb,
                    nodeStorageFactory,
                    NodeStorage,
                    PruningTrigger,
                    new PruningConfig()
                    {
                        FullPruningMaxDegreeOfParallelism = degreeOfParallelism,
                        FullPruningMemoryBudgetMb = fullScanMemoryBudgetMb,
                        FullPruningCompletionBehavior = completionBehavior
                    }, BlockTree, StateReader, ProcessExitSource, _chainEstimations, DriveInfo, Substitute.For<IPruningTrieStore>(), LimboLogs.Instance);
>>>>>>> abc89c74
            }

            public async Task RunFullPruning()
            {
                TestFullPruningDb.TestPruningContext ctx = await WaitForPruningStart();
                await WaitForPruningEnd(ctx);
            }

            public void TriggerPruningViaEvent()
            {
                PruningTrigger.Prune += Raise.Event<EventHandler<PruningTriggerEventArgs>>();
            }

            public async Task<bool> WaitForPruningEnd(TestFullPruningDb.TestPruningContext context)
            {
                while (!await context.WaitForFinish.WaitOneAsync(TimeSpan.FromMilliseconds(1), CancellationToken.None))
                {
                    AddBlocks(1);
                }
                AddBlocks(1);
                return await context.DisposeEvent.WaitOneAsync(TimeSpan.FromMilliseconds(Timeout.MaxWaitTime * 5), CancellationToken.None);
            }

            public async Task<TestFullPruningDb.TestPruningContext> WaitForPruningStart()
            {
                TriggerPruningViaEvent();
                using CancellationTokenSource cts = new CancellationTokenSource();
                Task addBlockTasks = Task.Run(() =>
                {
                    while (!cts.IsCancellationRequested)
                    {
                        AddBlocks(1);
                    }
                });

                try
                {
                    Assert.That(() => FullPruningDb.Context, Is.Not.Null.After(Timeout.MaxTestTime, 1));
                }
                finally
                {
                    await cts.CancelAsync();
                    await addBlockTasks;
                }

                TestFullPruningDb.TestPruningContext context = FullPruningDb.Context;
                return context;
            }

            public void AddBlocks(long count)
            {
                for (int i = 0; i < count; i++)
                {
                    long number = _head + 1;
                    BlockTree.BestPersistedState.Returns(_head);
                    Block head = Build.A.Block.WithStateRoot(_stateRoot).WithNumber(number).TestObject;
                    BlockTree.Head.Returns(head);
                    BlockTree.FindHeader(number).Returns(head.Header);
                    BlockTree.OnUpdateMainChain += Raise.EventWith(new OnUpdateMainChainArgs(new List<Block>() { head }, true));
                    Thread.Sleep(1); // Need to add a little sleep as the wait for event in full pruner is async.
                }
            }

            public void ShouldCopyAllValuesWhenVisitingTrie()
            {
                PatriciaTree trie = new PatriciaTree(new TrieStore(new NodeStorage(TrieDb), LimboLogs.Instance).GetTrieStore(null), LimboLogs.Instance);
                TrieCopiedNodeVisitor visitor = new TrieCopiedNodeVisitor(new NodeStorage(CopyDb));
                trie.Accept(visitor, BlockTree.Head!.StateRoot!);
            }

            public void ShouldCopyAllValues()
            {
                foreach (KeyValuePair<byte[], byte[]?> keyValuePair in TrieDb.GetAll())
                {
                    CopyDb[keyValuePair.Key].Should().BeEquivalentTo(keyValuePair.Value);
                    CopyDb.KeyWasWrittenWithFlags(keyValuePair.Key, WriteFlags.LowPriority | WriteFlags.DisableWAL);
                }
            }
        }

        private class TestFullPruningDb : FullPruningDb
        {
            private readonly bool _successfulPruning;
            private readonly bool _clearPrunedDb;

            public TestPruningContext Context { get; set; } = null!;
            public new int PruningStarted { get; private set; }
            public ManualResetEvent WaitForClearDb { get; } = new(false);

            public TestFullPruningDb(DbSettings settings, IDbFactory dbFactory, bool successfulPruning, bool clearPrunedDb = false)
                : base(settings, dbFactory)
            {
                _successfulPruning = successfulPruning;
                _clearPrunedDb = clearPrunedDb;
            }

            protected override void ClearOldDb(IDb oldDb)
            {
                if (_clearPrunedDb)
                {
                    base.ClearOldDb(oldDb);
                    WaitForClearDb.Set();
                }
            }

            public override bool TryStartPruning(bool duplicateReads, out IPruningContext context)
            {
                if (base.TryStartPruning(duplicateReads, out context))
                {
                    context = Context = new TestPruningContext(context, _successfulPruning);
                    PruningStarted++;
                    return true;
                }
                return false;
            }

            internal class TestPruningContext : IPruningContext
            {
                private readonly IPruningContext _context;
                private readonly bool _successfulPruning;

                public ManualResetEvent DisposeEvent { get; } = new(false);
                public ManualResetEvent WaitForFinish { get; } = new(false);

                public TestPruningContext(IPruningContext context, bool successfulPruning)
                {
                    _context = context;
                    _successfulPruning = successfulPruning;
                }

                public void Dispose()
                {
                    _context.Dispose();
                    DisposeEvent.Set();
                    CancellationTokenSource.Dispose();
                }

                public byte[]? this[ReadOnlySpan<byte> key]
                {
                    get => _context[key];
                    set => _context[key] = value;
                }

                public IWriteBatch StartWriteBatch()
                {
                    return _context.StartWriteBatch();
                }

                public void Set(ReadOnlySpan<byte> key, byte[]? value, WriteFlags flags = WriteFlags.None)
                {
                    _context.Set(key, value, flags);
                }

                public byte[]? Get(ReadOnlySpan<byte> key, ReadFlags flags = ReadFlags.None)
                {
                    return _context.Get(key, flags);
                }

                public void Commit()
                {
                    WaitForFinish.Set();
                    if (_successfulPruning)
                    {
                        _context.Commit();
                    }
                }

                public void MarkStart()
                {
                    _context.MarkStart();
                }

                public CancellationTokenSource CancellationTokenSource { get; } = new();
            }
        }

        class TrieCopiedNodeVisitor : ITreeVisitor<TreePathContextWithStorage>
        {
            private INodeStorage _nodeStorageToCompareTo;

            public TrieCopiedNodeVisitor(INodeStorage nodeStorage)
            {
                _nodeStorageToCompareTo = nodeStorage;
            }

            private void CheckNode(Hash256? storage, in TreePath path, TrieNode node)
            {
                _nodeStorageToCompareTo.KeyExists(storage, path, node.Keccak).Should().BeTrue();
            }

            public bool IsFullDbScan => true;
            public bool ShouldVisit(in TreePathContextWithStorage ctx, Hash256 nextNode) => true;

            public void VisitTree(in TreePathContextWithStorage ctx, Hash256 rootHash, TrieVisitContext trieVisitContext)
            {
            }

            public void VisitMissingNode(in TreePathContextWithStorage ctx, Hash256 nodeHash, TrieVisitContext trieVisitContext)
            {
            }

            public void VisitBranch(in TreePathContextWithStorage ctx, TrieNode node, TrieVisitContext trieVisitContext)
            {
                CheckNode(ctx.Storage, ctx.Path, node);
            }

            public void VisitExtension(in TreePathContextWithStorage ctx, TrieNode node, TrieVisitContext trieVisitContext)
            {
                CheckNode(ctx.Storage, ctx.Path, node);
            }

            public void VisitLeaf(in TreePathContextWithStorage ctx, TrieNode node, TrieVisitContext trieVisitContext, ReadOnlySpan<byte> value)
            {
                CheckNode(ctx.Storage, ctx.Path, node);
            }

            public void VisitCode(in TreePathContextWithStorage ctx, Hash256 codeHash, TrieVisitContext trieVisitContext)
            {
            }
        }
    }
}<|MERGE_RESOLUTION|>--- conflicted
+++ resolved
@@ -233,20 +233,6 @@
                 NodeStorage storageForWrite = new NodeStorage(TrieDb, currentKeyScheme);
                 PatriciaTree trie = Build.A.Trie(storageForWrite).WithAccountsByIndex(0, 100).TestObject;
                 _stateRoot = trie.RootHash;
-<<<<<<< HEAD
-
-                IStateFactory stateFactory = new PaprikaStateFactory();
-
-                StateReader = new StateReader(stateFactory, new TestMemDb(), LimboLogs.Instance);
-                FullPruningDb = new TestFullPruningDb(new RocksDbSettings("test", "test"), rocksDbFactory, successfulPruning, clearPrunedDb);
-
-                Pruner = new(FullPruningDb, PruningTrigger, new PruningConfig()
-                {
-                    FullPruningMaxDegreeOfParallelism = degreeOfParallelism,
-                    FullPruningMemoryBudgetMb = fullScanMemoryBudgetMb,
-                    FullPruningCompletionBehavior = completionBehavior
-                }, BlockTree, StateReader, ProcessExitSource, _chainEstimations, DriveInfo, Substitute.For<IPruningTrieStore>(), LimboLogs.Instance);
-=======
                 FullPruningDb = new TestFullPruningDb(new DbSettings("test", "test"), dbFactory, successfulPruning, clearPrunedDb);
                 NodeStorageFactory nodeStorageFactory = new NodeStorageFactory(preferredKeyScheme, LimboLogs.Instance);
                 nodeStorageFactory.DetectCurrentKeySchemeFrom(TrieDb);
@@ -264,7 +250,6 @@
                         FullPruningMemoryBudgetMb = fullScanMemoryBudgetMb,
                         FullPruningCompletionBehavior = completionBehavior
                     }, BlockTree, StateReader, ProcessExitSource, _chainEstimations, DriveInfo, Substitute.For<IPruningTrieStore>(), LimboLogs.Instance);
->>>>>>> abc89c74
             }
 
             public async Task RunFullPruning()
