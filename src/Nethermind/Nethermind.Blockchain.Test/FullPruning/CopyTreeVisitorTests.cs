// SPDX-FileCopyrightText: 2022 Demerzel Solutions Limited
// SPDX-License-Identifier: LGPL-3.0-only

using System;
using System.Collections.Generic;
using System.Linq;
using System.Threading;
using System.Threading.Tasks;
using FluentAssertions;
using Nethermind.Blockchain.FullPruning;
using Nethermind.Core;
using Nethermind.Core.Extensions;
using Nethermind.Core.Test;
using Nethermind.Core.Test.Builders;
using Nethermind.Db;
using Nethermind.Db.FullPruning;
using Nethermind.Logging;
using Nethermind.State;
using Nethermind.Trie;
using Nethermind.Trie.Pruning;
using NSubstitute;
using NSubstitute.ExceptionExtensions;
using NUnit.Framework;

namespace Nethermind.Blockchain.Test.FullPruning
{
    [Parallelizable(ParallelScope.All)]
    public class CopyTreeVisitorTests
    {
        [TestCase(0, 1)]
        [TestCase(0, 8)]
        [TestCase(1, 1)]
        [TestCase(1, 8)]
        [Timeout(Timeout.MaxTestTime)]
        public void copies_state_between_dbs(int fullPruningMemoryBudgetMb, int maxDegreeOfParallelism)
        {
            TestMemDb trieDb = new();
            TestMemDb clonedDb = new();

            VisitingOptions visitingOptions = new()
            {
                MaxDegreeOfParallelism = maxDegreeOfParallelism,
                FullScanMemoryBudget = fullPruningMemoryBudgetMb.MiB(),
            };

            IPruningContext ctx = StartPruning(trieDb, clonedDb);
            CopyDb(ctx, CancellationToken.None, trieDb, visitingOptions, writeFlags: WriteFlags.LowPriority);

            List<byte[]> keys = trieDb.Keys.ToList();
            List<byte[]> values = trieDb.Values.ToList();

            ctx.Commit();

            clonedDb.Count.Should().Be(132);
            clonedDb.Keys.Should().BeEquivalentTo(keys);
            clonedDb.Values.Should().BeEquivalentTo(values);

            clonedDb.KeyWasWrittenWithFlags(keys[0], WriteFlags.LowPriority);
            trieDb.KeyWasReadWithFlags(keys[0], ReadFlags.SkipDuplicateRead | ReadFlags.HintCacheMiss);
        }

        [Test, Timeout(Timeout.MaxTestTime)]
        public void cancel_coping_state_between_dbs()
        {
            MemDb trieDb = new();
            MemDb clonedDb = new();
            IPruningContext pruningContext = StartPruning(trieDb, clonedDb);

            CancellationTokenSource cts = new CancellationTokenSource();
            cts.Cancel();

            CopyDb(pruningContext, cts.Token, trieDb);

            clonedDb.Count.Should().BeLessThan(trieDb.Count);
        }

        private static IPruningContext CopyDb(IPruningContext pruningContext, CancellationToken cancellationToken, MemDb trieDb, VisitingOptions? visitingOptions = null, WriteFlags writeFlags = WriteFlags.None)
        {
            LimboLogs logManager = LimboLogs.Instance;
            PatriciaTree trie = Build.A.Trie(trieDb).WithAccountsByIndex(0, 100).TestObject;
            IStateReader stateReader = new StateReader(new TrieStore(trieDb, logManager), new MemDb(), logManager);

<<<<<<< HEAD
            NodeStorage nodeStorage = new NodeStorage(pruningContext);
            using CopyTreeVisitor copyTreeVisitor = new(nodeStorage, pruningContext.CancellationTokenSource, writeFlags, logManager);
=======
            using CopyTreeVisitor copyTreeVisitor = new(pruningContext, cancellationToken, writeFlags, logManager);
>>>>>>> f4e414e6
            stateReader.RunTreeVisitor(copyTreeVisitor, trie.RootHash, visitingOptions);
            copyTreeVisitor.Finish();
            return pruningContext;
        }

        private static IPruningContext StartPruning(MemDb trieDb, MemDb clonedDb)
        {
            IDbFactory dbFactory = Substitute.For<IDbFactory>();
            dbFactory.CreateDb(Arg.Any<DbSettings>()).Returns(trieDb, clonedDb);

            FullPruningDb fullPruningDb = new(new DbSettings("test", "test"), dbFactory);
            fullPruningDb.TryStartPruning(out IPruningContext pruningContext);
            return pruningContext;
        }
    }
}<|MERGE_RESOLUTION|>--- conflicted
+++ resolved
@@ -80,12 +80,8 @@
             PatriciaTree trie = Build.A.Trie(trieDb).WithAccountsByIndex(0, 100).TestObject;
             IStateReader stateReader = new StateReader(new TrieStore(trieDb, logManager), new MemDb(), logManager);
 
-<<<<<<< HEAD
             NodeStorage nodeStorage = new NodeStorage(pruningContext);
-            using CopyTreeVisitor copyTreeVisitor = new(nodeStorage, pruningContext.CancellationTokenSource, writeFlags, logManager);
-=======
-            using CopyTreeVisitor copyTreeVisitor = new(pruningContext, cancellationToken, writeFlags, logManager);
->>>>>>> f4e414e6
+            using CopyTreeVisitor copyTreeVisitor = new(nodeStorage, cancellationToken, writeFlags, logManager);
             stateReader.RunTreeVisitor(copyTreeVisitor, trie.RootHash, visitingOptions);
             copyTreeVisitor.Finish();
             return pruningContext;
