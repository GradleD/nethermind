// SPDX-FileCopyrightText: 2022 Demerzel Solutions Limited
// SPDX-License-Identifier: LGPL-3.0-only

using System;
using System.Collections.Generic;
using System.IO;
using System.IO.Abstractions;
using System.Linq;
using System.Threading;
using System.Threading.Tasks;
using FluentAssertions;
using Nethermind.Blockchain.FullPruning;
using Nethermind.Config;
using Nethermind.Core;
using Nethermind.Core.Crypto;
using Nethermind.Core.Extensions;
using Nethermind.Core.Specs;
using Nethermind.Core.Test.Blockchain;
using Nethermind.Core.Test.IO;
using Nethermind.Db;
using Nethermind.Db.FullPruning;
using Nethermind.Db.Rocks;
using Nethermind.Db.Rocks.Config;
using Nethermind.Int256;
using Nethermind.Logging;
using Nethermind.State;
using NSubstitute;
using NUnit.Framework;

namespace Nethermind.Blockchain.Test.FullPruning
{
    public class FullPruningDiskTest
    {
        public class PruningTestBlockchain : TestBlockchain
        {
            public IFullPruningDb PruningDb { get; private set; } = null!;
            public TempPath TempDirectory { get; }
            public IPruningTrigger PruningTrigger { get; } = Substitute.For<IPruningTrigger>();
            public FullTestPruner FullPruner { get; private set; } = null!;
            public IPruningConfig PruningConfig { get; set; } = new PruningConfig();
            public IDriveInfo DriveInfo { get; set; } = Substitute.For<IDriveInfo>();
            public IChainEstimations _chainEstimations = Substitute.For<IChainEstimations>();
            public IProcessExitSource ProcessExitSource { get; } = Substitute.For<IProcessExitSource>();

            public PruningTestBlockchain()
            {
                TempDirectory = TempPath.GetTempDirectory();
            }

            protected override async Task<TestBlockchain> Build(ISpecProvider? specProvider = null, UInt256? initialValues = null, bool addBlockOnStart = true, bool usePathStateDb = false)
            {
                TestBlockchain chain = await base.Build(specProvider, initialValues, addBlockOnStart);
                PruningDb = (IFullPruningDb)DbProvider.StateDb;
                DriveInfo.AvailableFreeSpace.Returns(long.MaxValue);
                _chainEstimations.StateSize.Returns((long?)null);
                FullPruner = new FullTestPruner(PruningDb, PruningTrigger, PruningConfig, BlockTree, StateReader, ProcessExitSource, DriveInfo, _chainEstimations, LogManager);
                return chain;
            }

            protected override async Task<IDbProvider> CreateDbProvider()
            {
                IDbProvider dbProvider = new DbProvider(DbModeHint.Persisted);
                RocksDbFactory rocksDbFactory = new(new DbConfig(), LogManager, TempDirectory.Path);
<<<<<<< HEAD
                StandardDbInitializer standardDbInitializer = new(dbProvider, rocksDbFactory, new MemDbFactory(), LogManager, new FileSystem(), true);
=======
                StandardDbInitializer standardDbInitializer = new(dbProvider, rocksDbFactory, new MemDbFactory(), new FileSystem());
>>>>>>> 4401d7f1
                await standardDbInitializer.InitStandardDbsAsync(true);
                return dbProvider;
            }

            public override void Dispose()
            {
                base.Dispose();
                TempDirectory.Dispose();
            }

            protected override Task AddBlocksOnStart() => Task.CompletedTask;

            public static async Task<PruningTestBlockchain> Create(IPruningConfig? pruningConfig = null)
            {
                PruningTestBlockchain chain = new() { PruningConfig = pruningConfig ?? new PruningConfig() };
                await chain.Build();
                return chain;
            }

            public class FullTestPruner : FullPruner
            {
                public EventWaitHandle WaitHandle { get; } = new ManualResetEvent(false);

                public FullTestPruner(
                    IFullPruningDb pruningDb,
                    IPruningTrigger pruningTrigger,
                    IPruningConfig pruningConfig,
                    IBlockTree blockTree,
                    IStateReader stateReader,
                    IProcessExitSource processExitSource,
                    IDriveInfo driveInfo,
                    IChainEstimations chainEstimations,
                    ILogManager logManager)
                    : base(pruningDb, pruningTrigger, pruningConfig, blockTree, stateReader, processExitSource, chainEstimations, driveInfo, logManager)
                {
                }

                protected override void RunPruning(IPruningContext pruning, Hash256 stateRoot)
                {
                    base.RunPruning(pruning, stateRoot);
                    WaitHandle.Set();
                }
            }
        }

        [Test, Timeout(Timeout.MaxTestTime), Retry(5)]
        public async Task prune_on_disk_multiple_times()
        {
            using PruningTestBlockchain chain = await PruningTestBlockchain.Create(new PruningConfig { FullPruningMinimumDelayHours = 0 });
            for (int i = 0; i < 3; i++)
            {
                await RunPruning(chain, i, false);
            }
        }

        [Test, Timeout(Timeout.MaxTestTime), Retry(5)]
        public async Task prune_on_disk_only_once()
        {
            using PruningTestBlockchain chain = await PruningTestBlockchain.Create(new PruningConfig { FullPruningMinimumDelayHours = 10 });
            for (int i = 0; i < 3; i++)
            {
                await RunPruning(chain, i, true);
            }
        }

        [TestCase(100, 150, false)]
        [TestCase(200, 100, true)]
        [TestCase(130, 100, true)]
        [TestCase(130, 101, false)]
        public async Task should_check_available_space_before_running(long availableSpace, long requiredSpace, bool isEnoughSpace)
        {
            using PruningTestBlockchain chain = await PruningTestBlockchain.Create();
            chain._chainEstimations.PruningSize.Returns(requiredSpace);
            chain.DriveInfo.AvailableFreeSpace.Returns(availableSpace);
            PruningTriggerEventArgs args = new();
            chain.PruningTrigger.Prune += Raise.Event<EventHandler<PruningTriggerEventArgs>>(args);
            args.Status.Should().Be(isEnoughSpace ? PruningStatus.Starting : PruningStatus.NotEnoughDiskSpace);
        }

        private static async Task RunPruning(PruningTestBlockchain chain, int time, bool onlyFirstRuns)
        {
            chain.FullPruner.WaitHandle.Reset();
            chain.PruningTrigger.Prune += Raise.Event<EventHandler<PruningTriggerEventArgs>>();
            for (int i = 0; i < Reorganization.MaxDepth + 2; i++)
            {
                await chain.AddBlock(true);
            }

            HashSet<byte[]> allItems = chain.DbProvider.StateDb.GetAllValues().ToHashSet(Bytes.EqualityComparer);
            bool pruningFinished = chain.FullPruner.WaitHandle.WaitOne(TimeSpan.FromSeconds(1));

            await chain.AddBlock(true);

            if (!onlyFirstRuns || time == 0)
            {
                pruningFinished.Should().BeTrue();

                await WriteFileStructure(chain);

                Assert.That(
                    () => chain.PruningDb.InnerDbName,
                    Is.EqualTo($"State{time + 1}").After(1000, 100)
                    );

                HashSet<byte[]> currentItems = chain.DbProvider.StateDb.GetAllValues().ToHashSet(Bytes.EqualityComparer);
                currentItems.IsSubsetOf(allItems).Should().BeTrue();
                currentItems.Count.Should().BeGreaterThan(0);
            }

            await Task.Delay(TimeSpan.FromMilliseconds(10));
        }

        private static async Task WriteFileStructure(PruningTestBlockchain chain)
        {
            string stateDbPath = Path.Combine(chain.TempDirectory.Path, "state");
            foreach (string directory in Directory.EnumerateDirectories(stateDbPath))
            {
                await TestContext.Out.WriteLineAsync(directory);
            }

            foreach (string file in Directory.EnumerateFiles(stateDbPath))
            {
                await TestContext.Out.WriteLineAsync(file);
            }
        }
    }
}<|MERGE_RESOLUTION|>--- conflicted
+++ resolved
@@ -61,11 +61,7 @@
             {
                 IDbProvider dbProvider = new DbProvider(DbModeHint.Persisted);
                 RocksDbFactory rocksDbFactory = new(new DbConfig(), LogManager, TempDirectory.Path);
-<<<<<<< HEAD
-                StandardDbInitializer standardDbInitializer = new(dbProvider, rocksDbFactory, new MemDbFactory(), LogManager, new FileSystem(), true);
-=======
-                StandardDbInitializer standardDbInitializer = new(dbProvider, rocksDbFactory, new MemDbFactory(), new FileSystem());
->>>>>>> 4401d7f1
+                StandardDbInitializer standardDbInitializer = new(dbProvider, rocksDbFactory, new MemDbFactory(), LogManager, new FileSystem());
                 await standardDbInitializer.InitStandardDbsAsync(true);
                 return dbProvider;
             }
