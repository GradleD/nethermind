// SPDX-FileCopyrightText: 2023 Demerzel Solutions Limited
// SPDX-License-Identifier: LGPL-3.0-only

using System;
using System.Collections.Generic;
using System.Linq;
using System.Text;
using System.Threading;
using Nethermind.Core;
using Nethermind.Core.Collections;
using Nethermind.Core.Crypto;
using Nethermind.Core.Extensions;
using Nethermind.Db;
using Nethermind.Logging;
using Nethermind.Serialization.Rlp;
using Nethermind.Trie.Pruning;

namespace Nethermind.Trie.ByPath;

public class NodeData
{
    public Hash256 Keccak { get; }
    public byte[]? RLP { get; }

    public NodeData(byte[] data, Hash256 keccak) { RLP = data; Keccak = keccak; }

    public TrieNode ToTrieNode(Span<byte> path)
    {
        TrieNode trieNode = new(NodeType.Unknown, path.ToArray(), Keccak, RLP);
        trieNode.ResolveNode(NullTrieNodeResolver.Instance);
        return trieNode;
    }
}
internal class PathDataCacheInstance
{
    class StateId
    {
        static int _stateIdSeed;
        public int Id { get; }
        public long? BlockNumber { get; set; }
        public Hash256? BlockStateRoot { get; set; }
        public StateId? ParentBlock { get; set; }
        public Hash256? ParentStateHash { get; set; }

        public StateId(long? blockNumber, Hash256? blockHash, Hash256 parentStateRoot, StateId? parentBlock = null)
        {
            Id = Interlocked.Increment(ref _stateIdSeed);
            BlockNumber = blockNumber;
            BlockStateRoot = blockHash;
            ParentStateHash = parentStateRoot;
            ParentBlock = parentBlock;
        }
    }

    class PathDataAtState
    {
        public int StateId { get; }
        public NodeData Data { get; }
        public bool ShouldPersist { get; }

        public PathDataAtState(int stateId) { StateId = stateId; }
        public PathDataAtState(int stateId, NodeData data, bool shouldPersist) { StateId = stateId; Data = data; ShouldPersist = shouldPersist; }
    }

    class PathDataAtStateComparer : IComparer<PathDataAtState>
    {
        public int Compare(PathDataAtState? x, PathDataAtState? y)
        {
            return Comparer<int>.Default.Compare(x.StateId, y.StateId);
        }
    }

    class PathDataHistory
    {
        private readonly SortedSet<PathDataAtState> _nodes;

        public PathDataHistory()
        {
            _nodes = new SortedSet<PathDataAtState>(new PathDataAtStateComparer());
        }

        public PathDataHistory(IEnumerable<PathDataAtState> elements)
        {
            _nodes = new SortedSet<PathDataAtState>(new PathDataAtStateComparer());
            _nodes.AddRange(elements);
        }

        public int Count => _nodes.Count;

        public void Add(int stateId, NodeData data, bool shouldPersist)
        {
            PathDataAtState nad = new(stateId, data, shouldPersist);
            _nodes.Remove(nad);
            _nodes.Add(nad);
        }

        public PathDataAtState? Get(Hash256 keccak)
        {
            foreach (PathDataAtState nodeHist in _nodes.Reverse())
            {
                if (nodeHist.Data.Keccak == keccak)
                    return nodeHist;
            }
            return null;
        }

        public PathDataAtState? GetLatestUntil(int stateId)
        {
            if (_nodes.Count == 0) return null;
            if (stateId < _nodes.Min.StateId)
                return null;

            return _nodes.GetViewBetween(_nodes.Min, new PathDataAtState(stateId)).Max;
        }

        public void ClearUntil(int stateId)
        {
            if (_nodes.Count == 0 || stateId < _nodes.Min.StateId)
                return;

            SortedSet<PathDataAtState> viewUntilBlock = _nodes.GetViewBetween(_nodes.Min, new PathDataAtState(stateId));
            viewUntilBlock.Clear();
        }

        public PathDataHistory? SplitAt(int stateId)
        {
            if (_nodes.Count == 0 || stateId > _nodes.Max.StateId)
                return null;

            SortedSet<PathDataAtState> viewFromBlock = _nodes.GetViewBetween(new PathDataAtState(stateId), _nodes.Max);
            PathDataAtState[] copy = new PathDataAtState[viewFromBlock.Count];
            viewFromBlock.CopyTo(copy);
            PathDataHistory newHistory = new(copy);
            viewFromBlock.Clear();
            return newHistory;
        }
    }

    class PathDataHistoryColumn
    {
        private readonly SpanDictionary<byte, PathDataHistory> _historyByPath = new(Bytes.SpanNibbleEqualityComparer);
        private readonly SpanDictionary<byte, List<int>> _removedPrefixes;
        private readonly int _prefixLength;

        private StateColumns Column { get; }

        public bool IsEmpty => _historyByPath.Count == 0 && _removedPrefixes.Count == 0;

        public PathDataHistoryColumn(StateColumns column, int prefixLength)
        {
            Column = column;
            _prefixLength = prefixLength;
            _removedPrefixes = new SpanDictionary<byte, List<int>>(Bytes.SpanNibbleEqualityComparer);
        }

        public void AddNodeData(StateId stateId, Span<byte> path, NodeData data, bool shouldPersist)
        {
            GetHistoryForPath(path).Add(stateId.Id, data, shouldPersist);
        }

        public void AddRemovedPrefix(StateId stateId, ReadOnlySpan<byte> keyPrefix)
        {
            if (!_removedPrefixes.TryGetValue(keyPrefix, out List<int> destroyedAtStates))
            {
                destroyedAtStates = new List<int>();
                _removedPrefixes[keyPrefix] = destroyedAtStates;
            }
            destroyedAtStates.Add(stateId.Id);
        }

        public NodeData? GetNodeDataAtRoot(StateId stateId, Span<byte> path)
        {
            PathDataAtState? latestDataHeld = null;
            if (_historyByPath.TryGetValue(path, out PathDataHistory pathHistory))
            {
                latestDataHeld = pathHistory.GetLatestUntil(stateId.Id);
            }

            if (WasRemovedBetween(path, latestDataHeld?.StateId ?? -1, stateId.Id))
            {
                Pruning.Metrics.LoadedFromCacheNodesCount++;
                return new NodeData(null, Keccak.OfAnEmptySequenceRlp);
            }

            if (latestDataHeld is not null)
            {
                Pruning.Metrics.LoadedFromCacheNodesCount++;
                return latestDataHeld.Data;
            }

            return null;
        }

        public NodeData? GetNodeData(Span<byte> path, Hash256? hash)
        {
            return _historyByPath.TryGetValue(path, out PathDataHistory history) ? history.Get(hash)?.Data : null;
        }

        private PathDataHistory GetHistoryForPath(Span<byte> path)
        {
            if (!_historyByPath.TryGetValue(path, out PathDataHistory history))
            {
                history = new PathDataHistory();
                _historyByPath[path] = history;
            }

            return history;
        }

        public void PersistUntilBlock(StateId? stateId, ITrieStore trieStore, IWriteBatch? batch = null)
        {
            ProcessDestroyed(stateId, trieStore, batch);

            List<Tuple<byte[], int, byte[]>> toPersist = new();
            foreach (KeyValuePair<byte[], PathDataHistory> nodeVersion in _historyByPath)
            {
                PathDataAtState? nodeData = nodeVersion.Value.GetLatestUntil(stateId.Id);
                if (nodeData?.ShouldPersist == true)
                {
                    if (WasRemovedBetween(nodeVersion.Key, nodeData.StateId, stateId?.Id ?? 0))
                        continue;

                    NodeData data = nodeData.Data;

                    int leafPathToNodeLength = -1;
                    if (data.RLP is null)
                    {
                        toPersist.Insert(0, Tuple.Create(nodeVersion.Key, leafPathToNodeLength, data.RLP));
                    }
                    else
                    {
                        //part of TrieNode ResolveNode to get path to node for leaves - should this just be a part of NodeData ?
                        RlpStream rlpStream = data.RLP.AsRlpStream();
                        rlpStream.ReadSequenceLength();
                        // micro optimization to prevent searches beyond 3 items for branches (search up to three)
                        int numberOfItems = rlpStream.PeekNumberOfItemsRemaining(null, 3);
                        if (numberOfItems == 2)
                        {
                            (byte[] key, bool isLeaf) = HexPrefix.FromBytes(rlpStream.DecodeByteArraySpan());
                            if (isLeaf)
                                leafPathToNodeLength = 64 - key.Length;
                        }
                        toPersist.Add(Tuple.Create(nodeVersion.Key, leafPathToNodeLength, data.RLP));
                    }
                }
            }

            foreach (Tuple<byte[], int, byte[]>? data in toPersist)
            {
                trieStore.PersistNodeData(data.Item1, data.Item2, data.Item3, batch);
            }
        }

        private void ProcessDestroyed(StateId stateId, ITrieStore trieStore, IWriteBatch? writeBatch)
        {
            List<byte[]> paths = _removedPrefixes.Where(kvp => kvp.Value.Exists(st => st <= stateId.Id)).Select(kvp => kvp.Key).ToList();

            foreach (byte[] path in paths)
            {
                (byte[] startKey, byte[] endKey) = TrieStoreByPath.GetDeleteKeyFromNibblePrefix(path);

                trieStore.DeleteByRange(startKey, endKey, writeBatch);
            }
        }

        public void PruneUntil(StateId stateId)
        {
            List<byte[]> removedPaths = new();
            foreach (KeyValuePair<byte[], PathDataHistory> nodeVersion in _historyByPath)
            {
                nodeVersion.Value.ClearUntil(stateId.Id);
                if (nodeVersion.Value.Count == 0)
                    removedPaths.Add(nodeVersion.Key);
            }

            foreach (byte[] path in removedPaths)
                _historyByPath.Remove(path, out _);

            removedPaths.Clear();
            List<byte[]> paths = _removedPrefixes.Where(kvp => kvp.Value.Exists(st => st <= stateId.Id)).Select(kvp => kvp.Key).ToList();

            foreach (byte[] path in paths)
            {
                List<int> states = _removedPrefixes[path];
                for (int i = states.Count - 1; i >= 0; i--)
                {
                    if (states[i] <= stateId.Id)
                        states.RemoveAt(i);
                }
                if (states.Count == 0)
                    removedPaths.Add(path);
            }
            foreach (byte[] path in removedPaths)
                _removedPrefixes.Remove(path, out _);
        }

        private bool WasRemovedBetween(Span<byte> path, int fromStateId, int toStateId)
        {
            if (path.Length >= _prefixLength && _removedPrefixes.TryGetValue(path[0.._prefixLength], out List<int> deletedAtStates))
            {
                for (int i = 0; i < deletedAtStates.Count; i++)
                    if (deletedAtStates[i] > fromStateId && deletedAtStates[i] <= toStateId) return true;
            }
            return false;
        }

        public PathDataHistoryColumn SplitAt(StateId stateId)
        {
            PathDataHistoryColumn newHistoryColumn = new(Column, _prefixLength);
            foreach (KeyValuePair<byte[], PathDataHistory> histEntry in _historyByPath)
            {
                PathDataHistory? newHist = histEntry.Value.SplitAt(stateId.Id);
                if (newHist is not null)
                    newHistoryColumn.Add(histEntry.Key, newHist);
            }
            return newHistoryColumn;
        }

        private void Add(byte[] path, PathDataHistory history)
        {
            _historyByPath.Add(path, history);
        }
    }

    public PathDataCacheInstance(ITrieStore trieStore, ILogger? logger, int prefixLength = 66)
    {
        _trieStore = trieStore;
        _logger = logger;
        _branches = new List<PathDataCacheInstance>();
        _prefixLength = prefixLength;
        _historyColumns = new Dictionary<StateColumns, PathDataHistoryColumn>();
        foreach (StateColumns column in Enum.GetValues(typeof(StateColumns)))
            _historyColumns[column] = new PathDataHistoryColumn(column, prefixLength);
    }

    private PathDataCacheInstance(ITrieStore trieStore, ILogger? logger, StateId lastState, PathDataCacheInstance? parent, int prefixLength = 66, IEnumerable<PathDataCacheInstance> branches = null) :
        this(trieStore, logger, prefixLength)
    {
        _lastState = lastState;
        _parentInstance = parent;
        if (branches is not null)
            _branches.AddRange(branches);
    }

    private StateId? _lastState;

    private List<PathDataCacheInstance> _branches;
    private PathDataCacheInstance? _parentInstance;

    private readonly ITrieStore _trieStore;
    private readonly ILogger _logger;
    private bool _isDirty;
    private int _prefixLength;

    public bool IsOpened => _lastState?.BlockStateRoot is null;
    public bool IsEmpty => _historyColumns.All(pair => pair.Value.IsEmpty);
    public Hash256? LatestParentStateRootHash => _lastState?.ParentStateHash;

<<<<<<< HEAD
=======
    private readonly Dictionary<StateColumns, PathDataHistoryColumn> _historyColumns;

>>>>>>> 976b9390
    public void CloseState(Hash256 newStateRootHash)
    {
        if (!IsOpened) return;
        _isDirty = false;
        _lastState.BlockStateRoot = newStateRootHash;
    }

    public void RollbackOpenedState()
    {
        if (IsOpened && !_isDirty)
        {
            _lastState = _lastState?.ParentBlock;
        }
    }

    public PathDataCacheInstance? GetCacheInstanceForParent(Hash256 parentStateRoot, long blockNumber)
    {
        foreach (PathDataCacheInstance branch in _branches)
        {
            PathDataCacheInstance innerCache = branch.GetCacheInstanceForParent(parentStateRoot, blockNumber);
            if (innerCache is not null)
                return innerCache;
        }

        //try to find matching state starting from the latest
        PathDataCacheInstance? instance = FindInstanceForParent(parentStateRoot, blockNumber);
        if (instance is not null)
            return instance;

        foreach (PathDataCacheInstance branch in _branches)
        {
            PathDataCacheInstance innerCache = branch.SplitForParent(parentStateRoot, blockNumber);
            if (innerCache is not null)
                return innerCache;
        }

        if (_lastState is not null && parentStateRoot == _lastState.BlockStateRoot && blockNumber == _lastState.BlockNumber + 1 ||
            _lastState is null && _parentInstance is null)
        {
            PathDataCacheInstance newBranch = new(_trieStore, _logger, new StateId(blockNumber, null, parentStateRoot), this, _prefixLength);
            _branches.Add(newBranch);
            return newBranch;
        }

        return SplitForParent(parentStateRoot, blockNumber);
    }

    private PathDataCacheInstance? FindInstanceForParent(Hash256 parentStateRoot, long blockNumber)
    {
        if (_branches.Count == 0)
        {
            //empty instance, 1st item
            if (_lastState is null)
            {
                _lastState = new StateId(blockNumber, null, parentStateRoot);
                return this;
            }
            //add new state and end of chain
            if (_lastState is not null && parentStateRoot == _lastState.BlockStateRoot && blockNumber == _lastState.BlockNumber + 1)
            {
                _lastState = new StateId(blockNumber, null, parentStateRoot, _lastState);
                return this;
            }
        }

        foreach (PathDataCacheInstance branch in _branches)
        {
            PathDataCacheInstance innerCache = branch.FindInstanceForParent(parentStateRoot, blockNumber);
            if (innerCache is not null)
                return innerCache;
        }
        return null;
    }

    private PathDataCacheInstance? SplitForParent(Hash256 parentStateRoot, long blockNumber)
    {
        foreach (PathDataCacheInstance branch in _branches)
        {
            PathDataCacheInstance innerCache = branch.SplitForParent(parentStateRoot, blockNumber);
            if (innerCache is not null)
                return innerCache;
        }

        StateId? splitState = _lastState;
        while (splitState is not null)
        {
            if (splitState.ParentBlock?.BlockStateRoot == parentStateRoot && splitState.BlockNumber <= blockNumber ||
                splitState.ParentStateHash == parentStateRoot && splitState.BlockNumber == blockNumber && _parentInstance is null)
                break;
            splitState = splitState.ParentBlock;
        }

        if (splitState is not null)
        {
            SplitAt(splitState);
            PathDataCacheInstance newBranch = new(_trieStore, _logger, new StateId(blockNumber, null, parentStateRoot), this, _prefixLength);
            _branches.Add(newBranch);
            return newBranch;
        }
        return null;
    }

    public PathDataCacheInstance? FindCacheInstanceForStateRoot(Hash256 stateRoot)
    {
        StateId stateId = FindState(stateRoot);
        if (stateId is not null)
            return this;

        foreach (PathDataCacheInstance branch in _branches)
        {
            PathDataCacheInstance innerCache = branch.FindCacheInstanceForStateRoot(stateRoot);
            if (innerCache is not null)
                return innerCache;
        }
        return null;
    }

    public void AddRemovedPrefix(long blockNumber, ReadOnlySpan<byte> keyPrefix)
    {
        _historyColumns[StateColumns.State].AddRemovedPrefix(_lastState, keyPrefix);
        _historyColumns[StateColumns.Storage].AddRemovedPrefix(_lastState, keyPrefix);

        if (_logger.IsTrace) _logger.Trace($"Added prefix for removal {keyPrefix.ToHexString()} at block {_lastState.BlockNumber} / requested {blockNumber}");
    }

    public void AddNodeData(long blockNuber, TrieNode node)
    {
        if (!IsOpened)
            throw new ArgumentException("Can't add node to closed cache instance");

        if (_logger.IsTrace) _logger.Trace($"Adding node {node.PathToNode.ToHexString()} / {node.FullPath.ToHexString()} with Hash256: {node.Keccak} at block {blockNuber}");

        NodeData nd = new(node.FullRlp.Array, node.Keccak);
        if (node.IsLeaf)
        {
            Span<byte> pathToNode = node.PathToNode;
            if (node.StoreNibblePathPrefix.Length > 0)
                pathToNode = Bytes.Concat(node.StoreNibblePathPrefix, node.PathToNode);

            StateColumns intermediateColumn = GetColumn(pathToNode.Length);
            _historyColumns[intermediateColumn].AddNodeData(_lastState, pathToNode, nd, false);
        }

        StateColumns column = GetColumn(node.FullPath.Length);
        _historyColumns[column].AddNodeData(_lastState, node.FullPath, nd, true);

        _isDirty = true;
    }

    public NodeData? GetNodeDataAtRoot(Hash256? rootHash, Span<byte> path)
    {
        rootHash ??= _lastState?.BlockStateRoot;
        StateId localState = FindState(rootHash);
        if (localState is not null)
        {
            StateColumns column = GetColumn(path.Length);
            NodeData? nodeData = _historyColumns[column].GetNodeDataAtRoot(localState, path);
            if (nodeData is not null)
                return nodeData;
        }
        return _parentInstance?.GetNodeDataAtRoot(null, path);
    }

    public NodeData? GetNodeData(Span<byte> path, Hash256? hash)
    {
        StateColumns column = GetColumn(path.Length);
        NodeData? data = _historyColumns[column].GetNodeData(path, hash);
        if (data is not null) return data;

        foreach (PathDataCacheInstance branch in _branches)
        {
            data = branch.GetNodeData(path, hash);
            if (data is not null)
                break;
        }
        return data;
    }

    public bool PersistUntilBlock(long blockNumber, Hash256 rootHash, IColumnsWriteBatch<StateColumns>? batch = null)
    {
        Stack<PathDataCacheInstance> branches = new Stack<PathDataCacheInstance>();
        GetBranchesToProcess(blockNumber, rootHash, branches, true, out StateId? latestState);

        if (branches.Count == 0)
            return false;

        while (branches.Count > 0)
        {
            PathDataCacheInstance branch = branches.Pop();
            branch.PersistUntilBlockInner(latestState, batch);
        }

        PruneUntil(blockNumber, rootHash);
        return true;
    }

    public bool PruneUntil(long blockNumber, Hash256 rootHash)
    {
        Stack<PathDataCacheInstance> branches = new();
        GetBranchesToProcess(blockNumber, rootHash, branches, false, out StateId? latestState);

        if (branches.Count == 0)
            return false;

        while (branches.Count > 1)
            branches.Pop();

        PathDataCacheInstance branch = branches.Pop();
        branch.PruneUntilInner(latestState);

        if (branch != this)
        {
            for (int i = 0; i < branch._branches.Count; i++)
                branch._branches[i]._parentInstance = this;

            _branches = branch._branches;
            foreach (StateColumns column in Enum.GetValues(typeof(StateColumns)))
                _historyColumns[column] = branch._historyColumns[column];
            _lastState = branch._lastState;
        }

        return true;
    }

    private void PruneUntilInner(StateId stateId)
    {
        foreach (StateColumns column in Enum.GetValues(typeof(StateColumns)))
            _historyColumns[column].PruneUntil(stateId);

        StateId? childOfPersisted = FindStateWithParent(stateId.BlockStateRoot, stateId.BlockNumber + 1);
        if (childOfPersisted is not null)
            childOfPersisted.ParentBlock = null;
        else
            _lastState = null;
    }

    private void PersistUntilBlockInner(StateId? stateId, IColumnsWriteBatch<StateColumns>? batch = null)
    {
        if (_logger.IsTrace)
            _logger.Trace($"Persisting cache instance with latest state {_lastState?.BlockNumber} / {_lastState?.BlockStateRoot} until state {stateId?.BlockNumber} / {stateId?.BlockStateRoot}");

        foreach (StateColumns column in Enum.GetValues(typeof(StateColumns)))
            _historyColumns[column].PersistUntilBlock(stateId, _trieStore, batch?.GetColumnBatch(column));
    }

    private StateId? FindState(Hash256 rootHash, long blockNumber = -1)
    {
        StateId stateId = _lastState;
        while (stateId is not null)
        {
            if (stateId.BlockStateRoot == rootHash && (stateId.BlockNumber == blockNumber || blockNumber == -1))
                return stateId;
            stateId = stateId.ParentBlock;
        }
        return null;
    }

    private bool GetBranchesToProcess(long blockNumber, Hash256 stateRoot, Stack<PathDataCacheInstance> branches, bool filterDetached, out StateId? latestState)
    {
        StateId? localState = FindState(stateRoot, blockNumber);
        if (localState is not null)
        {
            branches.Push(this);
            latestState = localState;
            return true;
        }

        foreach (PathDataCacheInstance branchCache in _branches)
        {
            if (branchCache.GetBranchesToProcess(blockNumber, stateRoot, branches, filterDetached, out latestState))
            {
                branches.Push(this);
                return true;
            }
        }
        latestState = null;
        return false;
    }

    private StateId? FindStateWithParent(Hash256 rootHash, long? highestBlockNumber = null)
    {
        StateId stateId = _lastState;
        while (stateId.ParentBlock is not null)
        {
            if (stateId.ParentBlock.BlockStateRoot == rootHash && (highestBlockNumber is null || stateId.BlockNumber <= highestBlockNumber))
                return stateId;
            stateId = stateId.ParentBlock;
        }
        return null;
    }

    private void SplitAt(StateId stateId)
    {
        //create a new branch
        PathDataCacheInstance newBranchExisting = new(_trieStore, _logger, _lastState, this, _prefixLength, _branches);

        foreach (StateColumns column in Enum.GetValues(typeof(StateColumns)))
            newBranchExisting._historyColumns[column] = _historyColumns[column].SplitAt(stateId);

        _branches.Add(newBranchExisting);

        _lastState = stateId.ParentBlock;
        stateId.ParentBlock = null;
    }

    public void RemoveDuplicatedInstance(PathDataCacheInstance newInstance)
    {
        if (newInstance._parentInstance is not null)
        {
            List<PathDataCacheInstance> siblings = newInstance._parentInstance._branches;
            for (int i = siblings.Count - 1; i >= 0; i--)
            {
                if (siblings[i] != newInstance)
                {
                    StateId sameState = siblings[i].FindState(newInstance._lastState.BlockStateRoot, newInstance._lastState.BlockNumber ?? -1);
                    if (sameState?.ParentStateHash == newInstance._lastState.ParentStateHash)
                        siblings.Remove(newInstance);
                }
            }
        }
    }

    private StateColumns GetColumn(int pathLength)
    {
        return pathLength >= 66 ? StateColumns.Storage : StateColumns.State;
    }

    public void LogCacheContents(int level)
    {
        StateId stateId = _lastState;
        Stack<StateId> stack = new Stack<StateId>();
        while (stateId is not null)
        {
            stack.Push(stateId);
            stateId = stateId.ParentBlock;
        }

        StringBuilder sb = new StringBuilder();
        sb.Append(string.Concat(Enumerable.Repeat("\t", level)));
        while (stack.Count > 0)
        {
            StateId st = stack.Pop();
            sb.Append($"[B {st.BlockNumber} | H {st.BlockStateRoot} | I {st.Id}] -> ");
        }

        _logger.Trace(sb.ToString());

        foreach (PathDataCacheInstance branch in _branches)
            branch.LogCacheContents(level + 1);
    }
}

public class PathDataCache : IPathDataCache
{
    public PathDataCache(ITrieStore trieStore, ILogManager? logManager, int prefixLength = 66)
    {
        PrefixLength = prefixLength;
        _logger = logManager?.GetClassLogger<PathDataCache>() ?? throw new ArgumentNullException(nameof(logManager));
        _main = new PathDataCacheInstance(trieStore, _logger, PrefixLength);
        _readCache = new SpanConcurrentDictionary<byte, byte[]>(Bytes.SpanNibbleEqualityComparer);
    }

    private readonly ILogger _logger;

    private readonly ReaderWriterLockSlim _lock = new();

    private PathDataCacheInstance _main;
    private PathDataCacheInstance? _openedInstance;

    public int PrefixLength { get; internal set; }

    private SpanConcurrentDictionary<byte, byte[]> _readCache;

    public void OpenContext(long blockNumber, Hash256 parentStateRoot)
    {
        try
        {
            _lock.EnterWriteLock();

            if (_openedInstance is not null)
            {
                if (_openedInstance.LatestParentStateRootHash == parentStateRoot)
                    return;

                _openedInstance.RollbackOpenedState();
                if (_openedInstance.IsEmpty)
                    _openedInstance = null;
            }
            if (_openedInstance is not null)
                throw new ArgumentException($"Cannot open instance for {parentStateRoot} - already opened for {_openedInstance.LatestParentStateRootHash}");

            if (_logger.IsTrace) _logger.Trace($"Opening context for {parentStateRoot} at block {blockNumber}");

            _openedInstance = _main.GetCacheInstanceForParent(parentStateRoot, blockNumber);
        }
        finally
        {
            _lock.ExitWriteLock();
        }
    }

    public void CloseContext(long blockNumber, Hash256 newStateRoot)
    {
        try
        {
            _lock.EnterWriteLock();

            if (_openedInstance is null)
            {
                if (_main.IsEmpty)
                {
                    _main.GetCacheInstanceForParent(Keccak.EmptyTreeHash, blockNumber);
                    _main.CloseState(newStateRoot);
                }
                return;
            }

            _openedInstance.CloseState(newStateRoot);
            _main.RemoveDuplicatedInstance(_openedInstance);
            _openedInstance = null;

            LogCache($"Cache at end of CloseContext block {blockNumber} new state root: {newStateRoot}");
        }
        finally
        {
            _lock.ExitWriteLock();
        }
    }

    public void AddNodeData(long blockNuber, TrieNode node)
    {
        try
        {
            _lock.EnterWriteLock();

            if (_openedInstance is null)
            {
                if (_main.IsEmpty)
                    _openedInstance = _main.GetCacheInstanceForParent(Keccak.EmptyTreeHash, blockNuber);
                else
                    throw new ArgumentException("No cache instance opened");
            }

            _openedInstance.AddNodeData(blockNuber, node);
        }
        finally { _lock.ExitWriteLock(); }
    }

    public NodeData? GetNodeDataAtRoot(Hash256? rootHash, Span<byte> path)
    {
        try
        {
            _lock.EnterReadLock();

            if (rootHash is not null)
                return _main.FindCacheInstanceForStateRoot(rootHash)?.GetNodeDataAtRoot(rootHash, path);

            return _main.GetNodeDataAtRoot(null, path);
        }
        finally { _lock.ExitReadLock(); }
    }

    public NodeData? GetNodeData(Span<byte> path, Hash256? hash)
    {
        try
        {
            _lock.EnterReadLock();

            NodeData? data = null;
            if (_openedInstance is not null)
                data = _openedInstance.GetNodeData(path, hash);

            return data ?? _main.GetNodeData(path, hash);
        }
        finally { _lock.ExitReadLock(); }
    }

    public bool PersistUntilBlock(long blockNumber, Hash256 rootHash, IColumnsWriteBatch<StateColumns>? batch = null)
    {
        try
        {
            _lock.EnterWriteLock();

            _main.PersistUntilBlock(blockNumber, rootHash, batch);
            _readCache.Clear();

            LogCache($"After persisting block {blockNumber} / {rootHash}");
            return true;
        }
        finally { _lock.ExitWriteLock(); }
    }

    public void AddRemovedPrefix(long blockNumber, ReadOnlySpan<byte> keyPrefix)
    {
        try
        {
            _lock.EnterWriteLock();

            if (_openedInstance is null)
                throw new ArgumentException("No cache instance opened");

            _openedInstance.AddRemovedPrefix(blockNumber, keyPrefix);
        }
        finally { _lock.ExitWriteLock(); }
    }

<<<<<<< HEAD
    private PathDataCacheInstance? FindCacheInstanceForStateRoot(Hash256 stateRoot)
=======
    public void AddDataToReadCache(Span<byte> key, byte[] data)
    {
        _readCache.TryAdd(key, data);
    }

    public byte[]? GetDataFromReadCache(Span<byte> key)
>>>>>>> 976b9390
    {
        if (_readCache.TryGetValue(key, out byte[] data))
            return data;
        return null;
    }

    public void LogCache(string msg)
    {
        if (!_logger.IsTrace)
            return;

        _logger.Trace(msg);

        _main.LogCacheContents(0);
    }
}<|MERGE_RESOLUTION|>--- conflicted
+++ resolved
@@ -356,11 +356,8 @@
     public bool IsEmpty => _historyColumns.All(pair => pair.Value.IsEmpty);
     public Hash256? LatestParentStateRootHash => _lastState?.ParentStateHash;
 
-<<<<<<< HEAD
-=======
     private readonly Dictionary<StateColumns, PathDataHistoryColumn> _historyColumns;
 
->>>>>>> 976b9390
     public void CloseState(Hash256 newStateRootHash)
     {
         if (!IsOpened) return;
@@ -867,16 +864,12 @@
         finally { _lock.ExitWriteLock(); }
     }
 
-<<<<<<< HEAD
-    private PathDataCacheInstance? FindCacheInstanceForStateRoot(Hash256 stateRoot)
-=======
     public void AddDataToReadCache(Span<byte> key, byte[] data)
     {
         _readCache.TryAdd(key, data);
     }
 
     public byte[]? GetDataFromReadCache(Span<byte> key)
->>>>>>> 976b9390
     {
         if (_readCache.TryGetValue(key, out byte[] data))
             return data;
