// SPDX-FileCopyrightText: 2022 Demerzel Solutions Limited
// SPDX-License-Identifier: LGPL-3.0-only

using System;
using System.Diagnostics;
using System.Diagnostics.CodeAnalysis;
using System.Runtime.CompilerServices;
using System.Threading;
using Nethermind.Core;
using Nethermind.Core.Buffers;
using Nethermind.Core.Crypto;
using Nethermind.Core.Extensions;
using Nethermind.Logging;
using Nethermind.Serialization.Rlp;
using Nethermind.Trie.Pruning;

[assembly: InternalsVisibleTo("Ethereum.Trie.Test")]
[assembly: InternalsVisibleTo("Nethermind.Blockchain.Test")]
[assembly: InternalsVisibleTo("Nethermind.Trie.Test")]

namespace Nethermind.Trie
{
    public partial class TrieNode
    {
#if DEBUG
        private static int _idCounter;

        public int Id = Interlocked.Increment(ref _idCounter);
#endif
        public bool IsBoundaryProofNode { get; set; }

        private TrieNode? _storageRoot;
        private static readonly object _nullNode = new();
        private static readonly TrieNodeDecoder _nodeDecoder = new();
        private static readonly AccountDecoder _accountDecoder = new();
        private static Action<TrieNode> _markPersisted => tn => tn.IsPersisted = true;
        private RlpFactory? _rlp;
        private object?[]? _data;
        private int _isDirty;


        public byte[] StoreNibblePathPrefix { get; set; } = Array.Empty<byte>();

        /// <summary>
        /// Ethereum Patricia Trie specification allows for branch values,
        /// although branched never have values as all the keys are of equal length.
        /// Keys are of length 64 for TxTrie and ReceiptsTrie and StateTrie.
        ///
        /// We leave this switch for testing purposes.
        /// </summary>
        public static bool AllowBranchValues { private get; set; }

        /// <summary>
        /// Sealed node is the one that is already immutable except for reference counting and resolving existing data
        /// </summary>
        public bool IsSealed => _isDirty == 0;

        public bool IsPersisted { get; set; }

        public Hash256? Keccak { get; internal set; }

        public ref readonly CappedArray<byte> FullRlp
        {
            get
            {
                RlpFactory rlp = _rlp;
                return ref rlp is not null ? ref rlp.Data : ref CappedArray<byte>.Null;
            }
        }

        public ValueRlpStream RlpStream
        {
            get
            {
                RlpFactory rlp = _rlp;
                if (rlp is null)
                {
                    return default;
                }
                return rlp.GetRlpStream();
            }
        }

        public NodeType NodeType { get; private set; }

        public bool IsDirty => _isDirty == 1;

        public bool IsLeaf => NodeType == NodeType.Leaf;
        public bool IsBranch => NodeType == NodeType.Branch;
        public bool IsExtension => NodeType == NodeType.Extension;

        public long? LastSeen { get; set; }
        public const long LastSeenNotSet = 0L;

        /// <summary>
        /// PATH BASED TREE
        /// This is used to keep track of the path from root to node.
        /// </summary>
        public byte[]? PathToNode { get; set; }

        /// <summary>
        /// PATH BASED TREE
        /// This calculates the complete path of the node in the tree.
        /// FullPath = [StoreNibblePathPrefix] + [PathToNode] + [Key]
        /// </summary>
        public byte[]? FullPath
        {
            get
            {
                if (PathToNode is null) return null;

                byte[] fullPath;
                if (IsLeaf)
                {
                    // Key + PathToNode is presumed to be 64 here. This is because of the fact the we use 32 bytes (64 nibbles)
                    // path to address leafs in merkle tree
                    Span<byte> fullSpan = fullPath = new byte[StoreNibblePathPrefix.Length + 64];
                    StoreNibblePathPrefix.CopyTo(fullSpan);
                    fullSpan = fullSpan[StoreNibblePathPrefix.Length..];
                    PathToNode.CopyTo(fullSpan);
                    fullSpan = fullSpan[PathToNode.Length..];
                    Key.CopyTo(fullSpan);
                    return fullPath;
                }

                if (StoreNibblePathPrefix.Length == 0) return PathToNode;
                Span<byte> fullPathToNode = fullPath = new byte[StoreNibblePathPrefix.Length + PathToNode.Length];
                StoreNibblePathPrefix.CopyTo(fullPathToNode);
                fullPathToNode = fullPathToNode[StoreNibblePathPrefix.Length..];
                PathToNode.CopyTo(fullPathToNode);
                return fullPath;
            }
        }

        public byte[]? Key
        {
            get => _data?[0] as byte[];
            internal set
            {
                EnsureInitialized();
                if (IsSealed)
                {
                    if ((_data[0] as byte[]).AsSpan().SequenceEqual(value))
                    {
                        // No change, parallel read
                        return;
                    }
                    ThrowAlreadySealed();
                }

                _data![0] = value;
                Keccak = null;

                [DoesNotReturn]
                [StackTraceHidden]
                void ThrowAlreadySealed()
                {
                    throw new InvalidOperationException($"{nameof(TrieNode)} {this} is already sealed when setting {nameof(Key)}.");
                }
            }
        }
        public ref readonly CappedArray<byte> ValueRef
        {
            get
            {
                EnsureInitialized();
                if (IsLeaf)
                {
                    object? data = _data![1];
                    if (data is null)
                    {
                        return ref CappedArray<byte>.Null;
                    }

                    return ref Unsafe.Unbox<CappedArray<byte>>(data);
                }

                if (!AllowBranchValues)
                {
                    // branches that we use for state will never have value set as all the keys are equal length
                    return ref CappedArray<byte>.Empty;
                }

                ref object? obj = ref _data![BranchesCount];
                if (obj is null)
                {
                    RlpFactory rlp = _rlp;
                    if (rlp is null)
                    {
                        obj = CappedArray<byte>.EmptyBoxed;
                        return ref CappedArray<byte>.Empty;
                    }
                    else
                    {
                        ValueRlpStream rlpStream = rlp.GetRlpStream();
                        SeekChild(ref rlpStream, BranchesCount);
                        byte[]? bArr = rlpStream.DecodeByteArray();
                        obj = new CappedArray<byte>(bArr);
                        return ref Unsafe.Unbox<CappedArray<byte>>(obj);
                    }
                }

                return ref Unsafe.Unbox<CappedArray<byte>>(obj);
            }
        }

        /// <summary>
        /// Highly optimized
        /// </summary>
        public CappedArray<byte> Value
        {
            get => ValueRef;
            set => SetValue(in value);
        }

        private void SetValue(in CappedArray<byte> value, bool overrideSealed = false)
        {
            EnsureInitialized();
            var index = IsLeaf ? 1 : BranchesCount;
            ref var data = ref index >= _data.Length ? ref Unsafe.NullRef<object>() : ref _data[index];
            if (!overrideSealed && IsSealed)
            {
                if (data is null)
                {
                    if (!Unsafe.IsNullRef(ref data) && value.IsNull)
                    {
                        // No change, parallel read
                        return;
                    }
                    ThrowAlreadySealed();
                }
                ref readonly var cappedArray = ref Unsafe.Unbox<CappedArray<byte>>(data);
                if ((cappedArray.IsNull && value.IsNull) || (!cappedArray.IsNull && !value.IsNull && cappedArray.AsSpan().SequenceEqual(value)))
                {
                    // No change, parallel read
                    return;
                }

                ThrowAlreadySealed();
            }

            if (IsBranch && !AllowBranchValues)
            {
                // in Ethereum all paths are of equal length, hence branches will never have values
                // so we decided to save 1/17th of the array size in memory
                ThrowNoValueOnBranches();
            }

            if (value.IsNull)
            {
                data = CappedArray<byte>.NullBoxed;
                return;
            }

            data = value;

            [DoesNotReturn]
            [StackTraceHidden]
            void ThrowAlreadySealed()
            {
                throw new InvalidOperationException($"{nameof(TrieNode)} {this} is already sealed when setting {nameof(Value)}.");
            }

            [DoesNotReturn]
            [StackTraceHidden]
            static void ThrowNoValueOnBranches()
            {
                throw new TrieException("Optimized Patricia Trie does not support setting values on branches.");
            }
        }

        public bool IsValidWithOneNodeLess
        {
            get
            {
                int nonEmptyNodes = 0;
                for (int i = 0; i < BranchesCount; i++)
                {
                    if (!IsChildNull(i))
                    {
                        nonEmptyNodes++;
                    }

                    if (nonEmptyNodes > 2)
                    {
                        return true;
                    }
                }

                if (AllowBranchValues)
                {
                    nonEmptyNodes += Value.Length > 0 ? 1 : 0;
                }

                return nonEmptyNodes > 2;
            }
        }

        public TrieNode(NodeType nodeType)
        {
            NodeType = nodeType;
            _isDirty = 1;
        }

        public TrieNode(NodeType nodeType, Hash256 keccak)
        {
            Keccak = keccak ?? throw new ArgumentNullException(nameof(keccak));
            NodeType = nodeType;
            if (nodeType == NodeType.Unknown)
            {
                IsPersisted = true;
            }
        }

        public TrieNode(NodeType nodeType, Span<byte> path, byte[] storagePrefix)
        {
            PathToNode = path.ToArray();
            StoreNibblePathPrefix = storagePrefix;
            NodeType = nodeType;
            if (nodeType == NodeType.Unknown)
            {
                IsPersisted = true;
            }
        }

        public TrieNode(NodeType nodeType, Span<byte> path, Hash256 keccak)
        {
            Keccak = keccak ?? throw new ArgumentNullException(nameof(keccak));
            PathToNode = path.ToArray();
            NodeType = nodeType;
            if (nodeType == NodeType.Unknown)
            {
                IsPersisted = true;
            }
        }

        public TrieNode(NodeType nodeType, CappedArray<byte> rlp, bool isDirty = false)
        {
            NodeType = nodeType;
            _isDirty = isDirty ? 1 : 0;

            _rlp = rlp.AsRlpFactory();
        }

        public TrieNode(NodeType nodeType, byte[]? rlp, bool isDirty = false) : this(nodeType, new CappedArray<byte>(rlp), isDirty)
        {
        }

        public TrieNode(NodeType nodeType, Hash256 keccak, ReadOnlySpan<byte> rlp)
            : this(nodeType, keccak, new CappedArray<byte>(rlp.ToArray()))
        {
        }

        public TrieNode(NodeType nodeType, Hash256 keccak, in CappedArray<byte> rlp)
            : this(nodeType, rlp)
        {
            Keccak = keccak;
            if (nodeType == NodeType.Unknown)
            {
                IsPersisted = true;
            }
        }

        public TrieNode(NodeType nodeType, byte[] path, Hash256 keccak, byte[] rlp)
            : this(nodeType, rlp)
        {
            PathToNode = path;
            Keccak = keccak;
            if (nodeType == NodeType.Unknown)
            {
                IsPersisted = true;
            }
        }

        public TrieNode(NodeType nodeType, byte[] path, byte[] storagePrefix, Hash256 keccak, byte[] rlp)
            : this(nodeType, rlp)
        {
            PathToNode = path;
            Keccak = keccak;
            StoreNibblePathPrefix = storagePrefix;
            if (nodeType == NodeType.Unknown)
            {
                IsPersisted = true;
            }
        }

        public override string ToString()
        {
#if DEBUG
            return
                $"[{NodeType}({FullRlp.Length}){(FullRlp.IsNotNull && FullRlp.Length < 32 ? $"{FullRlp.AsSpan().ToHexString()}" : "")}" +
                $"|{Keccak}|{LastSeen}|D:{IsDirty}|S:{IsSealed}|P:{IsPersisted}|FP:{FullPath?.ToHexString()}|SP:{StoreNibblePathPrefix.ToHexString()}";
#else
            return $"[{NodeType}({FullRlp.Length})|{Keccak?.ToShortString()}|{LastSeen}|D:{IsDirty}|S:{IsSealed}|P:{IsPersisted}|";
#endif
        }

        /// <summary>
        /// Node will no longer be mutable
        /// </summary>
        public void Seal()
        {

            if (Interlocked.Exchange(ref _isDirty, 0) == 0)
            {
                ThrowAlreadySealed();
            }

            [DoesNotReturn]
            [StackTraceHidden]
            void ThrowAlreadySealed()
            {
                throw new InvalidOperationException($"{nameof(TrieNode)} {this} is already sealed.");
            }
        }

        public void ResolveNode(ITrieNodeResolver tree, ReadFlags readFlags = ReadFlags.None, ICappedArrayPool? bufferPool = null)
        {
            if (NodeType != NodeType.Unknown) return;

            ResolveUnknownNode(tree, readFlags, bufferPool);
        }

        /// <summary>
        /// Highly optimized
        /// </summary>
        private void ResolveUnknownNode(ITrieNodeResolver tree, ReadFlags readFlags = ReadFlags.None, ICappedArrayPool? bufferPool = null)
        {
            try
            {
                RlpFactory rlp = _rlp;
                if (rlp is null)
                {
                    Hash256 keccak = Keccak;
                    CappedArray<byte> fullRlp = null;
                    if (tree.Capability == TrieNodeResolverCapability.Hash)
                    {
                        if (keccak is null)
                        {
                            ThrowMissingKeccak();
                        }

                        fullRlp = tree.LoadRlp(keccak, readFlags);
                    }
                    else if (tree.Capability == TrieNodeResolverCapability.Path)
                    {
                        if (PathToNode is null)
                            ThrowMissingPath();

                        fullRlp = tree.LoadRlp(FullPath);
                        //if node was created as unknown, the hash may be different and needs to be recalculated - maybe should throw an exception here?
                        //diagnostic code - check keccak of loaded RLP
                        //if (Keccak is not null)
                        //{
                        //    Hash256 dbHash = Core.Crypto.Keccak.Compute(FullRlp.AsSpan());
                        //    if (Keccak != dbHash)
                        //        throw new TrieException($"Hash mismatch - wanted {Keccak}, got {dbHash} for path {FullPath.ToHexString()}");
                        //}
                        Keccak = null;
                    }

                    if (fullRlp.IsNull)
                    {
                        ThrowNullRlp();
                    }

                    _rlp = rlp = fullRlp.AsRlpFactory();
                    IsPersisted = true;
                }

                if (!DecodeRlp(rlp.GetRlpStream(), bufferPool, tree, out int numberOfItems))
                {
                    ThrowUnexpectedNumberOfItems(numberOfItems);
                }
            }
            catch (RlpException rlpException)
            {
                ThrowDecodingError(rlpException);
            }

            [DoesNotReturn]
            [StackTraceHidden]
            static void ThrowMissingKeccak()
            {
                throw new TrieException("Unable to resolve node without Keccak");
            }

            [DoesNotReturn]
            [StackTraceHidden]
            static void ThrowMissingPath()
            {
                throw new TrieException("Unable to resolve node without its path");
            }

            [DoesNotReturn]
            [StackTraceHidden]
            void ThrowNullRlp()
            {
                throw new TrieException($"Trie returned a NULL RLP for node {Keccak}");
            }

            [DoesNotReturn]
            [StackTraceHidden]
            void ThrowUnexpectedNumberOfItems(int numberOfItems)
            {
                throw new TrieNodeException($"Unexpected number of items = {numberOfItems} when decoding a node from RLP ({FullRlp.AsSpan().ToHexString()})", Keccak ?? Nethermind.Core.Crypto.Keccak.Zero);
            }

            [DoesNotReturn]
            [StackTraceHidden]
            void ThrowDecodingError(RlpException rlpException)
            {
                throw new TrieNodeException($"Error when decoding node {Keccak}", Keccak ?? Nethermind.Core.Crypto.Keccak.Zero, rlpException);
            }
        }

        /// <summary>
        /// Highly optimized
        /// </summary>
        public bool TryResolveNode(ITrieNodeResolver tree, ReadFlags readFlags = ReadFlags.None, ICappedArrayPool? bufferPool = null)
        {
            try
            {
                RlpFactory rplStream = _rlp;
                if (NodeType == NodeType.Unknown)
                {
                    if (rplStream is null)
                    {
                        Hash256 keccak = Keccak;
                        if (keccak is null)
                        {
                            return false;
                        }

                        var fullRlp = tree.TryLoadRlp(keccak, readFlags);

                        if (fullRlp is null)
                        {
                            return false;
                        }

                        _rlp = rplStream = fullRlp.AsRlpFactory();
                        IsPersisted = true;
                    }
                }
                else
                {
                    return true;
                }

                return DecodeRlp(rplStream.GetRlpStream(), bufferPool, tree, out _);
            }
            catch (RlpException)
            {
                return false;
            }
        }

        private bool DecodeRlp(ValueRlpStream rlpStream, ICappedArrayPool bufferPool, ITrieNodeResolver tree, out int itemsCount)
        {
            Metrics.TreeNodeRlpDecodings++;

            rlpStream.ReadSequenceLength();

            // micro optimization to prevent searches beyond 3 items for branches (search up to three)
            int numberOfItems = itemsCount = rlpStream.PeekNumberOfItemsRemaining(null, 3);

            NodeType nodeType;
            if (numberOfItems < 2)
            {
                return false;
            }
            else if (numberOfItems > 2)
            {
                nodeType = NodeType.Branch;
            }
            else
            {
                (byte[] key, bool isLeaf) = HexPrefix.FromBytes(rlpStream.DecodeByteArraySpan());
                object[] data = [key, null];
                if (isLeaf)
                {
                    nodeType = NodeType.Leaf;

                    ReadOnlySpan<byte> valueSpan = rlpStream.DecodeByteArraySpan();
                    CappedArray<byte> buffer = bufferPool.SafeRentBuffer(valueSpan.Length);
                    valueSpan.CopyTo(buffer.AsSpan());
                    data[1] = buffer.IsNull ? CappedArray<byte>.NullBoxed : buffer;
                    // Overwriting both key and value so just replace the array.
                    Volatile.Write(ref _data, data);
                    if (tree?.Capability == TrieNodeResolverCapability.Path && PathToNode is not null)
                    {
                        //correct path to node - should avoid it?
                        if (PathToNode.Length + Key.Length > 64)
                        {
                            byte[] newPathToNode = new byte[64 - Key.Length];
                            Array.Copy(PathToNode, newPathToNode, 64 - Key.Length);
                            PathToNode = newPathToNode;
                        }
                    }
                }
                else
                {
                    nodeType = NodeType.Extension;

                    object[] prev = Interlocked.CompareExchange(ref _data, data, null);
                    // If already set, update the previous array.
                    if (prev is not null) prev[0] = key;
                }
            }

            // Set NodeType after setting key as it alters code path to one that expects the key to be set.
            NodeType = nodeType;
            return true;
        }

        public void ResolveKey(ITrieNodeResolver tree, bool isRoot, ICappedArrayPool? bufferPool = null)
        {
            if (Keccak is not null)
            {
                // please not it is totally fine to leave the RLP null here
                // this node will simply act as a ref only node (a ref to some node with unresolved data in the DB)
                return;
            }

            Keccak = GenerateKey(tree, isRoot, bufferPool);
        }

        public Hash256? GenerateKey(ITrieNodeResolver tree, bool isRoot, ICappedArrayPool? bufferPool = null)
        {
            RlpFactory rlp = _rlp;
            if (rlp is null || IsDirty)
            {
                ref readonly CappedArray<byte> oldRlp = ref rlp is not null ? ref rlp.Data : ref CappedArray<byte>.Empty;
                CappedArray<byte> fullRlp = RlpEncode(tree, bufferPool);
                if (fullRlp.IsNotNullOrEmpty)
                {
                    bufferPool.SafeReturnBuffer(oldRlp);
                }
                _rlp = rlp = fullRlp.AsRlpFactory();
            }

            /* nodes that are descendants of other nodes are stored inline
             * if their serialized length is less than Keccak length
             * */
            if (rlp.Data.Length >= 32 || isRoot)
            {
                Metrics.TreeNodeHashCalculations++;
                return Nethermind.Core.Crypto.Keccak.Compute(rlp.Data.AsSpan());
            }

            return null;
        }

        internal CappedArray<byte> RlpEncode(ITrieNodeResolver tree, ICappedArrayPool? bufferPool = null)
        {
            CappedArray<byte> rlp = TrieNodeDecoder.Encode(tree, this, bufferPool);
            // just included here to improve the class reading
            // after some analysis I believe that any non-test Ethereum cases of a trie ever have nodes with RLP shorter than 32 bytes
            // if (rlp.Bytes.Length < 32)
            // {
            //     throw new InvalidDataException("Unexpected less than 32");
            // }

            return rlp;
        }

        public object GetData(int index)
        {
            if (index > _data.Length - 1)
            {
                return null;
            }

            return _data[index];
        }

        public Hash256? GetChildHash(int i)
        {
            RlpFactory rlp = _rlp;
            if (rlp is null)
            {
                return null;
            }

            ValueRlpStream rlpStream = rlp.GetRlpStream();
            SeekChild(ref rlpStream, i);
            (int _, int length) = rlpStream.PeekPrefixAndContentLength();
            return length == 32 ? rlpStream.DecodeKeccak() : null;
        }

        public bool GetChildHashAsValueKeccak(int i, out ValueHash256 keccak)
        {
            Unsafe.SkipInit(out keccak);
            RlpFactory rlp = _rlp;
            if (rlp is null)
            {
                return false;
            }

            ValueRlpStream rlpStream = rlp.GetRlpStream();
            SeekChild(ref rlpStream, i);
            (_, int length) = rlpStream.PeekPrefixAndContentLength();
            if (length == 32 && rlpStream.DecodeValueKeccak(out keccak))
            {
                return true;
            }

            return false;
        }

        public bool IsChildNull(int i)
        {
            if (!IsBranch)
            {
                ThrowNotABranch();
            }

            RlpFactory rlp = _rlp;
            if (rlp is not null && _data?[i] is null)
            {
                ValueRlpStream rlpStream = rlp.GetRlpStream();
                SeekChild(ref rlpStream, i);
                return rlpStream.PeekNextRlpLength() == 1;
            }

            return _data?[i] is null || ReferenceEquals(_data[i], _nullNode);

            [DoesNotReturn]
            [StackTraceHidden]
            static void ThrowNotABranch()
            {
                throw new TrieException("An attempt was made to ask about whether a child is null on a non-branch node.");
            }
        }

        public bool IsChildDirty(int i)
        {
            if (IsExtension)
            {
                i++;
            }

            if (_data?[i] is null)
            {
                return false;
            }

            if (ReferenceEquals(_data[i], _nullNode))
            {
                return false;
            }

            if (_data[i] is Hash256)
            {
                return false;
            }

            return ((TrieNode)_data[i])!.IsDirty;
        }

        public TrieNode? this[int i]
        {
            // get => GetChild(i);
            set => SetChild(i, value);
        }

        public TrieNode? GetChild(ITrieNodeResolver tree, int childIndex)
        {
            /* extensions store value before the child while branches store children before the value
             * so just to treat them in the same way we update index on extensions
             */
            childIndex = IsExtension ? childIndex + 1 : childIndex;
            object childOrRef = ResolveChild(tree, childIndex);

            TrieNode? child;
            if (ReferenceEquals(childOrRef, _nullNode) || childOrRef is null)
            {
                child = null;
            }
            else if (childOrRef is TrieNode childNode)
            {
                child = childNode;
            }
            else if (childOrRef is Hash256 reference)
            {
                switch (tree.Capability)
                {
                    case TrieNodeResolverCapability.Hash:
                        child = tree.FindCachedOrUnknown(reference);
                        break;
                    case TrieNodeResolverCapability.Path:
                        Span<byte> childPath = stackalloc byte[GetChildPathLength()];
                        GetChildPath(childIndex, childPath);
                        child = tree.FindCachedOrUnknown(reference, childPath, StoreNibblePathPrefix);
                        break;
                    default:
                        throw new ArgumentOutOfRangeException();
                }
            }
            else
            {
                // we expect this to happen as a Trie traversal error (please see the stack trace above)
                // we need to investigate this case when it happens again
                bool isKeccakCalculated = Keccak is not null && FullRlp.IsNotNull;
                bool isKeccakCorrect = isKeccakCalculated && Keccak == Nethermind.Core.Crypto.Keccak.Compute(FullRlp.AsSpan());
                throw new TrieException($"Unexpected type found at position {childIndex} of {this} with {nameof(_data)} of length {_data?.Length}. Expected a {nameof(TrieNode)} or {nameof(Keccak)} but found {childOrRef?.GetType()} with a value of {childOrRef}. Keccak calculated? : {isKeccakCalculated}; Keccak correct? : {isKeccakCorrect}");
            }

            // pruning trick so we never store long persisted paths
            if (child?.IsPersisted == true)
            {
                UnresolveChild(childIndex);
            }

            return child;
        }

        public TrieNode? GetChild(ITrieNodeResolver tree, int childIndex, Hash256? stateRoot)
        {
            /* extensions store value before the child while branches store children before the value
             * so just to treat them in the same way we update index on extensions
             */
            childIndex = IsExtension ? childIndex + 1 : childIndex;
            object childOrRef = ResolveChild(tree, childIndex, stateRoot);

            TrieNode? child;
            if (ReferenceEquals(childOrRef, _nullNode) || ReferenceEquals(childOrRef, null))
            {
                child = null;
            }
            else if (childOrRef is TrieNode childNode)
            {
                child = childNode;
            }
            else if (childOrRef is Hash256 reference)
            {
                switch (tree.Capability)
                {
                    case TrieNodeResolverCapability.Hash:
                        child = tree.FindCachedOrUnknown(reference);
                        break;
                    case TrieNodeResolverCapability.Path:
                        Span<byte> childPath = stackalloc byte[GetChildPathLength()];
                        GetChildPath(childIndex, childPath);
                        child = tree.FindCachedOrUnknown(childPath, StoreNibblePathPrefix, stateRoot);
                        break;
                    default:
                        throw new ArgumentOutOfRangeException();
                }
            }
            else
            {
                // we expect this to happen as a Trie traversal error (please see the stack trace above)
                // we need to investigate this case when it happens again
                ThrowUnexpectedTypeException(childIndex, childOrRef);
            }

            // pruning trick so we never store long persisted paths
            if (child?.IsPersisted == true)
            {
                UnresolveChild(childIndex);
            }

            return child;

            [DoesNotReturn]
            [StackTraceHidden]
            void ThrowUnexpectedTypeException(int childIndex, object childOrRef)
            {
                bool isKeccakCalculated = Keccak is not null && FullRlp.IsNotNull;
                bool isKeccakCorrect = isKeccakCalculated && Keccak == Nethermind.Core.Crypto.Keccak.Compute(FullRlp.AsSpan());
                throw new TrieException($"Unexpected type found at position {childIndex} of {this} with {nameof(_data)} of length {_data?.Length}. Expected a {nameof(TrieNode)} or {nameof(Keccak)} but found {childOrRef?.GetType()} with a value of {childOrRef}. Keccak calculated? : {isKeccakCalculated}; Keccak correct? : {isKeccakCorrect}");
            }
        }

        public void ReplaceChildRef(int i, TrieNode child)
        {
            if (child is null)
            {
                throw new InvalidOperationException();
            }

            EnsureInitialized();
            int index = IsExtension ? i + 1 : i;
            _data[index] = child;
        }

        public void SetChild(int i, TrieNode? node)
        {
            if (IsSealed)
            {
                ThrowAlreadySealed();
            }

            EnsureInitialized();
            int index = IsExtension ? i + 1 : i;
            _data[index] = node ?? _nullNode;
            Keccak = null;

            [DoesNotReturn]
            [StackTraceHidden]
            void ThrowAlreadySealed()
            {
                throw new InvalidOperationException($"{nameof(TrieNode)} {this} is already sealed when setting a child.");
            }
        }

        public long GetMemorySize(bool recursive)
        {
            int keccakSize =
                Keccak is null
                    ? MemorySizes.RefSize
                    : MemorySizes.RefSize + Hash256.MemorySize;
            long fullRlpSize =
                MemorySizes.RefSize +
                (FullRlp.IsNull ? 0 : MemorySizes.Align(FullRlp.UnderlyingLength + MemorySizes.ArrayOverhead));
            long rlpStreamSize =
                MemorySizes.RefSize + (_rlp?.MemorySize ?? 0)
                - (FullRlp.IsNull ? 0 : MemorySizes.Align(FullRlp.UnderlyingLength + MemorySizes.ArrayOverhead));
            long dataSize =
                MemorySizes.RefSize +
                (_data is null
                    ? 0
                    : MemorySizes.Align(_data.Length * MemorySizes.RefSize + MemorySizes.ArrayOverhead));
            int objectOverhead = MemorySizes.SmallObjectOverhead - MemorySizes.SmallObjectFreeDataSize;
            int isDirtySize = 1;
            int nodeTypeSize = 1;
            /* _isDirty + NodeType aligned to 4 (is it 8?) and end up in object overhead*/

            for (int i = 0; i < (_data?.Length ?? 0); i++)
            {
                if (_data![i] is null)
                {
                    continue;
                }

                if (_data![i] is Hash256)
                {
                    dataSize += Hash256.MemorySize;
                }

                if (_data![i] is byte[] array)
                {
                    dataSize += MemorySizes.ArrayOverhead + array.Length;
                }

                if (_data![i] is CappedArray<byte> cappedArray)
                {
                    dataSize += MemorySizes.ArrayOverhead + cappedArray.UnderlyingLength + MemorySizes.SmallObjectOverhead;
                }

                if (recursive)
                {
                    if (_data![i] is TrieNode node)
                    {
                        dataSize += node.GetMemorySize(true);
                    }
                }
            }

            long unaligned = keccakSize +
                             fullRlpSize +
                             rlpStreamSize +
                             dataSize +
                             isDirtySize +
                             nodeTypeSize +
                             objectOverhead;

            return MemorySizes.Align(unaligned);
        }

        public TrieNode CloneWithChangedKey(byte[] key)
        {
            Debug.Assert(NodeType != NodeType.Leaf || PathToNode is null || key.Length + PathToNode.Length == 64);

            TrieNode trieNode = Clone();
            trieNode.Key = key;
            return trieNode;
        }

        private TrieNode CloneWithChangedKey(byte[] key, Span<byte> pathToNode)
        {
            Debug.Assert(NodeType != NodeType.Leaf || PathToNode is null || key.Length + pathToNode.Length == 64);

            TrieNode trieNode = Clone();
            trieNode.Key = key;
            trieNode.PathToNode = pathToNode.ToArray();
            return trieNode;
        }

        public TrieNode CloneWithChangedKey(byte[] path, int removeLength) => CloneWithChangedKey(path, PathToNode!.AsSpan()[..^removeLength]);

        public TrieNode CloneNodeForDeletion()
        {
            TrieNode trieNode = new TrieNode(NodeType);
            if (PathToNode is not null) trieNode.PathToNode = (byte[])PathToNode.Clone();
            trieNode.StoreNibblePathPrefix = (byte[])StoreNibblePathPrefix.Clone();
            if (Key is not null) trieNode.Key = (byte[])Key.Clone();
            trieNode._rlp = null;
            //why was this introduced? modifies cloned node and can break processing for hash PT
            //IsDirty = true;
            //IsPersisted = false;
            //LastSeen = null;
            return trieNode;
        }

        public TrieNode Clone()
        {
            TrieNode trieNode = new(NodeType);
            object?[] data = _data;
            if (data is not null)
            {
                trieNode.EnsureInitialized();
                for (int i = 0; i < data.Length; i++)
                {
                    trieNode._data[i] = data[i];
                }
            }

            RlpFactory rlp = _rlp;
            if (rlp is not null)
            {
                trieNode._rlp = rlp;
            }
            if (PathToNode is not null)
                trieNode.PathToNode = (byte[])PathToNode.Clone();

            trieNode.StoreNibblePathPrefix = (byte[])StoreNibblePathPrefix.Clone();

            return trieNode;
        }

        public TrieNode CloneWithKeccak()
        {
            TrieNode trieNode = Clone();
            trieNode.Keccak = Keccak;
            return trieNode;
        }

        public TrieNode CloneWithChangedValue(in CappedArray<byte> changedValue)
        {
            TrieNode trieNode = Clone();
            trieNode.Value = changedValue;
            return trieNode;
        }

        public TrieNode CloneWithChangedKeyAndValue(byte[] key, in CappedArray<byte> changedValue)
        {
            TrieNode trieNode = Clone();
            trieNode.Key = key;
            trieNode.Value = changedValue;
            return trieNode;
        }

        public TrieNode CloneWithChangedKeyAndValue(byte[] key, CappedArray<byte> changedValue, byte[] changedPathToNode)
        {
            TrieNode trieNode = Clone();
            trieNode.Key = key;
            trieNode.Value = changedValue;
            trieNode.PathToNode = changedPathToNode;
            return trieNode;
        }

        /// <summary>
        /// Imagine a branch like this:
        ///        B
        /// ||||||||||||||||
        /// -T--TP-K--P--TT-
        /// where T is a transient child (not yet persisted) and P is a persisted child node and K is node hash
        /// After calling this method with <paramref name="skipPersisted"/> == <value>false</value> you will end up with
        ///        B
        /// ||||||||||||||||
        /// -A--AA-K--A--AA-
        /// where A is a <see cref="TrieNode"/> on which the <paramref name="action"/> was invoked.
        /// After calling this method with <paramref name="skipPersisted"/> == <value>true</value> you will end up with
        ///        B
        /// ||||||||||||||||
        /// -A--AP-K--P--AA-
        /// where A is a <see cref="TrieNode"/> on which the <paramref name="action"/> was invoked.
        /// Note that nodes referenced by hash are not called.
        /// </summary>
        public void CallRecursively(
            Action<TrieNode> action,
            ITrieNodeResolver resolver,
            bool skipPersisted,
            in ILogger logger,
            bool resolveStorageRoot = true)
        {
            if (skipPersisted && IsPersisted)
            {
                if (logger.IsTrace) logger.Trace($"Skipping {this} - already persisted");
                return;
            }

            if (!IsLeaf)
            {
                if (_data is not null)
                {
                    for (int i = 0; i < _data.Length; i++)
                    {
                        object o = _data[i];
                        if (o is TrieNode child)
                        {
                            if (logger.IsTrace) logger.Trace($"Persist recursively on child {i} {child} of {this}");
                            child.CallRecursively(action, resolver, skipPersisted, logger);
                        }
                    }
                }
            }
            else
            {
                TrieNode? storageRoot = _storageRoot;
                Span<byte> storageRootPath = null;
                // TODO: fix this hack
                if (resolver.Capability == TrieNodeResolverCapability.Path)
                {
                    storageRootPath = new byte[FullPath!.Length + 1];
                    FullPath.CopyTo(storageRootPath);
                    storageRootPath[^1] = 128;
                }
                if (storageRoot is not null || (resolveStorageRoot && TryResolveStorageRoot(resolver, storageRootPath, out storageRoot)))
                {
                    if (logger.IsTrace) logger.Trace($"Persist recursively on storage root {_storageRoot} of {this}");
                    storageRoot!.CallRecursively(action, resolver, skipPersisted, logger);
                }
            }

            action(this);
        }

        /// <summary>
        /// Imagine a branch like this:
        ///        B
        /// ||||||||||||||||
        /// -T--TP----P--TT-
        /// where T is a transient child (not yet persisted) and P is a persisted child node
        /// After calling this method you will end up with
        ///        B
        /// ||||||||||||||||
        /// -T--T?----?--TT-
        /// where ? stands for an unresolved child (unresolved child is one for which we know the hash in RLP
        /// and for which we do not have an in-memory .NET object representation - TrieNode)
        /// Unresolved child can be resolved by calling ResolveChild(child_index).
        /// </summary>
        /// <param name="maxLevelsDeep">How many levels deep we will be pruning the child nodes.</param>
        public void PrunePersistedRecursively(int maxLevelsDeep)
        {
            maxLevelsDeep--;
            if (!IsLeaf)
            {
                if (_data is not null)
                {
                    for (int i = 0; i < _data!.Length; i++)
                    {
                        object o = _data[i];
                        if (o is TrieNode child)
                        {
                            if (child.IsPersisted)
                            {
                                Pruning.Metrics.DeepPrunedPersistedNodesCount++;
                                UnresolveChild(i);
                            }
                            else if (maxLevelsDeep != 0)
                            {
                                child.PrunePersistedRecursively(maxLevelsDeep);
                            }
                        }
                    }
                }
            }
            else if (_storageRoot?.IsPersisted == true)
            {
                _storageRoot = null;
            }

            // else
            // {
            //     // we assume that the storage root will get resolved during persistence even if not persisted yet
            //     // if this is not true then the code above that is commented out would be critical to call isntead
            //     _storageRoot = null;
            // }
        }

        private bool TryResolveStorageRoot(ITrieNodeResolver resolver, Span<byte> storagePrefix, out TrieNode? storageRoot)
        {
            storageRoot = _storageRoot;
            if (!IsLeaf) return false;

<<<<<<< HEAD
            if (storageRoot is not null) return true;
            if (!(Value.Length > 64)) return false; // is not a storage leaf

            Hash256 storageRootKey = _accountDecoder.DecodeStorageRootOnly(Value.AsRlpStream());
            if (storageRootKey == Core.Crypto.Keccak.EmptyTreeHash) return false;
=======
            if (IsLeaf)
            {
                if (storageRoot is not null)
                {
                    hasStorage = true;
                }
                else if (Value.Length > 64) // if not a storage leaf
                {
                    Rlp.ValueDecoderContext valueContext = Value.AsSpan().AsRlpValueContext();
                    Hash256 storageRootKey = _accountDecoder.DecodeStorageRootOnly(ref valueContext);
                    if (storageRootKey != Nethermind.Core.Crypto.Keccak.EmptyTreeHash)
                    {
                        hasStorage = true;
                        _storageRoot = storageRoot = resolver.FindCachedOrUnknown(storageRootKey);
                    }
                }
            }
>>>>>>> 2c956ce1

            _storageRoot = storageRoot = resolver.FindCachedOrUnknown(storageRootKey, Array.Empty<byte>(), storagePrefix);
            return true;
        }

        [MemberNotNull(nameof(_data))]
        [MethodImpl(MethodImplOptions.AggressiveInlining)]
        private void EnsureInitialized()
        {
            if (_data is null)
            {
                Initialize(NodeType);
            }

            [MethodImpl(MethodImplOptions.NoInlining)]
            void Initialize(NodeType nodeType)
            {
                var data = nodeType switch
                {
                    NodeType.Unknown => ThrowCannotResolveException(),
                    NodeType.Branch => new object[AllowBranchValues ? BranchesCount + 1 : BranchesCount],
                    _ => new object[2],
                };

                // Only initialize the array if not already initialized.
                Interlocked.CompareExchange(ref _data, data, null);
                // Set NodeType after setting key as it alters code path to one that expects the key to be set.
                NodeType = nodeType;

                [DoesNotReturn]
                [StackTraceHidden]
                static object[] ThrowCannotResolveException()
                {
                    throw new InvalidOperationException($"Cannot resolve children of an {nameof(NodeType.Unknown)} node");
                }
            }
        }

        private void SeekChild(ref ValueRlpStream rlpStream, int itemToSetOn)
        {
            if (rlpStream.IsNull)
            {
                return;
            }

            SeekChildNotNull(ref rlpStream, itemToSetOn);
        }

        private void SeekChildNotNull(ref ValueRlpStream rlpStream, int itemToSetOn)
        {
            rlpStream.Reset();
            rlpStream.SkipLength();
            if (IsExtension)
            {
                rlpStream.SkipItem();
                itemToSetOn--;
            }

            for (int i = 0; i < itemToSetOn; i++)
            {
                rlpStream.SkipItem();
            }
        }

        private int GetChildPathLength()
        {
            return PathToNode!.Length + (Key?.Length ?? 0) + (IsBranch ? 1 : 0);
        }

        private void GetChildPath(int i, in Span<byte> childPath)
        {
            PathToNode.CopyTo(childPath);
            Key.CopyTo(childPath[PathToNode!.Length..]);
            if (IsBranch) childPath[^1] = (byte)i;
        }

        private object? ResolveChild(ITrieNodeResolver tree, int i)
        {
            object? childOrRef;
            RlpFactory rlp = _rlp;
            if (rlp is null)
            {
                childOrRef = _data?[i];
            }
            else
            {
                EnsureInitialized();
                if (_data![i] is null)
                {
                    // Allows to load children in parallel
                    ValueRlpStream rlpStream = rlp.GetRlpStream();
                    SeekChild(ref rlpStream, i);
                    int prefix = rlpStream.ReadByte();

                    switch (prefix)
                    {
                        case 0:
                        case 128:
                            {
                                _data![i] = childOrRef = _nullNode;
                                break;
                            }
                        case 160:
                            {
                                TrieNode child = null;
                                rlpStream.Position--;
                                Hash256 keccak = rlpStream.DecodeKeccak();

                                switch (tree.Capability)
                                {
                                    case TrieNodeResolverCapability.Hash:
                                        child = tree.FindCachedOrUnknown(keccak!);
                                        break;
                                    case TrieNodeResolverCapability.Path:
                                        {
                                            Span<byte> childPath = stackalloc byte[GetChildPathLength()];
                                            GetChildPath(i, childPath);
                                            child = tree.FindCachedOrUnknown(keccak!, childPath, StoreNibblePathPrefix);
                                            break;
                                        }
                                    default:
                                        throw new ArgumentOutOfRangeException($"tree capability cannot be {tree.Capability}");
                                }
                                _data![i] = childOrRef = child;

                                if (IsPersisted && !child.IsPersisted)
                                {
                                    child.CallRecursively(_markPersisted, tree, false, NullLogger.Instance);
                                }

                                break;
                            }
                        default:
                            {
                                rlpStream.Position--;
                                Span<byte> fullRlp = rlpStream.PeekNextItem();
                                TrieNode child = null;
                                switch (tree.Capability)
                                {
                                    case TrieNodeResolverCapability.Hash:
                                        child = new(NodeType.Unknown, fullRlp.ToArray());
                                        break;
                                    case TrieNodeResolverCapability.Path:
                                        Span<byte> childPath = stackalloc byte[GetChildPathLength()];
                                        GetChildPath(i, childPath);
                                        child = new(NodeType.Unknown, childPath.ToArray(), null, fullRlp.ToArray());
                                        child.StoreNibblePathPrefix = StoreNibblePathPrefix;
                                        break;
                                    default:
                                        throw new ArgumentOutOfRangeException($"tree capability cannot be {tree.Capability}");
                                }

                                _data![i] = childOrRef = child;
                                break;
                            }
                    }
                }
                else
                {
                    childOrRef = _data?[i];
                }
            }

            return childOrRef;
        }

        private object? ResolveChild(ITrieNodeResolver tree, int i, Hash256? stateRoot)
        {
            object? childOrRef;
            RlpFactory rlp = _rlp;
            if (rlp is null)
            {
                childOrRef = _data?[i];
            }
            else
            {
                InitData();
                if (_data![i] is null)
                {
                    // Allows to load children in parallel
                    ValueRlpStream rlpStream = rlp.GetRlpStream();
                    SeekChild(ref rlpStream, i);
                    int prefix = rlpStream!.ReadByte();

                    switch (prefix)
                    {
                        case 0:
                        case 128:
                            {
                                _data![i] = childOrRef = _nullNode;
                                break;
                            }
                        case 160:
                            {
                                TrieNode child = null;
                                rlpStream.Position--;
                                Hash256 keccak = rlpStream.DecodeKeccak();

                                switch (tree.Capability)
                                {
                                    case TrieNodeResolverCapability.Hash:
                                        child = tree.FindCachedOrUnknown(keccak!);
                                        break;
                                    case TrieNodeResolverCapability.Path:
                                        {
                                            Span<byte> childPath = stackalloc byte[GetChildPathLength()];
                                            GetChildPath(i, childPath);
                                            child = tree.FindCachedOrUnknown(childPath, StoreNibblePathPrefix, stateRoot);
                                            break;
                                        }
                                    default:
                                        throw new ArgumentOutOfRangeException($"tree capability cannot be {tree.Capability}");
                                }
                                _data![i] = childOrRef = child;

                                if (IsPersisted && !child.IsPersisted)
                                {
                                    child.CallRecursively(_markPersisted, tree, false, NullLogger.Instance);
                                }

                                break;
                            }
                        default:
                            {
                                rlpStream.Position--;
                                Span<byte> fullRlp = rlpStream.PeekNextItem();
                                TrieNode child = null;
                                switch (tree.Capability)
                                {
                                    case TrieNodeResolverCapability.Hash:
                                        child = new(NodeType.Unknown, fullRlp.ToArray());
                                        break;
                                    case TrieNodeResolverCapability.Path:
                                        Span<byte> childPath = stackalloc byte[GetChildPathLength()];
                                        GetChildPath(i, childPath);
                                        child = new(NodeType.Unknown, childPath.ToArray(), StoreNibblePathPrefix, null, fullRlp.ToArray());
                                        break;
                                    default:
                                        throw new ArgumentOutOfRangeException($"tree capability cannot be {tree.Capability}");
                                }

                                _data![i] = childOrRef = child;
                                break;
                            }
                    }
                }
                else
                {
                    childOrRef = _data?[i];
                }
            }

            return childOrRef;
        }

        private void UnresolveChild(int i)
        {
            if (IsPersisted)
            {
                _data![i] = null;
            }
            else
            {
                if (_data![i] is TrieNode childNode)
                {
                    if (!childNode.IsPersisted)
                    {
                        ThrowNotPersisted();
                    }
                    else if (childNode.Keccak is not null) // if not by value node
                    {
                        _data![i] = childNode.Keccak;
                    }
                }
            }

            [DoesNotReturn]
            [StackTraceHidden]
            static void ThrowNotPersisted()
            {
                throw new InvalidOperationException("Cannot unresolve a child that is not persisted yet.");
            }
        }
    }
}<|MERGE_RESOLUTION|>--- conflicted
+++ resolved
@@ -1184,16 +1184,9 @@
 
         private bool TryResolveStorageRoot(ITrieNodeResolver resolver, Span<byte> storagePrefix, out TrieNode? storageRoot)
         {
+            bool hasStorage = false;
             storageRoot = _storageRoot;
-            if (!IsLeaf) return false;
-
-<<<<<<< HEAD
-            if (storageRoot is not null) return true;
-            if (!(Value.Length > 64)) return false; // is not a storage leaf
-
-            Hash256 storageRootKey = _accountDecoder.DecodeStorageRootOnly(Value.AsRlpStream());
-            if (storageRootKey == Core.Crypto.Keccak.EmptyTreeHash) return false;
-=======
+
             if (IsLeaf)
             {
                 if (storageRoot is not null)
@@ -1207,14 +1200,11 @@
                     if (storageRootKey != Nethermind.Core.Crypto.Keccak.EmptyTreeHash)
                     {
                         hasStorage = true;
-                        _storageRoot = storageRoot = resolver.FindCachedOrUnknown(storageRootKey);
-                    }
-                }
-            }
->>>>>>> 2c956ce1
-
-            _storageRoot = storageRoot = resolver.FindCachedOrUnknown(storageRootKey, Array.Empty<byte>(), storagePrefix);
-            return true;
+                        _storageRoot = storageRoot = resolver.FindCachedOrUnknown(storageRootKey, Array.Empty<byte>(), storagePrefix);
+                    }
+                }
+            }
+            return hasStorage;
         }
 
         [MemberNotNull(nameof(_data))]
@@ -1388,7 +1378,7 @@
             }
             else
             {
-                InitData();
+                EnsureInitialized();
                 if (_data![i] is null)
                 {
                     // Allows to load children in parallel
