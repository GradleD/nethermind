--- conflicted
+++ resolved
@@ -527,38 +527,8 @@
             return null;
         }
 
-<<<<<<< HEAD
-        /*
-        public bool TryResolveStorageRootHash(ITrieNodeResolver resolver, out Hash256? storageRootHash)
-        {
-            storageRootHash = null;
-
-            if (IsLeaf)
-            {
-                try
-                {
-                    storageRootHash = _accountDecoder.DecodeStorageRootOnly(Value.AsRlpStream());
-                    if (storageRootHash is not null && storageRootHash != Nethermind.Core.Crypto.Keccak.EmptyTreeHash)
-                    {
-                        return true;
-                    }
-                }
-                catch
-                {
-                    return false;
-                }
-            }
-
-            return false;
-        }
-        */
-
         internal CappedArray<byte> RlpEncode(ITrieNodeResolver tree, ref TreePath path, ICappedArrayPool? bufferPool = null)
         {
-=======
-        internal CappedArray<byte> RlpEncode(ITrieNodeResolver tree, ref TreePath path, ICappedArrayPool? bufferPool = null)
-        {
->>>>>>> fad11b10
             CappedArray<byte> rlp = TrieNodeDecoder.Encode(tree, ref path, this, bufferPool);
             // just included here to improve the class reading
             // after some analysis I believe that any non-test Ethereum cases of a trie ever have nodes with RLP shorter than 32 bytes
@@ -1206,10 +1176,6 @@
             AppendChildPathBranch(ref path, 0);
             for (int i = 0; i < 16; i++)
             {
-<<<<<<< HEAD
-                // Allows to load children in parallel
-=======
->>>>>>> fad11b10
                 int prefix = rlpStream.PeekByte();
 
                 switch (prefix)
