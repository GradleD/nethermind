--- conflicted
+++ resolved
@@ -3,14 +3,8 @@
 
 using System;
 using System.ComponentModel;
-<<<<<<< HEAD
-using System.Linq;
-using System.Diagnostics;
-using System.IO;
-=======
 using System.Diagnostics;
 using System.Diagnostics.CodeAnalysis;
->>>>>>> 9b6dbab0
 using System.Runtime.CompilerServices;
 using System.Threading;
 using Nethermind.Core;
@@ -397,15 +391,7 @@
                     {
                         if (tree.Capability == TrieNodeResolverCapability.Hash)
                         {
-<<<<<<< HEAD
-                            if (Keccak is null)
-                                throw new TrieException("Unable to resolve node without Keccak");
-=======
                             ThrowMissingKeccak();
-                        }
->>>>>>> 9b6dbab0
-
-                            FullRlp = tree.LoadRlp(Keccak, readFlags);
                         }
                         else if (tree.Capability == TrieNodeResolverCapability.Path)
                         {
@@ -443,7 +429,7 @@
                     return;
                 }
 
-                if (!DecodeRlp(bufferPool, out int numberOfItems))
+                if (!DecodeRlp(bufferPool, tree, out int numberOfItems))
                 {
                     ThrowUnexpectedNumberOfItems(numberOfItems);
                 }
@@ -525,7 +511,7 @@
                     ThrowInvalidStateException();
                 }
 
-                return DecodeRlp(bufferPool, out _);
+                return DecodeRlp(bufferPool, tree, out _);
             }
             catch (RlpException)
             {
@@ -540,7 +526,32 @@
             }
         }
 
-<<<<<<< HEAD
+        private bool DecodeRlp(ICappedArrayPool bufferPool, ITrieNodeResolver tree, out int itemsCount)
+        {
+            Metrics.TreeNodeRlpDecodings++;
+            _rlpStream.ReadSequenceLength();
+
+            // micro optimization to prevent searches beyond 3 items for branches (search up to three)
+            int numberOfItems = itemsCount = _rlpStream.PeekNumberOfItemsRemaining(null, 3);
+
+            if (numberOfItems > 2)
+            {
+                NodeType = NodeType.Branch;
+            }
+            else if (numberOfItems == 2)
+            {
+                (byte[] key, bool isLeaf) = HexPrefix.FromBytes(_rlpStream.DecodeByteArraySpan());
+
+                // a hack to set internally and still verify attempts from the outside
+                // after the code is ready we should just add proper access control for methods from the outside and inside
+                bool isDirtyActual = IsDirty;
+                IsDirty = true;
+
+                if (isLeaf)
+                {
+                    NodeType = NodeType.Leaf;
+                    Key = key;
+
                         ReadOnlySpan<byte> valueSpan = _rlpStream.DecodeByteArraySpan();
                         CappedArray<byte> buffer = bufferPool.SafeRentBuffer(valueSpan.Length);
                         valueSpan.CopyTo(buffer.AsSpan());
@@ -561,49 +572,8 @@
                         NodeType = NodeType.Extension;
                         Key = key;
                     }
-=======
-        private bool DecodeRlp(ICappedArrayPool bufferPool, out int itemsCount)
-        {
-            Metrics.TreeNodeRlpDecodings++;
-            _rlpStream.ReadSequenceLength();
-
-            // micro optimization to prevent searches beyond 3 items for branches (search up to three)
-            int numberOfItems = itemsCount = _rlpStream.PeekNumberOfItemsRemaining(null, 3);
-
-            if (numberOfItems > 2)
-            {
-                NodeType = NodeType.Branch;
-            }
-            else if (numberOfItems == 2)
-            {
-                (byte[] key, bool isLeaf) = HexPrefix.FromBytes(_rlpStream.DecodeByteArraySpan());
->>>>>>> 9b6dbab0
-
-                // a hack to set internally and still verify attempts from the outside
-                // after the code is ready we should just add proper access control for methods from the outside and inside
-                bool isDirtyActual = IsDirty;
-                IsDirty = true;
-
-                if (isLeaf)
-                {
-                    NodeType = NodeType.Leaf;
-                    Key = key;
-
-                    ReadOnlySpan<byte> valueSpan = _rlpStream.DecodeByteArraySpan();
-                    CappedArray<byte> buffer = bufferPool.SafeRentBuffer(valueSpan.Length);
-                    valueSpan.CopyTo(buffer.AsSpan());
-                    Value = buffer;
-                }
-                else
-                {
-                    NodeType = NodeType.Extension;
-                    Key = key;
-                }
-
-<<<<<<< HEAD
-=======
+
                 IsDirty = isDirtyActual;
->>>>>>> 9b6dbab0
             }
             else
             {
@@ -1202,13 +1172,7 @@
             // }
         }
 
-<<<<<<< HEAD
-        #region private
-
         private bool TryResolveStorageRoot(ITrieNodeResolver resolver, Span<byte> storagePrefix, out TrieNode? storageRoot)
-=======
-        private bool TryResolveStorageRoot(ITrieNodeResolver resolver, out TrieNode? storageRoot)
->>>>>>> 9b6dbab0
         {
             storageRoot = _storageRoot;
             if (!IsLeaf) return false;
