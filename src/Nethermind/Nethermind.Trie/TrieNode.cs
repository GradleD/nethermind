// SPDX-FileCopyrightText: 2022 Demerzel Solutions Limited
// SPDX-License-Identifier: LGPL-3.0-only

using System;
using System.ComponentModel;
using System.Linq;
using System.Diagnostics;
using System.IO;
using System.Runtime.CompilerServices;
using System.Threading;
using Nethermind.Core;
using Nethermind.Core.Buffers;
using Nethermind.Core.Crypto;
using Nethermind.Core.Extensions;
using Nethermind.Logging;
using Nethermind.Serialization.Rlp;
using Nethermind.Trie.Pruning;

[assembly: InternalsVisibleTo("Ethereum.Trie.Test")]
[assembly: InternalsVisibleTo("Nethermind.Blockchain.Test")]
[assembly: InternalsVisibleTo("Nethermind.Trie.Test")]

namespace Nethermind.Trie
{
    public partial class TrieNode
    {
#if DEBUG
        private static int _idCounter;

        public int Id = Interlocked.Increment(ref _idCounter);
#endif
        public bool IsBoundaryProofNode { get; set; }

        private TrieNode? _storageRoot;
        private static object _nullNode = new();
        private static TrieNodeDecoder _nodeDecoder = new();
        private static AccountDecoder _accountDecoder = new();
        private static Action<TrieNode> _markPersisted => tn => tn.IsPersisted = true;
        private RlpStream? _rlpStream;
        private object?[]? _data;


        public byte[] StoreNibblePathPrefix { get; set; } = Array.Empty<byte>();

        /// <summary>
        /// Ethereum Patricia Trie specification allows for branch values,
        /// although branched never have values as all the keys are of equal length.
        /// Keys are of length 64 for TxTrie and ReceiptsTrie and StateTrie.
        ///
        /// We leave this switch for testing purposes.
        /// </summary>
        public static bool AllowBranchValues { private get; set; }

        /// <summary>
        /// Sealed node is the one that is already immutable except for reference counting and resolving existing data
        /// </summary>
        public bool IsSealed => !IsDirty;

        public bool IsPersisted { get; set; }

        public Hash256? Keccak { get; internal set; }

        public CappedArray<byte> FullRlp { get; internal set; }

        public NodeType NodeType { get; private set; }

        public bool IsDirty { get; private set; }

        public bool IsLeaf => NodeType == NodeType.Leaf;
        public bool IsBranch => NodeType == NodeType.Branch;
        public bool IsExtension => NodeType == NodeType.Extension;

        public long? LastSeen { get; set; }
        public const long LastSeenNotSet = 0L;

        /// <summary>
        /// PATH BASED TREE
        /// This is used to keep track of the path from root to node.
        /// </summary>
        public byte[]? PathToNode { get; set; }

        /// <summary>
        /// PATH BASED TREE
        /// This calculates the complete path of the node in the tree.
        /// FullPath = [StoreNibblePathPrefix] + [PathToNode] + [Key]
        /// </summary>
        public byte[]? FullPath
        {
            get
            {
                if (PathToNode is null) return null;

                byte[] fullPath;
                if (IsLeaf)
                {
                    // Key + PathToNode is presumed to be 64 here. This is because of the fact the we use 32 bytes (64 nibbles)
                    // path to address leafs in merkle tree
                    Span<byte> fullSpan = fullPath = new byte[StoreNibblePathPrefix.Length + 64];
                    StoreNibblePathPrefix.CopyTo(fullSpan);
                    fullSpan = fullSpan[StoreNibblePathPrefix.Length..];
                    PathToNode.CopyTo(fullSpan);
                    fullSpan = fullSpan[PathToNode.Length..];
                    Key.CopyTo(fullSpan);
                    return fullPath;
                }

                if (StoreNibblePathPrefix.Length == 0) return PathToNode;
                Span<byte> fullPathToNode = fullPath = new byte[StoreNibblePathPrefix.Length + PathToNode.Length];
                StoreNibblePathPrefix.CopyTo(fullPathToNode);
                fullPathToNode = fullPathToNode[StoreNibblePathPrefix.Length..];
                PathToNode.CopyTo(fullPathToNode);
                return fullPath;
            }
        }

        public byte[]? Key
        {
            get => _data?[0] as byte[];
            internal set
            {
                if (IsSealed)
                {
                    throw new InvalidOperationException(
                        $"{nameof(TrieNode)} {this} is already sealed when setting {nameof(Key)}.");
                }

                InitData();
                _data![0] = value;
                Keccak = null;
            }
        }

        /// <summary>
        /// Highly optimized
        /// </summary>
        public CappedArray<byte> Value
        {
            get
            {
                InitData();
                object? obj;

                if (IsLeaf)
                {
                    obj = _data![1];

                    if (obj is null)
                    {
                        return new CappedArray<byte>(null);
                    }

                    if (obj is byte[] asBytes)
                    {
                        return new CappedArray<byte>(asBytes);
                    }

                    return (CappedArray<byte>)obj;
                }

                if (!AllowBranchValues)
                {
                    // branches that we use for state will never have value set as all the keys are equal length
                    return new CappedArray<byte>(Array.Empty<byte>());
                }

                obj = _data![BranchesCount];
                if (obj is null)
                {
                    if (_rlpStream is null)
                    {
                        _data[BranchesCount] = Array.Empty<byte>();
                        return new CappedArray<byte>(Array.Empty<byte>());
                    }
                    else
                    {
                        SeekChild(BranchesCount);
                        byte[]? bArr = _rlpStream!.DecodeByteArray();
                        _data![BranchesCount] = bArr;
                        return new CappedArray<byte>(bArr);
                    }
                }

                if (obj is byte[] asBytes2)
                {
                    return new CappedArray<byte>(asBytes2);
                }
                return (CappedArray<byte>)obj;
            }

            set
            {
                if (IsSealed)
                {
                    throw new InvalidOperationException(
                        $"{nameof(TrieNode)} {this} is already sealed when setting {nameof(Value)}.");
                }

                InitData();
                if (IsBranch && !AllowBranchValues)
                {
                    // in Ethereum all paths are of equal length, hence branches will never have values
                    // so we decided to save 1/17th of the array size in memory
                    throw new TrieException("Optimized Patricia Trie does not support setting values on branches.");
                }

                if (value.IsNull)
                {
                    _data![IsLeaf ? 1 : BranchesCount] = null;
                    return;
                }

                if (value.IsUncapped)
                {
                    // Store array directly if possible to reduce memory
                    _data![IsLeaf ? 1 : BranchesCount] = value.Array;
                    return;
                }

                _data![IsLeaf ? 1 : BranchesCount] = value;
            }
        }

        public bool IsValidWithOneNodeLess
        {
            get
            {
                int nonEmptyNodes = 0;
                for (int i = 0; i < BranchesCount; i++)
                {
                    if (!IsChildNull(i))
                    {
                        nonEmptyNodes++;
                    }

                    if (nonEmptyNodes > 2)
                    {
                        return true;
                    }
                }

                if (AllowBranchValues)
                {
                    nonEmptyNodes += Value.Length > 0 ? 1 : 0;
                }

                return nonEmptyNodes > 2;
            }
        }

        public TrieNode(NodeType nodeType)
        {
            NodeType = nodeType;
            IsDirty = true;
        }

        public TrieNode(NodeType nodeType, Hash256 keccak)
        {
            Keccak = keccak ?? throw new ArgumentNullException(nameof(keccak));
            NodeType = nodeType;
            if (nodeType == NodeType.Unknown)
            {
                IsPersisted = true;
            }
        }

        public TrieNode(NodeType nodeType, Span<byte> path, byte[] storagePrefix)
        {
            PathToNode = path.ToArray();
            StoreNibblePathPrefix = storagePrefix;
            NodeType = nodeType;
            if (nodeType == NodeType.Unknown)
            {
                IsPersisted = true;
            }
        }

        public TrieNode(NodeType nodeType, Span<byte> path, Keccak keccak)
        {
            Keccak = keccak ?? throw new ArgumentNullException(nameof(keccak));
            PathToNode = path.ToArray();
            NodeType = nodeType;
            if (nodeType == NodeType.Unknown)
            {
                IsPersisted = true;
            }
        }

        public TrieNode(NodeType nodeType, CappedArray<byte> rlp, bool isDirty = false)
        {
            NodeType = nodeType;
            FullRlp = rlp;
            IsDirty = isDirty;

            _rlpStream = rlp.AsRlpStream();
        }

        public TrieNode(NodeType nodeType, byte[]? rlp, bool isDirty = false) : this(nodeType, new CappedArray<byte>(rlp), isDirty)
        {
        }

        public TrieNode(NodeType nodeType, Hash256 keccak, ReadOnlySpan<byte> rlp)
            : this(nodeType, keccak, new CappedArray<byte>(rlp.ToArray()))
        {
        }

        public TrieNode(NodeType nodeType, Hash256 keccak, CappedArray<byte> rlp)
            : this(nodeType, rlp)
        {
            Keccak = keccak;
            if (nodeType == NodeType.Unknown)
            {
                IsPersisted = true;
            }
        }

        public TrieNode(NodeType nodeType, byte[] path, Keccak keccak, byte[] rlp)
            : this(nodeType, rlp)
        {
            PathToNode = path;
            Keccak = keccak;
            if (nodeType == NodeType.Unknown)
            {
                IsPersisted = true;
            }
        }

        public override string ToString()
        {
#if DEBUG
            return
                $"[{NodeType}({FullRlp.Length}){(FullRlp.IsNotNull && FullRlp.Length < 32 ? $"{FullRlp.AsSpan().ToHexString()}" : "")}" +
                $"|{Keccak}|{LastSeen}|D:{IsDirty}|S:{IsSealed}|P:{IsPersisted}|FP:{FullPath?.ToHexString()}|SP:{StoreNibblePathPrefix.ToHexString()}";
#else
            return $"[{NodeType}({FullRlp.Length})|{Keccak?.ToShortString()}|{LastSeen}|D:{IsDirty}|S:{IsSealed}|P:{IsPersisted}|";
#endif
        }

        /// <summary>
        /// Node will no longer be mutable
        /// </summary>
        public void Seal()
        {
            if (IsSealed)
            {
                throw new InvalidOperationException($"{nameof(TrieNode)} {this} is already sealed.");
            }

            IsDirty = false;
        }

        /// <summary>
        /// Highly optimized
        /// </summary>
        public void ResolveNode(ITrieNodeResolver tree, ReadFlags readFlags = ReadFlags.None, ICappedArrayPool? bufferPool = null)
        {
            try
            {
                if (NodeType == NodeType.Unknown)
                {
                    if (FullRlp.IsNull)
                    {
                        if (tree.Capability == TrieNodeResolverCapability.Hash)
                        {
                            if (Keccak is null)
                                throw new TrieException("Unable to resolve node without Keccak");

                            FullRlp = tree.LoadRlp(Keccak, readFlags);
                        }
                        else if (tree.Capability == TrieNodeResolverCapability.Path)
                        {
                            if (PathToNode is null)
                                throw new TrieException("Unable to resolve node without its path");

                            FullRlp = tree.LoadRlp(FullPath);
                            //if node was created as unknown, the hash may be different and needs to be recalculated - maybe should throw an exception here?
                            //diagnostic code - check keccak of loaded RLP
                            if (Keccak is not null)
                            {
                                Keccak dbHash = Keccak.Compute(FullRlp.AsSpan());
                                if (Keccak != dbHash)
                                    throw new TrieException($"Hash mismatch - wanted {Keccak}, got {dbHash} for path {FullPath.ToHexString()}");
                            }
                        }
                        IsPersisted = true;

                        if (FullRlp.IsNull)
                        {
                            throw new TrieException($"Trie returned a NULL RLP for node {Keccak}");
                        }
                    }
                }
                else
                {
                    return;
                }

                _rlpStream = FullRlp.AsRlpStream();
                if (_rlpStream is null)
                {
                    throw new InvalidAsynchronousStateException($"{nameof(_rlpStream)} is null when {nameof(NodeType)} is {NodeType}");
                }

                Metrics.TreeNodeRlpDecodings++;
                _rlpStream.ReadSequenceLength();

                // micro optimization to prevent searches beyond 3 items for branches (search up to three)
                int numberOfItems = _rlpStream.PeekNumberOfItemsRemaining(null, 3);

                if (numberOfItems > 2)
                {
                    NodeType = NodeType.Branch;
                }
                else if (numberOfItems == 2)
                {
                    (byte[] key, bool isLeaf) = HexPrefix.FromBytes(_rlpStream.DecodeByteArraySpan());

                    // a hack to set internally and still verify attempts from the outside
                    // after the code is ready we should just add proper access control for methods from the outside and inside
                    bool isDirtyActual = IsDirty;
                    IsDirty = true;

                    if (isLeaf)
                    {
                        NodeType = NodeType.Leaf;
                        Key = key;

                        ReadOnlySpan<byte> valueSpan = _rlpStream.DecodeByteArraySpan();
                        CappedArray<byte> buffer = bufferPool.SafeRentBuffer(valueSpan.Length);
                        valueSpan.CopyTo(buffer.AsSpan());
                        Value = buffer;
                        if (tree?.Capability == TrieNodeResolverCapability.Path && PathToNode is not null)
                        {
                            //correct path to node - should avoid it?
                            if (PathToNode.Length + Key.Length > 64)
                            {
                                byte[] newPathToNode = new byte[64 - Key.Length];
                                Array.Copy(PathToNode, newPathToNode, 64 - Key.Length);
                                PathToNode = newPathToNode;
                            }
                        }
                    }
                    else
                    {
                        NodeType = NodeType.Extension;
                        Key = key;
                    }

                    IsDirty = isDirtyActual;
                }
                else
                {
                    throw new TrieNodeException($"Unexpected number of items = {numberOfItems} when decoding a node from RLP ({FullRlp.AsSpan().ToHexString()})", Keccak ?? Nethermind.Core.Crypto.Keccak.Zero);
                }

            }
            catch (RlpException rlpException)
            {
                throw new TrieNodeException($"Error when decoding node {Keccak}", Keccak ?? Nethermind.Core.Crypto.Keccak.Zero, rlpException);
            }
        }

        public void ResolveKey(ITrieNodeResolver tree, bool isRoot, ICappedArrayPool? bufferPool = null)
        {
            if (Keccak is not null)
            {
                // please not it is totally fine to leave the RLP null here
                // this node will simply act as a ref only node (a ref to some node with unresolved data in the DB)
                return;
            }

            Keccak = GenerateKey(tree, isRoot, bufferPool);
        }

        public Hash256? GenerateKey(ITrieNodeResolver tree, bool isRoot, ICappedArrayPool? bufferPool = null)
        {
            Hash256? keccak = Keccak;
            if (keccak is not null)
            {
                return keccak;
            }

            if (FullRlp.IsNull || IsDirty)
            {
                CappedArray<byte> oldRlp = FullRlp;
                FullRlp = RlpEncode(tree, bufferPool);
                if (oldRlp.IsNotNull)
                {
                    bufferPool.SafeReturnBuffer(oldRlp);
                }
                _rlpStream = FullRlp.AsRlpStream();
            }

            /* nodes that are descendants of other nodes are stored inline
             * if their serialized length is less than Keccak length
             * */
            if (FullRlp.Length >= 32 || isRoot)
            {
                Metrics.TreeNodeHashCalculations++;
                return Nethermind.Core.Crypto.Keccak.Compute(FullRlp.AsSpan());
            }

            return null;
        }

        public bool TryResolveStorageRootHash(ITrieNodeResolver resolver, out Hash256? storageRootHash)
        {
            storageRootHash = null;

            if (IsLeaf)
            {
                try
                {
                    storageRootHash = _accountDecoder.DecodeStorageRootOnly(Value.AsRlpStream());
                    if (storageRootHash is not null && storageRootHash != Nethermind.Core.Crypto.Keccak.EmptyTreeHash)
                    {
                        return true;
                    }
                }
                catch
                {
                    return false;
                }
            }

            return false;
        }

        internal CappedArray<byte> RlpEncode(ITrieNodeResolver tree, ICappedArrayPool? bufferPool = null)
        {
            CappedArray<byte> rlp = _nodeDecoder.Encode(tree, this, bufferPool);
            // just included here to improve the class reading
            // after some analysis I believe that any non-test Ethereum cases of a trie ever have nodes with RLP shorter than 32 bytes
            // if (rlp.Bytes.Length < 32)
            // {
            //     throw new InvalidDataException("Unexpected less than 32");
            // }

            return rlp;
        }

        public object GetData(int index)
        {
            if (index > _data.Length - 1)
            {
                return null;
            }

            return _data[index];
        }

        public Hash256? GetChildHash(int i)
        {
            if (_rlpStream is null)
            {
                return null;
            }

            SeekChild(i);
            (int _, int length) = _rlpStream!.PeekPrefixAndContentLength();
            return length == 32 ? _rlpStream.DecodeKeccak() : null;
        }

        public bool GetChildHashAsValueKeccak(int i, out ValueHash256 keccak)
        {
            Unsafe.SkipInit(out keccak);
            if (_rlpStream is null)
            {
                return false;
            }

            SeekChild(i);
            (_, int length) = _rlpStream!.PeekPrefixAndContentLength();
            if (length == 32 && _rlpStream.DecodeValueKeccak(out keccak))
            {
                return true;
            }

            return false;
        }

        public bool IsChildNull(int i)
        {
            if (!IsBranch)
            {
                throw new TrieException(
                    "An attempt was made to ask about whether a child is null on a non-branch node.");
            }

            if (_rlpStream is not null && _data?[i] is null)
            {
                SeekChild(i);
                return _rlpStream!.PeekNextRlpLength() == 1;
            }

            return _data?[i] is null || ReferenceEquals(_data[i], _nullNode);
        }

        public bool IsChildDirty(int i)
        {
            if (IsExtension)
            {
                i++;
            }

            if (_data?[i] is null)
            {
                return false;
            }

            if (ReferenceEquals(_data[i], _nullNode))
            {
                return false;
            }

            if (_data[i] is Hash256)
            {
                return false;
            }

            return ((TrieNode)_data[i])!.IsDirty;
        }

        public TrieNode? this[int i]
        {
            // get => GetChild(i);
            set => SetChild(i, value);
        }

        public TrieNode? GetChild(ITrieNodeResolver tree, int childIndex)
        {
            /* extensions store value before the child while branches store children before the value
             * so just to treat them in the same way we update index on extensions
             */
            childIndex = IsExtension ? childIndex + 1 : childIndex;
            object childOrRef = ResolveChild(tree, childIndex);

            TrieNode? child;
            if (ReferenceEquals(childOrRef, _nullNode) || ReferenceEquals(childOrRef, null))
            {
                child = null;
            }
            else if (childOrRef is TrieNode childNode)
            {
                child = childNode;
            }
            else if (childOrRef is Hash256 reference)
            {
                switch (tree.Capability)
                {
                    case TrieNodeResolverCapability.Hash:
                        child = tree.FindCachedOrUnknown(reference);
                        break;
                    case TrieNodeResolverCapability.Path:
                        Span<byte> childPath = stackalloc byte[GetChildPathLength()];
                        GetChildPath(childIndex, childPath);
                        child = tree.FindCachedOrUnknown(reference, childPath, StoreNibblePathPrefix);
                        break;
                    default:
                        throw new ArgumentOutOfRangeException();
                }
            }
            else
            {
                // we expect this to happen as a Trie traversal error (please see the stack trace above)
                // we need to investigate this case when it happens again
                bool isKeccakCalculated = Keccak is not null && FullRlp.IsNotNull;
<<<<<<< HEAD
                bool isKeccakCorrect = isKeccakCalculated && Keccak == Keccak.Compute(FullRlp);
=======
                bool isKeccakCorrect = isKeccakCalculated && Keccak == Nethermind.Core.Crypto.Keccak.Compute(FullRlp.AsSpan());
>>>>>>> 4401d7f1
                throw new TrieException($"Unexpected type found at position {childIndex} of {this} with {nameof(_data)} of length {_data?.Length}. Expected a {nameof(TrieNode)} or {nameof(Keccak)} but found {childOrRef?.GetType()} with a value of {childOrRef}. Keccak calculated? : {isKeccakCalculated}; Keccak correct? : {isKeccakCorrect}");
            }

            // pruning trick so we never store long persisted paths
            if (child?.IsPersisted == true)
            {
                UnresolveChild(childIndex);
            }

            return child;
        }

        public void ReplaceChildRef(int i, TrieNode child)
        {
            if (child is null)
            {
                throw new InvalidOperationException();
            }

            InitData();
            int index = IsExtension ? i + 1 : i;
            _data![index] = child;
        }

        public void SetChild(int i, TrieNode? node)
        {
            if (IsSealed)
            {
                throw new InvalidOperationException(
                    $"{nameof(TrieNode)} {this} is already sealed when setting a child.");
            }

            InitData();
            int index = IsExtension ? i + 1 : i;
            _data![index] = node ?? _nullNode;
            Keccak = null;
        }

        public long GetMemorySize(bool recursive)
        {
            int keccakSize =
                Keccak is null
                    ? MemorySizes.RefSize
                    : MemorySizes.RefSize + Hash256.MemorySize;
            long fullRlpSize =
                MemorySizes.RefSize +
                (FullRlp.IsNull ? 0 : MemorySizes.Align(FullRlp.Array.Length + MemorySizes.ArrayOverhead));
            long rlpStreamSize =
                MemorySizes.RefSize + (_rlpStream?.MemorySize ?? 0)
                - (FullRlp.IsNull ? 0 : MemorySizes.Align(FullRlp.Array.Length + MemorySizes.ArrayOverhead));
            long dataSize =
                MemorySizes.RefSize +
                (_data is null
                    ? 0
                    : MemorySizes.Align(_data.Length * MemorySizes.RefSize + MemorySizes.ArrayOverhead));
            int objectOverhead = MemorySizes.SmallObjectOverhead - MemorySizes.SmallObjectFreeDataSize;
            int isDirtySize = 1;
            int nodeTypeSize = 1;
            /* _isDirty + NodeType aligned to 4 (is it 8?) and end up in object overhead*/

            for (int i = 0; i < (_data?.Length ?? 0); i++)
            {
                if (_data![i] is null)
                {
                    continue;
                }

                if (_data![i] is Hash256)
                {
                    dataSize += Hash256.MemorySize;
                }

                if (_data![i] is byte[] array)
                {
                    dataSize += MemorySizes.ArrayOverhead + array.Length;
                }

                if (_data![i] is CappedArray<byte> cappedArray)
                {
                    dataSize += MemorySizes.ArrayOverhead + (cappedArray.Array?.Length ?? 0) + MemorySizes.SmallObjectOverhead;
                }

                if (recursive)
                {
                    if (_data![i] is TrieNode node)
                    {
                        dataSize += node.GetMemorySize(true);
                    }
                }
            }

            long unaligned = keccakSize +
                             fullRlpSize +
                             rlpStreamSize +
                             dataSize +
                             isDirtySize +
                             nodeTypeSize +
                             objectOverhead;

            return MemorySizes.Align(unaligned);
        }

        public TrieNode CloneWithChangedKey(byte[] key)
        {
            Debug.Assert(NodeType != NodeType.Leaf || PathToNode is null || key.Length + PathToNode.Length == 64);

            TrieNode trieNode = Clone();
            trieNode.Key = key;
            return trieNode;
        }

        private TrieNode CloneWithChangedKey(byte[] key, Span<byte> pathToNode)
        {
            Debug.Assert(NodeType != NodeType.Leaf || PathToNode is null || key.Length + pathToNode.Length == 64);

            TrieNode trieNode = Clone();
            trieNode.Key = key;
            trieNode.PathToNode = pathToNode.ToArray();
            return trieNode;
        }

        public TrieNode CloneWithChangedKey(byte[] path, int removeLength) => CloneWithChangedKey(path, PathToNode!.AsSpan()[..^removeLength]);

        public TrieNode CloneNodeForDeletion()
        {
            TrieNode trieNode = new TrieNode(NodeType);
            if (PathToNode is not null) trieNode.PathToNode = (byte[])PathToNode.Clone();
            trieNode.StoreNibblePathPrefix = (byte[])StoreNibblePathPrefix.Clone();
            if (Key is not null) trieNode.Key = (byte[])Key.Clone();
            trieNode._rlpStream = null;
            IsDirty = true;
            IsPersisted = false;
            LastSeen = null;
            return trieNode;
        }

        public TrieNode Clone()
        {
            TrieNode trieNode = new TrieNode(NodeType);
            if (_data is not null)
            {
                trieNode.InitData();
                for (int i = 0; i < _data.Length; i++)
                {
                    trieNode._data![i] = _data[i];
                }
            }

            if (FullRlp.IsNotNull)
            {
                trieNode.FullRlp = FullRlp;
                trieNode._rlpStream = FullRlp.AsRlpStream();
            }
            if (PathToNode is not null)
                trieNode.PathToNode = (byte[])PathToNode.Clone();

            trieNode.StoreNibblePathPrefix = (byte[])StoreNibblePathPrefix.Clone();

            return trieNode;
        }

        public TrieNode CloneWithKeccak()
        {
            TrieNode trieNode = Clone();
            trieNode.Keccak = Keccak;
            return trieNode;
        }

        public TrieNode CloneWithChangedValue(CappedArray<byte> changedValue)
        {
            TrieNode trieNode = Clone();
            trieNode.Value = changedValue;
            return trieNode;
        }

        public TrieNode CloneWithChangedKeyAndValue(byte[] key, CappedArray<byte> changedValue)
        {
            TrieNode trieNode = Clone();
            trieNode.Key = key;
            trieNode.Value = changedValue;
            return trieNode;
        }

        public TrieNode CloneWithChangedKeyAndValue(byte[] key, CappedArray<byte> changedValue, byte[] changedPathToNode)
        {
            TrieNode trieNode = Clone();
            trieNode.Key = key;
            trieNode.Value = changedValue;
            trieNode.PathToNode = changedPathToNode;
            return trieNode;
        }

        /// <summary>
        /// Imagine a branch like this:
        ///        B
        /// ||||||||||||||||
        /// -T--TP-K--P--TT-
        /// where T is a transient child (not yet persisted) and P is a persisted child node and K is node hash
        /// After calling this method with <paramref name="skipPersisted"/> == <value>false</value> you will end up with
        ///        B
        /// ||||||||||||||||
        /// -A--AA-K--A--AA-
        /// where A is a <see cref="TrieNode"/> on which the <paramref name="action"/> was invoked.
        /// After calling this method with <paramref name="skipPersisted"/> == <value>true</value> you will end up with
        ///        B
        /// ||||||||||||||||
        /// -A--AP-K--P--AA-
        /// where A is a <see cref="TrieNode"/> on which the <paramref name="action"/> was invoked.
        /// Note that nodes referenced by hash are not called.
        /// </summary>
        public void CallRecursively(
            Action<TrieNode> action,
            ITrieNodeResolver resolver,
            bool skipPersisted,
            ILogger logger,
            bool resolveStorageRoot = true)
        {
            if (skipPersisted && IsPersisted)
            {
                if (logger.IsTrace) logger.Trace($"Skipping {this} - already persisted");
                return;
            }

            if (!IsLeaf)
            {
                if (_data is not null)
                {
                    for (int i = 0; i < _data.Length; i++)
                    {
                        object o = _data[i];
                        if (o is TrieNode child)
                        {
                            if (logger.IsTrace) logger.Trace($"Persist recursively on child {i} {child} of {this}");
                            child.CallRecursively(action, resolver, skipPersisted, logger);
                        }
                    }
                }
            }
            else
            {
                TrieNode? storageRoot = _storageRoot;
                Span<byte> storageRootPath = null;
                // TODO: fix this hack
                if (resolver.Capability == TrieNodeResolverCapability.Path)
                {
                    storageRootPath = new byte[FullPath!.Length + 1];
                    FullPath.CopyTo(storageRootPath);
                    storageRootPath[^1] = 128;
                }
                if (storageRoot is not null || (resolveStorageRoot && TryResolveStorageRoot(resolver, storageRootPath, out storageRoot)))
                {
                    if (logger.IsTrace) logger.Trace($"Persist recursively on storage root {_storageRoot} of {this}");
                    storageRoot!.CallRecursively(action, resolver, skipPersisted, logger);
                }
            }

            action(this);
        }

        /// <summary>
        /// Imagine a branch like this:
        ///        B
        /// ||||||||||||||||
        /// -T--TP----P--TT-
        /// where T is a transient child (not yet persisted) and P is a persisted child node
        /// After calling this method you will end up with
        ///        B
        /// ||||||||||||||||
        /// -T--T?----?--TT-
        /// where ? stands for an unresolved child (unresolved child is one for which we know the hash in RLP
        /// and for which we do not have an in-memory .NET object representation - TrieNode)
        /// Unresolved child can be resolved by calling ResolveChild(child_index).
        /// </summary>
        /// <param name="maxLevelsDeep">How many levels deep we will be pruning the child nodes.</param>
        public void PrunePersistedRecursively(int maxLevelsDeep)
        {
            maxLevelsDeep--;
            if (!IsLeaf)
            {
                if (_data is not null)
                {
                    for (int i = 0; i < _data!.Length; i++)
                    {
                        object o = _data[i];
                        if (o is TrieNode child)
                        {
                            if (child.IsPersisted)
                            {
                                Pruning.Metrics.DeepPrunedPersistedNodesCount++;
                                UnresolveChild(i);
                            }
                            else if (maxLevelsDeep != 0)
                            {
                                child.PrunePersistedRecursively(maxLevelsDeep);
                            }
                        }
                    }
                }
            }
            else if (_storageRoot?.IsPersisted == true)
            {
                _storageRoot = null;
            }

            // else
            // {
            //     // we assume that the storage root will get resolved during persistence even if not persisted yet
            //     // if this is not true then the code above that is commented out would be critical to call isntead
            //     _storageRoot = null;
            // }
        }

        #region private

        private bool TryResolveStorageRoot(ITrieNodeResolver resolver, Span<byte> storagePrefix, out TrieNode? storageRoot)
        {
            storageRoot = _storageRoot;
            if (!IsLeaf) return false;

            if (storageRoot is not null) return true;
            if (!(Value.Length > 64)) return false; // is not a storage leaf

            Keccak storageRootKey = _accountDecoder.DecodeStorageRootOnly(Value.AsRlpStream());
            if (storageRootKey == Keccak.EmptyTreeHash) return false;

            _storageRoot = storageRoot = resolver.FindCachedOrUnknown(storageRootKey, Array.Empty<byte>(), storagePrefix);
            try
            {
<<<<<<< HEAD
                storageRoot.ResolveNode(resolver);
=======
                if (storageRoot is not null)
                {
                    hasStorage = true;
                }
                else if (Value.Length > 64) // if not a storage leaf
                {
                    Hash256 storageRootKey = _accountDecoder.DecodeStorageRootOnly(Value.AsRlpStream());
                    if (storageRootKey != Nethermind.Core.Crypto.Keccak.EmptyTreeHash)
                    {
                        hasStorage = true;
                        _storageRoot = storageRoot = resolver.FindCachedOrUnknown(storageRootKey);
                    }
                }
>>>>>>> 4401d7f1
            }
            catch (TrieException)
            {
                _storageRoot = storageRoot = null;
                return false;
            }
            return true;
        }

        private void InitData()
        {
            if (_data is null)
            {
                switch (NodeType)
                {
                    case NodeType.Unknown:
                        throw new InvalidOperationException(
                            $"Cannot resolve children of an {nameof(NodeType.Unknown)} node");
                    case NodeType.Branch:
                        _data = new object[AllowBranchValues ? BranchesCount + 1 : BranchesCount];
                        break;
                    default:
                        _data = new object[2];
                        break;
                }
            }
        }

        private void SeekChild(int itemToSetOn)
        {
            if (_rlpStream is null)
            {
                return;
            }

            SeekChild(_rlpStream, itemToSetOn);
        }

        private void SeekChild(RlpStream rlpStream, int itemToSetOn)
        {
            rlpStream.Reset();
            rlpStream.SkipLength();
            if (IsExtension)
            {
                rlpStream.SkipItem();
                itemToSetOn--;
            }

            for (int i = 0; i < itemToSetOn; i++)
            {
                rlpStream.SkipItem();
            }
        }

        private int GetChildPathLength()
        {
            return PathToNode!.Length + (Key?.Length ?? 0) + (IsBranch ? 1 : 0);
        }

        private void GetChildPath(int i, in Span<byte> childPath)
        {
            PathToNode.CopyTo(childPath);
            Key.CopyTo(childPath[PathToNode!.Length..]);
            if (IsBranch) childPath[^1] = (byte)i;
        }

        private object? ResolveChild(ITrieNodeResolver tree, int i)
        {
            object? childOrRef;
            if (_rlpStream is null)
            {
                childOrRef = _data?[i];
            }
            else
            {
                InitData();
                if (_data![i] is null)
                {
                    // Allows to load children in parallel
                    RlpStream rlpStream = new(_rlpStream!.Data!);
                    SeekChild(rlpStream, i);
                    int prefix = rlpStream!.ReadByte();

                    switch (prefix)
                    {
                        case 0:
                        case 128:
                            {
                                _data![i] = childOrRef = _nullNode;
                                break;
                            }
                        case 160:
                            {
                                TrieNode child = null;
                                rlpStream.Position--;
<<<<<<< HEAD
                                Keccak keccak = rlpStream.DecodeKeccak();

                                switch (tree.Capability)
                                {
                                    case TrieNodeResolverCapability.Hash:
                                        child = tree.FindCachedOrUnknown(keccak!);
                                        break;
                                    case TrieNodeResolverCapability.Path:
                                        {
                                            Span<byte> childPath = stackalloc byte[GetChildPathLength()];
                                            GetChildPath(i, childPath);
                                            child = tree.FindCachedOrUnknown(keccak!, childPath, StoreNibblePathPrefix);
                                            break;
                                        }
                                    default:
                                        throw new ArgumentOutOfRangeException($"tree capability cannot be {tree.Capability}");
                                }
=======
                                Hash256 keccak = rlpStream.DecodeKeccak();
                                TrieNode child = tree.FindCachedOrUnknown(keccak);
>>>>>>> 4401d7f1
                                _data![i] = childOrRef = child;

                                if (IsPersisted && !child.IsPersisted)
                                {
                                    child.CallRecursively(_markPersisted, tree, false, NullLogger.Instance);
                                }

                                break;
                            }
                        default:
                            {
                                rlpStream.Position--;
                                Span<byte> fullRlp = rlpStream.PeekNextItem();
                                TrieNode child = null;
                                switch (tree.Capability)
                                {
                                    case TrieNodeResolverCapability.Hash:
                                        child = new(NodeType.Unknown, fullRlp.ToArray());
                                        break;
                                    case TrieNodeResolverCapability.Path:
                                        Span<byte> childPath = stackalloc byte[GetChildPathLength()];
                                        GetChildPath(i, childPath);
                                        child = new(NodeType.Unknown, childPath.ToArray(), null, fullRlp.ToArray());
                                        child.StoreNibblePathPrefix = StoreNibblePathPrefix;
                                        break;
                                    default:
                                        throw new ArgumentOutOfRangeException($"tree capability cannot be {tree.Capability}");
                                }

                                _data![i] = childOrRef = child;
                                break;
                            }
                    }
                }
                else
                {
                    childOrRef = _data?[i];
                }
            }

            return childOrRef;
        }

        private void UnresolveChild(int i)
        {
            if (IsPersisted)
            {
                _data![i] = null;
            }
            else
            {
                if (_data![i] is TrieNode childNode)
                {
                    if (!childNode.IsPersisted)
                    {
                        throw new InvalidOperationException("Cannot unresolve a child that is not persisted yet.");
                    }
                    else if (childNode.Keccak is not null) // if not by value node
                    {
                        _data![i] = childNode.Keccak;
                    }
                }
            }
        }

        #endregion
    }
}<|MERGE_RESOLUTION|>--- conflicted
+++ resolved
@@ -274,7 +274,7 @@
             }
         }
 
-        public TrieNode(NodeType nodeType, Span<byte> path, Keccak keccak)
+        public TrieNode(NodeType nodeType, Span<byte> path, Hash256 keccak)
         {
             Keccak = keccak ?? throw new ArgumentNullException(nameof(keccak));
             PathToNode = path.ToArray();
@@ -313,7 +313,7 @@
             }
         }
 
-        public TrieNode(NodeType nodeType, byte[] path, Keccak keccak, byte[] rlp)
+        public TrieNode(NodeType nodeType, byte[] path, Hash256 keccak, byte[] rlp)
             : this(nodeType, rlp)
         {
             PathToNode = path;
@@ -376,7 +376,7 @@
                             //diagnostic code - check keccak of loaded RLP
                             if (Keccak is not null)
                             {
-                                Keccak dbHash = Keccak.Compute(FullRlp.AsSpan());
+                                Hash256 dbHash = Core.Crypto.Keccak.Compute(FullRlp.AsSpan());
                                 if (Keccak != dbHash)
                                     throw new TrieException($"Hash mismatch - wanted {Keccak}, got {dbHash} for path {FullPath.ToHexString()}");
                             }
@@ -664,11 +664,7 @@
                 // we expect this to happen as a Trie traversal error (please see the stack trace above)
                 // we need to investigate this case when it happens again
                 bool isKeccakCalculated = Keccak is not null && FullRlp.IsNotNull;
-<<<<<<< HEAD
-                bool isKeccakCorrect = isKeccakCalculated && Keccak == Keccak.Compute(FullRlp);
-=======
                 bool isKeccakCorrect = isKeccakCalculated && Keccak == Nethermind.Core.Crypto.Keccak.Compute(FullRlp.AsSpan());
->>>>>>> 4401d7f1
                 throw new TrieException($"Unexpected type found at position {childIndex} of {this} with {nameof(_data)} of length {_data?.Length}. Expected a {nameof(TrieNode)} or {nameof(Keccak)} but found {childOrRef?.GetType()} with a value of {childOrRef}. Keccak calculated? : {isKeccakCalculated}; Keccak correct? : {isKeccakCorrect}");
             }
 
@@ -991,29 +987,13 @@
             if (storageRoot is not null) return true;
             if (!(Value.Length > 64)) return false; // is not a storage leaf
 
-            Keccak storageRootKey = _accountDecoder.DecodeStorageRootOnly(Value.AsRlpStream());
-            if (storageRootKey == Keccak.EmptyTreeHash) return false;
+            Hash256 storageRootKey = _accountDecoder.DecodeStorageRootOnly(Value.AsRlpStream());
+            if (storageRootKey == Core.Crypto.Keccak.EmptyTreeHash) return false;
 
             _storageRoot = storageRoot = resolver.FindCachedOrUnknown(storageRootKey, Array.Empty<byte>(), storagePrefix);
             try
             {
-<<<<<<< HEAD
                 storageRoot.ResolveNode(resolver);
-=======
-                if (storageRoot is not null)
-                {
-                    hasStorage = true;
-                }
-                else if (Value.Length > 64) // if not a storage leaf
-                {
-                    Hash256 storageRootKey = _accountDecoder.DecodeStorageRootOnly(Value.AsRlpStream());
-                    if (storageRootKey != Nethermind.Core.Crypto.Keccak.EmptyTreeHash)
-                    {
-                        hasStorage = true;
-                        _storageRoot = storageRoot = resolver.FindCachedOrUnknown(storageRootKey);
-                    }
-                }
->>>>>>> 4401d7f1
             }
             catch (TrieException)
             {
@@ -1109,8 +1089,7 @@
                             {
                                 TrieNode child = null;
                                 rlpStream.Position--;
-<<<<<<< HEAD
-                                Keccak keccak = rlpStream.DecodeKeccak();
+                                Hash256 keccak = rlpStream.DecodeKeccak();
 
                                 switch (tree.Capability)
                                 {
@@ -1127,10 +1106,6 @@
                                     default:
                                         throw new ArgumentOutOfRangeException($"tree capability cannot be {tree.Capability}");
                                 }
-=======
-                                Hash256 keccak = rlpStream.DecodeKeccak();
-                                TrieNode child = tree.FindCachedOrUnknown(keccak);
->>>>>>> 4401d7f1
                                 _data![i] = childOrRef = child;
 
                                 if (IsPersisted && !child.IsPersisted)
