--- conflicted
+++ resolved
@@ -34,12 +34,8 @@
         /// <summary>
         ///     0x56e81f171bcc55a6ff8345e692c0f86e5b48e01b996cadc001622fb5e363b421
         /// </summary>
-<<<<<<< HEAD
-        public static readonly Keccak EmptyTreeHash = Keccak.EmptyTreeHash;
+        public static readonly Hash256 EmptyTreeHash = Keccak.EmptyTreeHash;
         public static readonly byte[] EmptyKeyPath = Array.Empty<byte>();
-=======
-        public static readonly Hash256 EmptyTreeHash = Keccak.EmptyTreeHash;
->>>>>>> 4401d7f1
 
         public TrieType TrieType { get; init; }
 
@@ -91,7 +87,7 @@
 
         public bool ClearedBySelfDestruct = false;
 
-        public Keccak? ParentStateRootHash { get; set; }
+        public Hash256? ParentStateRootHash { get; set; }
 
         /// <summary>
         /// Only used in EthereumTests
@@ -118,41 +114,8 @@
         {
         }
 
-        public PatriciaTree(IKeyValueStoreWithBatching keyValueStore, ICappedArrayPool? bufferPool = null, TrieNodeResolverCapability capability = TrieNodeResolverCapability.Hash)
-            : this(keyValueStore, EmptyTreeHash, false, true, NullLogManager.Instance, bufferPool, capability)
-        {
-        }
-
-        public PatriciaTree(IKeyValueStoreWithBatching keyValueStore, ILogManager logManager, ICappedArrayPool? bufferPool = null, TrieNodeResolverCapability capability = TrieNodeResolverCapability.Hash)
-            : this(keyValueStore, EmptyTreeHash, false, true, logManager, bufferPool, capability)
-        {
-        }
-
         public PatriciaTree(ITrieStore trieStore, ILogManager logManager, ICappedArrayPool? bufferPool = null)
             : this(trieStore, EmptyTreeHash, false, true, logManager, bufferPool: bufferPool)
-        {
-        }
-
-        public PatriciaTree(
-            IKeyValueStoreWithBatching keyValueStore,
-            Hash256 rootHash,
-            bool parallelBranches,
-            bool allowCommits,
-            ILogManager logManager,
-            ICappedArrayPool? bufferPool = null,
-            TrieNodeResolverCapability capability = TrieNodeResolverCapability.Hash)
-            : this(
-                trieStore: capability switch
-                {
-                    TrieNodeResolverCapability.Hash => new TrieStore(keyValueStore, logManager),
-                    TrieNodeResolverCapability.Path => new TrieStoreByPath(keyValueStore, logManager),
-                    _ => throw new ArgumentOutOfRangeException(nameof(capability), capability, null)
-                },
-                rootHash,
-                parallelBranches,
-                allowCommits,
-                logManager,
-                bufferPool: bufferPool)
         {
         }
 
@@ -385,11 +348,7 @@
 
         [SkipLocalsInit]
         [DebuggerStepThrough]
-<<<<<<< HEAD
-        public virtual byte[]? GetInternal(ReadOnlySpan<byte> rawKey, Keccak? rootHash = null)
-=======
-        public virtual byte[]? Get(ReadOnlySpan<byte> rawKey, Hash256? rootHash = null)
->>>>>>> 4401d7f1
+        public virtual byte[]? GetInternal(ReadOnlySpan<byte> rawKey, Hash256? rootHash = null)
         {
             try
             {
@@ -436,7 +395,7 @@
             }
         }
 
-        public virtual byte[]? Get(ReadOnlySpan<byte> rawKey, Keccak? rootHash = null)
+        public virtual byte[]? Get(ReadOnlySpan<byte> rawKey, Hash256? rootHash = null)
         {
             //for diagnostics
             if (Capability == TrieNodeResolverCapability.Path)
@@ -456,7 +415,7 @@
             //};
         }
 
-        private byte[]? GetByPath(ReadOnlySpan<byte> rawKey, Keccak? rootHash = null)
+        private byte[]? GetByPath(ReadOnlySpan<byte> rawKey, Hash256? rootHash = null)
         {
             if (rootHash is null)
             {
@@ -483,7 +442,7 @@
                 //check the root of the persisted nodes
                 if (rootHash is not null)
                 {
-                    Keccak? persistedRootHash;
+                    Hash256? persistedRootHash;
                     if (RootRef?.IsPersisted == true && RootRef?.NodeType == NodeType.Unknown)
                     {
                         RootRef.ResolveNode(TrieStore);
@@ -509,7 +468,7 @@
             return node.Value.ToArray();
         }
 
-        private Keccak? GetPersistedRoot()
+        private Hash256? GetPersistedRoot()
         {
             byte[]? nodeData = TrieStore.TryLoadRlp(Array.Empty<byte>(), null);
             if (nodeData is null)
