--- conflicted
+++ resolved
@@ -1159,11 +1159,6 @@
         public void Accept<TNodeContext>(ITreeVisitor<TNodeContext> visitor, Hash256 rootHash, VisitingOptions? visitingOptions = null)
             where TNodeContext : struct, INodeContext<TNodeContext>
         {
-            Accept(ITreeVisitorWithPath.FromITreeVisitor(visitor), rootHash, visitingOptions);
-        }
-
-        public void Accept(ITreeVisitorWithPath visitor, Hash256 rootHash, VisitingOptions? visitingOptions = null)
-        {
             ArgumentNullException.ThrowIfNull(visitor);
             ArgumentNullException.ThrowIfNull(rootHash);
             visitingOptions ??= VisitingOptions.Default;
@@ -1184,11 +1179,7 @@
                 rootRef = RootHash == rootHash ? RootRef : TrieStore.FindCachedOrUnknown(startingPath, rootHash);
                 if (!rootRef!.TryResolveNode(TrieStore, ref startingPath))
                 {
-<<<<<<< HEAD
-                    visitor.VisitMissingNode(startingPath, rootHash, trieVisitContext);
-=======
                     visitor.VisitMissingNode(default, rootHash, trieVisitContext);
->>>>>>> 2340323a
                     return;
                 }
             }
@@ -1210,34 +1201,25 @@
                 resolver = new TrieNodeResolverWithReadFlags(TrieStore, flags);
             }
 
-<<<<<<< HEAD
             if (!visitor.IsFullDbScan)
             {
                 TreePath emptyPath = TreePath.Empty;
-                rootRef?.Accept(visitor, resolver, ref emptyPath, trieVisitContext);
+                rootRef?.Accept(visitor, default, resolver, ref emptyPath, trieVisitContext);
                 return;
             }
 
-            visitor.VisitTree(rootHash, trieVisitContext);
+            visitor.VisitTree(default, rootHash, trieVisitContext);
 
             // Full db scan
             if (TrieStore.Scheme == INodeStorage.KeyScheme.Hash && visitingOptions.FullScanMemoryBudget != 0)
-=======
-            visitor.VisitTree(default, rootHash, trieVisitContext);
-            if (visitingOptions.FullScanMemoryBudget != 0)
->>>>>>> 2340323a
             {
                 BatchedTrieVisitor<TNodeContext> batchedTrieVisitor = new(visitor, resolver, visitingOptions);
                 batchedTrieVisitor.Start(rootHash, trieVisitContext);
             }
             else
             {
-<<<<<<< HEAD
                 TreePath emptyPath = TreePath.Empty;
-                rootRef?.Accept(visitor, resolver, ref emptyPath, trieVisitContext);
-=======
-                rootRef?.Accept(visitor, default, resolver, trieVisitContext);
->>>>>>> 2340323a
+                rootRef?.Accept(visitor, default, resolver, ref emptyPath, trieVisitContext);
             }
         }
 
