--- conflicted
+++ resolved
@@ -130,13 +130,9 @@
             ILogManager? logManager,
             ICappedArrayPool? bufferPool = null)
         {
-<<<<<<< HEAD
-            _logger = logManager?.GetClassLogger(GetType()) ?? throw new ArgumentNullException(nameof(logManager));
-=======
             _logger = logManager?.GetClassLogger<PatriciaTree>() ?? throw new ArgumentNullException(nameof(logManager));
             _isTrace = _logger.IsTrace;
             _isDebug = _logger.IsDebug;
->>>>>>> 9b6dbab0
             TrieStore = trieStore ?? throw new ArgumentNullException(nameof(trieStore));
             _parallelBranches = parallelBranches;
             _allowCommits = allowCommits;
@@ -184,19 +180,11 @@
             if (processDirtyRoot)
             {
                 Commit(new NodeCommitInfo(RootRef), skipSelf: skipRoot);
-<<<<<<< HEAD
-            }
-=======
-                while (_currentCommit.TryDequeue(out NodeCommitInfo node))
-                {
-                    if (_isTrace) Trace(blockNumber, node);
-                    TrieStore.CommitNode(blockNumber, node, writeFlags: writeFlags);
-                }
->>>>>>> 9b6dbab0
+            }
 
             while (_currentCommit.TryDequeue(out NodeCommitInfo node))
             {
-                if (_logger.IsTrace) _logger.Trace($"Committing {node} in {blockNumber}");
+                if (_isTrace) Trace(blockNumber, node);
                 TrieStore.CommitNode(blockNumber, node, writeFlags: writeFlags);
             }
 
@@ -210,13 +198,10 @@
             }
 
             TrieStore.FinishBlockCommit(TrieType, blockNumber, RootRef, writeFlags);
-<<<<<<< HEAD
             if (TrieStore.Capability == TrieNodeResolverCapability.Path && TrieType == TrieType.State)
                 ParentStateRootHash = RootHash;
             _uncommitedPaths = new Bloom();
             ClearedBySelfDestruct = false;
-            if (_logger.IsDebug) _logger.Debug($"Finished committing block {blockNumber}");
-=======
 
             if (_isDebug) Debug(blockNumber);
 
@@ -245,8 +230,8 @@
             {
                 throw new TrieException("Commits are not allowed on this trie.");
             }
->>>>>>> 9b6dbab0
-        }
+        }
+
         private void Commit(NodeCommitInfo nodeCommitInfo, bool skipSelf = false)
         {
             if (_currentCommit is null)
@@ -441,23 +426,11 @@
                         : array = ArrayPool<byte>.Shared.Rent(nibblesCount))
                     [..nibblesCount]; // Slice to exact size;
 
-<<<<<<< HEAD
-                try
-                {
-                    Nibbles.BytesToNibbleBytes(rawKey, nibbles);
-                    return Run(nibbles, nibblesCount, new CappedArray<byte>(Array.Empty<byte>()), false, diagData: diagData, startRootHash: rootHash).ToArray();
-                }
-                finally
-                {
-                    if (array is not null) ArrayPool<byte>.Shared.Return(array);
-                }
-=======
                 Nibbles.BytesToNibbleBytes(rawKey, nibbles);
-                var result = Run(nibbles, nibblesCount, new CappedArray<byte>(Array.Empty<byte>()), false, startRootHash: rootHash).ToArray();
+                var result = Run(nibbles, nibblesCount, new CappedArray<byte>(Array.Empty<byte>()), false, diagData: diagData, startRootHash: rootHash).ToArray();
                 if (array is not null) ArrayPool<byte>.Shared.Return(array);
 
                 return result;
->>>>>>> 9b6dbab0
             }
             catch (TrieException e)
             {
@@ -605,22 +578,13 @@
                     : array = ArrayPool<byte>.Shared.Rent(nibblesCount))
                 [..nibblesCount]; // Slice to exact size
 
-<<<<<<< HEAD
-            try
-            {
-                Nibbles.BytesToNibbleBytes(rawKey, nibbles);
-                Run(nibbles, nibblesCount, value, true, new InternalReadDiagData());
-                _uncommitedPaths?.Set(rawKey);
-            }
-            finally
-=======
             Nibbles.BytesToNibbleBytes(rawKey, nibbles);
-            Run(nibbles, nibblesCount, value, true);
+            Run(nibbles, nibblesCount, value, true, new InternalReadDiagData());
+            _uncommitedPaths?.Set(rawKey);
 
             if (array is not null) ArrayPool<byte>.Shared.Return(array);
 
             void Trace(in ReadOnlySpan<byte> rawKey, in CappedArray<byte> value)
->>>>>>> 9b6dbab0
             {
                 _logger.Trace($"{(value.Length == 0 ? $"Deleting {rawKey.ToHexString()}" : $"Setting {rawKey.ToHexString()} = {value.AsSpan().ToHexString()}")}");
             }
@@ -665,13 +629,8 @@
             CappedArray<byte> result;
             if (startRootHash is not null)
             {
-<<<<<<< HEAD
-                if (_logger.IsTrace) _logger.Trace($"Starting from {startRootHash} - {traverseContext.ToString()}");
+                if (_isTrace) TraceStart(startRootHash, in traverseContext);
                 TrieNode startNode = TrieStore.FindCachedOrUnknown(startRootHash, Array.Empty<byte>(), StoreNibblePathPrefix);
-=======
-                if (_isTrace) TraceStart(startRootHash, in traverseContext);
-                TrieNode startNode = TrieStore.FindCachedOrUnknown(startRootHash);
->>>>>>> 9b6dbab0
                 ResolveNode(startNode, in traverseContext);
                 result = TraverseNode(startNode, in traverseContext, diagData);
             }
@@ -698,13 +657,8 @@
                 else
                 {
                     ResolveNode(RootRef, in traverseContext);
-<<<<<<< HEAD
-                    if (_logger.IsTrace) _logger.Trace($"{traverseContext.ToString()}");
+                    if (_isTrace) TraceNode(in traverseContext);
                     result = TraverseNode(RootRef, in traverseContext, diagData);
-=======
-                    if (_isTrace) TraceNode(in traverseContext);
-                    result = TraverseNode(RootRef, in traverseContext);
->>>>>>> 9b6dbab0
                 }
             }
 
@@ -758,21 +712,11 @@
 
             return node.NodeType switch
             {
-<<<<<<< HEAD
                 NodeType.Branch => TraverseBranch(node, in traverseContext, diagData),
                 NodeType.Extension => TraverseExtension(node, in traverseContext, diagData),
                 NodeType.Leaf => TraverseLeaf(node, in traverseContext, diagData),
-                NodeType.Unknown => throw new InvalidOperationException(
-                    $"Cannot traverse unresolved node {node.Keccak}"),
-                _ => throw new NotSupportedException(
-                    $"Unknown node type {node.NodeType}")
-=======
-                NodeType.Branch => TraverseBranch(node, in traverseContext),
-                NodeType.Extension => TraverseExtension(node, in traverseContext),
-                NodeType.Leaf => TraverseLeaf(node, in traverseContext),
                 NodeType.Unknown => TraverseUnknown(node),
                 _ => ThrowNotSupported(node)
->>>>>>> 9b6dbab0
             };
 
             [MethodImpl(MethodImplOptions.NoInlining)]
@@ -875,19 +819,13 @@
                             ResolveNode(childNode, in traverseContext);
                             if (childNode.IsBranch)
                             {
-<<<<<<< HEAD
                                 TrieNode extensionFromBranch = Capability switch
                                 {
                                     TrieNodeResolverCapability.Hash => TrieNodeFactory.CreateExtension(new[] { (byte)childNodeIndex }, childNode),
                                     TrieNodeResolverCapability.Path => TrieNodeFactory.CreateExtension(new[] { (byte)childNodeIndex }, childNode, node.PathToNode, StoreNibblePathPrefix),
                                     _ => throw new ArgumentOutOfRangeException()
                                 };
-                                if (_logger.IsTrace)
-=======
-                                TrieNode extensionFromBranch =
-                                    TrieNodeFactory.CreateExtension(new[] { (byte)childNodeIndex }, childNode);
                                 if (_isTrace)
->>>>>>> 9b6dbab0
                                     _logger.Trace(
                                         $"Extending child {childNodeIndex} {childNode} of {node} into {extensionFromBranch}");
 
@@ -922,7 +860,6 @@
 
                                 byte[] newKey = Bytes.Concat((byte)childNodeIndex, childNode.Key);
 
-<<<<<<< HEAD
                                 TrieNode extendedExtension = Capability switch
                                 {
                                     TrieNodeResolverCapability.Hash => childNode.CloneWithChangedKey(newKey),
@@ -931,11 +868,7 @@
                                 };
                                 _deleteNodes.Enqueue(childNode.CloneNodeForDeletion());
 
-                                if (_logger.IsTrace)
-=======
-                                TrieNode extendedExtension = childNode.CloneWithChangedKey(newKey);
                                 if (_isTrace)
->>>>>>> 9b6dbab0
                                     _logger.Trace(
                                         $"Extending child {childNodeIndex} {childNode} of {node} into {extendedExtension}");
                                 nextNode = extendedExtension;
@@ -943,19 +876,13 @@
                             else if (childNode.IsLeaf)
                             {
                                 byte[] newKey = Bytes.Concat((byte)childNodeIndex, childNode.Key);
-<<<<<<< HEAD
                                 TrieNode extendedLeaf = Capability switch
                                 {
                                     TrieNodeResolverCapability.Hash => childNode.CloneWithChangedKey(newKey),
                                     TrieNodeResolverCapability.Path => childNode.CloneWithChangedKey(newKey, 1),
                                     _ => throw new ArgumentOutOfRangeException()
                                 };
-                                if (_logger.IsTrace)
-=======
-
-                                TrieNode extendedLeaf = childNode.CloneWithChangedKey(newKey);
                                 if (_isTrace)
->>>>>>> 9b6dbab0
                                     _logger.Trace(
                                         $"Extending branch child {childNodeIndex} {childNode} into {extendedLeaf}");
 
@@ -987,18 +914,13 @@
                     if (nextNode.IsLeaf)
                     {
                         byte[] newKey = Bytes.Concat(node.Key, nextNode.Key);
-<<<<<<< HEAD
                         TrieNode extendedLeaf = Capability switch
                         {
                             TrieNodeResolverCapability.Hash => nextNode.CloneWithChangedKey(newKey),
                             TrieNodeResolverCapability.Path => nextNode.CloneWithChangedKey(newKey, node.Key.Length),
                             _ => throw new ArgumentOutOfRangeException()
                         };
-                        if (_logger.IsTrace)
-=======
-                        TrieNode extendedLeaf = nextNode.CloneWithChangedKey(newKey);
                         if (_isTrace)
->>>>>>> 9b6dbab0
                             _logger.Trace($"Combining {node} and {nextNode} into {extendedLeaf}");
 
                         _deleteNodes.Enqueue(nextNode.CloneNodeForDeletion());
@@ -1033,18 +955,13 @@
                            L L - - - - - - - - - - - - - - */
 
                         byte[] newKey = Bytes.Concat(node.Key, nextNode.Key);
-<<<<<<< HEAD
                         TrieNode extendedExtension = Capability switch
                         {
                             TrieNodeResolverCapability.Hash => nextNode.CloneWithChangedKey(newKey),
                             TrieNodeResolverCapability.Path => nextNode.CloneWithChangedKey(newKey, node.Key.Length),
                             _ => throw new ArgumentOutOfRangeException()
                         };
-                        if (_logger.IsTrace)
-=======
-                        TrieNode extendedExtension = nextNode.CloneWithChangedKey(newKey);
                         if (_isTrace)
->>>>>>> 9b6dbab0
                             _logger.Trace($"Combining {node} and {nextNode} into {extendedExtension}");
 
                         _deleteNodes.Enqueue(nextNode.CloneNodeForDeletion());
@@ -1540,7 +1457,6 @@
             TrieNode rootRef = null;
             if (!rootHash.Equals(Keccak.EmptyTreeHash))
             {
-<<<<<<< HEAD
                 switch (Capability)
                 {
                     case TrieNodeResolverCapability.Hash:
@@ -1583,13 +1499,6 @@
                         break;
                     default:
                         throw new ArgumentOutOfRangeException();
-=======
-                rootRef = RootHash == rootHash ? RootRef : TrieStore.FindCachedOrUnknown(rootHash);
-                if (!rootRef!.TryResolveNode(TrieStore))
-                {
-                    visitor.VisitMissingNode(rootHash, trieVisitContext);
-                    return;
->>>>>>> 9b6dbab0
                 }
             }
 
