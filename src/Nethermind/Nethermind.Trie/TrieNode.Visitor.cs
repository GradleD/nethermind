--- conflicted
+++ resolved
@@ -28,11 +28,8 @@
         internal void AcceptResolvedNode<TNodeContext>(ITreeVisitor<TNodeContext> visitor, in TNodeContext nodeContext, ITrieNodeResolver nodeResolver, SmallTrieVisitContext trieVisitContext, IList<(TrieNode, TNodeContext, SmallTrieVisitContext)> nextToVisit)
             where TNodeContext : struct, INodeContext<TNodeContext>
         {
-<<<<<<< HEAD
-=======
             // Note: The path is not maintained here, its just for a placeholder. This code is only used for BatchedTrieVisitor
             // which should only be used with hash keys.
->>>>>>> fad11b10
             TreePath emptyPath = TreePath.Empty;
             switch (NodeType)
             {
