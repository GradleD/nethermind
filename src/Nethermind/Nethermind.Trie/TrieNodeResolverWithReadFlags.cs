--- conflicted
+++ resolved
@@ -31,7 +31,6 @@
         return _baseResolver.FindCachedOrUnknown(hash);
     }
 
-<<<<<<< HEAD
     public TrieNode FindCachedOrUnknown(Hash256 hash, Span<byte> nodePath, Span<byte> storagePrefix)
     {
         return _baseResolver.FindCachedOrUnknown(hash, nodePath, storagePrefix);
@@ -40,7 +39,8 @@
     public TrieNode? FindCachedOrUnknown(Span<byte> nodePath, byte[] storagePrefix, Hash256 rootHash)
     {
         return _baseResolver.FindCachedOrUnknown(nodePath, storagePrefix, rootHash);
-=======
+    }
+
     public byte[]? TryLoadRlp(Hash256 hash, ReadFlags flags = ReadFlags.None)
     {
         if (flags != ReadFlags.None)
@@ -49,7 +49,6 @@
         }
 
         return _baseResolver.TryLoadRlp(hash, _defaultFlags);
->>>>>>> 9b6dbab0
     }
 
     public byte[]? LoadRlp(Hash256 hash, ReadFlags flags = ReadFlags.None)
