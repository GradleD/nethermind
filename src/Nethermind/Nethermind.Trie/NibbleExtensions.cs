// SPDX-FileCopyrightText: 2022 Demerzel Solutions Limited
// SPDX-License-Identifier: LGPL-3.0-only

using System;
using System.Buffers;
using System.Diagnostics;
using System.Diagnostics.CodeAnalysis;
using System.Runtime.CompilerServices;
using System.Runtime.InteropServices;
using System.Runtime.Intrinsics;
using Nethermind.Core.Extensions;

namespace Nethermind.Trie
{
    public static class Nibbles
    {
<<<<<<< HEAD
        private static readonly byte PathPointerOdd = 0xfe;
=======
        private const int StackAllocLengthLimit = 255;
>>>>>>> 2c956ce1

        public static Nibble[] FromBytes(params byte[] bytes)
        {
            return FromBytes(bytes.AsSpan());
        }

        public static Nibble[] FromBytes(ReadOnlySpan<byte> bytes)
        {
            Nibble[] nibbles = new Nibble[2 * bytes.Length];
            BytesToNibbleBytes(bytes, MemoryMarshal.AsBytes(nibbles.AsSpan()));
            return nibbles;
        }

        public unsafe static void BytesToNibbleBytes(ReadOnlySpan<byte> bytes, Span<byte> nibbles)
        {
            // Ensure the length of the nibbles span is exactly twice the length of the bytes span.
            if (nibbles.Length != 2 * bytes.Length)
            {
                ThrowArgumentException();
            }

            // Calculate the length to process using SIMD operations.
            var length = bytes.Length / sizeof(Vector128<byte>) * sizeof(Vector128<byte>);
            // Check if SIMD hardware acceleration is available and if there is data to process.
            // This will be branch eliminated the asm if not supported.
            if (Vector128.IsHardwareAccelerated && length > 0)
            {
                // Cast the byte span to a span of Vector128<byte> for SIMD processing.
                var input = MemoryMarshal.Cast<byte, Vector128<byte>>(bytes.Slice(0, length));
                // Cast the nibble span to a reference to first element of Vector128<ushort> as input doubles.
                ref var output = ref Unsafe.As<byte, Vector128<ushort>>(ref MemoryMarshal.GetReference(nibbles));

                for (int i = 0; i < input.Length; i++)
                {
                    // Get the bytes where each byte contains 2 nibbles that we want to move into their own byte.
                    Vector128<byte> value = input[i];

                    // Mask off lower nibble 0x0f and split each byte into two bytes and store them in two separate vectors.
                    (Vector128<ushort> lower0, Vector128<ushort> upper0) = Vector128.Widen(Vector128.BitwiseAnd(value, Vector128.Create((byte)0x0f)));
                    // Arrange the 0x0f nibbles; we use the 1st element to represent 0s, and then order as 0,2,4,6,8,10,12,14th elements.
                    // This leaves byte holes for the other set of nibbles to fill.
                    lower0 = Vector128.Shuffle(lower0.AsByte(), Vector128.Create((byte)1, 0, 1, 2, 1, 4, 1, 6, 1, 8, 1, 10, 1, 12, 1, 14)).AsUInt16();
                    upper0 = Vector128.Shuffle(upper0.AsByte(), Vector128.Create((byte)1, 0, 1, 2, 1, 4, 1, 6, 1, 8, 1, 10, 1, 12, 1, 14)).AsUInt16();

                    // Mask off upper nibble 0xf0 and split each byte into two bytes and store them in two separate vectors.
                    // Widening from byte -> ushort creates byte sized gaps so the two sets can be combined.
                    (Vector128<ushort> lower1, Vector128<ushort> upper1) = Vector128.Widen(Vector128.BitwiseAnd(value, Vector128.Create((byte)0xf0)));
                    // Arrange the 0xf0 nibbles they are already in correct place, but need to be shifted down by a nibble (e.g. >> 4)
                    lower1 = Vector128.ShiftRightLogical(lower1.AsByte(), 4).AsUInt16();
                    upper1 = Vector128.ShiftRightLogical(upper1.AsByte(), 4).AsUInt16();

                    // Combine the two sets of nibbles from the original bytes as their own bytes
                    lower0 = Vector128.BitwiseOr(lower0, lower1);
                    upper0 = Vector128.BitwiseOr(upper0, upper1);

                    // Store the combined nibbles into the output span.
                    Unsafe.Add(ref output, i * 2) = lower0;
                    Unsafe.Add(ref output, i * 2 + 1) = upper0;
                }
            }

            // Process any remaining bytes that were not handled by SIMD.
            for (int i = length; i < bytes.Length; i++)
            {
                // We use Unsafe here as we have verified all the bounds above and also only go to length
                // However the loop doesn't start a 0 and the nibbles span access is complex (rather than just i)
                // so the Jit can't work out if the bounds checks and their if+exceptions can be eliminated.
                // Because of this using regular array style access causes 3 bounds checks to be inserted.
                int value = Unsafe.Add(ref MemoryMarshal.GetReference(bytes), i);
                Unsafe.Add(ref MemoryMarshal.GetReference(nibbles), i * 2) = (byte)(value >> 4);
                Unsafe.Add(ref MemoryMarshal.GetReference(nibbles), i * 2 + 1) = (byte)(value & 15);
            }

            [DoesNotReturn]
            [StackTraceHidden]
            static void ThrowArgumentException()
            {
                throw new ArgumentException("Nibbles length must be twice the bytes length");
            }
        }

        public static byte[] BytesToNibbleBytes(Span<byte> bytes)
        {
            Span<byte> nibbles = stackalloc byte[2 * bytes.Length];
            BytesToNibbleBytes(bytes, nibbles);
            return nibbles.ToArray();
        }

        public static Nibble[] FromHexString(string hexString)
        {
            ArgumentNullException.ThrowIfNull(hexString);

            int startIndex = hexString.StartsWith("0x") ? 2 : 0;
            int numberChars = hexString.Length - startIndex;

            Nibble[] nibbles = new Nibble[numberChars];
            for (int i = 0; i < numberChars; i++)
            {
                nibbles[i] = new Nibble(hexString[i + startIndex]);
            }

            return nibbles;
        }

        public static byte[] ToPackedByteArray(this Nibble[] nibbles)
        {
            int oddity = nibbles.Length % 2;
            byte[] bytes = new byte[nibbles.Length / 2 + oddity];
            for (int i = oddity; i < bytes.Length - oddity; i++)
            {
                bytes[i] = ToByte(nibbles[2 * i + oddity], nibbles[2 * i + 1 + oddity]);
            }

            if (oddity == 1)
            {
                bytes[0] = ToByte(0, nibbles[0]);
            }

            return bytes;
        }

        public static byte ToByte(Nibble highNibble, Nibble lowNibble)
        {
            return (byte)(((byte)highNibble << 4) | (byte)lowNibble);
        }

        public static byte[] ToBytes(ReadOnlySpan<byte> nibbles)
        {
            byte[] bytes = new byte[nibbles.Length / 2];
            for (int i = 0; i < bytes.Length; i++)
            {
                bytes[i] = ToByte(nibbles[2 * i], nibbles[2 * i + 1]);
            }

            return bytes;
        }

<<<<<<< HEAD
        public static byte[] ToEncodedStorageBytes(byte[] nibbles)
        {
            return ToEncodedStorageBytes(nibbles.AsSpan());
        }

        public static byte[] ToEncodedStorageBytes(Span<byte> nibbles)
        {
            int oddity = nibbles.Length % 2;
            byte[] bytes = new byte[nibbles.Length / 2 + oddity + 1];
            for (int i = 0; i < nibbles.Length / 2; i++)
            {
                bytes[i + oddity + 1] = ToByte(nibbles[2 * i + oddity], nibbles[2 * i + 1 + oddity]);
            }
            if (oddity == 1)
                bytes[1] = ToByte(0, nibbles[0]);

            bytes[0] = (byte)(PathPointerOdd | oddity);

            return bytes;
=======
        public static byte[] CompactToHexEncode(byte[] compactPath)
        {
            if (compactPath.Length == 0)
            {
                return compactPath;
            }
            int nibblesCount = compactPath.Length * 2 + 1;
            byte[]? array = null;
            Span<byte> nibbles = nibblesCount < StackAllocLengthLimit
                ? stackalloc byte[nibblesCount]
                : array ??= ArrayPool<byte>.Shared.Rent(nibblesCount);

            BytesToNibbleBytes(compactPath, nibbles.Slice(0, 2 * compactPath.Length));
            nibbles[^1] = 16;

            if (nibbles[0] < 2)
            {
                nibbles = nibbles[..^1];
            }

            int chop = 2 - (nibbles[0] & 1);
            byte[] result = nibbles[chop..].ToArray();
            if (array is not null)
            {
                ArrayPool<byte>.Shared.Return(array);
            }

            return result;
>>>>>>> 2c956ce1
        }

        public static byte[] ToCompactHexEncoding(ReadOnlySpan<byte> nibbles)
        {
            int oddity = nibbles.Length % 2;
            byte[] bytes = new byte[nibbles.Length / 2 + 1];
            for (int i = 0; i < bytes.Length - 1; i++)
            {
                bytes[i + 1] = ToByte(nibbles[2 * i + oddity], nibbles[2 * i + 1 + oddity]);
            }

            if (oddity == 1)
            {
                bytes[0] = ToByte(1, nibbles[0]);
            }

            return bytes;
        }

        [SkipLocalsInit]
        public static byte[] NibblesToByteStorage(Span<byte> nibbles)
        {
            Span<byte> bytes = stackalloc byte[130];

            int ni = 0;
            int bi = 0;
            bool pushZero = false;
            while (ni < nibbles.Length)
            {
                byte highNibble;
                byte lowNibble;

                if (pushZero)
                {
                    highNibble = 0;
                    lowNibble = nibbles[ni];
                    ni++;
                    pushZero = lowNibble == 0;
                }
                else
                {
                    highNibble = nibbles[ni];
                    if (ni + 1 >= nibbles.Length)
                    {
                        lowNibble = 0;
                        ni++;
                    }
                    else if (nibbles[ni + 1] == 0)
                    {
                        lowNibble = 0;
                        pushZero = true;
                        ni += 2;
                    }
                    else
                    {
                        lowNibble = nibbles[ni + 1];
                        ni += 2;
                    }
                }

                bytes[bi++] = ToByte(highNibble, lowNibble);
            }
            if (pushZero)
                bytes[bi++] = 0;

            return bytes.Slice(0, bi).ToArray();
        }

        public static byte[] BytesToNibblesStorage(Span<byte> bytes)
        {
            Span<byte> nibbles = stackalloc byte[bytes.Length * 2];

            byte[] last2Nibbles = new byte[2];
            last2Nibbles[0] = (byte)((bytes[^1] & 240) >> 4);
            last2Nibbles[1] = (byte)(bytes[^1] & 15);

            int ni = 0;
            int bi = 0;
            bool skipZero = false;
            bool lastNibbleSkipped = false;
            while (bi < bytes.Length)
            {
                if (skipZero)
                {
                    nibbles[ni] = (byte)(bytes[bi] & 15);
                    skipZero = nibbles[ni] == 0;
                    ni++;
                    bi++;
                    continue;
                }
                else
                {
                    nibbles[ni] = (byte)((bytes[bi] & 240) >> 4);
                    nibbles[ni + 1] = (byte)(bytes[bi] & 15);
                }

                if (nibbles[ni] == 0 && nibbles[ni + 1] == 0)
                {
                    ni++;
                    lastNibbleSkipped = true;
                }
                else if (nibbles[ni] != 0 && nibbles[ni + 1] == 0)
                {
                    ni += 2;
                    skipZero = true;
                    lastNibbleSkipped = false;
                }
                else
                {
                    ni += 2;
                    lastNibbleSkipped = false;
                }

                bi++;
            }

            int nibblesCount = lastNibbleSkipped ? ni : (last2Nibbles[1] == 0 ? ni - 1 : ni);

            return nibbles.Slice(0, nibblesCount).ToArray();
        }

        public static void NibblesToByteStorage(Span<byte> nibbles, in Span<byte> bytes)
        {
            Debug.Assert(bytes.Length == nibbles.Length / 2 + 1);
            int oddity = nibbles.Length % 2;
            for (int i = 0; i < bytes.Length - 1; i++)
            {
                bytes[i + 1] = ToByte(nibbles[2 * i + oddity], nibbles[2 * i + 1 + oddity]);
            }
            if (oddity == 1)
            {
                bytes[0] = ToByte(1, nibbles[0]);
            }
        }

        public static void BytesToNibblesStorage(Span<byte> bytes, in Span<byte> nibbles)
        {
            Debug.Assert(nibbles.Length == bytes.Length * 2);
            BytesToNibbleBytes(bytes, nibbles);
        }

        public static byte[] CompactToHexEncode(byte[] compactPath)
        {
            if (compactPath.Length == 0)
            {
                return compactPath;
            }
            int nibblesCount = compactPath.Length * 2 + 1;
            byte[] array = ArrayPool<byte>.Shared.Rent(nibblesCount);
            try
            {
                Span<byte> nibbles = array.Slice(0, nibblesCount);
                BytesToNibbleBytes(compactPath, nibbles.Slice(0, 2 * compactPath.Length));
                nibbles[^1] = 16;

                if (nibbles[0] < 2)
                {
                    nibbles = nibbles[..^1];
                }

                int chop = 2 - (nibbles[0] & 1);
                return nibbles[chop..].ToArray();
            }
            finally
            {
                ArrayPool<byte>.Shared.Return(array);
            }
        }

        public static Span<byte> IncrementNibble(this Span<byte> nibbles, bool trimHighest = false)
        {
            if (nibbles.Length == 0)
                return nibbles;

            int omitted = 0;

            for (int i = nibbles.Length - 1; i >= 0; i--)
            {
                if (nibbles[i] == 0x0f)
                {
                    nibbles[i] = 0;
                    omitted++;
                    continue;
                }
                else
                {
                    nibbles[i]++;
                    break;
                }
            }
            return trimHighest ?
                nibbles.Slice(0, nibbles.Length - omitted) :
                nibbles;
        }

        public static byte[] EncodePath(ReadOnlySpan<byte> input) => input.Length == 64 ? ToBytes(input) : ToCompactHexEncoding(input);
    }
}<|MERGE_RESOLUTION|>--- conflicted
+++ resolved
@@ -14,11 +14,9 @@
 {
     public static class Nibbles
     {
-<<<<<<< HEAD
+        private const int StackAllocLengthLimit = 255;
+
         private static readonly byte PathPointerOdd = 0xfe;
-=======
-        private const int StackAllocLengthLimit = 255;
->>>>>>> 2c956ce1
 
         public static Nibble[] FromBytes(params byte[] bytes)
         {
@@ -156,7 +154,6 @@
             return bytes;
         }
 
-<<<<<<< HEAD
         public static byte[] ToEncodedStorageBytes(byte[] nibbles)
         {
             return ToEncodedStorageBytes(nibbles.AsSpan());
@@ -176,7 +173,8 @@
             bytes[0] = (byte)(PathPointerOdd | oddity);
 
             return bytes;
-=======
+        }
+
         public static byte[] CompactToHexEncode(byte[] compactPath)
         {
             if (compactPath.Length == 0)
@@ -205,7 +203,6 @@
             }
 
             return result;
->>>>>>> 2c956ce1
         }
 
         public static byte[] ToCompactHexEncoding(ReadOnlySpan<byte> nibbles)
@@ -347,34 +344,6 @@
             BytesToNibbleBytes(bytes, nibbles);
         }
 
-        public static byte[] CompactToHexEncode(byte[] compactPath)
-        {
-            if (compactPath.Length == 0)
-            {
-                return compactPath;
-            }
-            int nibblesCount = compactPath.Length * 2 + 1;
-            byte[] array = ArrayPool<byte>.Shared.Rent(nibblesCount);
-            try
-            {
-                Span<byte> nibbles = array.Slice(0, nibblesCount);
-                BytesToNibbleBytes(compactPath, nibbles.Slice(0, 2 * compactPath.Length));
-                nibbles[^1] = 16;
-
-                if (nibbles[0] < 2)
-                {
-                    nibbles = nibbles[..^1];
-                }
-
-                int chop = 2 - (nibbles[0] & 1);
-                return nibbles[chop..].ToArray();
-            }
-            finally
-            {
-                ArrayPool<byte>.Shared.Return(array);
-            }
-        }
-
         public static Span<byte> IncrementNibble(this Span<byte> nibbles, bool trimHighest = false)
         {
             if (nibbles.Length == 0)
