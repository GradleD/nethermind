// SPDX-FileCopyrightText: 2022 Demerzel Solutions Limited
// SPDX-License-Identifier: LGPL-3.0-only

using System;
using System.Diagnostics;
using System.Diagnostics.CodeAnalysis;
using System.Runtime.CompilerServices;
using System.Runtime.InteropServices;
using System.Runtime.Intrinsics;

namespace Nethermind.Trie
{
    [DebuggerStepThrough]
    public static class Nibbles
    {
        public static Nibble[] FromBytes(params byte[] bytes)
        {
            return FromBytes(bytes.AsSpan());
        }

        public static Nibble[] FromBytes(ReadOnlySpan<byte> bytes)
        {
            Nibble[] nibbles = new Nibble[2 * bytes.Length];
            BytesToNibbleBytes(bytes, MemoryMarshal.AsBytes(nibbles.AsSpan()));
            return nibbles;
        }

<<<<<<< HEAD
        public static byte[] BytesToNibbleBytes(ReadOnlySpan<byte> bytes)
        {
            byte[] output = new byte[bytes.Length * 2];
            BytesToNibbleBytes(bytes, output);
            return output;
        }

        public static void BytesToNibbleBytes(ReadOnlySpan<byte> bytes, Span<byte> nibbles)
=======
        public unsafe static void BytesToNibbleBytes(ReadOnlySpan<byte> bytes, Span<byte> nibbles)
>>>>>>> d6d0edbe
        {
            // Ensure the length of the nibbles span is exactly twice the length of the bytes span.
            if (nibbles.Length != 2 * bytes.Length)
            {
                ThrowArgumentException();
            }

            // Calculate the length to process using SIMD operations.
            var length = bytes.Length / sizeof(Vector128<byte>) * sizeof(Vector128<byte>);
            // Check if SIMD hardware acceleration is available and if there is data to process.
            // This will be branch eliminated the asm if not supported.
            if (Vector128.IsHardwareAccelerated && length > 0)
            {
                // Cast the byte span to a span of Vector128<byte> for SIMD processing.
                var input = MemoryMarshal.Cast<byte, Vector128<byte>>(bytes.Slice(0, length));
                // Cast the nibble span to a reference to first element of Vector128<ushort> as input doubles.
                ref var output = ref Unsafe.As<byte, Vector128<ushort>>(ref MemoryMarshal.GetReference(nibbles));

                for (int i = 0; i < input.Length; i++)
                {
                    // Get the bytes where each byte contains 2 nibbles that we want to move into their own byte.
                    Vector128<byte> value = input[i];

                    // Mask off lower nibble 0x0f and split each byte into two bytes and store them in two separate vectors.
                    (Vector128<ushort> lower0, Vector128<ushort> upper0) = Vector128.Widen(Vector128.BitwiseAnd(value, Vector128.Create((byte)0x0f)));
                    // Arrange the 0x0f nibbles; we use the 1st element to represent 0s, and then order as 0,2,4,6,8,10,12,14th elements.
                    // This leaves byte holes for the other set of nibbles to fill.
                    lower0 = Vector128.Shuffle(lower0.AsByte(), Vector128.Create((byte)1, 0, 1, 2, 1, 4, 1, 6, 1, 8, 1, 10, 1, 12, 1, 14)).AsUInt16();
                    upper0 = Vector128.Shuffle(upper0.AsByte(), Vector128.Create((byte)1, 0, 1, 2, 1, 4, 1, 6, 1, 8, 1, 10, 1, 12, 1, 14)).AsUInt16();

                    // Mask off upper nibble 0xf0 and split each byte into two bytes and store them in two separate vectors.
                    // Widening from byte -> ushort creates byte sized gaps so the two sets can be combined.
                    (Vector128<ushort> lower1, Vector128<ushort> upper1) = Vector128.Widen(Vector128.BitwiseAnd(value, Vector128.Create((byte)0xf0)));
                    // Arrange the 0xf0 nibbles they are already in correct place, but need to be shifted down by a nibble (e.g. >> 4)
                    lower1 = Vector128.ShiftRightLogical(lower1.AsByte(), 4).AsUInt16();
                    upper1 = Vector128.ShiftRightLogical(upper1.AsByte(), 4).AsUInt16();

                    // Combine the two sets of nibbles from the original bytes as their own bytes
                    lower0 = Vector128.BitwiseOr(lower0, lower1);
                    upper0 = Vector128.BitwiseOr(upper0, upper1);

                    // Store the combined nibbles into the output span.
                    Unsafe.Add(ref output, i * 2) = lower0;
                    Unsafe.Add(ref output, i * 2 + 1) = upper0;
                }
            }

            // Process any remaining bytes that were not handled by SIMD.
            for (int i = length; i < bytes.Length; i++)
            {
                // We use Unsafe here as we have verified all the bounds above and also only go to length
                // However the loop doesn't start a 0 and the nibbles span access is complex (rather than just i)
                // so the Jit can't work out if the bounds checks and their if+exceptions can be eliminated.
                // Because of this using regular array style access causes 3 bounds checks to be inserted.
                int value = Unsafe.Add(ref MemoryMarshal.GetReference(bytes), i);
                Unsafe.Add(ref MemoryMarshal.GetReference(nibbles), i * 2) = (byte)(value >> 4);
                Unsafe.Add(ref MemoryMarshal.GetReference(nibbles), i * 2 + 1) = (byte)(value & 15);
            }

            [DoesNotReturn]
            [StackTraceHidden]
            static void ThrowArgumentException()
            {
                throw new ArgumentException("Nibbles length must be twice the bytes length");
            }
        }

        public static Nibble[] FromHexString(string hexString)
        {
            ArgumentNullException.ThrowIfNull(hexString);

            int startIndex = hexString.StartsWith("0x") ? 2 : 0;
            int numberChars = hexString.Length - startIndex;

            Nibble[] nibbles = new Nibble[numberChars];
            for (int i = 0; i < numberChars; i++)
            {
                nibbles[i] = new Nibble(hexString[i + startIndex]);
            }

            return nibbles;
        }

        public static byte[] ToPackedByteArray(this Nibble[] nibbles)
        {
            int oddity = nibbles.Length % 2;
            byte[] bytes = new byte[nibbles.Length / 2 + oddity];
            for (int i = oddity; i < bytes.Length - oddity; i++)
            {
                bytes[i] = ToByte(nibbles[2 * i + oddity], nibbles[2 * i + 1 + oddity]);
            }

            if (oddity == 1)
            {
                bytes[0] = ToByte(0, nibbles[0]);
            }

            return bytes;
        }

        public static byte ToByte(Nibble highNibble, Nibble lowNibble)
        {
            return (byte)(((byte)highNibble << 4) | (byte)lowNibble);
        }

        public static byte[] ToBytes(ReadOnlySpan<byte> nibbles)
        {
            byte[] bytes = new byte[nibbles.Length / 2];
            for (int i = 0; i < bytes.Length; i++)
            {
                bytes[i] = ToByte(nibbles[2 * i], nibbles[2 * i + 1]);
            }

            return bytes;
        }

        public static byte[] ToCompactHexEncoding(ReadOnlySpan<byte> nibbles)
        {
            int oddity = nibbles.Length % 2;
            byte[] bytes = new byte[nibbles.Length / 2 + 1];
            for (int i = 0; i < bytes.Length - 1; i++)
            {
                bytes[i + 1] = ToByte(nibbles[2 * i + oddity], nibbles[2 * i + 1 + oddity]);
            }

            if (oddity == 1)
            {
                bytes[0] = ToByte(1, nibbles[0]);
            }

            return bytes;
        }

        public static byte[] EncodePath(ReadOnlySpan<byte> input) => input.Length == 64 ? ToBytes(input) : ToCompactHexEncoding(input);
    }
}<|MERGE_RESOLUTION|>--- conflicted
+++ resolved
@@ -25,18 +25,14 @@
             return nibbles;
         }
 
-<<<<<<< HEAD
         public static byte[] BytesToNibbleBytes(ReadOnlySpan<byte> bytes)
         {
             byte[] output = new byte[bytes.Length * 2];
             BytesToNibbleBytes(bytes, output);
             return output;
         }
-
-        public static void BytesToNibbleBytes(ReadOnlySpan<byte> bytes, Span<byte> nibbles)
-=======
+      
         public unsafe static void BytesToNibbleBytes(ReadOnlySpan<byte> bytes, Span<byte> nibbles)
->>>>>>> d6d0edbe
         {
             // Ensure the length of the nibbles span is exactly twice the length of the bytes span.
             if (nibbles.Length != 2 * bytes.Length)
