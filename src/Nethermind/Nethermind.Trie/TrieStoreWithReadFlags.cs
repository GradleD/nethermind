// SPDX-FileCopyrightText: 2024 Demerzel Solutions Limited
// SPDX-License-Identifier: LGPL-3.0-only

using System;
using Nethermind.Core;
using Nethermind.Core.Crypto;
using Nethermind.Trie.Pruning;

namespace Nethermind.Trie;

public class TrieStoreWithReadFlags : TrieNodeResolverWithReadFlags, IScopedTrieStore
{
<<<<<<< HEAD
    private IScopedTrieStore _scopedTrieStoreImplementation;

    public TrieStoreWithReadFlags(IScopedTrieStore implementation, ReadFlags flags) : base(implementation, flags)
    {
        _scopedTrieStoreImplementation = implementation;
=======
    private IScopedTrieStore _baseImplementation;

    public TrieStoreWithReadFlags(IScopedTrieStore implementation, ReadFlags flags) : base(implementation, flags)
    {
        _baseImplementation = implementation;
>>>>>>> fad11b10
    }

    public void CommitNode(long blockNumber, NodeCommitInfo nodeCommitInfo, WriteFlags writeFlags = WriteFlags.None)
    {
        _scopedTrieStoreImplementation.CommitNode(blockNumber, nodeCommitInfo, writeFlags);
    }

    public void FinishBlockCommit(TrieType trieType, long blockNumber, TrieNode? root, WriteFlags writeFlags = WriteFlags.None)
    {
<<<<<<< HEAD
        _scopedTrieStoreImplementation.FinishBlockCommit(trieType, blockNumber, root, writeFlags);
=======
        _baseImplementation.FinishBlockCommit(trieType, blockNumber, root, writeFlags);
>>>>>>> fad11b10
    }

    public bool IsPersisted(in TreePath path, in ValueHash256 keccak)
    {
<<<<<<< HEAD
        return _scopedTrieStoreImplementation.IsPersisted(in path, in keccak);
=======
        return _baseImplementation.IsPersisted(in path, in keccak);
>>>>>>> fad11b10
    }

    public void Set(in TreePath path, in ValueHash256 keccak, byte[] rlp)
    {
<<<<<<< HEAD
        _scopedTrieStoreImplementation.Set(in path, in keccak, rlp);
=======
        _baseImplementation.Set(in path, in keccak, rlp);
>>>>>>> fad11b10
    }
}<|MERGE_RESOLUTION|>--- conflicted
+++ resolved
@@ -10,19 +10,11 @@
 
 public class TrieStoreWithReadFlags : TrieNodeResolverWithReadFlags, IScopedTrieStore
 {
-<<<<<<< HEAD
-    private IScopedTrieStore _scopedTrieStoreImplementation;
-
-    public TrieStoreWithReadFlags(IScopedTrieStore implementation, ReadFlags flags) : base(implementation, flags)
-    {
-        _scopedTrieStoreImplementation = implementation;
-=======
     private IScopedTrieStore _baseImplementation;
 
     public TrieStoreWithReadFlags(IScopedTrieStore implementation, ReadFlags flags) : base(implementation, flags)
     {
         _baseImplementation = implementation;
->>>>>>> fad11b10
     }
 
     public void CommitNode(long blockNumber, NodeCommitInfo nodeCommitInfo, WriteFlags writeFlags = WriteFlags.None)
@@ -32,28 +24,16 @@
 
     public void FinishBlockCommit(TrieType trieType, long blockNumber, TrieNode? root, WriteFlags writeFlags = WriteFlags.None)
     {
-<<<<<<< HEAD
         _scopedTrieStoreImplementation.FinishBlockCommit(trieType, blockNumber, root, writeFlags);
-=======
-        _baseImplementation.FinishBlockCommit(trieType, blockNumber, root, writeFlags);
->>>>>>> fad11b10
     }
 
     public bool IsPersisted(in TreePath path, in ValueHash256 keccak)
     {
-<<<<<<< HEAD
-        return _scopedTrieStoreImplementation.IsPersisted(in path, in keccak);
-=======
         return _baseImplementation.IsPersisted(in path, in keccak);
->>>>>>> fad11b10
     }
 
     public void Set(in TreePath path, in ValueHash256 keccak, byte[] rlp)
     {
-<<<<<<< HEAD
-        _scopedTrieStoreImplementation.Set(in path, in keccak, rlp);
-=======
         _baseImplementation.Set(in path, in keccak, rlp);
->>>>>>> fad11b10
     }
 }