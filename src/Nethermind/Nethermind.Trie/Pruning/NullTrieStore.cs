--- conflicted
+++ resolved
@@ -4,6 +4,7 @@
 using System;
 using Nethermind.Core;
 using Nethermind.Core.Crypto;
+using Nethermind.Db;
 
 namespace Nethermind.Trie.Pruning
 {
@@ -37,41 +38,37 @@
 
         public TrieNode FindCachedOrUnknown(Hash256 hash) => new(NodeType.Unknown, hash);
 
-<<<<<<< HEAD
-        public TrieNode FindCachedOrUnknown(Keccak hash, Span<byte> nodePath, Span<byte> storagePrefix)
+        public TrieNode FindCachedOrUnknown(Hash256 hash, Span<byte> nodePath, Span<byte> storagePrefix)
         {
             return new(NodeType.Unknown, nodePath, hash) { StoreNibblePathPrefix = storagePrefix.ToArray() };
         }
 
-        public TrieNode FindCachedOrUnknown(Span<byte> nodePath, byte[] storagePrefix, Keccak rootHash)
+        public TrieNode FindCachedOrUnknown(Span<byte> nodePath, byte[] storagePrefix, Hash256 rootHash)
         {
             return new(NodeType.Unknown, nodePath, storagePrefix);
         }
 
-        public byte[] LoadRlp(Keccak hash, ReadFlags flags = ReadFlags.None)
+        public byte[] LoadRlp(Hash256 hash, ReadFlags flags = ReadFlags.None)
         {
             return Array.Empty<byte>();
         }
-=======
-        public byte[] LoadRlp(Hash256 hash, ReadFlags flags = ReadFlags.None) => Array.Empty<byte>();
->>>>>>> 4401d7f1
 
         public bool IsPersisted(in ValueHash256 keccak) => true;
 
         public void Dispose() { }
 
-        public byte[]? LoadRlp(Span<byte> nodePath, Keccak rootHash)
+        public byte[]? LoadRlp(Span<byte> nodePath, Hash256 rootHash)
         {
             return Array.Empty<byte>();
         }
 
-        public void PersistNode(TrieNode trieNode, IKeyValueStore? keyValueStore = null, bool withDelete = false, WriteFlags writeFlags = WriteFlags.None) { }
-        public void PersistNodeData(Span<byte> fullPath, int pathToNodeLength, byte[]? rlpData, IKeyValueStore? keyValueStore = null, WriteFlags writeFlags = WriteFlags.None) { }
+        public void PersistNode(TrieNode trieNode, IColumnsWriteBatch<StateColumns>? batch = null, bool withDelete = false, WriteFlags writeFlags = WriteFlags.None) { }
+        public void PersistNodeData(Span<byte> fullPath, int pathToNodeLength, byte[]? rlpData, IColumnsWriteBatch<StateColumns>? batch = null, WriteFlags writeFlags = WriteFlags.None) { }
 
         public void ClearCache() { }
-        public void ClearCacheAfter(Keccak rootHash) { }
+        public void ClearCacheAfter(Hash256 rootHash) { }
 
-        public bool ExistsInDB(Keccak hash, byte[] nodePathNibbles) => false;
+        public bool ExistsInDB(Hash256 hash, byte[] nodePathNibbles) => false;
 
         public void DeleteByRange(Span<byte> startKey, Span<byte> endKey) { }
         public void MarkPrefixDeleted(long blockNumber, ReadOnlySpan<byte> keyPrefix)
@@ -89,12 +86,12 @@
             throw new NotImplementedException();
         }
 
-        public void CommitNode(long blockNumber, Keccak rootHash, NodeCommitInfo nodeCommitInfo, WriteFlags writeFlags = WriteFlags.None)
+        public void CommitNode(long blockNumber, Hash256 rootHash, NodeCommitInfo nodeCommitInfo, WriteFlags writeFlags = WriteFlags.None)
         {
             throw new NotImplementedException();
         }
 
-        public void OpenContext(long blockNumber, Keccak keccak)
+        public void OpenContext(long blockNumber, Hash256 keccak)
         {
             throw new NotImplementedException();
         }
