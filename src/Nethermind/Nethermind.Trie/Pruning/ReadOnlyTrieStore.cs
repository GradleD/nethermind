--- conflicted
+++ resolved
@@ -4,6 +4,7 @@
 using System;
 using Nethermind.Core;
 using Nethermind.Core.Crypto;
+using Nethermind.Db;
 
 namespace Nethermind.Trie.Pruning
 {
@@ -26,18 +27,14 @@
         public TrieNode FindCachedOrUnknown(Hash256 hash) =>
             _trieStore.FindCachedOrUnknown(hash, true);
 
-<<<<<<< HEAD
-        public TrieNode FindCachedOrUnknown(Keccak hash, Span<byte> nodePath, Span<byte> storagePrefix) =>
+        public TrieNode FindCachedOrUnknown(Hash256 hash, Span<byte> nodePath, Span<byte> storagePrefix) =>
             _trieStore.FindCachedOrUnknown(hash, true);
-        public TrieNode FindCachedOrUnknown(Span<byte> nodePath, byte[] storagePrefix, Keccak rootHash)
+        public TrieNode FindCachedOrUnknown(Span<byte> nodePath, byte[] storagePrefix, Hash256 rootHash)
         {
             throw new NotImplementedException();
         }
 
-        public byte[] LoadRlp(Keccak hash, ReadFlags readFlags = ReadFlags.None) => _trieStore.LoadRlp(hash, _readOnlyStore, readFlags);
-=======
-        public byte[] LoadRlp(Hash256 hash, ReadFlags flags) => _trieStore.LoadRlp(hash, _readOnlyStore, flags);
->>>>>>> 4401d7f1
+        public byte[] LoadRlp(Hash256 hash, ReadFlags readFlags = ReadFlags.None) => _trieStore.LoadRlp(hash, _readOnlyStore, readFlags);
 
         public bool IsPersisted(in ValueHash256 keccak) => _trieStore.IsPersisted(keccak);
 
@@ -66,22 +63,22 @@
 
         public void Dispose() { }
 
-        public byte[]? LoadRlp(Span<byte> nodePath, Keccak rootHash)
+        public byte[]? LoadRlp(Span<byte> nodePath, Hash256 rootHash)
         {
             throw new NotImplementedException();
         }
 
-        public void PersistNode(TrieNode trieNode, IKeyValueStore? keyValueStore, bool withDelete = false, WriteFlags writeFlags = WriteFlags.None) { }
-        public void PersistNodeData(Span<byte> fullPath, int pathToNodeLength, byte[]? rlpData, IKeyValueStore? keyValueStore = null, WriteFlags writeFlags = WriteFlags.None) { }
+        public void PersistNode(TrieNode trieNode, IColumnsWriteBatch<StateColumns>? batch = null, bool withDelete = false, WriteFlags writeFlags = WriteFlags.None) { }
+        public void PersistNodeData(Span<byte> fullPath, int pathToNodeLength, byte[]? rlpData, IColumnsWriteBatch<StateColumns>? batch = null, WriteFlags writeFlags = WriteFlags.None) { }
 
         public void ClearCache()
         {
             _trieStore.ClearCache();
         }
 
-        public void ClearCacheAfter(Keccak rootHash) { }
+        public void ClearCacheAfter(Hash256 rootHash) { }
 
-        public bool ExistsInDB(Keccak hash, byte[] nodePathNibbles) => _trieStore.ExistsInDB(hash, nodePathNibbles);
+        public bool ExistsInDB(Hash256 hash, byte[] nodePathNibbles) => _trieStore.ExistsInDB(hash, nodePathNibbles);
 
         public byte[]? this[ReadOnlySpan<byte> key] => _trieStore[key];
         public void Set(ReadOnlySpan<byte> key, byte[]? value, WriteFlags flags = WriteFlags.None) { }
@@ -94,12 +91,12 @@
 
         public void DeleteByRange(Span<byte> startKey, Span<byte> endKey) { }
 
-        public void CommitNode(long blockNumber, Keccak rootHash, NodeCommitInfo nodeCommitInfo, WriteFlags writeFlags = WriteFlags.None)
+        public void CommitNode(long blockNumber, Hash256 rootHash, NodeCommitInfo nodeCommitInfo, WriteFlags writeFlags = WriteFlags.None)
         {
             throw new NotImplementedException();
         }
 
-        public void OpenContext(long blockNumber, Keccak keccak)
+        public void OpenContext(long blockNumber, Hash256 keccak)
         {
             throw new NotImplementedException();
         }
