--- conflicted
+++ resolved
@@ -11,6 +11,7 @@
 using Nethermind.Core.Collections;
 using Nethermind.Core.Crypto;
 using Nethermind.Core.Extensions;
+using Nethermind.Db;
 using Nethermind.Logging;
 
 namespace Nethermind.Trie.Pruning
@@ -365,21 +366,17 @@
             return FindCachedOrUnknown(hash, false);
         }
 
-<<<<<<< HEAD
-        public TrieNode FindCachedOrUnknown(Keccak? hash, Span<byte> nodePath, Span<byte> storagePrefix)
+        public TrieNode FindCachedOrUnknown(Hash256? hash, Span<byte> nodePath, Span<byte> storagePrefix)
         {
             return FindCachedOrUnknown(hash, false);
         }
 
-        public TrieNode FindCachedOrUnknown(Span<byte> nodePath, byte[] storagePrefix, Keccak rootHash)
+        public TrieNode FindCachedOrUnknown(Span<byte> nodePath, byte[] storagePrefix, Hash256 rootHash)
         {
             throw new NotImplementedException();
         }
 
-        internal TrieNode FindCachedOrUnknown(Keccak? hash, bool isReadOnly)
-=======
         internal TrieNode FindCachedOrUnknown(Hash256? hash, bool isReadOnly)
->>>>>>> 4401d7f1
         {
             if (hash is null)
             {
@@ -559,11 +556,6 @@
         /// This method is here to support testing.
         /// </summary>
         public void ClearCache() => _dirtyNodes.Clear();
-
-        public void ClearCacheAfter(Keccak rootHash)
-        {
-            throw new NotImplementedException();
-        }
 
         public void Dispose()
         {
@@ -843,23 +835,22 @@
             });
         }
 
-        public byte[]? LoadRlp(Span<byte> nodePath, Keccak rootHash)
+        public byte[]? LoadRlp(Span<byte> nodePath, Hash256 rootHash)
         {
             throw new NotImplementedException();
         }
 
-        public void PersistNode(TrieNode trieNode, IKeyValueStore? keyValueStore = null, bool withDelete = false, WriteFlags writeFlags = WriteFlags.None)
-        {
-            keyValueStore ??= _keyValueStore;
-            keyValueStore.Set(trieNode.Keccak.Bytes, trieNode.Value.ToArray(), writeFlags);
-        }
-
-        public void PersistNodeData(Span<byte> fullPath, int pathToNodeLength, byte[]? rlpData, IKeyValueStore? keyValueStore = null, WriteFlags writeFlags = WriteFlags.None)
-        {
-            throw new NotImplementedException();
-        }
-
-        public bool ExistsInDB(Keccak hash, byte[] nodePathNibbles)
+        public void PersistNode(TrieNode trieNode, IColumnsWriteBatch<StateColumns> keyValueStore = null, bool withDelete = false, WriteFlags writeFlags = WriteFlags.None)
+        {
+            //keyValueStore ??= _keyValueStore;
+            //keyValueStore.Set(trieNode.Keccak.Bytes, trieNode.Value.ToArray(), writeFlags);
+        }
+
+        public void PersistNodeData(Span<byte> fullPath, int pathToNodeLength, byte[]? rlpData, IColumnsWriteBatch<StateColumns>? keyValueStore = null, WriteFlags writeFlags = WriteFlags.None)
+        {
+        }
+
+        public bool ExistsInDB(Hash256 hash, byte[] nodePathNibbles)
         {
             return _keyValueStore[hash.Bytes] is not null;
         }
@@ -897,12 +888,12 @@
 
         public IKeyValueStore AsKeyValueStore() => _publicStore;
 
-        public void CommitNode(long blockNumber, Keccak rootHash, NodeCommitInfo nodeCommitInfo, WriteFlags writeFlags = WriteFlags.None)
+        public void CommitNode(long blockNumber, Hash256 rootHash, NodeCommitInfo nodeCommitInfo, WriteFlags writeFlags = WriteFlags.None)
         {
             CommitNode(blockNumber, nodeCommitInfo, writeFlags);
         }
 
-        public void OpenContext(long blockNumber, Keccak keccak) { }
+        public void OpenContext(long blockNumber, Hash256 keccak) { }
 
         private class TrieKeyValueStore : IKeyValueStore
         {
