// SPDX-FileCopyrightText: 2022 Demerzel Solutions Limited
// SPDX-License-Identifier: LGPL-3.0-only

using System;
using System.Collections.Concurrent;
using System.Collections.Generic;
using System.Diagnostics;
using System.Threading;
using System.Threading.Tasks;
using Nethermind.Core;
using Nethermind.Core.Collections;
using Nethermind.Core.Crypto;
using Nethermind.Core.Extensions;
using Nethermind.Db;
using Nethermind.Logging;

namespace Nethermind.Trie.Pruning
{
    /// <summary>
    /// Trie store helps to manage trie commits block by block.
    /// If persistence and pruning are needed they have a chance to execute their behaviour on commits.
    /// </summary>
    public class TrieStore : ITrieStore, IPruningTrieStore
    {
        private class DirtyNodesCache
        {
            private readonly TrieStore _trieStore;

            public DirtyNodesCache(TrieStore trieStore)
            {
                _trieStore = trieStore;
            }

            public void SaveInCache(TrieNode node)
            {
                Debug.Assert(node.Keccak is not null, "Cannot store in cache nodes without resolved key.");
                if (_objectsCache.TryAdd(node.Keccak!, node))
                {
                    Metrics.CachedNodesCount = Interlocked.Increment(ref _count);
                    _trieStore.MemoryUsedByDirtyCache += node.GetMemorySize(false);
                }
            }

            public TrieNode FindCachedOrUnknown(Hash256 hash)
            {
                if (_objectsCache.TryGetValue(hash, out TrieNode trieNode))
                {
                    Metrics.LoadedFromCacheNodesCount++;
                }
                else
                {
                    if (_trieStore._logger.IsTrace) _trieStore._logger.Trace($"Creating new node {trieNode}");
                    trieNode = new TrieNode(NodeType.Unknown, hash);
                    SaveInCache(trieNode);
                }

                return trieNode;
            }

            public TrieNode FromCachedRlpOrUnknown(Hash256 hash)
            {
                // ReSharper disable once ConditionIsAlwaysTrueOrFalse
                if (_objectsCache.TryGetValue(hash, out TrieNode? trieNode))
                {
                    if (trieNode!.FullRlp.IsNull)
                    {
                        // // this happens in SyncProgressResolver
                        // throw new InvalidAsynchronousStateException("Read only trie store is trying to read a transient node.");
                        return new TrieNode(NodeType.Unknown, hash);
                    }

                    // we returning a copy to avoid multithreaded access
                    trieNode = new TrieNode(NodeType.Unknown, hash, trieNode.FullRlp);
                    trieNode.ResolveNode(_trieStore);
                    trieNode.Keccak = hash;

                    Metrics.LoadedFromCacheNodesCount++;
                }
                else
                {
                    trieNode = new TrieNode(NodeType.Unknown, hash);
                }

                if (_trieStore._logger.IsTrace) _trieStore._logger.Trace($"Creating new node {trieNode}");
                return trieNode;
            }

            public bool IsNodeCached(Hash256 hash) => _objectsCache.ContainsKey(hash);

            public ConcurrentDictionary<Hash256AsKey, TrieNode> AllNodes => _objectsCache;

            private readonly ConcurrentDictionary<Hash256AsKey, TrieNode> _objectsCache = new();

            private int _count = 0;

            public int Count => _count;

            public void Remove(Hash256 hash)
            {
                if (_objectsCache.Remove(hash, out _))
                {
                    Metrics.CachedNodesCount = Interlocked.Decrement(ref _count);
                }
            }

            public void Dump()
            {
                if (_trieStore._logger.IsTrace)
                {
                    _trieStore._logger.Trace($"Trie node dirty cache ({Count})");
                    foreach (KeyValuePair<Hash256AsKey, TrieNode> keyValuePair in _objectsCache)
                    {
                        _trieStore._logger.Trace($"  {keyValuePair.Value}");
                    }
                }
            }

            public void Clear()
            {
                _objectsCache.Clear();
                Interlocked.Exchange(ref _count, 0);
                Metrics.CachedNodesCount = 0;
                _trieStore.MemoryUsedByDirtyCache = 0;
            }
        }

        private int _isFirst;

        private IWriteBatch? _currentBatch = null;

        private readonly DirtyNodesCache _dirtyNodes;

        private bool _lastPersistedReachedReorgBoundary;
        private Task _pruningTask = Task.CompletedTask;
        private readonly CancellationTokenSource _pruningTaskCancellationTokenSource = new();

        public TrieStore(IKeyValueStoreWithBatching? keyValueStore, ILogManager? logManager)
            : this(keyValueStore, No.Pruning, Pruning.Persist.EveryBlock, logManager)
        {
        }

        public TrieStore(
            IKeyValueStoreWithBatching? keyValueStore,
            IPruningStrategy? pruningStrategy,
            IPersistenceStrategy? persistenceStrategy,
            ILogManager? logManager)
        {
            _logger = logManager?.GetClassLogger<TrieStore>() ?? throw new ArgumentNullException(nameof(logManager));
            _keyValueStore = keyValueStore ?? throw new ArgumentNullException(nameof(keyValueStore));
            _pruningStrategy = pruningStrategy ?? throw new ArgumentNullException(nameof(pruningStrategy));
            _persistenceStrategy = persistenceStrategy ?? throw new ArgumentNullException(nameof(persistenceStrategy));
            _dirtyNodes = new DirtyNodesCache(this);
            _publicStore = new TrieKeyValueStore(this);
        }

        public long LastPersistedBlockNumber
        {
            get => _latestPersistedBlockNumber;
            private set
            {
                if (value != _latestPersistedBlockNumber)
                {
                    Metrics.LastPersistedBlockNumber = value;
                    _latestPersistedBlockNumber = value;
                    _lastPersistedReachedReorgBoundary = false;
                }
            }
        }

        public long MemoryUsedByDirtyCache
        {
            get => _memoryUsedByDirtyCache;
            private set
            {
                Metrics.MemoryUsedByCache = value;
                _memoryUsedByDirtyCache = value;
            }
        }

        public int CommittedNodesCount
        {
            get => _committedNodesCount;
            private set
            {
                Metrics.CommittedNodesCount = value;
                _committedNodesCount = value;
            }
        }

        public int PersistedNodesCount
        {
            get => _persistedNodesCount;
            private set
            {
                Metrics.PersistedNodeCount = value;
                _persistedNodesCount = value;
            }
        }

        public int CachedNodesCount
        {
            get
            {
                Metrics.CachedNodesCount = _dirtyNodes.Count;
                return _dirtyNodes.Count;
            }
        }

        public void CommitNode(long blockNumber, NodeCommitInfo nodeCommitInfo, WriteFlags writeFlags = WriteFlags.None)
        {
            ArgumentOutOfRangeException.ThrowIfNegative(blockNumber);
            EnsureCommitSetExistsForBlock(blockNumber);

            if (_logger.IsTrace) _logger.Trace($"Committing {nodeCommitInfo} at {blockNumber}");
            if (!nodeCommitInfo.IsEmptyBlockMarker && !nodeCommitInfo.Node.IsBoundaryProofNode)
            {
                TrieNode node = nodeCommitInfo.Node!;

                if (node!.Keccak is null)
                {
                    throw new TrieStoreException($"The hash of {node} should be known at the time of committing.");
                }

                if (CurrentPackage is null)
                {
                    throw new TrieStoreException($"{nameof(CurrentPackage)} is NULL when committing {node} at {blockNumber}.");
                }

                if (node!.LastSeen.HasValue)
                {
                    throw new TrieStoreException($"{nameof(TrieNode.LastSeen)} set on {node} committed at {blockNumber}.");
                }

                node = SaveOrReplaceInDirtyNodesCache(nodeCommitInfo, node);
                node.LastSeen = Math.Max(blockNumber, node.LastSeen ?? 0);

                if (!_pruningStrategy.PruningEnabled)
                {
                    PersistNode(node, blockNumber, writeFlags);
                }

                CommittedNodesCount++;
            }
        }

        private TrieNode SaveOrReplaceInDirtyNodesCache(NodeCommitInfo nodeCommitInfo, TrieNode node)
        {
            if (_pruningStrategy.PruningEnabled)
            {
                if (IsNodeCached(node.Keccak))
                {
                    TrieNode cachedNodeCopy = FindCachedOrUnknown(node.Keccak);
                    if (!ReferenceEquals(cachedNodeCopy, node))
                    {
                        if (_logger.IsTrace) _logger.Trace($"Replacing {node} with its cached copy {cachedNodeCopy}.");
                        cachedNodeCopy.ResolveKey(this, nodeCommitInfo.IsRoot);
                        if (node.Keccak != cachedNodeCopy.Keccak)
                        {
                            throw new InvalidOperationException($"The hash of replacement node {cachedNodeCopy} is not the same as the original {node}.");
                        }

                        if (!nodeCommitInfo.IsRoot)
                        {
                            nodeCommitInfo.NodeParent!.ReplaceChildRef(nodeCommitInfo.ChildPositionAtParent, cachedNodeCopy);
                        }

                        node = cachedNodeCopy;
                        Metrics.ReplacedNodesCount++;
                    }
                }
                else
                {
                    _dirtyNodes.SaveInCache(node);
                }
            }

            return node;
        }

        public void FinishBlockCommit(TrieType trieType, long blockNumber, TrieNode? root, WriteFlags writeFlags = WriteFlags.None)
        {
            ArgumentOutOfRangeException.ThrowIfNegative(blockNumber);
            EnsureCommitSetExistsForBlock(blockNumber);

            try
            {
                if (trieType == TrieType.State) // storage tries happen before state commits
                {
                    if (_logger.IsTrace) _logger.Trace($"Enqueued blocks {_commitSetQueue.Count}");
                    BlockCommitSet set = CurrentPackage;
                    if (set is not null)
                    {
                        if (_logger.IsTrace) _logger.Trace($"Current root (block {blockNumber}): {root}, block {set.BlockNumber}");
                        set.Seal(root);
                    }

                    bool shouldPersistSnapshot = _persistenceStrategy.ShouldPersist(set.BlockNumber);
                    if (shouldPersistSnapshot)
                    {
                        _currentBatch ??= _keyValueStore.StartWriteBatch();
                        try
                        {
                            PersistBlockCommitSet(set, _currentBatch, writeFlags);
                            PruneCurrentSet();
                        }
                        finally
                        {
                            // For safety we prefer to commit half of the batch rather than not commit at all.
                            // Generally hanging nodes are not a problem in the DB but anything missing from the DB is.
                            _currentBatch?.Dispose();
                            _currentBatch = null;
                        }
                    }
                    else
                    {
                        PruneCurrentSet();
                    }

                    CurrentPackage = null;
                    if (_pruningStrategy.PruningEnabled && Monitor.IsEntered(_dirtyNodes))
                    {
                        Monitor.Exit(_dirtyNodes);
                    }
                }
            }
            finally
            {
                _currentBatch?.Dispose();
                _currentBatch = null;
            }

            Prune();
        }

        public event EventHandler<ReorgBoundaryReached>? ReorgBoundaryReached;

        public byte[]? TryLoadRlp(Hash256 keccak, IKeyValueStore? keyValueStore, ReadFlags readFlags = ReadFlags.None)
        {
            keyValueStore ??= _keyValueStore;
            byte[]? rlp = keyValueStore.Get(keccak.Bytes, readFlags);

            if (rlp is not null)
            {
                Metrics.LoadedFromDbNodesCount++;
            }

            return rlp;
        }

        public byte[] LoadRlp(Hash256 keccak, IKeyValueStore? keyValueStore, ReadFlags readFlags = ReadFlags.None)
        {
            byte[]? rlp = TryLoadRlp(keccak, keyValueStore, readFlags);
            if (rlp is null)
            {
                throw new TrieNodeException($"Node {keccak} is missing from the DB", keccak);
            }

            return rlp;
        }

        public virtual byte[] LoadRlp(Hash256 keccak, ReadFlags readFlags = ReadFlags.None) => LoadRlp(keccak, null, readFlags);
        public virtual byte[]? TryLoadRlp(Hash256 keccak, ReadFlags readFlags = ReadFlags.None) => TryLoadRlp(keccak, null, readFlags);

        public bool IsPersisted(in ValueHash256 keccak)
        {
            byte[]? rlp = _keyValueStore[keccak.Bytes];

            if (rlp is null)
            {
                return false;
            }

            Metrics.LoadedFromDbNodesCount++;

            return true;
        }

<<<<<<< HEAD
        public bool IsPersisted(Hash256 hash, byte[] nodePathNibbles) => IsPersisted(hash);

        public IReadOnlyTrieStore AsReadOnly(IKeyValueStore? keyValueStore)
        {
            return new ReadOnlyTrieStore(this, keyValueStore);
        }
=======
        public IReadOnlyTrieStore AsReadOnly(IKeyValueStore? keyValueStore = null) =>
            new ReadOnlyTrieStore(this, keyValueStore);
>>>>>>> 2c956ce1

        public bool IsNodeCached(Hash256 hash) => _dirtyNodes.IsNodeCached(hash);

        public TrieNode FindCachedOrUnknown(Hash256? hash) =>
            FindCachedOrUnknown(hash, false);

        public TrieNode FindCachedOrUnknown(Hash256? hash, Span<byte> nodePath, Span<byte> storagePrefix)
        {
            return FindCachedOrUnknown(hash, false);
        }

        public TrieNode FindCachedOrUnknown(Span<byte> nodePath, byte[] storagePrefix, Hash256 rootHash)
        {
            throw new NotImplementedException();
        }

        internal TrieNode FindCachedOrUnknown(Hash256? hash, bool isReadOnly)
        {
            ArgumentNullException.ThrowIfNull(hash);

            if (!_pruningStrategy.PruningEnabled)
            {
                return new TrieNode(NodeType.Unknown, hash);
            }

            return isReadOnly ? _dirtyNodes.FromCachedRlpOrUnknown(hash) : _dirtyNodes.FindCachedOrUnknown(hash);
        }

        public void Dump() => _dirtyNodes.Dump();

        public void Prune()
        {
            if (_pruningStrategy.ShouldPrune(MemoryUsedByDirtyCache) && _pruningTask.IsCompleted)
            {
                _pruningTask = Task.Run(() =>
                {
                    try
                    {
                        lock (_dirtyNodes)
                        {
                            using (_dirtyNodes.AllNodes.AcquireLock())
                            {
                                if (_logger.IsDebug) _logger.Debug($"Locked {nameof(TrieStore)} for pruning.");

                                while (!_pruningTaskCancellationTokenSource.IsCancellationRequested && _pruningStrategy.ShouldPrune(MemoryUsedByDirtyCache))
                                {
                                    PruneCache();

                                    if (_pruningTaskCancellationTokenSource.IsCancellationRequested || !CanPruneCacheFurther())
                                    {
                                        break;
                                    }
                                }
                            }
                        }

                        if (_logger.IsDebug) _logger.Debug($"Pruning finished. Unlocked {nameof(TrieStore)}.");
                    }
                    catch (Exception e)
                    {
                        if (_logger.IsError) _logger.Error("Pruning failed with exception.", e);
                    }
                });
            }
        }

        private bool CanPruneCacheFurther()
        {
            if (_pruningStrategy.ShouldPrune(MemoryUsedByDirtyCache))
            {
                if (_logger.IsDebug) _logger.Debug("Elevated pruning starting");

                using ArrayPoolList<BlockCommitSet> toAddBack = new(_commitSetQueue.Count);
                using ArrayPoolList<BlockCommitSet> candidateSets = new(_commitSetQueue.Count);
                while (_commitSetQueue.TryDequeue(out BlockCommitSet frontSet))
                {
                    if (frontSet!.BlockNumber >= LatestCommittedBlockNumber - Reorganization.MaxDepth)
                    {
                        toAddBack.Add(frontSet);
                    }
                    else if (candidateSets.Count > 0 && candidateSets[0].BlockNumber == frontSet.BlockNumber)
                    {
                        candidateSets.Add(frontSet);
                    }
                    else if (candidateSets.Count == 0 || frontSet.BlockNumber > candidateSets[0].BlockNumber)
                    {
                        candidateSets.Clear();
                        candidateSets.Add(frontSet);
                    }
                }

                // TODO: Find a way to not have to re-add everything
                for (int index = 0; index < toAddBack.Count; index++)
                {
                    _commitSetQueue.Enqueue(toAddBack[index]);
                }

                IWriteBatch writeBatch = _keyValueStore.StartWriteBatch();
                for (int index = 0; index < candidateSets.Count; index++)
                {
                    BlockCommitSet blockCommitSet = candidateSets[index];
                    if (_logger.IsDebug) _logger.Debug($"Elevated pruning for candidate {blockCommitSet.BlockNumber}");
                    PersistBlockCommitSet(blockCommitSet, writeBatch);
                }
                writeBatch.Dispose();

                if (candidateSets.Count > 0)
                {
                    return true;
                }

                _commitSetQueue.TryPeek(out BlockCommitSet? uselessFrontSet);
                if (_logger.IsDebug) _logger.Debug($"Found no candidate for elevated pruning (sets: {_commitSetQueue.Count}, earliest: {uselessFrontSet?.BlockNumber}, newest kept: {LatestCommittedBlockNumber}, reorg depth {Reorganization.MaxDepth})");
            }

            return false;
        }

        /// <summary>
        /// Prunes persisted branches of the current commit set root.
        /// </summary>
        private void PruneCurrentSet()
        {
            Stopwatch stopwatch = Stopwatch.StartNew();

            // We assume that the most recent package very likely resolved many persisted nodes and only replaced
            // some top level branches. Any of these persisted nodes are held in cache now so we just prune them here
            // to avoid the references still being held after we prune the cache.
            // We prune them here but just up to two levels deep which makes it a very lightweight operation.
            // Note that currently the TrieNode ResolveChild un-resolves any persisted child immediately which
            // may make this call unnecessary.
            CurrentPackage?.Root?.PrunePersistedRecursively(2);
            stopwatch.Stop();
            Metrics.DeepPruningTime = stopwatch.ElapsedMilliseconds;
        }

        /// <summary>
        /// This method is responsible for reviewing the nodes that are directly in the cache and
        /// removing ones that are either no longer referenced or already persisted.
        /// </summary>
        /// <exception cref="InvalidOperationException"></exception>
        private void PruneCache()
        {
            if (_logger.IsDebug) _logger.Debug($"Pruning nodes {MemoryUsedByDirtyCache / 1.MB()} MB , last persisted block: {LastPersistedBlockNumber} current: {LatestCommittedBlockNumber}.");
            Stopwatch stopwatch = Stopwatch.StartNew();

            long newMemory = 0;
            foreach ((Hash256AsKey key, TrieNode node) in _dirtyNodes.AllNodes)
            {
                if (node.IsPersisted)
                {
                    if (_logger.IsTrace) _logger.Trace($"Removing persisted {node} from memory.");
                    Hash256? keccak = node.Keccak;
                    if (keccak is null)
                    {
                        keccak = node.GenerateKey(this, isRoot: true);
                        if (keccak != key)
                        {
                            throw new InvalidOperationException($"Persisted {node} {key} != {keccak}");
                        }

                        node.Keccak = keccak;
                    }
                    _dirtyNodes.Remove(keccak);

                    Metrics.PrunedPersistedNodesCount++;
                }
                else if (IsNoLongerNeeded(node))
                {
                    if (_logger.IsTrace) _logger.Trace($"Removing {node} from memory (no longer referenced).");
                    if (node.Keccak is null)
                    {
                        throw new InvalidOperationException($"Removed {node}");
                    }
                    _dirtyNodes.Remove(node.Keccak);

                    Metrics.PrunedTransientNodesCount++;
                }
                else
                {
                    node.PrunePersistedRecursively(1);
                    newMemory += node.GetMemorySize(false);
                }
            }

            MemoryUsedByDirtyCache = newMemory;
            Metrics.CachedNodesCount = _dirtyNodes.Count;

            stopwatch.Stop();
            Metrics.PruningTime = stopwatch.ElapsedMilliseconds;
            if (_logger.IsDebug) _logger.Debug($"Finished pruning nodes in {stopwatch.ElapsedMilliseconds}ms {MemoryUsedByDirtyCache / 1.MB()} MB, last persisted block: {LastPersistedBlockNumber} current: {LatestCommittedBlockNumber}.");
        }

        /// <summary>
        /// This method is here to support testing.
        /// </summary>
        public void ClearCache() => _dirtyNodes.Clear();

        public void Dispose()
        {
            if (_logger.IsDebug) _logger.Debug("Disposing trie");
            _pruningTaskCancellationTokenSource.Cancel();
            _pruningTask.Wait();
            PersistOnShutdown();
        }

        #region Private

        protected readonly IKeyValueStoreWithBatching _keyValueStore;

        private readonly TrieKeyValueStore _publicStore;

        private readonly IPruningStrategy _pruningStrategy;

        private readonly IPersistenceStrategy _persistenceStrategy;

        private readonly ILogger _logger;

        private readonly ConcurrentQueue<BlockCommitSet> _commitSetQueue = new();

        private long _memoryUsedByDirtyCache;

        private int _committedNodesCount;

        private int _persistedNodesCount;

        private long _latestPersistedBlockNumber;

        private BlockCommitSet? CurrentPackage { get; set; }

        private bool IsCurrentListSealed => CurrentPackage is null || CurrentPackage.IsSealed;

        private long LatestCommittedBlockNumber { get; set; }

        public byte[]? TryLoadRlp(Span<byte> path, IKeyValueStore? keyValueStore)
        {
            throw new NotImplementedException();
        }
        public TrieNodeResolverCapability Capability => TrieNodeResolverCapability.Hash;

        private void CreateCommitSet(long blockNumber)
        {
            if (_logger.IsDebug) _logger.Debug($"Beginning new {nameof(BlockCommitSet)} - {blockNumber}");

            // TODO: this throws on reorgs, does it not? let us recreate it in test
            Debug.Assert(CurrentPackage is null || blockNumber == CurrentPackage.BlockNumber + 1, "Newly begun block is not a successor of the last one");
            Debug.Assert(IsCurrentListSealed, "Not sealed when beginning new block");

            BlockCommitSet commitSet = new(blockNumber);
            _commitSetQueue.Enqueue(commitSet);
            LatestCommittedBlockNumber = Math.Max(blockNumber, LatestCommittedBlockNumber);
            AnnounceReorgBoundaries();
            DequeueOldCommitSets();

            CurrentPackage = commitSet;
            Debug.Assert(ReferenceEquals(CurrentPackage, commitSet), $"Current {nameof(BlockCommitSet)} is not same as the new package just after adding");
        }

        /// <summary>
        /// Persists all transient (not yet persisted) starting from <paramref name="commitSet"/> root.
        /// Already persisted nodes are skipped. After this action we are sure that the full state is available
        /// for the block represented by this commit set.
        /// </summary>
        /// <param name="commitSet">A commit set of a block which root is to be persisted.</param>
        private void PersistBlockCommitSet(BlockCommitSet commitSet, IWriteBatch writeBatch, WriteFlags writeFlags = WriteFlags.None)
        {
            void PersistNode(TrieNode tn) => this.PersistNode(tn, commitSet.BlockNumber, writeFlags, writeBatch);

            if (_logger.IsDebug) _logger.Debug($"Persisting from root {commitSet.Root} in {commitSet.BlockNumber}");

            Stopwatch stopwatch = Stopwatch.StartNew();
            commitSet.Root?.CallRecursively(PersistNode, this, true, _logger);
            stopwatch.Stop();
            Metrics.SnapshotPersistenceTime = stopwatch.ElapsedMilliseconds;

            if (_logger.IsDebug) _logger.Debug($"Persisted trie from {commitSet.Root} at {commitSet.BlockNumber} in {stopwatch.ElapsedMilliseconds}ms (cache memory {MemoryUsedByDirtyCache})");

            LastPersistedBlockNumber = commitSet.BlockNumber;
        }

        private void PersistNode(TrieNode currentNode, long blockNumber, WriteFlags writeFlags = WriteFlags.None, IWriteBatch? writeBatch = null)
        {
            writeBatch ??= _currentBatch ??= _keyValueStore.StartWriteBatch();
            ArgumentNullException.ThrowIfNull(currentNode);

            if (currentNode.Keccak is not null)
            {
                Debug.Assert(currentNode.LastSeen.HasValue, $"Cannot persist a dangling node (without {(nameof(TrieNode.LastSeen))} value set).");
                // Note that the LastSeen value here can be 'in the future' (greater than block number
                // if we replaced a newly added node with an older copy and updated the LastSeen value.
                // Here we reach it from the old root so it appears to be out of place but it is correct as we need
                // to prevent it from being removed from cache and also want to have it persisted.

                if (_logger.IsTrace) _logger.Trace($"Persisting {nameof(TrieNode)} {currentNode} in snapshot {blockNumber}.");
                writeBatch.Set(currentNode.Keccak, currentNode.FullRlp, writeFlags);
                currentNode.IsPersisted = true;
                currentNode.LastSeen = Math.Max(blockNumber, currentNode.LastSeen ?? 0);
                PersistedNodesCount++;
            }
            else
            {
                Debug.Assert(currentNode.FullRlp.IsNotNull && currentNode.FullRlp.Length < 32,
                    "We only expect persistence call without Keccak for the nodes that are kept inside the parent RLP (less than 32 bytes).");
            }
        }

        private bool IsNoLongerNeeded(TrieNode node)
        {
            Debug.Assert(node.LastSeen.HasValue, $"Any node that is cache should have {nameof(TrieNode.LastSeen)} set.");
            return node.LastSeen < LastPersistedBlockNumber
                   && node.LastSeen < LatestCommittedBlockNumber - Reorganization.MaxDepth;
        }

        private void DequeueOldCommitSets()
        {
            while (_commitSetQueue.TryPeek(out BlockCommitSet blockCommitSet))
            {
                if (blockCommitSet.BlockNumber < LatestCommittedBlockNumber - Reorganization.MaxDepth - 1)
                {
                    if (_logger.IsDebug) _logger.Debug($"Removing historical ({_commitSetQueue.Count}) {blockCommitSet.BlockNumber} < {LatestCommittedBlockNumber} - {Reorganization.MaxDepth}");
                    _commitSetQueue.TryDequeue(out _);
                }
                else
                {
                    break;
                }
            }
        }

        private void EnsureCommitSetExistsForBlock(long blockNumber)
        {
            if (CurrentPackage is null)
            {
                if (_pruningStrategy.PruningEnabled && !Monitor.IsEntered(_dirtyNodes))
                {
                    Monitor.Enter(_dirtyNodes);
                }

                CreateCommitSet(blockNumber);
            }
        }

        private void AnnounceReorgBoundaries()
        {
            if (LatestCommittedBlockNumber < 1)
            {
                return;
            }

            bool shouldAnnounceReorgBoundary = !_pruningStrategy.PruningEnabled;
            bool isFirstCommit = Interlocked.Exchange(ref _isFirst, 1) == 0;
            if (isFirstCommit)
            {
                if (_logger.IsDebug) _logger.Debug($"Reached first commit - newest {LatestCommittedBlockNumber}, last persisted {LastPersistedBlockNumber}");
                // this is important when transitioning from fast sync
                // imagine that we transition at block 1200000
                // and then we close the app at 1200010
                // in such case we would try to continue at Head - 1200010
                // because head is loaded if there is no persistence checkpoint
                // so we need to force the persistence checkpoint
                long baseBlock = Math.Max(0, LatestCommittedBlockNumber - 1);
                LastPersistedBlockNumber = baseBlock;
                shouldAnnounceReorgBoundary = true;
            }
            else if (!_lastPersistedReachedReorgBoundary)
            {
                // even after we persist a block we do not really remember it as a safe checkpoint
                // until max reorgs blocks after
                if (LatestCommittedBlockNumber >= LastPersistedBlockNumber + Reorganization.MaxDepth)
                {
                    shouldAnnounceReorgBoundary = true;
                }
            }

            if (shouldAnnounceReorgBoundary)
            {
                ReorgBoundaryReached?.Invoke(this, new ReorgBoundaryReached(LastPersistedBlockNumber));
                _lastPersistedReachedReorgBoundary = true;
            }
        }

        private void PersistOnShutdown()
        {
            // If we are in archive mode, we don't need to change reorg boundaries.
            if (_pruningStrategy.PruningEnabled)
            {
                // here we try to shorten the number of blocks recalculated when restarting (so we force persist)
                // and we need to speed up the standard announcement procedure so we persists a block

                using ArrayPoolList<BlockCommitSet> candidateSets = new(_commitSetQueue.Count);
                while (_commitSetQueue.TryDequeue(out BlockCommitSet frontSet))
                {
                    if (candidateSets.Count == 0 || candidateSets[0].BlockNumber == frontSet!.BlockNumber)
                    {
                        candidateSets.Add(frontSet);
                    }
                    else if (frontSet!.BlockNumber < LatestCommittedBlockNumber - Reorganization.MaxDepth
                             && frontSet!.BlockNumber > candidateSets[0].BlockNumber)
                    {
                        candidateSets.Clear();
                        candidateSets.Add(frontSet);
                    }
                }

                IWriteBatch writeBatch = _keyValueStore.StartWriteBatch();
                for (int index = 0; index < candidateSets.Count; index++)
                {
                    BlockCommitSet blockCommitSet = candidateSets[index];
                    if (_logger.IsDebug) _logger.Debug($"Persisting on disposal {blockCommitSet} (cache memory at {MemoryUsedByDirtyCache})");
                    PersistBlockCommitSet(blockCommitSet, writeBatch);
                }
                writeBatch.Dispose();

                if (candidateSets.Count == 0)
                {
                    if (_logger.IsDebug) _logger.Debug("No commitset to persist at all.");
                }
                else
                {
                    AnnounceReorgBoundaries();
                }
            }
        }

        #endregion

        public void PersistCache(CancellationToken cancellationToken)
        {

            if (_logger.IsInfo) _logger.Info($"Full Pruning Persist Cache started.");

            int commitSetCount = 0;
            Stopwatch stopwatch = Stopwatch.StartNew();
            // We persist all sealed Commitset causing PruneCache to almost completely clear the cache. Any new block that
            // need existing node will have to read back from db causing copy-on-read mechanism to copy the node.
            void ClearCommitSetQueue()
            {
                while (_commitSetQueue.TryPeek(out BlockCommitSet commitSet) && commitSet.IsSealed)
                {
                    if (!_commitSetQueue.TryDequeue(out commitSet)) break;
                    if (!commitSet.IsSealed)
                    {
                        // Oops
                        _commitSetQueue.Enqueue(commitSet);
                        break;
                    }

                    commitSetCount++;
                    using IWriteBatch writeBatch = _keyValueStore.StartWriteBatch();
                    PersistBlockCommitSet(commitSet, writeBatch);
                }
                PruneCurrentSet();
            }

            // We persist outside of lock first.
            ClearCommitSetQueue();

            if (_logger.IsInfo) _logger.Info($"Saving all commit set took {stopwatch.Elapsed} for {commitSetCount} commit sets.");

            stopwatch.Restart();
            lock (_dirtyNodes)
            {
                using (_dirtyNodes.AllNodes.AcquireLock())
                {
                    // Double check
                    ClearCommitSetQueue();

                    // This should clear most nodes. For some reason, not all.
                    PruneCache();
                    KeyValuePair<Hash256AsKey, TrieNode>[] nodesCopy = _dirtyNodes.AllNodes.ToArray();

                    NonBlocking.ConcurrentDictionary<Hash256AsKey, bool> wasPersisted = new();
                    void PersistNode(TrieNode n)
                    {
                        Hash256? hash = n.Keccak;
                        if (hash is not null && wasPersisted.TryAdd(hash, true))
                        {
                            _keyValueStore.Set(hash, n.FullRlp);
                            n.IsPersisted = true;
                        }
                    }
                    Parallel.For(0, nodesCopy.Length, new ParallelOptions { MaxDegreeOfParallelism = Environment.ProcessorCount / 2 }, i =>
                    {
                        if (cancellationToken.IsCancellationRequested) return;
                        nodesCopy[i].Value.CallRecursively(PersistNode, this, false, _logger, false);
                    });
                    PruneCache();

                    if (_dirtyNodes.AllNodes.Count != 0)
                    {
                        if (_logger.IsWarn) _logger.Warn($"{_dirtyNodes.AllNodes.Count} cache entry remains.");
                    }
                }
            }
            if (_logger.IsInfo) _logger.Info($"Clear cache took {stopwatch.Elapsed}.");
        }

        public byte[]? LoadRlp(Span<byte> nodePath, Hash256 rootHash)
        {
            throw new NotImplementedException();
        }

        public void PersistNode(TrieNode trieNode, IWriteBatch? keyValueStore = null, bool withDelete = false, WriteFlags writeFlags = WriteFlags.None)
        {
            //keyValueStore ??= _keyValueStore;
            //keyValueStore.Set(trieNode.Keccak.Bytes, trieNode.Value.ToArray(), writeFlags);
        }

        public void PersistNodeData(Span<byte> fullPath, int pathToNodeLength, byte[]? rlpData, IWriteBatch? keyValueStore = null, WriteFlags writeFlags = WriteFlags.None)
        {
        }

        private byte[]? GetByHash(ReadOnlySpan<byte> key, ReadFlags flags = ReadFlags.None)
        {
            return _pruningStrategy.PruningEnabled
                   && _dirtyNodes.AllNodes.TryGetValue(new Hash256(key), out TrieNode? trieNode)
                   && trieNode is not null
                   && trieNode.NodeType != NodeType.Unknown
                   && trieNode.FullRlp.IsNotNull
                ? trieNode.FullRlp.ToArray()
                : _keyValueStore.Get(key, flags);
        }

        public IReadOnlyKeyValueStore TrieNodeRlpStore => _publicStore;

        public void Set(in ValueHash256 hash, byte[] rlp)
        {
            _keyValueStore.Set(hash, rlp);
        }
        public void DeleteByRange(Span<byte> startKey, Span<byte> endKey, IWriteBatch writeBatch = null)
        {
            _keyValueStore.DeleteByRange(startKey, endKey);
        }

        public void MarkPrefixDeleted(long blockNumber, ReadOnlySpan<byte> keyPrefix) { }

        public bool CanAccessByPath() => false;

        public bool ShouldResetObjectsOnRootChange() => true;

        public void OpenContext(long blockNumber, Hash256 keccak) { }

        private class TrieKeyValueStore : IReadOnlyKeyValueStore
        {
            private readonly TrieStore _trieStore;

            public TrieKeyValueStore(TrieStore trieStore)
            {
                _trieStore = trieStore;
            }

            public byte[]? Get(ReadOnlySpan<byte> key, ReadFlags flags = ReadFlags.None) => _trieStore.GetByHash(key, flags);
        }

        public bool HasRoot(Hash256 stateRoot)
        {
            if (stateRoot == Keccak.EmptyTreeHash) return true;
            TrieNode node = FindCachedOrUnknown(stateRoot, true);
            if (node.NodeType == NodeType.Unknown)
            {
                return TryLoadRlp(node.Keccak, ReadFlags.None) is not null;
            }

            return true;
        }
    }
}<|MERGE_RESOLUTION|>--- conflicted
+++ resolved
@@ -375,17 +375,10 @@
             return true;
         }
 
-<<<<<<< HEAD
-        public bool IsPersisted(Hash256 hash, byte[] nodePathNibbles) => IsPersisted(hash);
-
-        public IReadOnlyTrieStore AsReadOnly(IKeyValueStore? keyValueStore)
-        {
-            return new ReadOnlyTrieStore(this, keyValueStore);
-        }
-=======
         public IReadOnlyTrieStore AsReadOnly(IKeyValueStore? keyValueStore = null) =>
             new ReadOnlyTrieStore(this, keyValueStore);
->>>>>>> 2c956ce1
+
+        public bool IsPersisted(Hash256 hash, byte[] nodePathNibbles) => IsPersisted(hash);
 
         public bool IsNodeCached(Hash256 hash) => _dirtyNodes.IsNodeCached(hash);
 
