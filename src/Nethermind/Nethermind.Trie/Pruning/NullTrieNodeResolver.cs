// SPDX-FileCopyrightText: 2022 Demerzel Solutions Limited
// SPDX-License-Identifier: LGPL-3.0-only

using System;
using Nethermind.Core;
using Nethermind.Core.Crypto;

namespace Nethermind.Trie.Pruning
{
    public class NullTrieNodeResolver : ITrieNodeResolver
    {
        private NullTrieNodeResolver() { }

        public static readonly NullTrieNodeResolver Instance = new();

<<<<<<< HEAD
        public TrieNode FindCachedOrUnknown(in TreePath path, Hash256 hash) => new(NodeType.Unknown, hash);
        public byte[]? LoadRlp(in TreePath path, Hash256 hash, ReadFlags flags = ReadFlags.None) => null;
        public ITrieNodeResolver GetStorageTrieNodeResolver(Hash256 storage)
        {
            return this;
        }

        public INodeStorage.KeyScheme Scheme => INodeStorage.KeyScheme.HalfPath;
=======
        public TrieNode FindCachedOrUnknown(Hash256 hash) => new(NodeType.Unknown, hash);
        public byte[]? LoadRlp(Hash256 hash, ReadFlags flags = ReadFlags.None) => null;
        public byte[]? TryLoadRlp(Hash256 hash, ReadFlags flags = ReadFlags.None) => null;
>>>>>>> be008123
    }
}<|MERGE_RESOLUTION|>--- conflicted
+++ resolved
@@ -13,19 +13,14 @@
 
         public static readonly NullTrieNodeResolver Instance = new();
 
-<<<<<<< HEAD
         public TrieNode FindCachedOrUnknown(in TreePath path, Hash256 hash) => new(NodeType.Unknown, hash);
         public byte[]? LoadRlp(in TreePath path, Hash256 hash, ReadFlags flags = ReadFlags.None) => null;
+        public byte[]? TryLoadRlp(in TreePath path, Hash256 hash, ReadFlags flags = ReadFlags.None) => null;
         public ITrieNodeResolver GetStorageTrieNodeResolver(Hash256 storage)
         {
             return this;
         }
 
         public INodeStorage.KeyScheme Scheme => INodeStorage.KeyScheme.HalfPath;
-=======
-        public TrieNode FindCachedOrUnknown(Hash256 hash) => new(NodeType.Unknown, hash);
-        public byte[]? LoadRlp(Hash256 hash, ReadFlags flags = ReadFlags.None) => null;
-        public byte[]? TryLoadRlp(Hash256 hash, ReadFlags flags = ReadFlags.None) => null;
->>>>>>> be008123
     }
 }