--- conflicted
+++ resolved
@@ -20,14 +20,13 @@
         public TrieNodeResolverCapability Capability => TrieNodeResolverCapability.Hash;
 
         public TrieNode FindCachedOrUnknown(Keccak hash) => new(NodeType.Unknown, hash);
-<<<<<<< HEAD
         public TrieNode FindCachedOrUnknown(Keccak hash, Span<byte> nodePath, Span<byte> storagePrefix) => new(NodeType.Unknown, nodePath, hash){StoreNibblePathPrefix = storagePrefix.ToArray()};
         public TrieNode FindCachedOrUnknown(Span<byte> nodePath, Span<byte> storagePrefix, Keccak rootHash)
         {
             throw new NotImplementedException();
         }
 
-        public byte[]? LoadRlp(Keccak hash) => null;
+        public byte[]? LoadRlp(Keccak hash, ReadFlags flags = ReadFlags.None) => null;
 
         public byte[]? LoadRlp(Span<byte> nodePath, Keccak rootHash)
         {
@@ -38,8 +37,5 @@
         {
             return false;
         }
-=======
-        public byte[]? LoadRlp(Keccak hash, ReadFlags flags = ReadFlags.None) => null;
->>>>>>> 0a8ec2b9
     }
 }