// SPDX-FileCopyrightText: 2022 Demerzel Solutions Limited
// SPDX-License-Identifier: LGPL-3.0-only

using System;
using FluentAssertions;
using Nethermind.Core;
using Nethermind.Core.Crypto;
using Nethermind.Core.Extensions;
using Nethermind.Specs;
using Nethermind.Specs.Forks;
using Nethermind.Core.Test.Builders;
using Nethermind.Db;
using Nethermind.Int256;
using Nethermind.Evm.Tracing.ParityStyle;
using Nethermind.Logging;
using Nethermind.State;
using Nethermind.Trie;
using Nethermind.Trie.Pruning;
using NSubstitute;
using NUnit.Framework;

namespace Nethermind.Store.Test;

[Parallelizable(ParallelScope.All)]
public class StateProviderTests
{
    private static readonly Hash256 Hash1 = Keccak.Compute("1");
    private static readonly Hash256 Hash2 = Keccak.Compute("2");
    private readonly Address _address1 = new(Hash1);
    private static readonly ILogManager Logger = LimboLogs.Instance;
    private IDb _codeDb;

    [SetUp]
    public void Setup()
    {
        _codeDb = new MemDb();
    }

    [TearDown]
    public void TearDown() => _codeDb?.Dispose();

    [Test]
    public void Eip_158_zero_value_transfer_deletes()
    {
        var trieStore = new TrieStore(new MemDb(), Logger);
        WorldState frontierProvider = new(trieStore, _codeDb, Logger);
        frontierProvider.CreateAccount(_address1, 0);
        frontierProvider.Commit(Frontier.Instance);
        frontierProvider.CommitTree(0);

        WorldState provider = new(trieStore, _codeDb, Logger);
        provider.StateRoot = frontierProvider.StateRoot;

        provider.AddToBalance(_address1, 0, SpuriousDragon.Instance);
        provider.Commit(SpuriousDragon.Instance);
        Assert.That(provider.AccountExists(_address1), Is.False);

        _codeDb = Substitute.For<IDb>();
    }

    [Test]
    public void Eip_158_touch_zero_value_system_account_is_not_deleted()
    {
        TrieStore trieStore = new(new MemDb(), Logger);
        WorldState provider = new(trieStore, _codeDb, Logger);
        var systemUser = Address.SystemUser;

        provider.CreateAccount(systemUser, 0);
        provider.Commit(Homestead.Instance);

        var releaseSpec = new ReleaseSpec() { IsEip158Enabled = true };
        provider.InsertCode(systemUser, System.Text.Encoding.UTF8.GetBytes(""), releaseSpec);
        provider.Commit(releaseSpec);

        provider.GetAccount(systemUser).Should().NotBeNull();
    }

    [Test]
    public void Can_dump_state()
    {
        WorldState provider = new(new TrieStore(new MemDb(), Logger), _codeDb, Logger);
        provider.CreateAccount(TestItem.AddressA, 1.Ether());
        provider.Commit(MuirGlacier.Instance);
        provider.CommitTree(0);

        string state = provider.DumpState();
        state.Should().NotBeEmpty();
    }

    [Test]
    public void Can_accepts_visitors()
    {
        WorldState provider = new(new TrieStore(new MemDb(), Logger), Substitute.For<IDb>(), Logger);
        provider.CreateAccount(TestItem.AddressA, 1.Ether());
        provider.Commit(MuirGlacier.Instance);
        provider.CommitTree(0);

        TrieStatsCollector visitor = new(new MemDb(), LimboLogs.Instance);
        provider.Accept(visitor, provider.StateRoot);
    }

    [Test]
    public void Empty_commit_restore()
    {
        WorldState provider = new(new TrieStore(new MemDb(), Logger), _codeDb, Logger);
        provider.Commit(Frontier.Instance);
        provider.Restore(Snapshot.Empty);
    }

    [Test]
    public void Update_balance_on_non_existing_account_throws()
    {
        WorldState provider = new(new TrieStore(new MemDb(), Logger), _codeDb, Logger);
        Assert.Throws<InvalidOperationException>(() => provider.AddToBalance(TestItem.AddressA, 1.Ether(), Olympic.Instance));
    }

    [Test]
    public void Is_empty_account()
    {
        WorldState provider = new(new TrieStore(new MemDb(), Logger), _codeDb, Logger);
        provider.CreateAccount(_address1, 0);
        provider.Commit(Frontier.Instance);
        Assert.That(provider.IsEmptyAccount(_address1), Is.True);
    }

    [Test]
    public void Returns_empty_byte_code_for_non_existing_accounts()
    {
<<<<<<< HEAD
        private static readonly Hash256 Hash1 = Keccak.Compute("1");
        private static readonly Hash256 Hash2 = Keccak.Compute("2");
        private readonly Address _address1 = new(Hash1);
        private static readonly ILogManager Logger = LimboLogs.Instance;
        private IDb _codeDb;

        [SetUp]
        public void Setup()
        {
            _codeDb = new MemDb();
        }

        [TearDown]
        public void TearDown() => _codeDb?.Dispose();

        [Test]
        public void Eip_158_zero_value_transfer_deletes()
        {
            var trieStore = new TrieStore(new MemDb(), Logger);
            WorldState frontierProvider = new(trieStore, _codeDb, Logger);
            frontierProvider.CreateAccount(_address1, 0);
            frontierProvider.Commit(Frontier.Instance);
            frontierProvider.CommitTree(0);

            WorldState provider = new(trieStore, _codeDb, Logger);
            provider.StateRoot = frontierProvider.StateRoot;

            provider.AddToBalance(_address1, 0, SpuriousDragon.Instance);
            provider.Commit(SpuriousDragon.Instance);
            Assert.False(provider.AccountExists(_address1));

            _codeDb = Substitute.For<IDb>();
        }

        [Test]
        public void Eip_158_touch_zero_value_system_account_is_not_deleted()
        {
            TrieStore trieStore = new(new MemDb(), Logger);
            WorldState provider = new(trieStore, _codeDb, Logger);
            var systemUser = Address.SystemUser;

            provider.CreateAccount(systemUser, 0);
            provider.Commit(Homestead.Instance);

            var releaseSpec = new ReleaseSpec() { IsEip158Enabled = true };
            provider.InsertCode(systemUser, System.Text.Encoding.UTF8.GetBytes(""), releaseSpec);
            provider.Commit(releaseSpec);

            provider.GetAccount(systemUser).Should().NotBeNull();
        }

        [Test]
        public void Can_dump_state()
        {
            WorldState provider = new(new TrieStore(new MemDb(), Logger), _codeDb, Logger);
            provider.CreateAccount(TestItem.AddressA, 1.Ether());
            provider.Commit(MuirGlacier.Instance);
            provider.CommitTree(0);

            string state = provider.DumpState();
            state.Should().NotBeEmpty();
        }

        [Test]
        public void Can_accepts_visitors()
        {
            WorldState provider = new(new TrieStore(new MemDb(), Logger), Substitute.For<IDb>(), Logger);
            provider.CreateAccount(TestItem.AddressA, 1.Ether());
            provider.Commit(MuirGlacier.Instance);
            provider.CommitTree(0);

            TrieStatsCollector visitor = new(new MemDb(), LimboLogs.Instance);
            provider.Accept(visitor, provider.StateRoot);
        }

        [Test]
        public void Empty_commit_restore()
        {
            WorldState provider = new(new TrieStore(new MemDb(), Logger), _codeDb, Logger);
            provider.Commit(Frontier.Instance);
            provider.Restore(Snapshot.Empty);
        }

        [Test]
        public void Update_balance_on_non_existing_account_throws()
        {
            WorldState provider = new(new TrieStore(new MemDb(), Logger), _codeDb, Logger);
            Assert.Throws<InvalidOperationException>(() => provider.AddToBalance(TestItem.AddressA, 1.Ether(), Olympic.Instance));
        }

        [Test]
        public void Is_empty_account()
        {
            WorldState provider = new(new TrieStore(new MemDb(), Logger), _codeDb, Logger);
            provider.CreateAccount(_address1, 0);
            provider.Commit(Frontier.Instance);
            Assert.True(provider.IsEmptyAccount(_address1));
        }

        [Test]
        public void Returns_empty_byte_code_for_non_existing_accounts()
        {
            WorldState provider = new(new TrieStore(new MemDb(), Logger), _codeDb, Logger);
            byte[] code = provider.GetCode(TestItem.AddressA);
            code.Should().BeEmpty();
        }

        [Test]
        public void Restore_update_restore()
        {
            WorldState provider = new(new TrieStore(new MemDb(), Logger), _codeDb, Logger);
            provider.CreateAccount(_address1, 0);
            provider.AddToBalance(_address1, 1, Frontier.Instance);
            provider.AddToBalance(_address1, 1, Frontier.Instance);
            provider.AddToBalance(_address1, 1, Frontier.Instance);
            provider.AddToBalance(_address1, 1, Frontier.Instance);
            provider.AddToBalance(_address1, 1, Frontier.Instance);
            provider.AddToBalance(_address1, 1, Frontier.Instance);
            provider.AddToBalance(_address1, 1, Frontier.Instance);
            provider.AddToBalance(_address1, 1, Frontier.Instance);
            provider.Restore(new Snapshot(4, Snapshot.Storage.Empty));
            provider.AddToBalance(_address1, 1, Frontier.Instance);
            provider.AddToBalance(_address1, 1, Frontier.Instance);
            provider.AddToBalance(_address1, 1, Frontier.Instance);
            provider.AddToBalance(_address1, 1, Frontier.Instance);
            provider.AddToBalance(_address1, 1, Frontier.Instance);
            provider.AddToBalance(_address1, 1, Frontier.Instance);
            provider.AddToBalance(_address1, 1, Frontier.Instance);
            provider.AddToBalance(_address1, 1, Frontier.Instance);
            provider.Restore(new Snapshot(4, Snapshot.Storage.Empty));
            Assert.That(provider.GetBalance(_address1), Is.EqualTo((UInt256)4));
        }

        [Test]
        public void Keep_in_cache()
        {
            WorldState provider = new(new TrieStore(new MemDb(), Logger), _codeDb, Logger);
            provider.CreateAccount(_address1, 0);
            provider.Commit(Frontier.Instance);
            provider.GetBalance(_address1);
            provider.AddToBalance(_address1, 1, Frontier.Instance);
            provider.Restore(Snapshot.Empty);
            provider.AddToBalance(_address1, 1, Frontier.Instance);
            provider.Restore(Snapshot.Empty);
            provider.AddToBalance(_address1, 1, Frontier.Instance);
            provider.Restore(Snapshot.Empty);
            Assert.That(provider.GetBalance(_address1), Is.EqualTo(UInt256.Zero));
        }

        [Test]
        public void Restore_in_the_middle()
        {
            byte[] code = [1];

            IWorldState provider = new WorldState(new TrieStore(new MemDb(), Logger), _codeDb, Logger);
            provider.CreateAccount(_address1, 1);
            provider.AddToBalance(_address1, 1, Frontier.Instance);
            provider.IncrementNonce(_address1);
            provider.InsertCode(_address1, new byte[] { 1 }, Frontier.Instance, false);
            provider.UpdateStorageRoot(_address1, Hash2);

            Assert.That(provider.GetNonce(_address1), Is.EqualTo(UInt256.One));
            Assert.That(provider.GetBalance(_address1), Is.EqualTo(UInt256.One + 1));
            Assert.That(provider.GetCode(_address1), Is.EqualTo(code));
            provider.Restore(new Snapshot(4, Snapshot.Storage.Empty));
            Assert.That(provider.GetNonce(_address1), Is.EqualTo(UInt256.One));
            Assert.That(provider.GetBalance(_address1), Is.EqualTo(UInt256.One + 1));
            Assert.That(provider.GetCode(_address1), Is.EqualTo(code));
            provider.Restore(new Snapshot(3, Snapshot.Storage.Empty));
            Assert.That(provider.GetNonce(_address1), Is.EqualTo(UInt256.One));
            Assert.That(provider.GetBalance(_address1), Is.EqualTo(UInt256.One + 1));
            Assert.That(provider.GetCode(_address1), Is.EqualTo(code));
            provider.Restore(new Snapshot(2, Snapshot.Storage.Empty));
            Assert.That(provider.GetNonce(_address1), Is.EqualTo(UInt256.One));
            Assert.That(provider.GetBalance(_address1), Is.EqualTo(UInt256.One + 1));
            Assert.That(provider.GetCode(_address1), Is.EqualTo(new byte[0]));
            provider.Restore(new Snapshot(1, Snapshot.Storage.Empty));
            Assert.That(provider.GetNonce(_address1), Is.EqualTo(UInt256.Zero));
            Assert.That(provider.GetBalance(_address1), Is.EqualTo(UInt256.One + 1));
            Assert.That(provider.GetCode(_address1), Is.EqualTo(new byte[0]));
            provider.Restore(new Snapshot(0, Snapshot.Storage.Empty));
            Assert.That(provider.GetNonce(_address1), Is.EqualTo(UInt256.Zero));
            Assert.That(provider.GetBalance(_address1), Is.EqualTo(UInt256.One));
            Assert.That(provider.GetCode(_address1), Is.EqualTo(new byte[0]));
            provider.Restore(new Snapshot(-1, Snapshot.Storage.Empty));
            Assert.That(provider.AccountExists(_address1), Is.EqualTo(false));
        }

        [Test(Description = "It was failing before as touch was marking the accounts as committed but not adding to trace list")]
        public void Touch_empty_trace_does_not_throw()
        {
            ParityLikeTxTracer tracer = new(Build.A.Block.TestObject, null, ParityTraceTypes.StateDiff);

            WorldState provider = new(new TrieStore(new MemDb(), Logger), _codeDb, Logger);
            provider.CreateAccount(_address1, 0);
            Account account = provider.GetAccount(_address1);
            Assert.True(account.IsEmpty);
            provider.Commit(Frontier.Instance); // commit empty account (before the empty account fix in Spurious Dragon)
            Assert.True(provider.AccountExists(_address1));

            provider.Reset(); // clear all caches

            provider.GetBalance(_address1); // justcache
            provider.AddToBalance(_address1, 0, SpuriousDragon.Instance); // touch
            Assert.DoesNotThrow(() => provider.Commit(SpuriousDragon.Instance, tracer));
        }

        [Test]
        public void Does_not_require_recalculation_after_reset()
        {
            WorldState provider = new(new TrieStore(new MemDb(), Logger), _codeDb, Logger);
            provider.CreateAccount(TestItem.AddressA, 5);

            Action action = () => { _ = provider.StateRoot; };
            action.Should().Throw<InvalidOperationException>();

            provider.Reset();
            action.Should().NotThrow<InvalidOperationException>();
        }
=======
        WorldState provider = new(new TrieStore(new MemDb(), Logger), _codeDb, Logger);
        byte[] code = provider.GetCode(TestItem.AddressA);
        code.Should().BeEmpty();
    }

    [Test]
    public void Restore_update_restore()
    {
        WorldState provider = new(new TrieStore(new MemDb(), Logger), _codeDb, Logger);
        provider.CreateAccount(_address1, 0);
        provider.AddToBalance(_address1, 1, Frontier.Instance);
        provider.AddToBalance(_address1, 1, Frontier.Instance);
        provider.AddToBalance(_address1, 1, Frontier.Instance);
        provider.AddToBalance(_address1, 1, Frontier.Instance);
        provider.AddToBalance(_address1, 1, Frontier.Instance);
        provider.AddToBalance(_address1, 1, Frontier.Instance);
        provider.AddToBalance(_address1, 1, Frontier.Instance);
        provider.AddToBalance(_address1, 1, Frontier.Instance);
        provider.Restore(new Snapshot(4, Snapshot.Storage.Empty));
        provider.AddToBalance(_address1, 1, Frontier.Instance);
        provider.AddToBalance(_address1, 1, Frontier.Instance);
        provider.AddToBalance(_address1, 1, Frontier.Instance);
        provider.AddToBalance(_address1, 1, Frontier.Instance);
        provider.AddToBalance(_address1, 1, Frontier.Instance);
        provider.AddToBalance(_address1, 1, Frontier.Instance);
        provider.AddToBalance(_address1, 1, Frontier.Instance);
        provider.AddToBalance(_address1, 1, Frontier.Instance);
        provider.Restore(new Snapshot(4, Snapshot.Storage.Empty));
        Assert.That(provider.GetBalance(_address1), Is.EqualTo((UInt256)4));
    }

    [Test]
    public void Keep_in_cache()
    {
        WorldState provider = new(new TrieStore(new MemDb(), Logger), _codeDb, Logger);
        provider.CreateAccount(_address1, 0);
        provider.Commit(Frontier.Instance);
        provider.GetBalance(_address1);
        provider.AddToBalance(_address1, 1, Frontier.Instance);
        provider.Restore(Snapshot.Empty);
        provider.AddToBalance(_address1, 1, Frontier.Instance);
        provider.Restore(Snapshot.Empty);
        provider.AddToBalance(_address1, 1, Frontier.Instance);
        provider.Restore(Snapshot.Empty);
        Assert.That(provider.GetBalance(_address1), Is.EqualTo(UInt256.Zero));
    }

    [Test]
    public void Restore_in_the_middle()
    {
        byte[] code = [1];

        IWorldState provider = new WorldState(new TrieStore(new MemDb(), Logger), _codeDb, Logger);
        provider.CreateAccount(_address1, 1);
        provider.AddToBalance(_address1, 1, Frontier.Instance);
        provider.IncrementNonce(_address1);
        provider.InsertCode(_address1, new byte[] { 1 }, Frontier.Instance);
        provider.UpdateStorageRoot(_address1, Hash2);

        Assert.That(provider.GetNonce(_address1), Is.EqualTo(UInt256.One));
        Assert.That(provider.GetBalance(_address1), Is.EqualTo(UInt256.One + 1));
        Assert.That(provider.GetCode(_address1), Is.EqualTo(code));
        provider.Restore(new Snapshot(4, Snapshot.Storage.Empty));
        Assert.That(provider.GetNonce(_address1), Is.EqualTo(UInt256.One));
        Assert.That(provider.GetBalance(_address1), Is.EqualTo(UInt256.One + 1));
        Assert.That(provider.GetCode(_address1), Is.EqualTo(code));
        provider.Restore(new Snapshot(3, Snapshot.Storage.Empty));
        Assert.That(provider.GetNonce(_address1), Is.EqualTo(UInt256.One));
        Assert.That(provider.GetBalance(_address1), Is.EqualTo(UInt256.One + 1));
        Assert.That(provider.GetCode(_address1), Is.EqualTo(code));
        provider.Restore(new Snapshot(2, Snapshot.Storage.Empty));
        Assert.That(provider.GetNonce(_address1), Is.EqualTo(UInt256.One));
        Assert.That(provider.GetBalance(_address1), Is.EqualTo(UInt256.One + 1));
        Assert.That(provider.GetCode(_address1), Is.EqualTo(new byte[0]));
        provider.Restore(new Snapshot(1, Snapshot.Storage.Empty));
        Assert.That(provider.GetNonce(_address1), Is.EqualTo(UInt256.Zero));
        Assert.That(provider.GetBalance(_address1), Is.EqualTo(UInt256.One + 1));
        Assert.That(provider.GetCode(_address1), Is.EqualTo(new byte[0]));
        provider.Restore(new Snapshot(0, Snapshot.Storage.Empty));
        Assert.That(provider.GetNonce(_address1), Is.EqualTo(UInt256.Zero));
        Assert.That(provider.GetBalance(_address1), Is.EqualTo(UInt256.One));
        Assert.That(provider.GetCode(_address1), Is.EqualTo(new byte[0]));
        provider.Restore(new Snapshot(-1, Snapshot.Storage.Empty));
        Assert.That(provider.AccountExists(_address1), Is.EqualTo(false));
    }

    [Test(Description = "It was failing before as touch was marking the accounts as committed but not adding to trace list")]
    public void Touch_empty_trace_does_not_throw()
    {
        ParityLikeTxTracer tracer = new(Build.A.Block.TestObject, null, ParityTraceTypes.StateDiff);

        WorldState provider = new(new TrieStore(new MemDb(), Logger), _codeDb, Logger);
        provider.CreateAccount(_address1, 0);
        Account account = provider.GetAccount(_address1);
        Assert.That(account.IsEmpty, Is.True);
        provider.Commit(Frontier.Instance); // commit empty account (before the empty account fix in Spurious Dragon)
        Assert.That(provider.AccountExists(_address1), Is.True);

        provider.Reset(); // clear all caches

        provider.GetBalance(_address1); // justcache
        provider.AddToBalance(_address1, 0, SpuriousDragon.Instance); // touch
        Assert.DoesNotThrow(() => provider.Commit(SpuriousDragon.Instance, tracer));
    }

    [Test]
    public void Does_not_require_recalculation_after_reset()
    {
        WorldState provider = new(new TrieStore(new MemDb(), Logger), _codeDb, Logger);
        provider.CreateAccount(TestItem.AddressA, 5);

        Action action = () => { _ = provider.StateRoot; };
        action.Should().Throw<InvalidOperationException>();

        provider.Reset();
        action.Should().NotThrow<InvalidOperationException>();
>>>>>>> dcc9ef16
    }
}<|MERGE_RESOLUTION|>--- conflicted
+++ resolved
@@ -126,160 +126,57 @@
     [Test]
     public void Returns_empty_byte_code_for_non_existing_accounts()
     {
-<<<<<<< HEAD
-        private static readonly Hash256 Hash1 = Keccak.Compute("1");
-        private static readonly Hash256 Hash2 = Keccak.Compute("2");
-        private readonly Address _address1 = new(Hash1);
-        private static readonly ILogManager Logger = LimboLogs.Instance;
-        private IDb _codeDb;
-
-        [SetUp]
-        public void Setup()
-        {
-            _codeDb = new MemDb();
-        }
-
-        [TearDown]
-        public void TearDown() => _codeDb?.Dispose();
-
-        [Test]
-        public void Eip_158_zero_value_transfer_deletes()
-        {
-            var trieStore = new TrieStore(new MemDb(), Logger);
-            WorldState frontierProvider = new(trieStore, _codeDb, Logger);
-            frontierProvider.CreateAccount(_address1, 0);
-            frontierProvider.Commit(Frontier.Instance);
-            frontierProvider.CommitTree(0);
-
-            WorldState provider = new(trieStore, _codeDb, Logger);
-            provider.StateRoot = frontierProvider.StateRoot;
-
-            provider.AddToBalance(_address1, 0, SpuriousDragon.Instance);
-            provider.Commit(SpuriousDragon.Instance);
-            Assert.False(provider.AccountExists(_address1));
-
-            _codeDb = Substitute.For<IDb>();
-        }
-
-        [Test]
-        public void Eip_158_touch_zero_value_system_account_is_not_deleted()
-        {
-            TrieStore trieStore = new(new MemDb(), Logger);
-            WorldState provider = new(trieStore, _codeDb, Logger);
-            var systemUser = Address.SystemUser;
-
-            provider.CreateAccount(systemUser, 0);
-            provider.Commit(Homestead.Instance);
-
-            var releaseSpec = new ReleaseSpec() { IsEip158Enabled = true };
-            provider.InsertCode(systemUser, System.Text.Encoding.UTF8.GetBytes(""), releaseSpec);
-            provider.Commit(releaseSpec);
-
-            provider.GetAccount(systemUser).Should().NotBeNull();
-        }
-
-        [Test]
-        public void Can_dump_state()
-        {
-            WorldState provider = new(new TrieStore(new MemDb(), Logger), _codeDb, Logger);
-            provider.CreateAccount(TestItem.AddressA, 1.Ether());
-            provider.Commit(MuirGlacier.Instance);
-            provider.CommitTree(0);
-
-            string state = provider.DumpState();
-            state.Should().NotBeEmpty();
-        }
-
-        [Test]
-        public void Can_accepts_visitors()
-        {
-            WorldState provider = new(new TrieStore(new MemDb(), Logger), Substitute.For<IDb>(), Logger);
-            provider.CreateAccount(TestItem.AddressA, 1.Ether());
-            provider.Commit(MuirGlacier.Instance);
-            provider.CommitTree(0);
-
-            TrieStatsCollector visitor = new(new MemDb(), LimboLogs.Instance);
-            provider.Accept(visitor, provider.StateRoot);
-        }
-
-        [Test]
-        public void Empty_commit_restore()
-        {
-            WorldState provider = new(new TrieStore(new MemDb(), Logger), _codeDb, Logger);
-            provider.Commit(Frontier.Instance);
-            provider.Restore(Snapshot.Empty);
-        }
-
-        [Test]
-        public void Update_balance_on_non_existing_account_throws()
-        {
-            WorldState provider = new(new TrieStore(new MemDb(), Logger), _codeDb, Logger);
-            Assert.Throws<InvalidOperationException>(() => provider.AddToBalance(TestItem.AddressA, 1.Ether(), Olympic.Instance));
-        }
-
-        [Test]
-        public void Is_empty_account()
-        {
-            WorldState provider = new(new TrieStore(new MemDb(), Logger), _codeDb, Logger);
-            provider.CreateAccount(_address1, 0);
-            provider.Commit(Frontier.Instance);
-            Assert.True(provider.IsEmptyAccount(_address1));
-        }
-
-        [Test]
-        public void Returns_empty_byte_code_for_non_existing_accounts()
-        {
-            WorldState provider = new(new TrieStore(new MemDb(), Logger), _codeDb, Logger);
-            byte[] code = provider.GetCode(TestItem.AddressA);
-            code.Should().BeEmpty();
-        }
-
-        [Test]
-        public void Restore_update_restore()
-        {
-            WorldState provider = new(new TrieStore(new MemDb(), Logger), _codeDb, Logger);
-            provider.CreateAccount(_address1, 0);
-            provider.AddToBalance(_address1, 1, Frontier.Instance);
-            provider.AddToBalance(_address1, 1, Frontier.Instance);
-            provider.AddToBalance(_address1, 1, Frontier.Instance);
-            provider.AddToBalance(_address1, 1, Frontier.Instance);
-            provider.AddToBalance(_address1, 1, Frontier.Instance);
-            provider.AddToBalance(_address1, 1, Frontier.Instance);
-            provider.AddToBalance(_address1, 1, Frontier.Instance);
-            provider.AddToBalance(_address1, 1, Frontier.Instance);
-            provider.Restore(new Snapshot(4, Snapshot.Storage.Empty));
-            provider.AddToBalance(_address1, 1, Frontier.Instance);
-            provider.AddToBalance(_address1, 1, Frontier.Instance);
-            provider.AddToBalance(_address1, 1, Frontier.Instance);
-            provider.AddToBalance(_address1, 1, Frontier.Instance);
-            provider.AddToBalance(_address1, 1, Frontier.Instance);
-            provider.AddToBalance(_address1, 1, Frontier.Instance);
-            provider.AddToBalance(_address1, 1, Frontier.Instance);
-            provider.AddToBalance(_address1, 1, Frontier.Instance);
-            provider.Restore(new Snapshot(4, Snapshot.Storage.Empty));
-            Assert.That(provider.GetBalance(_address1), Is.EqualTo((UInt256)4));
-        }
-
-        [Test]
-        public void Keep_in_cache()
-        {
-            WorldState provider = new(new TrieStore(new MemDb(), Logger), _codeDb, Logger);
-            provider.CreateAccount(_address1, 0);
-            provider.Commit(Frontier.Instance);
-            provider.GetBalance(_address1);
-            provider.AddToBalance(_address1, 1, Frontier.Instance);
-            provider.Restore(Snapshot.Empty);
-            provider.AddToBalance(_address1, 1, Frontier.Instance);
-            provider.Restore(Snapshot.Empty);
-            provider.AddToBalance(_address1, 1, Frontier.Instance);
-            provider.Restore(Snapshot.Empty);
-            Assert.That(provider.GetBalance(_address1), Is.EqualTo(UInt256.Zero));
-        }
-
-        [Test]
-        public void Restore_in_the_middle()
-        {
-            byte[] code = [1];
+        WorldState provider = new(new TrieStore(new MemDb(), Logger), _codeDb, Logger);
+        byte[] code = provider.GetCode(TestItem.AddressA);
+        code.Should().BeEmpty();
+    }
+
+    [Test]
+    public void Restore_update_restore()
+    {
+        WorldState provider = new(new TrieStore(new MemDb(), Logger), _codeDb, Logger);
+        provider.CreateAccount(_address1, 0);
+        provider.AddToBalance(_address1, 1, Frontier.Instance);
+        provider.AddToBalance(_address1, 1, Frontier.Instance);
+        provider.AddToBalance(_address1, 1, Frontier.Instance);
+        provider.AddToBalance(_address1, 1, Frontier.Instance);
+        provider.AddToBalance(_address1, 1, Frontier.Instance);
+        provider.AddToBalance(_address1, 1, Frontier.Instance);
+        provider.AddToBalance(_address1, 1, Frontier.Instance);
+        provider.AddToBalance(_address1, 1, Frontier.Instance);
+        provider.Restore(new Snapshot(4, Snapshot.Storage.Empty));
+        provider.AddToBalance(_address1, 1, Frontier.Instance);
+        provider.AddToBalance(_address1, 1, Frontier.Instance);
+        provider.AddToBalance(_address1, 1, Frontier.Instance);
+        provider.AddToBalance(_address1, 1, Frontier.Instance);
+        provider.AddToBalance(_address1, 1, Frontier.Instance);
+        provider.AddToBalance(_address1, 1, Frontier.Instance);
+        provider.AddToBalance(_address1, 1, Frontier.Instance);
+        provider.AddToBalance(_address1, 1, Frontier.Instance);
+        provider.Restore(new Snapshot(4, Snapshot.Storage.Empty));
+        Assert.That(provider.GetBalance(_address1), Is.EqualTo((UInt256)4));
+    }
+
+    [Test]
+    public void Keep_in_cache()
+    {
+        WorldState provider = new(new TrieStore(new MemDb(), Logger), _codeDb, Logger);
+        provider.CreateAccount(_address1, 0);
+        provider.Commit(Frontier.Instance);
+        provider.GetBalance(_address1);
+        provider.AddToBalance(_address1, 1, Frontier.Instance);
+        provider.Restore(Snapshot.Empty);
+        provider.AddToBalance(_address1, 1, Frontier.Instance);
+        provider.Restore(Snapshot.Empty);
+        provider.AddToBalance(_address1, 1, Frontier.Instance);
+        provider.Restore(Snapshot.Empty);
+        Assert.That(provider.GetBalance(_address1), Is.EqualTo(UInt256.Zero));
+    }
+
+    [Test]
+    public void Restore_in_the_middle()
+    {
+        byte[] code = [1];
 
             IWorldState provider = new WorldState(new TrieStore(new MemDb(), Logger), _codeDb, Logger);
             provider.CreateAccount(_address1, 1);
@@ -287,124 +184,6 @@
             provider.IncrementNonce(_address1);
             provider.InsertCode(_address1, new byte[] { 1 }, Frontier.Instance, false);
             provider.UpdateStorageRoot(_address1, Hash2);
-
-            Assert.That(provider.GetNonce(_address1), Is.EqualTo(UInt256.One));
-            Assert.That(provider.GetBalance(_address1), Is.EqualTo(UInt256.One + 1));
-            Assert.That(provider.GetCode(_address1), Is.EqualTo(code));
-            provider.Restore(new Snapshot(4, Snapshot.Storage.Empty));
-            Assert.That(provider.GetNonce(_address1), Is.EqualTo(UInt256.One));
-            Assert.That(provider.GetBalance(_address1), Is.EqualTo(UInt256.One + 1));
-            Assert.That(provider.GetCode(_address1), Is.EqualTo(code));
-            provider.Restore(new Snapshot(3, Snapshot.Storage.Empty));
-            Assert.That(provider.GetNonce(_address1), Is.EqualTo(UInt256.One));
-            Assert.That(provider.GetBalance(_address1), Is.EqualTo(UInt256.One + 1));
-            Assert.That(provider.GetCode(_address1), Is.EqualTo(code));
-            provider.Restore(new Snapshot(2, Snapshot.Storage.Empty));
-            Assert.That(provider.GetNonce(_address1), Is.EqualTo(UInt256.One));
-            Assert.That(provider.GetBalance(_address1), Is.EqualTo(UInt256.One + 1));
-            Assert.That(provider.GetCode(_address1), Is.EqualTo(new byte[0]));
-            provider.Restore(new Snapshot(1, Snapshot.Storage.Empty));
-            Assert.That(provider.GetNonce(_address1), Is.EqualTo(UInt256.Zero));
-            Assert.That(provider.GetBalance(_address1), Is.EqualTo(UInt256.One + 1));
-            Assert.That(provider.GetCode(_address1), Is.EqualTo(new byte[0]));
-            provider.Restore(new Snapshot(0, Snapshot.Storage.Empty));
-            Assert.That(provider.GetNonce(_address1), Is.EqualTo(UInt256.Zero));
-            Assert.That(provider.GetBalance(_address1), Is.EqualTo(UInt256.One));
-            Assert.That(provider.GetCode(_address1), Is.EqualTo(new byte[0]));
-            provider.Restore(new Snapshot(-1, Snapshot.Storage.Empty));
-            Assert.That(provider.AccountExists(_address1), Is.EqualTo(false));
-        }
-
-        [Test(Description = "It was failing before as touch was marking the accounts as committed but not adding to trace list")]
-        public void Touch_empty_trace_does_not_throw()
-        {
-            ParityLikeTxTracer tracer = new(Build.A.Block.TestObject, null, ParityTraceTypes.StateDiff);
-
-            WorldState provider = new(new TrieStore(new MemDb(), Logger), _codeDb, Logger);
-            provider.CreateAccount(_address1, 0);
-            Account account = provider.GetAccount(_address1);
-            Assert.True(account.IsEmpty);
-            provider.Commit(Frontier.Instance); // commit empty account (before the empty account fix in Spurious Dragon)
-            Assert.True(provider.AccountExists(_address1));
-
-            provider.Reset(); // clear all caches
-
-            provider.GetBalance(_address1); // justcache
-            provider.AddToBalance(_address1, 0, SpuriousDragon.Instance); // touch
-            Assert.DoesNotThrow(() => provider.Commit(SpuriousDragon.Instance, tracer));
-        }
-
-        [Test]
-        public void Does_not_require_recalculation_after_reset()
-        {
-            WorldState provider = new(new TrieStore(new MemDb(), Logger), _codeDb, Logger);
-            provider.CreateAccount(TestItem.AddressA, 5);
-
-            Action action = () => { _ = provider.StateRoot; };
-            action.Should().Throw<InvalidOperationException>();
-
-            provider.Reset();
-            action.Should().NotThrow<InvalidOperationException>();
-        }
-=======
-        WorldState provider = new(new TrieStore(new MemDb(), Logger), _codeDb, Logger);
-        byte[] code = provider.GetCode(TestItem.AddressA);
-        code.Should().BeEmpty();
-    }
-
-    [Test]
-    public void Restore_update_restore()
-    {
-        WorldState provider = new(new TrieStore(new MemDb(), Logger), _codeDb, Logger);
-        provider.CreateAccount(_address1, 0);
-        provider.AddToBalance(_address1, 1, Frontier.Instance);
-        provider.AddToBalance(_address1, 1, Frontier.Instance);
-        provider.AddToBalance(_address1, 1, Frontier.Instance);
-        provider.AddToBalance(_address1, 1, Frontier.Instance);
-        provider.AddToBalance(_address1, 1, Frontier.Instance);
-        provider.AddToBalance(_address1, 1, Frontier.Instance);
-        provider.AddToBalance(_address1, 1, Frontier.Instance);
-        provider.AddToBalance(_address1, 1, Frontier.Instance);
-        provider.Restore(new Snapshot(4, Snapshot.Storage.Empty));
-        provider.AddToBalance(_address1, 1, Frontier.Instance);
-        provider.AddToBalance(_address1, 1, Frontier.Instance);
-        provider.AddToBalance(_address1, 1, Frontier.Instance);
-        provider.AddToBalance(_address1, 1, Frontier.Instance);
-        provider.AddToBalance(_address1, 1, Frontier.Instance);
-        provider.AddToBalance(_address1, 1, Frontier.Instance);
-        provider.AddToBalance(_address1, 1, Frontier.Instance);
-        provider.AddToBalance(_address1, 1, Frontier.Instance);
-        provider.Restore(new Snapshot(4, Snapshot.Storage.Empty));
-        Assert.That(provider.GetBalance(_address1), Is.EqualTo((UInt256)4));
-    }
-
-    [Test]
-    public void Keep_in_cache()
-    {
-        WorldState provider = new(new TrieStore(new MemDb(), Logger), _codeDb, Logger);
-        provider.CreateAccount(_address1, 0);
-        provider.Commit(Frontier.Instance);
-        provider.GetBalance(_address1);
-        provider.AddToBalance(_address1, 1, Frontier.Instance);
-        provider.Restore(Snapshot.Empty);
-        provider.AddToBalance(_address1, 1, Frontier.Instance);
-        provider.Restore(Snapshot.Empty);
-        provider.AddToBalance(_address1, 1, Frontier.Instance);
-        provider.Restore(Snapshot.Empty);
-        Assert.That(provider.GetBalance(_address1), Is.EqualTo(UInt256.Zero));
-    }
-
-    [Test]
-    public void Restore_in_the_middle()
-    {
-        byte[] code = [1];
-
-        IWorldState provider = new WorldState(new TrieStore(new MemDb(), Logger), _codeDb, Logger);
-        provider.CreateAccount(_address1, 1);
-        provider.AddToBalance(_address1, 1, Frontier.Instance);
-        provider.IncrementNonce(_address1);
-        provider.InsertCode(_address1, new byte[] { 1 }, Frontier.Instance);
-        provider.UpdateStorageRoot(_address1, Hash2);
 
         Assert.That(provider.GetNonce(_address1), Is.EqualTo(UInt256.One));
         Assert.That(provider.GetBalance(_address1), Is.EqualTo(UInt256.One + 1));
@@ -463,6 +242,5 @@
 
         provider.Reset();
         action.Should().NotThrow<InvalidOperationException>();
->>>>>>> dcc9ef16
     }
 }