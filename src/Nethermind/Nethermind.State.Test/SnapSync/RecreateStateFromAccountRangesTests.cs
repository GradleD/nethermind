--- conflicted
+++ resolved
@@ -114,20 +114,8 @@
             SnapProvider snapProvider = new(progressTracker, dbProvider, LimboLogs.Instance);
             AddRangeResult result = snapProvider.AddAccountRange(1, rootHash, Keccak.Zero, TestItem.Tree.AccountsWithPaths, firstProof!.Concat(lastProof!).ToArray());
 
-<<<<<<< HEAD
-            StateTreeByPath tree = new StateTreeByPath(new TrieStoreByPath(db, LimboLogs.Instance), new TrieStoreByPath(db.GetColumnDb(StateColumns.Storage), LimboLogs.Instance), LimboLogs.Instance);
-            tree.RootHash = _inputTree.RootHash;
-            TreeDumper dumper = new();
-            tree.Accept(dumper,  _inputTree.RootHash);
-            dumper.ToString();
-            Console.WriteLine(dumper);
-
-            Assert.AreEqual(AddRangeResult.OK, result);
-            // Assert.AreEqual(10, db.Keys.Count);  // we persist proof nodes (boundary nodes) via stitching
-=======
             Assert.That(result, Is.EqualTo(AddRangeResult.OK));
             Assert.That(db.Keys.Count, Is.EqualTo(10));  // we persist proof nodes (boundary nodes) via stitching
->>>>>>> 0a8ec2b9
             Assert.IsFalse(db.KeyExists(rootHash));
         }
 
@@ -150,13 +138,8 @@
             SnapProvider snapProvider = new(progressTracker, dbProvider, LimboLogs.Instance);
             var result = snapProvider.AddAccountRange(1, rootHash, TestItem.Tree.AccountsWithPaths[0].Path, TestItem.Tree.AccountsWithPaths, firstProof!.Concat(lastProof!).ToArray());
 
-<<<<<<< HEAD
-            Assert.AreEqual(AddRangeResult.OK, result);
-            // Assert.AreEqual(10, db.Keys.Count);  // we persist proof nodes (boundary nodes) via stitching
-=======
             Assert.That(result, Is.EqualTo(AddRangeResult.OK));
             Assert.That(db.Keys.Count, Is.EqualTo(10));  // we persist proof nodes (boundary nodes) via stitching
->>>>>>> 0a8ec2b9
             Assert.IsFalse(db.KeyExists(rootHash));
         }
 
@@ -172,13 +155,8 @@
             SnapProvider snapProvider = new(progressTracker, dbProvider, LimboLogs.Instance);
             var result = snapProvider.AddAccountRange(1, rootHash, TestItem.Tree.AccountsWithPaths[0].Path, TestItem.Tree.AccountsWithPaths);
 
-<<<<<<< HEAD
-            Assert.AreEqual(AddRangeResult.OK, result);
-            // Assert.AreEqual(10, db.Keys.Count);  // we don't have the proofs so we persist all nodes
-=======
             Assert.That(result, Is.EqualTo(AddRangeResult.OK));
             Assert.That(db.Keys.Count, Is.EqualTo(10));  // we don't have the proofs so we persist all nodes
->>>>>>> 0a8ec2b9
             Assert.IsFalse(db.KeyExists(rootHash)); // the root node is NOT a part of the proof nodes
         }
 
@@ -203,11 +181,7 @@
 
             var result1 = snapProvider.AddAccountRange(1, rootHash, Keccak.Zero, TestItem.Tree.AccountsWithPaths[0..2], firstProof!.Concat(lastProof!).ToArray());
 
-<<<<<<< HEAD
-            // Assert.AreEqual(2, db.Keys.Count);
-=======
             Assert.That(db.Keys.Count, Is.EqualTo(2));
->>>>>>> 0a8ec2b9
 
             accountProofCollector = new(TestItem.Tree.AccountsWithPaths[2].Path.Bytes);
             _inputTree.Accept(accountProofCollector, _inputTree.RootHash);
@@ -218,11 +192,7 @@
 
             var result2 = snapProvider.AddAccountRange(1, rootHash, TestItem.Tree.AccountsWithPaths[2].Path, TestItem.Tree.AccountsWithPaths[2..4], firstProof!.Concat(lastProof!).ToArray());
 
-<<<<<<< HEAD
-            // Assert.AreEqual(5, db.Keys.Count);  // we don't persist proof nodes (boundary nodes)
-=======
             Assert.That(db.Keys.Count, Is.EqualTo(5));  // we don't persist proof nodes (boundary nodes)
->>>>>>> 0a8ec2b9
 
             accountProofCollector = new(TestItem.Tree.AccountsWithPaths[4].Path.Bytes);
             _inputTree.Accept(accountProofCollector, _inputTree.RootHash);
@@ -233,17 +203,10 @@
 
             var result3 = snapProvider.AddAccountRange(1, rootHash, TestItem.Tree.AccountsWithPaths[4].Path, TestItem.Tree.AccountsWithPaths[4..6], firstProof!.Concat(lastProof!).ToArray());
 
-<<<<<<< HEAD
-            Assert.AreEqual(AddRangeResult.OK, result1);
-            Assert.AreEqual(AddRangeResult.OK, result2);
-            Assert.AreEqual(AddRangeResult.OK, result3);
-            // Assert.AreEqual(10, db.Keys.Count);  // we persist proof nodes (boundary nodes) via stitching
-=======
             Assert.That(result1, Is.EqualTo(AddRangeResult.OK));
             Assert.That(result2, Is.EqualTo(AddRangeResult.OK));
             Assert.That(result3, Is.EqualTo(AddRangeResult.OK));
             Assert.That(db.Keys.Count, Is.EqualTo(10));  // we persist proof nodes (boundary nodes) via stitching
->>>>>>> 0a8ec2b9
             Assert.IsFalse(db.KeyExists(rootHash));
         }
 
@@ -268,11 +231,7 @@
 
             var result1 = snapProvider.AddAccountRange(1, rootHash, Keccak.Zero, TestItem.Tree.AccountsWithPaths[0..2], firstProof!.Concat(lastProof!).ToArray());
 
-<<<<<<< HEAD
-            // Assert.AreEqual(2, db.Keys.Count);
-=======
             Assert.That(db.Keys.Count, Is.EqualTo(2));
->>>>>>> 0a8ec2b9
 
             accountProofCollector = new(TestItem.Tree.AccountsWithPaths[2].Path.Bytes);
             _inputTree.Accept(accountProofCollector, _inputTree.RootHash);
@@ -284,11 +243,7 @@
             // missing TestItem.Tree.AccountsWithHashes[2]
             var result2 = snapProvider.AddAccountRange(1, rootHash, TestItem.Tree.AccountsWithPaths[2].Path, TestItem.Tree.AccountsWithPaths[3..4], firstProof!.Concat(lastProof!).ToArray());
 
-<<<<<<< HEAD
-            // Assert.AreEqual(2, db.Keys.Count);
-=======
             Assert.That(db.Keys.Count, Is.EqualTo(2));
->>>>>>> 0a8ec2b9
 
             accountProofCollector = new(TestItem.Tree.AccountsWithPaths[4].Path.Bytes);
             _inputTree.Accept(accountProofCollector, _inputTree.RootHash);
@@ -299,17 +254,10 @@
 
             var result3 = snapProvider.AddAccountRange(1, rootHash, TestItem.Tree.AccountsWithPaths[4].Path, TestItem.Tree.AccountsWithPaths[4..6], firstProof!.Concat(lastProof!).ToArray());
 
-<<<<<<< HEAD
-            Assert.AreEqual(AddRangeResult.OK, result1);
-            Assert.AreEqual(AddRangeResult.DifferentRootHash, result2);
-            Assert.AreEqual(AddRangeResult.OK, result3);
-            // Assert.AreEqual(6, db.Keys.Count);
-=======
             Assert.That(result1, Is.EqualTo(AddRangeResult.OK));
             Assert.That(result2, Is.EqualTo(AddRangeResult.DifferentRootHash));
             Assert.That(result3, Is.EqualTo(AddRangeResult.OK));
             Assert.That(db.Keys.Count, Is.EqualTo(6));
->>>>>>> 0a8ec2b9
             Assert.IsFalse(db.KeyExists(rootHash));
         }
     }
