--- conflicted
+++ resolved
@@ -47,7 +47,7 @@
             var proof = accountProofCollector.BuildResult();
 
             DbProvider dbProvider = new(DbModeHint.Mem);
-            dbProvider.RegisterDb(DbNames.PathState, new MemColumnsDb<StateColumns>());
+            dbProvider.RegisterColumnDb(DbNames.PathState, new MemColumnsDb<StateColumns>());
             dbProvider.RegisterDb(DbNames.State, new MemDb());
 
             ProgressTracker progressTracker = new(null, dbProvider.GetDb<IDb>(DbNames.State), LimboLogs.Instance);
@@ -68,7 +68,7 @@
             var proof = accountProofCollector.BuildResult();
 
             DbProvider dbProvider = new(DbModeHint.Mem);
-            dbProvider.RegisterDb(DbNames.PathState, new MemColumnsDb<StateColumns>());
+            dbProvider.RegisterColumnDb(DbNames.PathState, new MemColumnsDb<StateColumns>());
             dbProvider.RegisterDb(DbNames.State, new MemDb());
             ProgressTracker progressTracker = new(null, dbProvider.GetDb<IDb>(DbNames.State), LimboLogs.Instance);
             SnapProvider snapProvider = new(progressTracker, dbProvider, LimboLogs.Instance);
@@ -85,7 +85,7 @@
             Hash256 rootHash = _inputStorageTree!.RootHash;   // "..."
 
             DbProvider dbProvider = new(DbModeHint.Mem);
-            dbProvider.RegisterDb(DbNames.PathState, new MemColumnsDb<StateColumns>());
+            dbProvider.RegisterColumnDb(DbNames.PathState, new MemColumnsDb<StateColumns>());
             dbProvider.RegisterDb(DbNames.State, new MemDb());
             ProgressTracker progressTracker = new(null, dbProvider.GetDb<IDb>(DbNames.State), LimboLogs.Instance);
             SnapProvider snapProvider = new(progressTracker, dbProvider, LimboLogs.Instance);
@@ -102,17 +102,12 @@
 
             // output state
             DbProvider dbProvider = new(DbModeHint.Mem);
-            dbProvider.RegisterDb(DbNames.PathState, new MemColumnsDb<StateColumns>());
+            dbProvider.RegisterColumnDb(DbNames.PathState, new MemColumnsDb<StateColumns>());
             dbProvider.RegisterDb(DbNames.State, new MemDb()); ;
             ProgressTracker progressTracker = new(null, dbProvider.GetDb<IDb>(DbNames.State), LimboLogs.Instance);
             SnapProvider snapProvider = new(progressTracker, dbProvider, LimboLogs.Instance);
-<<<<<<< HEAD
             PathWithAccount pWA = new PathWithAccount(TestItem.Tree.AccountAddress0, Build.A.Account.WithBalance(1).TestObject);
-            AccountProofCollector accountProofCollector = new(TestItem.Tree.AccountAddress0.Bytes, new ValueKeccak[] { Keccak.Zero, TestItem.Tree.SlotsWithPaths[1].Path });
-=======
-
             AccountProofCollector accountProofCollector = new(TestItem.Tree.AccountAddress0.Bytes, new ValueHash256[] { Keccak.Zero, TestItem.Tree.SlotsWithPaths[1].Path });
->>>>>>> 4401d7f1
             _inputStateTree!.Accept(accountProofCollector, _inputStateTree.RootHash);
             var proof = accountProofCollector.BuildResult();
 
@@ -143,7 +138,7 @@
 
             // output state
             DbProvider dbProvider = new(DbModeHint.Mem);
-            dbProvider.RegisterDb(DbNames.PathState, new MemColumnsDb<StateColumns>());
+            dbProvider.RegisterColumnDb(DbNames.PathState, new MemColumnsDb<StateColumns>());
             dbProvider.RegisterDb(DbNames.State, new MemDb());
             ProgressTracker progressTracker = new(null, dbProvider.GetDb<IDb>(DbNames.State), LimboLogs.Instance);
             SnapProvider snapProvider = new(progressTracker, dbProvider, LimboLogs.Instance);
