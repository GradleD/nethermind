--- conflicted
+++ resolved
@@ -25,17 +25,14 @@
         private TrieStore _store;
         private StateTree _inputStateTree;
         private StorageTree _inputStorageTree;
-<<<<<<< HEAD
+        private PathWithAccount _pathWithAccount = new PathWithAccount(TestItem.Tree.AccountAddress0.ValueHash256, new Account(UInt256.Zero));
+        private Hash256 _accountAddr;
         protected readonly TrieNodeResolverCapability _resolverCapability;
 
         public RecreateStateFromStorageRangesTests(TrieNodeResolverCapability capability)
         {
             _resolverCapability = capability;
         }
-=======
-        private PathWithAccount _pathWithAccount = new PathWithAccount(TestItem.Tree.AccountAddress0.ValueHash256, new Account(UInt256.Zero));
-        private Hash256 _accountAddr;
->>>>>>> 2c956ce1
 
         [OneTimeSetUp]
         public void Setup()
