// SPDX-FileCopyrightText: 2022 Demerzel Solutions Limited
// SPDX-License-Identifier: LGPL-3.0-only

#nullable disable

using System;
using System.Linq;
using Nethermind.Core;
using Nethermind.Core.Crypto;
using Nethermind.Core.Test.Builders;
using Nethermind.Db;
using Nethermind.Int256;
using Nethermind.Logging;
using Nethermind.State;
using Nethermind.State.Proofs;
using Nethermind.State.Snap;
using Nethermind.Synchronization.SnapSync;
using Nethermind.Trie;
using Nethermind.Trie.Pruning;
using NUnit.Framework;

namespace Nethermind.Store.Test
{
    [TestFixture]
    public class RecreateStateFromStorageRangesTests
    {

        private TrieStore _store;
        private StateTree _inputStateTree;
        private StorageTree _inputStorageTree;
        private PathWithAccount _pathWithAccount = new PathWithAccount(TestItem.Tree.AccountAddress0.ValueHash256, new Account(UInt256.Zero));

        [OneTimeSetUp]
        public void Setup()
        {
            _store = new TrieStore(new MemDb(), LimboLogs.Instance);
            (_inputStateTree, _inputStorageTree, _) = TestItem.Tree.GetTrees(_store);
        }

        [OneTimeTearDown]
        public void TearDown() => _store?.Dispose();

        [Test]
        public void RecreateStorageStateFromOneRangeWithNonExistenceProof()
        {
            Hash256 rootHash = _inputStorageTree!.RootHash;   // "..."

            AccountProofCollector accountProofCollector = new(TestItem.Tree.AccountAddress0.Bytes, new ValueHash256[] { Keccak.Zero, TestItem.Tree.SlotsWithPaths[5].Path });
            _inputStateTree!.Accept(accountProofCollector, _inputStateTree.RootHash);
            var proof = accountProofCollector.BuildResult();

            MemDb db = new();
            DbProvider dbProvider = new();
            dbProvider.RegisterDb(DbNames.State, db);
<<<<<<< HEAD
            ProgressTracker progressTracker = new(null, dbProvider.GetDb<IDb>(DbNames.State), LimboLogs.Instance);
=======
            using ProgressTracker progressTracker = new(null, dbProvider.GetDb<IDb>(DbNames.State), LimboLogs.Instance);
>>>>>>> fad11b10
            SnapProvider snapProvider = CreateSnapProvider(progressTracker, dbProvider);
            var result = snapProvider.AddStorageRange(1, _pathWithAccount, rootHash, Keccak.Zero, TestItem.Tree.SlotsWithPaths, proof!.StorageProofs![0].Proof!.Concat(proof!.StorageProofs![1].Proof!).ToArray());

            Assert.That(result, Is.EqualTo(AddRangeResult.OK));
        }

        [Test]
        public void RecreateAccountStateFromOneRangeWithExistenceProof()
        {
            Hash256 rootHash = _inputStorageTree!.RootHash;   // "..."

            AccountProofCollector accountProofCollector = new(TestItem.Tree.AccountAddress0.Bytes, new ValueHash256[] { TestItem.Tree.SlotsWithPaths[0].Path, TestItem.Tree.SlotsWithPaths[5].Path });
            _inputStateTree!.Accept(accountProofCollector, _inputStateTree.RootHash);
            var proof = accountProofCollector.BuildResult();

            MemDb db = new();
            DbProvider dbProvider = new();
            dbProvider.RegisterDb(DbNames.State, db);
<<<<<<< HEAD
            ProgressTracker progressTracker = new(null, dbProvider.GetDb<IDb>(DbNames.State), LimboLogs.Instance);
=======
            using ProgressTracker progressTracker = new(null, dbProvider.GetDb<IDb>(DbNames.State), LimboLogs.Instance);
>>>>>>> fad11b10
            SnapProvider snapProvider = CreateSnapProvider(progressTracker, dbProvider);
            var result = snapProvider.AddStorageRange(1, _pathWithAccount, rootHash, Keccak.Zero, TestItem.Tree.SlotsWithPaths, proof!.StorageProofs![0].Proof!.Concat(proof!.StorageProofs![1].Proof!).ToArray());

            Assert.That(result, Is.EqualTo(AddRangeResult.OK));
        }

        [Test]
        public void RecreateStorageStateFromOneRangeWithoutProof()
        {
            Hash256 rootHash = _inputStorageTree!.RootHash;   // "..."

            MemDb db = new MemDb();
            DbProvider dbProvider = new();
            dbProvider.RegisterDb(DbNames.State, db);
<<<<<<< HEAD
            ProgressTracker progressTracker = new(null, dbProvider.GetDb<IDb>(DbNames.State), LimboLogs.Instance);
=======
            using ProgressTracker progressTracker = new(null, dbProvider.GetDb<IDb>(DbNames.State), LimboLogs.Instance);
>>>>>>> fad11b10
            SnapProvider snapProvider = CreateSnapProvider(progressTracker, dbProvider);
            var result = snapProvider.AddStorageRange(1, _pathWithAccount, rootHash, TestItem.Tree.SlotsWithPaths[0].Path, TestItem.Tree.SlotsWithPaths);

            Assert.That(result, Is.EqualTo(AddRangeResult.OK));
        }

        [Test]
        public void RecreateAccountStateFromMultipleRange()
        {
            Hash256 rootHash = _inputStorageTree!.RootHash;   // "..."

            // output state
            MemDb db = new MemDb();
            DbProvider dbProvider = new();
            dbProvider.RegisterDb(DbNames.State, db);
<<<<<<< HEAD
            ProgressTracker progressTracker = new(null, dbProvider.GetDb<IDb>(DbNames.State), LimboLogs.Instance);
=======
            using ProgressTracker progressTracker = new(null, dbProvider.GetDb<IDb>(DbNames.State), LimboLogs.Instance);
>>>>>>> fad11b10
            SnapProvider snapProvider = CreateSnapProvider(progressTracker, dbProvider);

            AccountProofCollector accountProofCollector = new(TestItem.Tree.AccountAddress0.Bytes, new ValueHash256[] { Keccak.Zero, TestItem.Tree.SlotsWithPaths[1].Path });
            _inputStateTree!.Accept(accountProofCollector, _inputStateTree.RootHash);
            var proof = accountProofCollector.BuildResult();

            var result1 = snapProvider.AddStorageRange(1, _pathWithAccount, rootHash, Keccak.Zero, TestItem.Tree.SlotsWithPaths[0..2], proof!.StorageProofs![0].Proof!.Concat(proof!.StorageProofs![1].Proof!).ToArray());

            accountProofCollector = new(TestItem.Tree.AccountAddress0.Bytes, new ValueHash256[] { TestItem.Tree.SlotsWithPaths[2].Path, TestItem.Tree.SlotsWithPaths[3].Path });
            _inputStateTree!.Accept(accountProofCollector, _inputStateTree.RootHash);
            proof = accountProofCollector.BuildResult();

            var result2 = snapProvider.AddStorageRange(1, _pathWithAccount, rootHash, TestItem.Tree.SlotsWithPaths[2].Path, TestItem.Tree.SlotsWithPaths[2..4], proof!.StorageProofs![0].Proof!.Concat(proof!.StorageProofs![1].Proof!).ToArray());

            accountProofCollector = new(TestItem.Tree.AccountAddress0.Bytes, new ValueHash256[] { TestItem.Tree.SlotsWithPaths[4].Path, TestItem.Tree.SlotsWithPaths[5].Path });
            _inputStateTree!.Accept(accountProofCollector, _inputStateTree.RootHash);
            proof = accountProofCollector.BuildResult();

            var result3 = snapProvider.AddStorageRange(1, _pathWithAccount, rootHash, TestItem.Tree.SlotsWithPaths[4].Path, TestItem.Tree.SlotsWithPaths[4..6], proof!.StorageProofs![0].Proof!.Concat(proof!.StorageProofs![1].Proof!).ToArray());

            Assert.That(result1, Is.EqualTo(AddRangeResult.OK));
            Assert.That(result2, Is.EqualTo(AddRangeResult.OK));
            Assert.That(result3, Is.EqualTo(AddRangeResult.OK));
        }

        [Test]
        public void MissingAccountFromRange()
        {
            Hash256 rootHash = _inputStorageTree!.RootHash;   // "..."

            // output state
            MemDb db = new MemDb();
            DbProvider dbProvider = new();
            dbProvider.RegisterDb(DbNames.State, db);
<<<<<<< HEAD
            ProgressTracker progressTracker = new(null, dbProvider.GetDb<IDb>(DbNames.State), LimboLogs.Instance);
=======
            using ProgressTracker progressTracker = new(null, dbProvider.GetDb<IDb>(DbNames.State), LimboLogs.Instance);
>>>>>>> fad11b10
            SnapProvider snapProvider = CreateSnapProvider(progressTracker, dbProvider);

            AccountProofCollector accountProofCollector = new(TestItem.Tree.AccountAddress0.Bytes, new ValueHash256[] { Keccak.Zero, TestItem.Tree.SlotsWithPaths[1].Path });
            _inputStateTree!.Accept(accountProofCollector, _inputStateTree.RootHash);
            var proof = accountProofCollector.BuildResult();

            var result1 = snapProvider.AddStorageRange(1, _pathWithAccount, rootHash, Keccak.Zero, TestItem.Tree.SlotsWithPaths[0..2], proof!.StorageProofs![0].Proof!.Concat(proof!.StorageProofs![1].Proof!).ToArray());

            accountProofCollector = new(TestItem.Tree.AccountAddress0.Bytes, new ValueHash256[] { TestItem.Tree.SlotsWithPaths[2].Path, TestItem.Tree.SlotsWithPaths[3].Path });
            _inputStateTree!.Accept(accountProofCollector, _inputStateTree.RootHash);
            proof = accountProofCollector.BuildResult();

            var result2 = snapProvider.AddStorageRange(1, _pathWithAccount, rootHash, TestItem.Tree.SlotsWithPaths[2].Path, TestItem.Tree.SlotsWithPaths[3..4], proof!.StorageProofs![0].Proof!.Concat(proof!.StorageProofs![1].Proof!).ToArray());

            accountProofCollector = new(TestItem.Tree.AccountAddress0.Bytes, new ValueHash256[] { TestItem.Tree.SlotsWithPaths[4].Path, TestItem.Tree.SlotsWithPaths[5].Path });
            _inputStateTree!.Accept(accountProofCollector, _inputStateTree.RootHash);
            proof = accountProofCollector.BuildResult();

            var result3 = snapProvider.AddStorageRange(1, _pathWithAccount, rootHash, TestItem.Tree.SlotsWithPaths[4].Path, TestItem.Tree.SlotsWithPaths[4..6], proof!.StorageProofs![0].Proof!.Concat(proof!.StorageProofs![1].Proof!).ToArray());

            Assert.That(result1, Is.EqualTo(AddRangeResult.OK));
            Assert.That(result2, Is.EqualTo(AddRangeResult.DifferentRootHash));
            Assert.That(result3, Is.EqualTo(AddRangeResult.OK));
        }

        private SnapProvider CreateSnapProvider(ProgressTracker progressTracker, IDbProvider dbProvider)
        {
            try
            {
                IDb _ = dbProvider.CodeDb;
            }
            catch (ArgumentException)
            {
                dbProvider.RegisterDb(DbNames.Code, new MemDb());
            }
            return new(progressTracker, dbProvider.CodeDb, new NodeStorage(dbProvider.StateDb), LimboLogs.Instance);
        }
    }
}<|MERGE_RESOLUTION|>--- conflicted
+++ resolved
@@ -52,11 +52,7 @@
             MemDb db = new();
             DbProvider dbProvider = new();
             dbProvider.RegisterDb(DbNames.State, db);
-<<<<<<< HEAD
-            ProgressTracker progressTracker = new(null, dbProvider.GetDb<IDb>(DbNames.State), LimboLogs.Instance);
-=======
             using ProgressTracker progressTracker = new(null, dbProvider.GetDb<IDb>(DbNames.State), LimboLogs.Instance);
->>>>>>> fad11b10
             SnapProvider snapProvider = CreateSnapProvider(progressTracker, dbProvider);
             var result = snapProvider.AddStorageRange(1, _pathWithAccount, rootHash, Keccak.Zero, TestItem.Tree.SlotsWithPaths, proof!.StorageProofs![0].Proof!.Concat(proof!.StorageProofs![1].Proof!).ToArray());
 
@@ -75,11 +71,7 @@
             MemDb db = new();
             DbProvider dbProvider = new();
             dbProvider.RegisterDb(DbNames.State, db);
-<<<<<<< HEAD
-            ProgressTracker progressTracker = new(null, dbProvider.GetDb<IDb>(DbNames.State), LimboLogs.Instance);
-=======
             using ProgressTracker progressTracker = new(null, dbProvider.GetDb<IDb>(DbNames.State), LimboLogs.Instance);
->>>>>>> fad11b10
             SnapProvider snapProvider = CreateSnapProvider(progressTracker, dbProvider);
             var result = snapProvider.AddStorageRange(1, _pathWithAccount, rootHash, Keccak.Zero, TestItem.Tree.SlotsWithPaths, proof!.StorageProofs![0].Proof!.Concat(proof!.StorageProofs![1].Proof!).ToArray());
 
@@ -94,11 +86,7 @@
             MemDb db = new MemDb();
             DbProvider dbProvider = new();
             dbProvider.RegisterDb(DbNames.State, db);
-<<<<<<< HEAD
-            ProgressTracker progressTracker = new(null, dbProvider.GetDb<IDb>(DbNames.State), LimboLogs.Instance);
-=======
             using ProgressTracker progressTracker = new(null, dbProvider.GetDb<IDb>(DbNames.State), LimboLogs.Instance);
->>>>>>> fad11b10
             SnapProvider snapProvider = CreateSnapProvider(progressTracker, dbProvider);
             var result = snapProvider.AddStorageRange(1, _pathWithAccount, rootHash, TestItem.Tree.SlotsWithPaths[0].Path, TestItem.Tree.SlotsWithPaths);
 
@@ -114,11 +102,7 @@
             MemDb db = new MemDb();
             DbProvider dbProvider = new();
             dbProvider.RegisterDb(DbNames.State, db);
-<<<<<<< HEAD
-            ProgressTracker progressTracker = new(null, dbProvider.GetDb<IDb>(DbNames.State), LimboLogs.Instance);
-=======
             using ProgressTracker progressTracker = new(null, dbProvider.GetDb<IDb>(DbNames.State), LimboLogs.Instance);
->>>>>>> fad11b10
             SnapProvider snapProvider = CreateSnapProvider(progressTracker, dbProvider);
 
             AccountProofCollector accountProofCollector = new(TestItem.Tree.AccountAddress0.Bytes, new ValueHash256[] { Keccak.Zero, TestItem.Tree.SlotsWithPaths[1].Path });
@@ -153,11 +137,7 @@
             MemDb db = new MemDb();
             DbProvider dbProvider = new();
             dbProvider.RegisterDb(DbNames.State, db);
-<<<<<<< HEAD
-            ProgressTracker progressTracker = new(null, dbProvider.GetDb<IDb>(DbNames.State), LimboLogs.Instance);
-=======
             using ProgressTracker progressTracker = new(null, dbProvider.GetDb<IDb>(DbNames.State), LimboLogs.Instance);
->>>>>>> fad11b10
             SnapProvider snapProvider = CreateSnapProvider(progressTracker, dbProvider);
 
             AccountProofCollector accountProofCollector = new(TestItem.Tree.AccountAddress0.Bytes, new ValueHash256[] { Keccak.Zero, TestItem.Tree.SlotsWithPaths[1].Path });
