--- conflicted
+++ resolved
@@ -2,11 +2,7 @@
   <PropertyGroup>
     <TargetFramework>net6.0</TargetFramework>
     <IsPackable>false</IsPackable>
-<<<<<<< HEAD
-    <LangVersion>9</LangVersion>
-=======
     <LangVersion>latest</LangVersion>
->>>>>>> 5802db8b
     <RootNamespace>Nethermind.Store.Test</RootNamespace>
   </PropertyGroup>
   <PropertyGroup Condition="'$(Configuration)|$(Platform)'=='Release|AnyCPU'">
