// SPDX-FileCopyrightText: 2022 Demerzel Solutions Limited
// SPDX-License-Identifier: LGPL-3.0-only

using System.Threading.Tasks;
using FluentAssertions;
using Nethermind.Core;
using Nethermind.Core.Crypto;
using Nethermind.Core.Specs;
using Nethermind.Db;
using Nethermind.Specs;
using Nethermind.Int256;
using Nethermind.Logging;
using Nethermind.Specs.Forks;
using Nethermind.State;
using Nethermind.Trie.Pruning;
using NSubstitute;
using NUnit.Framework;
using Nethermind.Core.Test;
using System.Collections;

namespace Nethermind.Store.Test
{
    [TestFixture, Parallelizable(ParallelScope.All)]
    public class StateReaderTests
    {
        private static readonly Hash256 Hash1 = Keccak.Compute("1");
        private readonly Address _address1 = new(Hash1);
        private static readonly ILogManager Logger = NUnitLogManager.Instance;

        [Test]
        [TestCaseSource(typeof(Instances))]
        public async Task CanAskAboutBalanceInParallel(string name, ITrieStore trieStore)
        {
            IReleaseSpec spec = MainnetSpecProvider.Instance.GetSpec((ForkActivation)MainnetSpecProvider.ConstantinopleFixBlockNumber);
            WorldState provider = new(trieStore, Substitute.For<IDb>(), Logger);
            provider.CreateAccount(_address1, 0);
            provider.AddToBalance(_address1, 1, spec);
            provider.Commit(spec);
            provider.CommitTree(0);
            Hash256 stateRoot0 = provider.StateRoot;

            provider.AddToBalance(_address1, 1, spec);
            provider.Commit(spec);
<<<<<<< HEAD
            provider.CommitTree(1);
            Keccak stateRoot1 = provider.StateRoot;

            provider.AddToBalance(_address1, 1, spec);
            provider.Commit(spec);
            provider.CommitTree(2);
            Keccak stateRoot2 = provider.StateRoot;

            provider.AddToBalance(_address1, 1, spec);
            provider.Commit(spec);
            provider.CommitTree(3);
            Keccak stateRoot3 = provider.StateRoot;
=======
            provider.CommitTree(0);
            Hash256 stateRoot1 = provider.StateRoot;

            provider.AddToBalance(_address1, 1, spec);
            provider.Commit(spec);
            provider.CommitTree(0);
            Hash256 stateRoot2 = provider.StateRoot;

            provider.AddToBalance(_address1, 1, spec);
            provider.Commit(spec);
            provider.CommitTree(0);
            Hash256 stateRoot3 = provider.StateRoot;
>>>>>>> 4401d7f1

            //provider.CommitTree(0);

            StateReader reader =
                new(trieStore, Substitute.For<IDb>(), Logger);

            Task a = StartTask(reader, stateRoot0, 1);
            Task b = StartTask(reader, stateRoot1, 2);
            Task c = StartTask(reader, stateRoot2, 3);
            Task d = StartTask(reader, stateRoot3, 4);

            await Task.WhenAll(a, b, c, d);
        }

        [Test]
        [TestCaseSource(typeof(Instances))]
        public async Task CanAskAboutStorageInParallel(string name, ITrieStore trieStore)
        {
            StorageCell storageCell = new(_address1, UInt256.One);
            IReleaseSpec spec = MuirGlacier.Instance;
            WorldState provider = new(trieStore, new MemDb(), Logger);

            void UpdateStorageValue(byte[] newValue)
            {
                provider.Set(storageCell, newValue);
            }

            void AddOneToBalance()
            {
                provider.AddToBalance(_address1, 1, spec);
            }

            void CommitEverything(long blockNumber)
            {
                provider.Commit(spec);
                provider.CommitTree(blockNumber);
            }

            provider.CreateAccount(_address1, 1);
            CommitEverything(0);

            AddOneToBalance();
            UpdateStorageValue(new byte[] { 1 });
<<<<<<< HEAD
            CommitEverything(1);
            Keccak stateRoot0 = provider.StateRoot;

            AddOneToBalance();
            UpdateStorageValue(new byte[] { 2 });
            CommitEverything(2);
            Keccak stateRoot1 = provider.StateRoot;

            AddOneToBalance();
            UpdateStorageValue(new byte[] { 3 });
            CommitEverything(3);
            Keccak stateRoot2 = provider.StateRoot;

            AddOneToBalance();
            UpdateStorageValue(new byte[] { 4 });
            CommitEverything(4);
            Keccak stateRoot3 = provider.StateRoot;
=======
            CommitEverything();
            Hash256 stateRoot0 = provider.StateRoot;

            AddOneToBalance();
            UpdateStorageValue(new byte[] { 2 });
            CommitEverything();
            Hash256 stateRoot1 = provider.StateRoot;

            AddOneToBalance();
            UpdateStorageValue(new byte[] { 3 });
            CommitEverything();
            Hash256 stateRoot2 = provider.StateRoot;

            AddOneToBalance();
            UpdateStorageValue(new byte[] { 4 });
            CommitEverything();
            Hash256 stateRoot3 = provider.StateRoot;
>>>>>>> 4401d7f1

            StateReader reader =
                new(trieStore, Substitute.For<IDb>(), Logger);

            Task a = StartStorageTask(reader, stateRoot0, storageCell, new byte[] { 1 });
            Task b = StartStorageTask(reader, stateRoot1, storageCell, new byte[] { 2 });
            Task c = StartStorageTask(reader, stateRoot2, storageCell, new byte[] { 3 });
            Task d = StartStorageTask(reader, stateRoot3, storageCell, new byte[] { 4 });

            await Task.WhenAll(a, b, c, d);
        }

        [Test]
        [TestCaseSource(typeof(Instances))]
        public void NonExisting(string name, ITrieStore trieStore)
        {
            StorageCell storageCell = new(_address1, UInt256.One);
            IReleaseSpec spec = MuirGlacier.Instance;

            WorldState provider = new(trieStore, new MemDb(), Logger);

            void CommitEverything()
            {
                provider.Commit(spec);
                provider.CommitTree(0);
            }

            provider.CreateAccount(_address1, 1);
            provider.Set(storageCell, new byte[] { 1 });
            CommitEverything();
            Hash256 stateRoot0 = provider.StateRoot;

            StateReader reader =
<<<<<<< HEAD
                new(trieStore, Substitute.For<IDb>(), Logger);
            reader.GetStorage(stateRoot0, null, _address1, storageCell.Index + 1).Should().BeEquivalentTo(new byte[] { 0 });
=======
                new(new TrieStore(stateDb, LimboLogs.Instance), Substitute.For<IDb>(), Logger);
            Hash256 storageRoot = reader.GetStorageRoot(stateRoot0, _address1);
            reader.GetStorage(storageRoot, storageCell.Index + 1).Should().BeEquivalentTo(new byte[] { 0 });
            reader.GetStorage(Keccak.EmptyTreeHash, storageCell.Index + 1).Should().BeEquivalentTo(new byte[] { 0 });
>>>>>>> 4401d7f1
        }

        private Task StartTask(StateReader reader, Hash256 stateRoot, UInt256 value)
        {
            return Task.Run(
                () =>
                {
                    for (int i = 0; i < 10000; i++)
                    {
                        UInt256 balance = reader.GetBalance(stateRoot, _address1);
                        Assert.That(balance, Is.EqualTo(value));
                    }
                });
        }

        private Task StartStorageTask(StateReader reader, Hash256 stateRoot, StorageCell storageCell, byte[] value)
        {
            return Task.Run(
                () =>
                {
                    for (int i = 0; i < 1000; i++)
                    {
<<<<<<< HEAD
                        Keccak storageRoot = reader.GetStorageRoot(stateRoot, storageCell.Address);
                        byte[] result = reader.GetStorage(stateRoot, storageRoot, storageCell.Address, storageCell.Index);
=======
                        Hash256 storageRoot = reader.GetStorageRoot(stateRoot, storageCell.Address);
                        byte[] result = reader.GetStorage(storageRoot, storageCell.Index);
>>>>>>> 4401d7f1
                        result.Should().BeEquivalentTo(value);
                    }
                });
        }

        [Test]
        [TestCaseSource(typeof(Instances))]
        public async Task GetStorage(string name, ITrieStore trieStore)
        {
            IDbProvider dbProvider = await TestMemDbProvider.InitAsync();

            /* all testing will be touching just a single storage cell */
            StorageCell storageCell = new(_address1, UInt256.One);

            WorldState state = new(trieStore, dbProvider.CodeDb, Logger);

            /* to start with we need to create an account that we will be setting storage at */
            state.CreateAccount(storageCell.Address, UInt256.One);
            state.Commit(MuirGlacier.Instance);
            state.CommitTree(1);

            /* at this stage we have an account with empty storage at the address that we want to test */

            byte[] initialValue = new byte[] { 1, 2, 3 };
            state.Set(storageCell, initialValue);
            state.Commit(MuirGlacier.Instance);
            state.CommitTree(2);

            StateReader reader = new(trieStore, dbProvider.CodeDb, Logger);

            var account = reader.GetAccount(state.StateRoot, _address1);
            var retrieved = reader.GetStorage(state.StateRoot, account.StorageRoot, _address1, storageCell.Index);
            //byte[] retrieved = reader.GetStorage(state.StateRoot, _address1, storageCell.Index);
            retrieved.Should().BeEquivalentTo(initialValue);

            /* at this stage we set the value in storage to 1,2,3 at the tested storage cell */

            /* Now we are testing scenario where the storage is being changed by the block processor.
               To do that we create some different storage / state access stack that represents the processor.
               It is a different stack of objects than the one that is used by the blockchain bridge. */

            byte[] newValue = new byte[] { 1, 2, 3, 4, 5 };

            WorldState processorStateProvider =
                new(trieStore, new MemDb(), LimboLogs.Instance);
            processorStateProvider.StateRoot = state.StateRoot;

            processorStateProvider.Set(storageCell, newValue);
            processorStateProvider.Commit(MuirGlacier.Instance);
            processorStateProvider.CommitTree(3);

            /* At this stage the DB should have the storage value updated to 5.
               We will try to retrieve the value by taking the state root from the processor.*/

            retrieved =
                reader.GetStorage(processorStateProvider.StateRoot, processorStateProvider.GetStorageRoot(storageCell.Address), storageCell.Address, storageCell.Index);
            retrieved.Should().BeEquivalentTo(newValue);

            /* If it failed then it means that the blockchain bridge cached the previous call value */
        }

        internal class Instances : IEnumerable
        {
            public static IEnumerable TestCases
            {
                get
                {
                    yield return new TestCaseData("Keccak Store", new TrieStore(new MemDb(), Logger));
                    yield return new TestCaseData("Path Store", new TrieStoreByPath(new MemColumnsDb<StateColumns>(), Persist.IfBlockOlderThan(128), Logger));
                }
            }

            public IEnumerator GetEnumerator() => TestCases.GetEnumerator();
        }
    }
}<|MERGE_RESOLUTION|>--- conflicted
+++ resolved
@@ -41,33 +41,18 @@
 
             provider.AddToBalance(_address1, 1, spec);
             provider.Commit(spec);
-<<<<<<< HEAD
             provider.CommitTree(1);
-            Keccak stateRoot1 = provider.StateRoot;
+            Hash256 stateRoot1 = provider.StateRoot;
 
             provider.AddToBalance(_address1, 1, spec);
             provider.Commit(spec);
             provider.CommitTree(2);
-            Keccak stateRoot2 = provider.StateRoot;
+            Hash256 stateRoot2 = provider.StateRoot;
 
             provider.AddToBalance(_address1, 1, spec);
             provider.Commit(spec);
             provider.CommitTree(3);
-            Keccak stateRoot3 = provider.StateRoot;
-=======
-            provider.CommitTree(0);
-            Hash256 stateRoot1 = provider.StateRoot;
-
-            provider.AddToBalance(_address1, 1, spec);
-            provider.Commit(spec);
-            provider.CommitTree(0);
-            Hash256 stateRoot2 = provider.StateRoot;
-
-            provider.AddToBalance(_address1, 1, spec);
-            provider.Commit(spec);
-            provider.CommitTree(0);
             Hash256 stateRoot3 = provider.StateRoot;
->>>>>>> 4401d7f1
 
             //provider.CommitTree(0);
 
@@ -111,43 +96,23 @@
 
             AddOneToBalance();
             UpdateStorageValue(new byte[] { 1 });
-<<<<<<< HEAD
             CommitEverything(1);
-            Keccak stateRoot0 = provider.StateRoot;
+            Hash256 stateRoot0 = provider.StateRoot;
 
             AddOneToBalance();
             UpdateStorageValue(new byte[] { 2 });
             CommitEverything(2);
-            Keccak stateRoot1 = provider.StateRoot;
+            Hash256 stateRoot1 = provider.StateRoot;
 
             AddOneToBalance();
             UpdateStorageValue(new byte[] { 3 });
             CommitEverything(3);
-            Keccak stateRoot2 = provider.StateRoot;
+            Hash256 stateRoot2 = provider.StateRoot;
 
             AddOneToBalance();
             UpdateStorageValue(new byte[] { 4 });
             CommitEverything(4);
-            Keccak stateRoot3 = provider.StateRoot;
-=======
-            CommitEverything();
-            Hash256 stateRoot0 = provider.StateRoot;
-
-            AddOneToBalance();
-            UpdateStorageValue(new byte[] { 2 });
-            CommitEverything();
-            Hash256 stateRoot1 = provider.StateRoot;
-
-            AddOneToBalance();
-            UpdateStorageValue(new byte[] { 3 });
-            CommitEverything();
-            Hash256 stateRoot2 = provider.StateRoot;
-
-            AddOneToBalance();
-            UpdateStorageValue(new byte[] { 4 });
-            CommitEverything();
             Hash256 stateRoot3 = provider.StateRoot;
->>>>>>> 4401d7f1
 
             StateReader reader =
                 new(trieStore, Substitute.For<IDb>(), Logger);
@@ -181,15 +146,8 @@
             Hash256 stateRoot0 = provider.StateRoot;
 
             StateReader reader =
-<<<<<<< HEAD
                 new(trieStore, Substitute.For<IDb>(), Logger);
             reader.GetStorage(stateRoot0, null, _address1, storageCell.Index + 1).Should().BeEquivalentTo(new byte[] { 0 });
-=======
-                new(new TrieStore(stateDb, LimboLogs.Instance), Substitute.For<IDb>(), Logger);
-            Hash256 storageRoot = reader.GetStorageRoot(stateRoot0, _address1);
-            reader.GetStorage(storageRoot, storageCell.Index + 1).Should().BeEquivalentTo(new byte[] { 0 });
-            reader.GetStorage(Keccak.EmptyTreeHash, storageCell.Index + 1).Should().BeEquivalentTo(new byte[] { 0 });
->>>>>>> 4401d7f1
         }
 
         private Task StartTask(StateReader reader, Hash256 stateRoot, UInt256 value)
@@ -212,13 +170,8 @@
                 {
                     for (int i = 0; i < 1000; i++)
                     {
-<<<<<<< HEAD
-                        Keccak storageRoot = reader.GetStorageRoot(stateRoot, storageCell.Address);
+                        Hash256 storageRoot = reader.GetStorageRoot(stateRoot, storageCell.Address);
                         byte[] result = reader.GetStorage(stateRoot, storageRoot, storageCell.Address, storageCell.Index);
-=======
-                        Hash256 storageRoot = reader.GetStorageRoot(stateRoot, storageCell.Address);
-                        byte[] result = reader.GetStorage(storageRoot, storageCell.Index);
->>>>>>> 4401d7f1
                         result.Should().BeEquivalentTo(value);
                     }
                 });
