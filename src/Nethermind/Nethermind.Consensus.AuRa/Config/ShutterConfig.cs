// SPDX-FileCopyrightText: 2022 Demerzel Solutions Limited
// SPDX-License-Identifier: LGPL-3.0-only

namespace Nethermind.Consensus.AuRa.Config
{
    public class ShutterConfig : IShutterConfig
    {
        public bool Enabled { get; set; }
        public bool Validator { get; set; }
        public string ValidatorRegistryContractAddress { get; set; }
        public string SequencerContractAddress { get; set; }
        public string KeyBroadcastContractAddress { get; set; }
        public string KeyperSetManagerContractAddress { get; set; }
        public string[] KeyperP2PAddresses { get; set; }
        public int P2PPort { get; set; }
        public string ValidatorInfoFile { get; set; }
        public string P2PProtocolVersion { get; set; }
        public string P2PAgentVersion { get; set; }
        public ulong ValidatorRegistryMessageVersion { get; set; }
        public ulong InstanceID { get; set; }
        public ulong EncryptedGasLimit { get; set; }
<<<<<<< HEAD
        public ulong ExtraBuildWindow { get; set; }
=======
        public ushort MaxKeyDelay { get; set; } = 1666;
>>>>>>> 4fced6f0
    }
}<|MERGE_RESOLUTION|>--- conflicted
+++ resolved
@@ -19,10 +19,6 @@
         public ulong ValidatorRegistryMessageVersion { get; set; }
         public ulong InstanceID { get; set; }
         public ulong EncryptedGasLimit { get; set; }
-<<<<<<< HEAD
-        public ulong ExtraBuildWindow { get; set; }
-=======
         public ushort MaxKeyDelay { get; set; } = 1666;
->>>>>>> 4fced6f0
     }
 }