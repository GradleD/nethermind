--- conflicted
+++ resolved
@@ -61,13 +61,7 @@
         DefaultValue = "10000000")]
     ulong EncryptedGasLimit { get; set; }
 
-<<<<<<< HEAD
-    [ConfigItem(Description = "Amount of milliseconds into the slot, where block building should be attempted.",
-        DefaultValue = "1666")]
-    ulong ExtraBuildWindow { get; }
-=======
     [ConfigItem(Description = "Maximum amount of milliseconds into the slot to wait for Shutter keys before building block.",
         DefaultValue = "1666")]
     ushort MaxKeyDelay { get; }
->>>>>>> 4fced6f0
 }