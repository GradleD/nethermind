// SPDX-FileCopyrightText: 2022 Demerzel Solutions Limited
// SPDX-License-Identifier: LGPL-3.0-only

using System;
using System.Collections.Generic;
using System.Linq;
using System.Threading.Tasks;
using Nethermind.Abi;
using Nethermind.Api;
using Nethermind.Blockchain;
using Nethermind.Blockchain.Data;
using Nethermind.Config;
using Nethermind.Consensus.AuRa.Config;
using Nethermind.Consensus.AuRa.Contracts;
using Nethermind.Consensus.AuRa.Contracts.DataStore;
using Nethermind.Consensus.AuRa.Transactions;
using Nethermind.Consensus.AuRa.Validators;
using Nethermind.Consensus.AuRa.Withdrawals;
using Nethermind.Consensus.Processing;
using Nethermind.Consensus.Producers;
using Nethermind.Consensus.Transactions;
using Nethermind.Core;
using Nethermind.Crypto;
using Nethermind.Evm.TransactionProcessing;
using Nethermind.Init.Steps;
using Nethermind.Logging;
using Nethermind.Specs.ChainSpecStyle;
using Nethermind.TxPool;

namespace Nethermind.Consensus.AuRa.InitializationSteps;

public class StartBlockProducerAuRa
{
    private readonly AuRaNethermindApi _api;

    private BlockProducerEnv? _blockProducerContext;
    private INethermindApi NethermindApi => _api;

    private readonly IAuraConfig _auraConfig;
    private IAuRaValidator? _validator;
    private DictionaryContractDataStore<TxPriorityContract.Destination>? _minGasPricesContractDataStore;
    private TxPriorityContract? _txPriorityContract;
    private TxPriorityContract.LocalDataSource? _localDataSource;
    private IAuRaStepCalculator? _stepCalculator;

    public StartBlockProducerAuRa(AuRaNethermindApi api)
    {
        _api = api;
        _auraConfig = NethermindApi.Config<IAuraConfig>();
    }

    private IAuRaStepCalculator StepCalculator
    {
        get
        {
            return _stepCalculator ??= new AuRaStepCalculator(_api.ChainSpec.AuRa.StepDuration, _api.Timestamper, _api.LogManager);
        }
    }

    public IBlockProductionTrigger CreateTrigger()
    {
        BuildBlocksOnAuRaSteps onAuRaSteps = new(StepCalculator, _api.LogManager);
        BuildBlocksOnlyWhenNotProcessing onlyWhenNotProcessing = new(
            onAuRaSteps,
            _api.BlockProcessingQueue,
            _api.BlockTree,
            _api.LogManager,
            !_auraConfig.AllowAuRaPrivateChains);

        _api.DisposeStack.Push((IAsyncDisposable)onlyWhenNotProcessing);

        return onlyWhenNotProcessing;
    }

    public Task<IBlockProducer> BuildProducer(IBlockProductionTrigger blockProductionTrigger, ITxSource? additionalTxSource = null)
    {
        if (_api.EngineSigner is null) throw new StepDependencyException(nameof(_api.EngineSigner));
        if (_api.ChainSpec is null) throw new StepDependencyException(nameof(_api.ChainSpec));

        ILogger logger = _api.LogManager.GetClassLogger();
        if (logger.IsInfo) logger.Info("Starting AuRa block producer & sealer");

        BlockProducerEnv producerEnv = GetProducerChain(additionalTxSource);

        IGasLimitCalculator gasLimitCalculator = _api.GasLimitCalculator = CreateGasLimitCalculator(_api);

        IBlockProducer blockProducer = new AuRaBlockProducer(
            producerEnv.TxSource,
            producerEnv.ChainProcessor,
            blockProductionTrigger,
            producerEnv.ReadOnlyStateProvider,
            _api.Sealer,
            _api.BlockTree,
            _api.Timestamper,
            StepCalculator,
            _api.ReportingValidator,
            _auraConfig,
            gasLimitCalculator,
            _api.SpecProvider,
            _api.LogManager,
            _api.ConfigProvider.GetConfig<IBlocksConfig>());

        return Task.FromResult(blockProducer);
    }

    private BlockProcessor CreateBlockProcessor(ReadOnlyTxProcessingEnv changeableTxProcessingEnv)
    {
        if (_api.RewardCalculatorSource is null) throw new StepDependencyException(nameof(_api.RewardCalculatorSource));
        if (_api.ValidatorStore is null) throw new StepDependencyException(nameof(_api.ValidatorStore));
        if (_api.ChainSpec is null) throw new StepDependencyException(nameof(_api.ChainSpec));
        if (_api.BlockTree is null) throw new StepDependencyException(nameof(_api.BlockTree));
        if (_api.EngineSigner is null) throw new StepDependencyException(nameof(_api.EngineSigner));
        if (_api.SpecProvider is null) throw new StepDependencyException(nameof(_api.SpecProvider));
        if (_api.GasPriceOracle is null) throw new StepDependencyException(nameof(_api.GasPriceOracle));

        var chainSpecAuRa = _api.ChainSpec.AuRa;

        ITxFilter auRaTxFilter = TxAuRaFilterBuilders.CreateAuRaTxFilter(
            _api,
            new LocalTxFilter(_api.EngineSigner));

        _validator = new AuRaValidatorFactory(_api.AbiEncoder,
                changeableTxProcessingEnv.StateProvider,
                changeableTxProcessingEnv.TransactionProcessor,
                changeableTxProcessingEnv.BlockTree,
                _api.CreateReadOnlyTransactionProcessorSource(),
                _api.ReceiptStorage,
                _api.ValidatorStore,
                _api.FinalizationManager,
                NullTxSender.Instance,
                NullTxPool.Instance,
                NethermindApi.Config<IBlocksConfig>(),
                _api.LogManager,
                _api.EngineSigner,
                _api.SpecProvider,
                _api.GasPriceOracle,
                _api.ReportingContractValidatorCache,
                chainSpecAuRa.PosdaoTransition,
                true)
            .CreateValidatorProcessor(chainSpecAuRa.Validators, _api.BlockTree.Head?.Header);

        if (_validator is IDisposable disposableValidator)
        {
            _api.DisposeStack.Push(disposableValidator);
        }

        IDictionary<long, IDictionary<Address, byte[]>> rewriteBytecode = chainSpecAuRa.RewriteBytecode;
        ContractRewriter? contractRewriter = rewriteBytecode?.Count > 0 ? new ContractRewriter(rewriteBytecode) : null;

        return new AuRaBlockProcessor(
            _api.SpecProvider,
            _api.BlockValidator,
            _api.RewardCalculatorSource.Get(changeableTxProcessingEnv.TransactionProcessor),
            _api.BlockProducerEnvFactory.TransactionsExecutorFactory.Create(changeableTxProcessingEnv),
            changeableTxProcessingEnv.StateProvider,
            _api.ReceiptStorage,
            _api.LogManager,
            changeableTxProcessingEnv.BlockTree,
            NullWithdrawalProcessor.Instance,
<<<<<<< HEAD
            NullDepositsProcessor.Instance,
            _api.TransactionProcessor,
=======
>>>>>>> cc9b1257
            _validator,
            auRaTxFilter,
            CreateGasLimitCalculator(_api) as AuRaContractGasLimitOverride,
            contractRewriter);
    }

    internal TxPoolTxSource CreateTxPoolTxSource(ReadOnlyTxProcessingEnv processingEnv)
    {
        _txPriorityContract = TxAuRaFilterBuilders.CreateTxPrioritySources(_api);
        _localDataSource = _api.TxPriorityContractLocalDataSource;

        if (_txPriorityContract is not null || _localDataSource is not null)
        {
            _minGasPricesContractDataStore = TxAuRaFilterBuilders.CreateMinGasPricesDataStore(_api, _txPriorityContract, _localDataSource)!;
            _api.DisposeStack.Push(_minGasPricesContractDataStore);

            ContractDataStore<Address> whitelistContractDataStore = new ContractDataStoreWithLocalData<Address>(
                new HashSetContractDataStoreCollection<Address>(),
                _txPriorityContract?.SendersWhitelist,
                _api.BlockTree,
                _api.ReceiptFinder,
                _api.LogManager,
                _localDataSource?.GetWhitelistLocalDataSource() ?? new EmptyLocalDataSource<IEnumerable<Address>>());

            DictionaryContractDataStore<TxPriorityContract.Destination> prioritiesContractDataStore =
                new DictionaryContractDataStore<TxPriorityContract.Destination>(
                    new TxPriorityContract.DestinationSortedListContractDataStoreCollection(),
                    _txPriorityContract?.Priorities,
                    _api.BlockTree,
                    _api.ReceiptFinder,
                    _api.LogManager,
                    _localDataSource?.GetPrioritiesLocalDataSource());

            _api.DisposeStack.Push(whitelistContractDataStore);
            _api.DisposeStack.Push(prioritiesContractDataStore);

            ITxFilter auraTxFilter =
                CreateAuraTxFilterForProducer();
            ITxFilterPipeline txFilterPipeline = new TxFilterPipelineBuilder(_api.LogManager)
                .WithCustomTxFilter(auraTxFilter)
                .WithBaseFeeFilter(_api.SpecProvider)
                .WithNullTxFilter()
                .Build;


            return new TxPriorityTxSource(
                _api.TxPool,
                processingEnv.StateReader,
                _api.LogManager,
                txFilterPipeline,
                whitelistContractDataStore,
                prioritiesContractDataStore,
                _api.SpecProvider,
                _api.TransactionComparerProvider);
        }
        else
        {
            return CreateStandardTxPoolTxSource();
        }
    }

    // TODO: Use BlockProducerEnvFactory
    private BlockProducerEnv GetProducerChain(ITxSource? additionalTxSource)
    {
        BlockProducerEnv Create()
        {
            ReadOnlyBlockTree readOnlyBlockTree = _api.BlockTree.AsReadOnly();

            ReadOnlyTxProcessingEnv txProcessingEnv = _api.CreateReadOnlyTransactionProcessorSource();
            BlockProcessor blockProcessor = CreateBlockProcessor(txProcessingEnv);

            IBlockchainProcessor blockchainProcessor =
                new BlockchainProcessor(
                    readOnlyBlockTree,
                    blockProcessor,
                    _api.BlockPreprocessor,
                    txProcessingEnv.StateReader,
                    _api.LogManager,
                    BlockchainProcessor.Options.NoReceipts);

            OneTimeChainProcessor chainProcessor = new(
                txProcessingEnv.StateProvider,
                blockchainProcessor);

            return new BlockProducerEnv()
            {
                BlockTree = readOnlyBlockTree,
                ChainProcessor = chainProcessor,
                ReadOnlyStateProvider = txProcessingEnv.StateProvider,
                TxSource = CreateTxSourceForProducer(txProcessingEnv, additionalTxSource),
                ReadOnlyTxProcessingEnv = _api.CreateReadOnlyTransactionProcessorSource(),
            };
        }

        return _blockProducerContext ??= Create();
    }

    private ITxSource CreateStandardTxSourceForProducer(ReadOnlyTxProcessingEnv processingEnv) =>
        CreateTxPoolTxSource(processingEnv);

    private TxPoolTxSource CreateStandardTxPoolTxSource()
    {
        ITxFilter txSourceFilter = CreateAuraTxFilterForProducer();
        ITxFilterPipeline txFilterPipeline = new TxFilterPipelineBuilder(_api.LogManager)
            .WithCustomTxFilter(txSourceFilter)
            .WithBaseFeeFilter(_api.SpecProvider)
            .Build;
        return new TxPoolTxSource(_api.TxPool, _api.SpecProvider, _api.TransactionComparerProvider, _api.LogManager, txFilterPipeline);
    }

    private ITxFilter CreateAuraTxFilterForProducer() => TxAuRaFilterBuilders.CreateAuRaTxFilterForProducer(_api, _minGasPricesContractDataStore);

    private ITxSource CreateTxSourceForProducer(ReadOnlyTxProcessingEnv processingEnv, ITxSource? additionalTxSource)
    {
        bool CheckAddPosdaoTransactions(IList<ITxSource> list, long auRaPosdaoTransition)
        {
            if (auRaPosdaoTransition < AuRaParameters.TransitionDisabled && _validator is ITxSource validatorSource)
            {
                list.Insert(0, validatorSource);
                return true;
            }

            return false;
        }

        bool CheckAddRandomnessTransactions(IList<ITxSource> list, IDictionary<long, Address>? randomnessContractAddress, ISigner signer)
        {
            IList<IRandomContract> GetRandomContracts(
                IDictionary<long, Address> randomnessContractAddressPerBlock,
                IAbiEncoder abiEncoder,
                IReadOnlyTxProcessorSource txProcessorSource,
                ISigner signerLocal) =>
                randomnessContractAddressPerBlock
                    .Select(kvp => new RandomContract(
                        abiEncoder,
                        kvp.Value,
                        txProcessorSource,
                        kvp.Key,
                        signerLocal))
                    .ToArray<IRandomContract>();

            if (randomnessContractAddress?.Any() == true)
            {
                RandomContractTxSource randomContractTxSource = new RandomContractTxSource(
                    GetRandomContracts(randomnessContractAddress, _api.AbiEncoder,
                        _api.CreateReadOnlyTransactionProcessorSource(),
                        signer),
                    new EciesCipher(_api.CryptoRandom),
                    signer,
                    _api.NodeKey,
                    _api.CryptoRandom,
                    _api.LogManager);

                list.Insert(0, randomContractTxSource);
                return true;
            }

            return false;
        }

        if (_api.ChainSpec is null) throw new StepDependencyException(nameof(_api.ChainSpec));
        if (_api.BlockTree is null) throw new StepDependencyException(nameof(_api.BlockTree));
        if (_api.EngineSigner is null) throw new StepDependencyException(nameof(_api.EngineSigner));

        IList<ITxSource> txSources = new List<ITxSource> { CreateStandardTxSourceForProducer(processingEnv) };
        bool needSigner = false;

        if (additionalTxSource is not null)
        {
            txSources.Insert(0, additionalTxSource);
        }
        needSigner |= CheckAddPosdaoTransactions(txSources, _api.ChainSpec.AuRa.PosdaoTransition);
        needSigner |= CheckAddRandomnessTransactions(txSources, _api.ChainSpec.AuRa.RandomnessContractAddress, _api.EngineSigner);

        ITxSource txSource = txSources.Count > 1 ? new CompositeTxSource(txSources.ToArray()) : txSources[0];

        if (needSigner)
        {
            TxSealer transactionSealer = new TxSealer(_api.EngineSigner, _api.Timestamper);
            txSource = new GeneratedTxSource(txSource, transactionSealer, processingEnv.StateReader, _api.LogManager);
        }

        ITxFilter? txPermissionFilter = TxAuRaFilterBuilders.CreateTxPermissionFilter(_api);
        if (txPermissionFilter is not null)
        {
            // we now only need to filter generated transactions here, as regular ones are filtered on TxPoolTxSource filter based on CreateTxSourceFilter method
            txSource = new FilteredTxSource<GeneratedTransaction>(txSource, txPermissionFilter, _api.LogManager);
        }

        return txSource;
    }

    private static IGasLimitCalculator CreateGasLimitCalculator(AuRaNethermindApi api)
    {
        if (api.ChainSpec is null) throw new StepDependencyException(nameof(api.ChainSpec));
        var blockGasLimitContractTransitions = api.ChainSpec.AuRa.BlockGasLimitContractTransitions;

        IGasLimitCalculator gasLimitCalculator =
            new TargetAdjustedGasLimitCalculator(api.SpecProvider, api.Config<IBlocksConfig>());
        if (blockGasLimitContractTransitions?.Any() == true)
        {
            AuRaContractGasLimitOverride auRaContractGasLimitOverride = new(
                    blockGasLimitContractTransitions.Select(blockGasLimitContractTransition =>
                            new BlockGasLimitContract(
                                api.AbiEncoder,
                                blockGasLimitContractTransition.Value,
                                blockGasLimitContractTransition.Key,
                                api.CreateReadOnlyTransactionProcessorSource()))
                        .ToArray<IBlockGasLimitContract>(),
                    api.GasLimitCalculatorCache,
                    api.Config<IAuraConfig>().Minimum2MlnGasPerBlockWhenUsingBlockGasLimitContract == true,
                    gasLimitCalculator,
                    api.LogManager);

            gasLimitCalculator = auRaContractGasLimitOverride;
        }

        return gasLimitCalculator;
    }
}<|MERGE_RESOLUTION|>--- conflicted
+++ resolved
@@ -157,11 +157,7 @@
             _api.LogManager,
             changeableTxProcessingEnv.BlockTree,
             NullWithdrawalProcessor.Instance,
-<<<<<<< HEAD
-            NullDepositsProcessor.Instance,
             _api.TransactionProcessor,
-=======
->>>>>>> cc9b1257
             _validator,
             auRaTxFilter,
             CreateGasLimitCalculator(_api) as AuRaContractGasLimitOverride,
