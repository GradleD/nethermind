--- conflicted
+++ resolved
@@ -165,16 +165,8 @@
 
     internal TxPoolTxSource CreateTxPoolTxSource(ReadOnlyTxProcessingEnv processingEnv)
     {
-<<<<<<< HEAD
-        // We need special one for TxPriority as its following Head separately with events and we want rules from Head, not produced block
-        IReadOnlyTxProcessorSource readOnlyTxProcessorSourceForTxPriority =
-            new ReadOnlyTxProcessingEnv(_api.DbProvider!.AsReadOnly(false), _api.StateFactory!, _api.BlockTree, _api.SpecProvider, _api.LogManager);
-
-        (_txPriorityContract, _localDataSource) = TxAuRaFilterBuilders.CreateTxPrioritySources(_auraConfig, _api, readOnlyTxProcessorSourceForTxPriority);
-=======
         _txPriorityContract = TxAuRaFilterBuilders.CreateTxPrioritySources(_api);
         _localDataSource = _api.TxPriorityContractLocalDataSource;
->>>>>>> 7f750d33
 
         if (_txPriorityContract is not null || _localDataSource is not null)
         {
@@ -229,14 +221,6 @@
     // TODO: Use BlockProducerEnvFactory
     private BlockProducerEnv GetProducerChain(ITxSource? additionalTxSource)
     {
-<<<<<<< HEAD
-        ReadOnlyTxProcessingEnv CreateReadonlyTxProcessingEnv(ReadOnlyBlockTree blockTree)
-        {
-            return new(_api.DbProvider!.AsReadOnly(false), _api.StateFactory!, blockTree, _api.SpecProvider, _api.LogManager);
-        }
-
-=======
->>>>>>> 7f750d33
         BlockProducerEnv Create()
         {
             ReadOnlyBlockTree readOnlyBlockTree = _api.BlockTree.AsReadOnly();
