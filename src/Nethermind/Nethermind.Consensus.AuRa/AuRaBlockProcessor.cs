// SPDX-FileCopyrightText: 2022 Demerzel Solutions Limited
// SPDX-License-Identifier: LGPL-3.0-only

using System;
using Nethermind.Blockchain;
using Nethermind.Blockchain.BeaconBlockRoot;
using Nethermind.Blockchain.Blocks;
using Nethermind.Blockchain.Find;
using Nethermind.Blockchain.Receipts;
using Nethermind.Consensus.AuRa.Validators;
using Nethermind.Consensus.Processing;
using Nethermind.Consensus.Requests;
using Nethermind.Consensus.Rewards;
using Nethermind.Consensus.Transactions;
using Nethermind.Consensus.Validators;
using Nethermind.Consensus.Withdrawals;
using Nethermind.Core;
using Nethermind.Core.Specs;
using Nethermind.Crypto;
using Nethermind.Evm;
using Nethermind.Evm.Tracing;
using Nethermind.Evm.TransactionProcessing;
using Nethermind.Logging;
using Nethermind.State;
using Nethermind.Trie;
using Nethermind.TxPool;

namespace Nethermind.Consensus.AuRa
{
    public class AuRaBlockProcessor : BlockProcessor
    {
        private readonly ISpecProvider _specProvider;
        private readonly IBlockFinder _blockTree;
        private readonly AuRaContractGasLimitOverride? _gasLimitOverride;
        private readonly ContractRewriter? _contractRewriter;
        private readonly ITxFilter _txFilter;
        private readonly ILogger _logger;

        public AuRaBlockProcessor(
            ISpecProvider specProvider,
            IBlockValidator blockValidator,
            IRewardCalculator rewardCalculator,
            IBlockProcessor.IBlockTransactionsExecutor blockTransactionsExecutor,
            IWorldState stateProvider,
            IReceiptStorage receiptStorage,
            IBeaconBlockRootHandler beaconBlockRootHandler,
            ILogManager logManager,
            IBlockFinder blockTree,
            IWithdrawalProcessor withdrawalProcessor,
<<<<<<< HEAD
            ITransactionProcessor transactionProcessor,
            IAuRaValidator? auRaValidator,
=======
            IAuRaValidator? auRaValidator = null,
>>>>>>> 73b10fbd
            ITxFilter? txFilter = null,
            AuRaContractGasLimitOverride? gasLimitOverride = null,
            ContractRewriter? contractRewriter = null,
            IBlockCachePreWarmer? preWarmer = null,
            IConsensusRequestsProcessor? consensusRequestsProcessor = null)
            : base(
                specProvider,
                blockValidator,
                rewardCalculator,
                blockTransactionsExecutor,
                stateProvider,
                receiptStorage,
<<<<<<< HEAD
                new BlockhashStore(blockTree, specProvider, stateProvider),
                transactionProcessor,
=======
                new BlockhashStore(specProvider, stateProvider),
                beaconBlockRootHandler,
>>>>>>> 73b10fbd
                logManager,
                withdrawalProcessor,
                preWarmer: preWarmer,
                consensusRequestsProcessor: consensusRequestsProcessor)
        {
            _specProvider = specProvider;
            _blockTree = blockTree ?? throw new ArgumentNullException(nameof(blockTree));
            _logger = logManager?.GetClassLogger<AuRaBlockProcessor>() ?? throw new ArgumentNullException(nameof(logManager));
            _txFilter = txFilter ?? NullTxFilter.Instance;
            _gasLimitOverride = gasLimitOverride;
            _contractRewriter = contractRewriter;
            AuRaValidator = auRaValidator ?? new NullAuRaValidator();
            if (blockTransactionsExecutor is IBlockProductionTransactionsExecutor produceBlockTransactionsStrategy)
            {
                produceBlockTransactionsStrategy.AddingTransaction += OnAddingTransaction;
            }
        }

        public IAuRaValidator AuRaValidator { get; }

        protected override TxReceipt[] ProcessBlock(Block block, IBlockTracer blockTracer, ProcessingOptions options)
        {
            ValidateAuRa(block);
            _contractRewriter?.RewriteContracts(block.Number, _stateProvider, _specProvider.GetSpec(block.Header));
            AuRaValidator.OnBlockProcessingStart(block, options);
            TxReceipt[] receipts = base.ProcessBlock(block, blockTracer, options);
            AuRaValidator.OnBlockProcessingEnd(block, receipts, options);
            Metrics.AuRaStep = block.Header?.AuRaStep ?? 0;
            return receipts;
        }

        // After PoS switch we need to revert to standard block processing, ignoring AuRa customizations
        protected TxReceipt[] PostMergeProcessBlock(Block block, IBlockTracer blockTracer, ProcessingOptions options)
        {
            return base.ProcessBlock(block, blockTracer, options);
        }

        // This validations cannot be run in AuraSealValidator because they are dependent on state.
        private void ValidateAuRa(Block block)
        {
            if (!block.IsGenesis)
            {
                ValidateGasLimit(block);
                ValidateTxs(block);
            }
        }

        private BlockHeader GetParentHeader(Block block) =>
            _blockTree.FindParentHeader(block.Header, BlockTreeLookupOptions.None)!;

        private void ValidateGasLimit(Block block)
        {
            BlockHeader parentHeader = GetParentHeader(block);
            if (_gasLimitOverride?.IsGasLimitValid(parentHeader, block.GasLimit, out long? expectedGasLimit) == false)
            {
                string reason = $"Invalid gas limit, expected value from contract {expectedGasLimit}, but found {block.GasLimit}";
                if (_logger.IsWarn) _logger.Warn($"Proposed block is not valid {block.ToString(Block.Format.FullHashAndNumber)}. {reason}.");
                throw new InvalidBlockException(block, reason);
            }
        }

        private void ValidateTxs(Block block)
        {
            for (int i = 0; i < block.Transactions.Length; i++)
            {
                Transaction tx = block.Transactions[i];
                AddingTxEventArgs args = CheckTxPosdaoRules(new AddingTxEventArgs(i, tx, block, block.Transactions));
                if (args.Action != TxAction.Add)
                {
                    string reason = $"{tx.ToShortString()} doesn't have required permissions: {args.Reason}";
                    if (_logger.IsWarn) _logger.Warn($"Proposed block is not valid {block.ToString(Block.Format.FullHashAndNumber)}. {reason}.");
                    throw new InvalidBlockException(block, reason);
                }
            }
        }

        private void OnAddingTransaction(object? sender, AddingTxEventArgs e)
        {
            CheckTxPosdaoRules(e);
        }

        private AddingTxEventArgs CheckTxPosdaoRules(AddingTxEventArgs args)
        {
            AcceptTxResult? TryRecoverSenderAddress(Transaction tx, BlockHeader header)
            {
                if (tx.Signature is not null)
                {
                    IReleaseSpec spec = _specProvider.GetSpec(args.Block.Header);
                    EthereumEcdsa ecdsa = new(_specProvider.ChainId);
                    Address txSenderAddress = ecdsa.RecoverAddress(tx, !spec.ValidateChainId);
                    if (tx.SenderAddress != txSenderAddress)
                    {
                        if (_logger.IsWarn) _logger.Warn($"Transaction {tx.ToShortString()} in block {args.Block.ToString(Block.Format.FullHashAndNumber)} had recovered sender address on validation.");
                        tx.SenderAddress = txSenderAddress;
                        return _txFilter.IsAllowed(tx, header);
                    }
                }

                return null;
            }

            BlockHeader parentHeader = GetParentHeader(args.Block);
            AcceptTxResult isAllowed = _txFilter.IsAllowed(args.Transaction, parentHeader);
            if (!isAllowed)
            {
                isAllowed = TryRecoverSenderAddress(args.Transaction, parentHeader) ?? isAllowed;
            }

            if (!isAllowed)
            {
                args.Set(TxAction.Skip, isAllowed.ToString());
            }

            return args;
        }

        private class NullAuRaValidator : IAuRaValidator
        {
            public Address[] Validators => Array.Empty<Address>();
            public void OnBlockProcessingStart(Block block, ProcessingOptions options = ProcessingOptions.None) { }
            public void OnBlockProcessingEnd(Block block, TxReceipt[] receipts, ProcessingOptions options = ProcessingOptions.None) { }
        }
    }
}<|MERGE_RESOLUTION|>--- conflicted
+++ resolved
@@ -47,12 +47,8 @@
             ILogManager logManager,
             IBlockFinder blockTree,
             IWithdrawalProcessor withdrawalProcessor,
-<<<<<<< HEAD
             ITransactionProcessor transactionProcessor,
             IAuRaValidator? auRaValidator,
-=======
-            IAuRaValidator? auRaValidator = null,
->>>>>>> 73b10fbd
             ITxFilter? txFilter = null,
             AuRaContractGasLimitOverride? gasLimitOverride = null,
             ContractRewriter? contractRewriter = null,
@@ -65,13 +61,9 @@
                 blockTransactionsExecutor,
                 stateProvider,
                 receiptStorage,
-<<<<<<< HEAD
-                new BlockhashStore(blockTree, specProvider, stateProvider),
                 transactionProcessor,
-=======
+                beaconBlockRootHandler,
                 new BlockhashStore(specProvider, stateProvider),
-                beaconBlockRootHandler,
->>>>>>> 73b10fbd
                 logManager,
                 withdrawalProcessor,
                 preWarmer: preWarmer,
