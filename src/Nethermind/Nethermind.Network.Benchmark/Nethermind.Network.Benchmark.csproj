﻿<Project Sdk="Microsoft.NET.Sdk">

  <PropertyGroup>
    <TargetFramework>net7.0</TargetFramework>
    <LangVersion>latest</LangVersion>
    <RootNamespace>Nethermind.Network.Benchmarks</RootNamespace>
  </PropertyGroup>

  <PropertyGroup Condition="'$(Configuration)|$(Platform)'=='Debug|AnyCPU'">
    <TreatWarningsAsErrors>true</TreatWarningsAsErrors>
    <WarningsAsErrors />
  </PropertyGroup>

<<<<<<< HEAD
    <ItemGroup>
      <PackageReference Include="BenchmarkDotNet" Version="0.13.3" />
    </ItemGroup>
=======
  <ItemGroup>
    <PackageReference Include="BenchmarkDotNet" />
  </ItemGroup>
>>>>>>> d0778c9c

  <ItemGroup>
    <ProjectReference Include="..\Nethermind.Core.Test\Nethermind.Core.Test.csproj" />
    <ProjectReference Include="..\Nethermind.Network\Nethermind.Network.csproj" />
    <ProjectReference Include="..\Nethermind.Network.Test\Nethermind.Network.Test.csproj" />
    <ProjectReference Include="..\Nethermind.Secp256k1\Nethermind.Secp256k1.csproj" />
  </ItemGroup>

</Project><|MERGE_RESOLUTION|>--- conflicted
+++ resolved
@@ -11,15 +11,9 @@
     <WarningsAsErrors />
   </PropertyGroup>
 
-<<<<<<< HEAD
-    <ItemGroup>
-      <PackageReference Include="BenchmarkDotNet" Version="0.13.3" />
-    </ItemGroup>
-=======
   <ItemGroup>
     <PackageReference Include="BenchmarkDotNet" />
   </ItemGroup>
->>>>>>> d0778c9c
 
   <ItemGroup>
     <ProjectReference Include="..\Nethermind.Core.Test\Nethermind.Core.Test.csproj" />
