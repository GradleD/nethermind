--- conflicted
+++ resolved
@@ -4,6 +4,7 @@
 using System;
 using System.Collections;
 using System.Collections.Generic;
+using System.Linq;
 using System.Threading;
 using System.Threading.Tasks;
 using Nethermind.Blockchain.Synchronization;
@@ -33,7 +34,6 @@
             }
 
             ISyncPeer peer = peerInfo.SyncPeer;
-<<<<<<< HEAD
             Keccak[]? a = batch.RequestedNodes.Select(n => n.Hash).ToArray();
 
             // Use GETNODEDATA if possible
@@ -43,15 +43,6 @@
                 task = peer.GetNodeData(a, cancellationToken);
                 await task.ContinueWith(
                     BatchContinue, batch, cancellationToken);
-=======
-            Task<byte[][]> task = null;
-            HashList? hashList = null;
-            // Use GETNODEDATA if possible
-            if (peer.Node.EthDetails.Equals("eth66"))
-            {
-                hashList = HashList.Rent(batch.RequestedNodes);
-                task = peer.GetNodeData(hashList, cancellationToken);
->>>>>>> dd2f2362
             }
             // GETNODEDATA is not supported so we try with SNAP protocol
             else if (peer.TryGetSatelliteProtocol("snap", out ISnapSyncPeer handler))
@@ -59,8 +50,7 @@
                 Task<IReadOnlyList<byte[]>> task;
                 if (batch.NodeDataType == NodeDataType.Code)
                 {
-                    hashList = HashList.Rent(batch.RequestedNodes);
-                    task = handler.GetByteCodes(hashList, cancellationToken);
+                    task = handler.GetByteCodes(a, cancellationToken);
                 }
                 else
                 {
@@ -77,13 +67,7 @@
         {
             if (t.IsFaulted)
             {
-<<<<<<< HEAD
                 if (Logger.IsTrace) Logger.Error("DEBUG/ERROR Error after dispatching the state sync request", t.Exception);
-=======
-                batch.Responses = await task;
-
-                if (hashList is not null) HashList.Return(hashList);
->>>>>>> dd2f2362
             }
 
             StateSyncBatch batchLocal = (StateSyncBatch)state!;
