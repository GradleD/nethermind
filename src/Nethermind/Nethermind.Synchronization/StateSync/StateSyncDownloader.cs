// SPDX-FileCopyrightText: 2022 Demerzel Solutions Limited
// SPDX-License-Identifier: LGPL-3.0-only

using System;
using System.Collections;
using System.Collections.Generic;
using System.Threading;
using System.Threading.Tasks;
using Nethermind.Blockchain.Synchronization;
using Nethermind.Core.Crypto;
using Nethermind.Core.Extensions;
using Nethermind.Logging;
using Nethermind.Network.Contract.P2P;
using Nethermind.State.Snap;
using Nethermind.Synchronization.FastSync;
using Nethermind.Synchronization.ParallelSync;
using Nethermind.Synchronization.Peers;
using Nethermind.Trie;

namespace Nethermind.Synchronization.StateSync
{
    public class StateSyncDownloader : ISyncDownloader<StateSyncBatch>
    {
        private readonly ILogger Logger;

        public StateSyncDownloader(ILogManager logManager)
        {
            Logger = logManager.GetClassLogger();
        }

        public async Task Dispatch(PeerInfo peerInfo, StateSyncBatch batch, CancellationToken cancellationToken)
        {
            if (batch?.RequestedNodes is null || batch.RequestedNodes.Count == 0)
            {
                return;
            }

            ISyncPeer peer = peerInfo.SyncPeer;
            Task<byte[][]> task = null;
            HashList? hashList = null;
<<<<<<< HEAD
            if (peerInfo.CanGetNodeData())
=======
            // Use GETNODEDATA if possible. Firstly via dedicated NODEDATA protocol
            if (peer.TryGetSatelliteProtocol(Protocol.NodeData, out INodeDataPeer nodeDataHandler))
>>>>>>> 36c11711
            {
                if (Logger.IsTrace) Logger.Trace($"Requested NodeData via NodeDataProtocol from peer {peer}");
                hashList = HashList.Rent(batch.RequestedNodes);
                task = nodeDataHandler.GetNodeData(hashList, cancellationToken);
            }
            // If NODEDATA protocol is not supported, try eth66
            else if (peer.ProtocolVersion < EthVersions.Eth67)
            {
                if (Logger.IsTrace) Logger.Trace($"Requested NodeData via EthProtocol from peer {peer}");
                hashList = HashList.Rent(batch.RequestedNodes);
                task = peer.GetNodeData(hashList, cancellationToken);
            }
            // GETNODEDATA is not supported so we try with SNAP protocol
            else if (peer.TryGetSatelliteProtocol(Protocol.Snap, out ISnapSyncPeer snapHandler))
            {
                if (batch.NodeDataType == NodeDataType.Code)
                {
                    if (Logger.IsTrace) Logger.Trace($"Requested ByteCodes via SnapProtocol from peer {peer}");
                    hashList = HashList.Rent(batch.RequestedNodes);
                    task = snapHandler.GetByteCodes(new KeccakToValueKeccakList(hashList), cancellationToken);
                }
                else
                {
                    if (Logger.IsTrace) Logger.Trace($"Requested TrieNodes via SnapProtocol from peer {peer}");
                    GetTrieNodesRequest request = GetGroupedRequest(batch);
                    task = snapHandler.GetTrieNodes(request, cancellationToken);
                }
            }

            if (task is null)
            {
                throw new InvalidOperationException("State sync dispatch was scheduled to a peer unable to serve state sync.");
            }

            try
            {
                batch.Responses = await task;

                if (hashList is not null) HashList.Return(hashList);
            }
            catch (Exception e)
            {
                if (Logger.IsTrace) Logger.Error("DEBUG/ERROR Error after dispatching the state sync request", e);
            }
        }

        /// <summary>
        /// SNAP protocol allows grouping of storage requests by account path.
        /// The grouping decrease requests size.
        /// </summary>
        private GetTrieNodesRequest GetGroupedRequest(StateSyncBatch batch)
        {
            GetTrieNodesRequest request = new() { RootHash = batch.StateRoot };

            Dictionary<byte[], List<(byte[] path, StateSyncItem syncItem)>> itemsGroupedByAccount = new(Bytes.EqualityComparer);
            List<(byte[] path, StateSyncItem syncItem)> accountTreePaths = new();

            foreach (StateSyncItem? item in batch.RequestedNodes)
            {
                if (item.AccountPathNibbles?.Length > 0)
                {
                    if (!itemsGroupedByAccount.TryGetValue(item.AccountPathNibbles, out var storagePaths))
                    {
                        storagePaths = new List<(byte[], StateSyncItem)>();
                        itemsGroupedByAccount[item.AccountPathNibbles] = storagePaths;
                    }

                    storagePaths.Add((item.PathNibbles, item));
                }
                else
                {
                    accountTreePaths.Add((item.PathNibbles, item));
                }
            }

            request.AccountAndStoragePaths = new PathGroup[accountTreePaths.Count + itemsGroupedByAccount.Count];

            int requestedNodeIndex = 0;
            int accountPathIndex = 0;
            for (; accountPathIndex < accountTreePaths.Count; accountPathIndex++)
            {
                (byte[] path, StateSyncItem syncItem) accountPath = accountTreePaths[accountPathIndex];
                request.AccountAndStoragePaths[accountPathIndex] = new PathGroup() { Group = new[] { Nibbles.EncodePath(accountPath.path) } };

                // We validate the order of the response later and it has to be the same as RequestedNodes
                batch.RequestedNodes[requestedNodeIndex] = accountPath.syncItem;

                requestedNodeIndex++;
            }

            foreach (var kvp in itemsGroupedByAccount)
            {
                byte[][] group = new byte[kvp.Value.Count + 1][];
                group[0] = Nibbles.EncodePath(kvp.Key);

                for (int groupIndex = 1; groupIndex < group.Length; groupIndex++)
                {
                    (byte[] path, StateSyncItem syncItem) storagePath = kvp.Value[groupIndex - 1];
                    group[groupIndex] = Nibbles.EncodePath(storagePath.path);

                    // We validate the order of the response later and it has to be the same as RequestedNodes
                    batch.RequestedNodes[requestedNodeIndex] = storagePath.syncItem;

                    requestedNodeIndex++;
                }

                request.AccountAndStoragePaths[accountPathIndex] = new PathGroup() { Group = group };

                accountPathIndex++;
            }

            if (batch.RequestedNodes.Count != requestedNodeIndex)
            {
                Logger.Warn($"INCORRECT number of paths RequestedNodes.Length:{batch.RequestedNodes.Count} <> requestedNodeIndex:{requestedNodeIndex}");
            }

            return request;
        }

        /// <summary>
        /// Present an array of StateSyncItem[] as IReadOnlyList<Keccak> to avoid allocating secondary array
        /// Also Rent and Return cache for single item to try and avoid allocating the HashList in common case
        /// </summary>
        private sealed class HashList : IReadOnlyList<Hash256>
        {
            private static HashList s_cache;

            private IList<StateSyncItem> _items;

            public static HashList Rent(IList<StateSyncItem> items)
            {
                HashList hashList = Interlocked.Exchange(ref s_cache, null) ?? new HashList();
                hashList.Initialize(items);
                return hashList;
            }

            public static void Return(HashList hashList)
            {
                hashList.Reset();
                Volatile.Write(ref s_cache, hashList);
            }

            public void Initialize(IList<StateSyncItem> items)
            {
                _items = items;
            }

            public void Reset()
            {
                _items = null;
            }

            public Hash256 this[int index] => _items[index].Hash;

            public int Count => _items.Count;

            public IEnumerator<Hash256> GetEnumerator()
            {
                foreach (StateSyncItem item in _items)
                {
                    yield return item.Hash;
                }
            }

            IEnumerator IEnumerable.GetEnumerator() => GetEnumerator();
        }

        /// <summary>
        /// Transition class to prevent even larger change. Need to be removed later.
        /// </summary>
        private sealed class KeccakToValueKeccakList : IReadOnlyList<ValueHash256>
        {
            private readonly HashList _innerList;

            internal KeccakToValueKeccakList(HashList innerList)
            {
                _innerList = innerList;
            }

            public IEnumerator<ValueHash256> GetEnumerator()
            {
                foreach (Hash256 keccak in _innerList)
                {
                    yield return keccak;
                }
            }

            IEnumerator IEnumerable.GetEnumerator()
            {
                return GetEnumerator();
            }

            public int Count => _innerList.Count;

            public ValueHash256 this[int index] => _innerList[index];
        }
    }
}<|MERGE_RESOLUTION|>--- conflicted
+++ resolved
@@ -38,12 +38,8 @@
             ISyncPeer peer = peerInfo.SyncPeer;
             Task<byte[][]> task = null;
             HashList? hashList = null;
-<<<<<<< HEAD
-            if (peerInfo.CanGetNodeData())
-=======
             // Use GETNODEDATA if possible. Firstly via dedicated NODEDATA protocol
             if (peer.TryGetSatelliteProtocol(Protocol.NodeData, out INodeDataPeer nodeDataHandler))
->>>>>>> 36c11711
             {
                 if (Logger.IsTrace) Logger.Trace($"Requested NodeData via NodeDataProtocol from peer {peer}");
                 hashList = HashList.Rent(batch.RequestedNodes);
