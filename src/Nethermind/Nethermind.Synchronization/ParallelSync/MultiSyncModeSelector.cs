//  Copyright (c) 2021 Demerzel Solutions Limited
//  This file is part of the Nethermind library.
// 
//  The Nethermind library is free software: you can redistribute it and/or modify
//  it under the terms of the GNU Lesser General Public License as published by
//  the Free Software Foundation, either version 3 of the License, or
//  (at your option) any later version.
// 
//  The Nethermind library is distributed in the hope that it will be useful,
//  but WITHOUT ANY WARRANTY; without even the implied warranty of
//  MERCHANTABILITY or FITNESS FOR A PARTICULAR PURPOSE. See the
//  GNU Lesser General Public License for more details.
// 
//  You should have received a copy of the GNU Lesser General Public License
//  along with the Nethermind. If not, see <http://www.gnu.org/licenses/>.

using System;
using System.Collections.Generic;
using System.ComponentModel;
using System.Linq;
using System.Timers;
using Nethermind.Blockchain.Synchronization;
using Nethermind.Int256;
using Nethermind.Logging;
using Nethermind.Synchronization.Peers;

namespace Nethermind.Synchronization.ParallelSync
{
    public class MultiSyncModeSelector : ISyncModeSelector, IDisposable
    {
        /// <summary>
        /// Number of blocks before the best peer's head when we switch from fast sync to full sync
        /// </summary>
        public const int FastSyncLag = 2;

        /// <summary>
        /// How many blocks can fast sync stay behind while state nodes is still syncing
        /// </summary>
        public const int StickyStateNodesDelta = 32;

        private readonly ISyncProgressResolver _syncProgressResolver;
        private readonly ISyncPeerPool _syncPeerPool;
        private readonly ISyncConfig _syncConfig;
<<<<<<< HEAD
        private readonly IBeaconSyncStrategy _beaconSyncStrategy;
=======
        private readonly bool _needToWaitForHeaders;
>>>>>>> dec64aec
        protected readonly ILogger _logger;

        private long PivotNumber;
        private bool FastSyncEnabled => _syncConfig.FastSync;
        private bool FastBlocksEnabled => _syncConfig.FastSync && _syncConfig.FastBlocks;
        private bool FastBodiesEnabled => FastBlocksEnabled && _syncConfig.DownloadBodiesInFastSync;
        private bool FastReceiptsEnabled => FastBlocksEnabled && _syncConfig.DownloadReceiptsInFastSync;

        private bool FastBlocksHeadersFinished =>
            !FastBlocksEnabled || _syncProgressResolver.IsFastBlocksHeadersFinished();

        private bool FastBlocksBodiesFinished =>
            !FastBodiesEnabled || _syncProgressResolver.IsFastBlocksBodiesFinished();

        private bool FastBlocksReceiptsFinished =>
            !FastReceiptsEnabled || _syncProgressResolver.IsFastBlocksReceiptsFinished();

        private long FastSyncCatchUpHeightDelta => _syncConfig.FastSyncCatchUpHeightDelta ?? FastSyncLag;
        private bool NotNeedToWaitForHeaders => !_needToWaitForHeaders || FastBlocksHeadersFinished;

        internal long? LastBlockThatEnabledFullSync { get; set; }

        private Timer _timer;

        public event EventHandler<SyncModeChangedEventArgs>? Preparing;
        public event EventHandler<SyncModeChangedEventArgs>? Changing;
        public event EventHandler<SyncModeChangedEventArgs>? Changed;

        public SyncMode Current { get; private set; } = SyncMode.Disconnected;

        public MultiSyncModeSelector(
            ISyncProgressResolver syncProgressResolver,
            ISyncPeerPool syncPeerPool,
            ISyncConfig syncConfig,
<<<<<<< HEAD
            IBeaconSyncStrategy beaconSyncStrategy,
            ILogManager logManager)
=======
            ILogManager logManager,
            bool needToWaitForHeaders = false)
>>>>>>> dec64aec
        {
            _logger = logManager.GetClassLogger() ?? throw new ArgumentNullException(nameof(logManager));
            _syncConfig = syncConfig ?? throw new ArgumentNullException(nameof(syncConfig));
            _beaconSyncStrategy = beaconSyncStrategy ?? throw new ArgumentNullException(nameof(beaconSyncStrategy));
            _syncPeerPool = syncPeerPool ?? throw new ArgumentNullException(nameof(syncPeerPool));
<<<<<<< HEAD
            _syncProgressResolver =
                syncProgressResolver ?? throw new ArgumentNullException(nameof(syncProgressResolver));
=======
            _syncProgressResolver = syncProgressResolver ?? throw new ArgumentNullException(nameof(syncProgressResolver));
            _needToWaitForHeaders = needToWaitForHeaders;
>>>>>>> dec64aec

            if (syncConfig.FastSyncCatchUpHeightDelta <= FastSyncLag)
            {
                if (_logger.IsWarn)
                    _logger.Warn(
                        $"'FastSyncCatchUpHeightDelta' parameter is less or equal to {FastSyncLag}, which is a threshold of blocks always downloaded in full sync. 'FastSyncCatchUpHeightDelta' will have no effect.");
            }

            PivotNumber = _syncConfig.PivotNumberParsed;

            _timer = StartUpdateTimer();
        }

        private Timer StartUpdateTimer()
        {
            Timer timer = new();
            timer.Interval = 1000;
            timer.AutoReset = false;
            timer.Elapsed += TimerOnElapsed;
            timer.Enabled = true;
            return timer;
        }

        public void DisableTimer()
        {
            // for testing
            _timer.Stop();
        }

        public void Update()
        {
            SyncMode newModes;
            string reason = string.Empty;
            if (_syncProgressResolver.IsLoadingBlocksFromDb())
            {
                newModes = SyncMode.DbLoad;
            }
            else if (!_syncConfig.SynchronizationEnabled)
            {
                newModes = SyncMode.Disconnected;
                reason = "Synchronization Disabled";
            }
            else
            {
                if (_beaconSyncStrategy.ShouldBeInBeaconModeControl())
                {
                    // everything is in beacon node control, so we don't need other modes
                    newModes = SyncMode.BeaconControlMode;
                }
                else
                {
                    (UInt256? peerDifficulty, long? peerBlock) = ReloadDataFromPeers();
                    // if there are no peers that we could use then we cannot sync
                    if (peerDifficulty == null || peerBlock == null || peerBlock == 0)
                    {
                        newModes = SyncMode.Disconnected;
                        reason = "No Useful Peers";
                    }
                    // to avoid expensive checks we make this simple check at the beginning
                    else
                    {
                        Snapshot best = TakeSnapshot(peerDifficulty.Value, peerBlock.Value);
                        if (_beaconSyncStrategy.ShouldBeInBeaconHeaders())
                        {
                            newModes = SyncMode.BeaconHeaders;
                        }
                        else if (!FastSyncEnabled)
                        {
                            bool anyPeers = peerBlock.Value > 0 &&
                                            peerDifficulty.Value >= _syncProgressResolver.ChainDifficulty;
                            newModes = anyPeers ? SyncMode.Full : SyncMode.Disconnected;
                            reason = "No Useful Peers";
                        }
                        else
                        {
                            try
                            {
                                best.IsInFastSync = ShouldBeInFastSyncMode(best);
                                best.IsInStateSync = ShouldBeInStateNodesMode(best);
                                best.IsInFullSync = ShouldBeInFullSyncMode(best);
                                best.IsInFastHeaders = ShouldBeInFastHeadersMode(best);
                                best.IsInFastBodies = ShouldBeInFastBodiesMode(best);
                                best.IsInFastReceipts = ShouldBeInFastReceiptsMode(best);
                                best.IsInDisconnected = ShouldBeInDisconnectedMode(best);
                                best.IsInWaitingForBlock = ShouldBeInWaitingForBlockMode(best);
                                newModes = SyncMode.None;
                                CheckAddFlag(best.IsInFastHeaders, SyncMode.FastHeaders, ref newModes);
                                CheckAddFlag(best.IsInFastBodies, SyncMode.FastBodies, ref newModes);
                                CheckAddFlag(best.IsInFastReceipts, SyncMode.FastReceipts, ref newModes);
                                CheckAddFlag(best.IsInFastSync, SyncMode.FastSync, ref newModes);
                                CheckAddFlag(best.IsInFullSync, SyncMode.Full, ref newModes);
                                CheckAddFlag(best.IsInStateSync, SyncMode.StateNodes, ref newModes);
                                CheckAddFlag(best.IsInDisconnected, SyncMode.Disconnected, ref newModes);
                                CheckAddFlag(best.IsInWaitingForBlock, SyncMode.WaitingForBlock, ref newModes);
                            }
                            catch (InvalidAsynchronousStateException)
                            {
                                newModes = SyncMode.Disconnected;
                                reason = "Snapshot Misalignment";
                            }
                        }
                        
                        if (IsTheModeSwitchWorthMentioning(newModes))
                        {
                            string stateString = BuildStateString(best);
                            if (_logger.IsInfo)
                                _logger.Info($"Changing state {Current} to {newModes} at {stateString}");
                        }

                        if ((newModes & (SyncMode.Full | SyncMode.WaitingForBlock)) != SyncMode.None
                            && (Current & (SyncMode.Full | SyncMode.WaitingForBlock)) == SyncMode.None)
                        {
                            if (_logger.IsTrace) _logger.Trace($"Setting last full sync switch block to {best.Block}");
                            LastBlockThatEnabledFullSync = best.Block;
                        }
                    }
                }
            }


            UpdateSyncModes(newModes, reason);
        }

        private void CheckAddFlag(in bool flag, SyncMode mode, ref SyncMode resultMode)
        {
            if (flag)
            {
                resultMode |= mode;
            }
        }

        private bool IsTheModeSwitchWorthMentioning(SyncMode newModes)
        {
            return _logger.IsDebug ||
                   newModes != Current &&
                   (newModes != SyncMode.WaitingForBlock || Current != SyncMode.Full) &&
                   (newModes != SyncMode.Full || Current != SyncMode.WaitingForBlock);
        }

        private void UpdateSyncModes(SyncMode newModes, string? reason = null)
        {
            if (_logger.IsTrace)
            {
                string message = $"Changing state to {newModes} | {reason}";
                if (_logger.IsTrace) _logger.Trace(message);
            }

            SyncMode previous = Current;

            SyncModeChangedEventArgs args = new(previous, newModes);

            // Changing is invoked here so we can block until all the subsystems are ready to switch
            // for example when switching to Full sync we need to ensure that we safely transition
            // DBS and processors if needed

            Preparing?.Invoke(this, args);
            Changing?.Invoke(this, args);
            Current = newModes;
            Changed?.Invoke(this, args);
        }

        /// <summary>
        /// We display the state in the most likely ascending order
        /// </summary>
        /// <param name="best">Snapshot of the best known states</param>
        /// <returns>A string describing the state of sync</returns>
        private static string BuildStateString(Snapshot best) =>
            $"processed:{best.Processed}|state:{best.State}|block:{best.Block}|header:{best.Header}|peer block:{best.PeerBlock}";

        private void TimerOnElapsed(object? sender, ElapsedEventArgs e)
        {
            try
            {
                Update();
            }
            catch (Exception exception)
            {
                if (_logger.IsError) _logger.Error("Sync mode update failed", exception);
            }

            _timer.Enabled = true;
        }

        private bool IsInAStickyFullSyncMode(Snapshot best)
        {
            long bestBlock = Math.Max(best.Processed, LastBlockThatEnabledFullSync ?? 0);
            bool hasEverBeenInFullSync = bestBlock > PivotNumber && best.State > PivotNumber;
            long heightDelta = best.PeerBlock - bestBlock;
            return hasEverBeenInFullSync && heightDelta < FastSyncCatchUpHeightDelta;
        }

        private bool ShouldBeInWaitingForBlockMode(Snapshot best)
        {
            bool noDesiredPeerKnown = !AnyDesiredPeerKnown(best);
            bool postPivotPeerAvailable = AnyPostPivotPeerKnown(best.PeerBlock);
            bool hasFastSyncBeenActive = best.Header >= PivotNumber;
            bool notInFastSync = !best.IsInFastSync;
            bool notInStateSync = !best.IsInStateSync;

            bool result = noDesiredPeerKnown &&
                          postPivotPeerAvailable &&
                          hasFastSyncBeenActive &&
                          notInFastSync &&
                          notInStateSync;

            if (_logger.IsTrace)
            {
                LogDetailedSyncModeChecks("WAITING FOR BLOCK",
                    (nameof(noDesiredPeerKnown), noDesiredPeerKnown),
                    (nameof(postPivotPeerAvailable), postPivotPeerAvailable),
                    (nameof(hasFastSyncBeenActive), hasFastSyncBeenActive),
                    (nameof(notInFastSync), notInFastSync),
                    (nameof(notInStateSync), notInStateSync));
            }

            return result;
        }

        private bool ShouldBeInFastSyncMode(Snapshot best)
        {
            if (!FastSyncEnabled)
            {
                return false;
            }

            if (_syncConfig.FastBlocks && PivotNumber != 0 && best.Header == 0)
            {
                // do not start fast sync until at least one header is downloaded or we would start from zero
                // we are fine to start from zero if we do not use fast blocks
                return false;
            }

            long heightDelta = best.PeerBlock - best.Header;
            bool heightDeltaGreaterThanLag = heightDelta > FastSyncLag;
            bool postPivotPeerAvailable = AnyPostPivotPeerKnown(best.PeerBlock);
            bool notInAStickyFullSync = !IsInAStickyFullSyncMode(best);
            bool notHasJustStartedFullSync = !HasJustStartedFullSync(best);
            bool notNeedToWaitForHeaders = NotNeedToWaitForHeaders;

             bool result =
                postPivotPeerAvailable &&
                // (catch up after node is off for a while
                // OR standard fast sync)
                notInAStickyFullSync &&
                heightDeltaGreaterThanLag &&
                notHasJustStartedFullSync &&
                notNeedToWaitForHeaders;

            if (_logger.IsTrace)
            {
                LogDetailedSyncModeChecks("FAST",
                    (nameof(postPivotPeerAvailable), postPivotPeerAvailable),
                    (nameof(heightDeltaGreaterThanLag), heightDeltaGreaterThanLag),
                    (nameof(notInAStickyFullSync), notInAStickyFullSync),
                    (nameof(notHasJustStartedFullSync), notHasJustStartedFullSync),
                    (nameof(notNeedToWaitForHeaders), notNeedToWaitForHeaders));
            }

            return result;
        }

        private bool ShouldBeInFullSyncMode(Snapshot best)
        {
            bool desiredPeerKnown = AnyDesiredPeerKnown(best);
            bool postPivotPeerAvailable = AnyPostPivotPeerKnown(best.PeerBlock);
            bool hasFastSyncBeenActive = best.Header >= PivotNumber;
            bool notInFastSync = !best.IsInFastSync;
            bool notInStateSync = !best.IsInStateSync;
            bool notNeedToWaitForHeaders = NotNeedToWaitForHeaders;

            bool result = desiredPeerKnown &&
                          postPivotPeerAvailable &&
                          hasFastSyncBeenActive &&
                          notInFastSync &&
                          notInStateSync &&
                          notNeedToWaitForHeaders;

            if (_logger.IsTrace)
            {
                LogDetailedSyncModeChecks("FULL",
                    (nameof(desiredPeerKnown), desiredPeerKnown),
                    (nameof(postPivotPeerAvailable), postPivotPeerAvailable),
                    (nameof(hasFastSyncBeenActive), hasFastSyncBeenActive),
                    (nameof(notInFastSync), notInFastSync),
                    (nameof(notInStateSync), notInStateSync),
                    (nameof(notNeedToWaitForHeaders), notNeedToWaitForHeaders));
            }

            return result;
        }

        // ReSharper disable once UnusedParameter.Local
        private bool ShouldBeInFastHeadersMode(Snapshot best)
        {
            bool fastBlocksHeadersNotFinished = !FastBlocksHeadersFinished;

            if (_logger.IsTrace)
            {
                LogDetailedSyncModeChecks("HEADERS",
                    (nameof(fastBlocksHeadersNotFinished), fastBlocksHeadersNotFinished));
            }

            // this is really the only condition - fast blocks headers can always run if there are peers until it is done
            // also fast blocks headers can run in parallel with all other sync modes
            return fastBlocksHeadersNotFinished;
        }

        private bool ShouldBeInFastBodiesMode(Snapshot best)
        {
            bool fastBodiesNotFinished = !FastBlocksBodiesFinished;
            bool fastHeadersFinished = FastBlocksHeadersFinished;
            bool notInStateSync = !best.IsInStateSync;
            bool stateSyncFinished = best.State > 0;

            // fast blocks bodies can run if there are peers until it is done
            // fast blocks bodies can run in parallel with full sync when headers are finished
            bool result = fastBodiesNotFinished && fastHeadersFinished && notInStateSync && stateSyncFinished;

            if (_logger.IsTrace)
            {
                LogDetailedSyncModeChecks("BODIES",
                    (nameof(fastBodiesNotFinished), fastBodiesNotFinished),
                    (nameof(fastHeadersFinished), fastHeadersFinished),
                    (nameof(notInStateSync), notInStateSync),
                    (nameof(stateSyncFinished), stateSyncFinished));
            }

            return result;
        }

        private bool ShouldBeInFastReceiptsMode(Snapshot best)
        {
            bool fastReceiptsNotFinished = !FastBlocksReceiptsFinished;
            bool fastBodiesFinished = FastBlocksBodiesFinished;
            bool notInStateSync = !best.IsInStateSync;
            bool stateSyncFinished = best.State > 0;

            // fast blocks receipts can run if there are peers until it is done
            // fast blocks receipts can run in parallel with full sync when bodies are finished
            bool result = fastReceiptsNotFinished && fastBodiesFinished && notInStateSync && stateSyncFinished;

            if (_logger.IsTrace)
            {
                LogDetailedSyncModeChecks("RECEIPTS",
                    (nameof(fastReceiptsNotFinished), fastReceiptsNotFinished),
                    (nameof(fastBodiesFinished), fastBodiesFinished),
                    (nameof(notInStateSync), notInStateSync),
                    (nameof(stateSyncFinished), stateSyncFinished));
            }

            // fast blocks receipts can run if there are peers until it is done
            // fast blocks receipts can run in parallel with full sync when bodies are finished
            return result;
        }

        private bool ShouldBeInDisconnectedMode(Snapshot best)
        {
            return !best.IsInFastBodies &&
                   !best.IsInFastHeaders &&
                   !best.IsInFastReceipts &&
                   !best.IsInFastSync &&
                   !best.IsInFullSync &&
                   !best.IsInStateSync &&
                   // maybe some more sophisticated heuristic?
                   best.PeerDifficulty == UInt256.Zero;
        }

        private bool ShouldBeInStateNodesMode(Snapshot best)
        {
            bool fastSyncEnabled = FastSyncEnabled;
            bool hasFastSyncBeenActive = best.Header >= PivotNumber;
            bool hasAnyPostPivotPeer = AnyPostPivotPeerKnown(best.PeerBlock);
            bool notInFastSync = !best.IsInFastSync;
            bool notNeedToWaitForHeaders = NotNeedToWaitForHeaders;
            bool stickyStateNodes = best.PeerBlock - best.Header < (FastSyncLag + StickyStateNodesDelta);
            bool stateNotDownloadedYet = (best.PeerBlock - best.State > FastSyncLag ||
                                          best.Header > best.State && best.Header > best.Block);
            bool notInAStickyFullSync = !IsInAStickyFullSyncMode(best);
            bool notHasJustStartedFullSync = !HasJustStartedFullSync(best);

            bool result = fastSyncEnabled &&
                          hasFastSyncBeenActive &&
                          hasAnyPostPivotPeer &&
                          (notInFastSync || stickyStateNodes) &&
                          stateNotDownloadedYet &&
                          notHasJustStartedFullSync &&
                          notInAStickyFullSync && 
                          notNeedToWaitForHeaders;
            
            if (_logger.IsTrace)
            {
                LogDetailedSyncModeChecks("STATE",
                    (nameof(fastSyncEnabled), fastSyncEnabled),
                    (nameof(hasFastSyncBeenActive), hasFastSyncBeenActive),
                    (nameof(hasAnyPostPivotPeer), hasAnyPostPivotPeer),
                    (nameof(notInFastSync), notInFastSync),
                    (nameof(stateNotDownloadedYet), stateNotDownloadedYet),
                    (nameof(notInAStickyFullSync), notInAStickyFullSync),
                    (nameof(notHasJustStartedFullSync), notHasJustStartedFullSync),
                    (nameof(notNeedToWaitForHeaders), notNeedToWaitForHeaders));
            }

            return result;
        }

        private bool HasJustStartedFullSync(Snapshot best) =>
            best.State > PivotNumber // we have saved some root
            && (best.State == best.Header ||
                best.Header == best.Block) // and we do not need to catch up to headers anymore 
            && best.Processed < best.State; // not processed the block yet

        protected virtual bool AnyDesiredPeerKnown(Snapshot best)
        {
            UInt256 localChainDifficulty = _syncProgressResolver.ChainDifficulty;
            bool anyDesiredPeerKnown = best.PeerDifficulty > localChainDifficulty
                                       || best.PeerDifficulty == localChainDifficulty && best.PeerBlock > best.Header;
            if (anyDesiredPeerKnown)
            {
                if (_logger.IsTrace)
                    _logger.Trace($"   Best peer [{best.PeerBlock},{best.PeerDifficulty}] " +
                                  $"> local [{best.Header},{localChainDifficulty}]");
            }

            return anyDesiredPeerKnown;
        }

        private bool AnyPostPivotPeerKnown(long bestPeerBlock) => bestPeerBlock > _syncConfig.PivotNumberParsed;

        private (UInt256? maxPeerDifficulty, long? number) ReloadDataFromPeers()
        {
            UInt256? maxPeerDifficulty = null;
            long? number = 0;

            foreach (PeerInfo peer in _syncPeerPool.InitializedPeers)
            {
                UInt256 currentMax = maxPeerDifficulty ?? UInt256.Zero;
                if (peer.TotalDifficulty > currentMax || peer.TotalDifficulty == currentMax && peer.HeadNumber > number)
                {
                    // we don't trust parity TotalDifficulty, so we are checking if we know the hash and get our total difficulty
                    var realTotalDifficulty =
                        _syncProgressResolver.GetTotalDifficulty(peer.HeadHash) ?? peer.TotalDifficulty;
                    if (realTotalDifficulty > currentMax ||
                        peer.TotalDifficulty == currentMax && peer.HeadNumber > number)
                    {
                        maxPeerDifficulty = realTotalDifficulty;
                        number = peer.HeadNumber;
                    }
                }
            }

            return (maxPeerDifficulty, number);
        }

        public void Dispose()
        {
            _timer.Dispose();
        }

        private Snapshot TakeSnapshot(in UInt256 peerDifficulty, long peerBlock)
        {
            // need to find them in the reversed order otherwise we may fall behind the processing
            // and think that we have an invalid snapshot
            long processed = _syncProgressResolver.FindBestProcessedBlock();
            long state = _syncProgressResolver.FindBestFullState();
            long block = _syncProgressResolver.FindBestFullBlock();
            long header = _syncProgressResolver.FindBestHeader();

            Snapshot best = new(processed, state, block, header, peerBlock, peerDifficulty);
            VerifySnapshot(best);
            return best;
        }

        private void VerifySnapshot(Snapshot best)
        {
            if ( // none of these values should ever be negative
                best.Block < 0
                || best.Header < 0
                || best.State < 0
                || best.Processed < 0
                || best.PeerBlock < 0
                // best header is at least equal to the best full block
                || best.Block > best.Header
                // we cannot download state for an unknown header
                || best.State > best.Header
                // we can only process blocks for which we have full body
                || best.Processed > best.Block
                // for any processed block we should have its full state   
                // || (best.Processed > best.State && best.Processed > best.BeamState))
                // but we only do limited lookups for state so we need to instead fast sync to now
            )
            {
                string stateString = BuildStateString(best);
                string errorMessage = $"Invalid best state calculation: {stateString}";
                if (_logger.IsError) _logger.Error(errorMessage);
<<<<<<< HEAD
                //    throw new InvalidAsynchronousStateException(errorMessage);
=======
                throw new InvalidAsynchronousStateException(errorMessage);
>>>>>>> dec64aec
            }
        }

        private void LogDetailedSyncModeChecks(string syncType, params (string Name, bool IsSatisfied)[] checks)
        {
            List<string> matched = new();
            List<string> failed = new();

            foreach ((string Name, bool IsSatisfied) check in checks)
            {
                if (check.IsSatisfied)
                {
                    matched.Add(check.Name);
                }
                else
                {
                    failed.Add(check.Name);
                }
            }

            bool result = checks.All(c => c.IsSatisfied);
            _logger.Trace(
                $"{(result ? " * " : "   ")}{syncType.PadRight(20)}: yes({string.Join(", ", matched)}), no({string.Join(", ", failed)})");
        }

        protected ref struct Snapshot
        {
            public Snapshot(long processed, long state, long block, long header, long peerBlock,
                in UInt256 peerDifficulty)
            {
                Processed = processed;
                State = state;
                Block = block;
                Header = header;
                PeerBlock = peerBlock;
                PeerDifficulty = peerDifficulty;

                IsInWaitingForBlock = IsInDisconnected = IsInFastReceipts = IsInFastBodies = IsInFastHeaders 
                    = IsInFastSync = IsInFullSync = IsInStateSync = IsInBeaconHeaders = false;
            }

            public bool IsInFastHeaders { get; set; }
            public bool IsInFastBodies { get; set; }
            public bool IsInFastReceipts { get; set; }
            public bool IsInFastSync { get; set; }
            public bool IsInStateSync { get; set; }
            public bool IsInFullSync { get; set; }
            public bool IsInDisconnected { get; set; }
            public bool IsInWaitingForBlock { get; set; }
            public bool IsInBeaconHeaders { get; set; }

            /// <summary>
            /// Best block that has been processed
            /// </summary>
            public long Processed { get; }

            /// <summary>
            /// Best full block state in the state trie (may not be processed if we just finished state trie download)
            /// </summary>
            public long State { get; }

            /// <summary>
            /// Best block body
            /// </summary>
            public long Block { get; }

            /// <summary>
            /// Best block header - may be missing body if we just insert headers
            /// </summary>
            public long Header { get; }

            /// <summary>
            /// Best peer block - this is what other peers are advertising - it may be lower than our best block if we get disconnected from best peers
            /// </summary>
            public long PeerBlock { get; }

            public UInt256 PeerDifficulty { get; }
        }
    }
}<|MERGE_RESOLUTION|>--- conflicted
+++ resolved
@@ -41,11 +41,8 @@
         private readonly ISyncProgressResolver _syncProgressResolver;
         private readonly ISyncPeerPool _syncPeerPool;
         private readonly ISyncConfig _syncConfig;
-<<<<<<< HEAD
         private readonly IBeaconSyncStrategy _beaconSyncStrategy;
-=======
         private readonly bool _needToWaitForHeaders;
->>>>>>> dec64aec
         protected readonly ILogger _logger;
 
         private long PivotNumber;
@@ -80,25 +77,16 @@
             ISyncProgressResolver syncProgressResolver,
             ISyncPeerPool syncPeerPool,
             ISyncConfig syncConfig,
-<<<<<<< HEAD
             IBeaconSyncStrategy beaconSyncStrategy,
-            ILogManager logManager)
-=======
             ILogManager logManager,
             bool needToWaitForHeaders = false)
->>>>>>> dec64aec
         {
             _logger = logManager.GetClassLogger() ?? throw new ArgumentNullException(nameof(logManager));
             _syncConfig = syncConfig ?? throw new ArgumentNullException(nameof(syncConfig));
             _beaconSyncStrategy = beaconSyncStrategy ?? throw new ArgumentNullException(nameof(beaconSyncStrategy));
             _syncPeerPool = syncPeerPool ?? throw new ArgumentNullException(nameof(syncPeerPool));
-<<<<<<< HEAD
-            _syncProgressResolver =
-                syncProgressResolver ?? throw new ArgumentNullException(nameof(syncProgressResolver));
-=======
             _syncProgressResolver = syncProgressResolver ?? throw new ArgumentNullException(nameof(syncProgressResolver));
             _needToWaitForHeaders = needToWaitForHeaders;
->>>>>>> dec64aec
 
             if (syncConfig.FastSyncCatchUpHeightDelta <= FastSyncLag)
             {
@@ -593,11 +581,7 @@
                 string stateString = BuildStateString(best);
                 string errorMessage = $"Invalid best state calculation: {stateString}";
                 if (_logger.IsError) _logger.Error(errorMessage);
-<<<<<<< HEAD
-                //    throw new InvalidAsynchronousStateException(errorMessage);
-=======
                 throw new InvalidAsynchronousStateException(errorMessage);
->>>>>>> dec64aec
             }
         }
 
