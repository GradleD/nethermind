//  Copyright (c) 2021 Demerzel Solutions Limited
//  This file is part of the Nethermind library.
// 
//  The Nethermind library is free software: you can redistribute it and/or modify
//  it under the terms of the GNU Lesser General Public License as published by
//  the Free Software Foundation, either version 3 of the License, or
//  (at your option) any later version.
// 
//  The Nethermind library is distributed in the hope that it will be useful,
//  but WITHOUT ANY WARRANTY; without even the implied warranty of
//  MERCHANTABILITY or FITNESS FOR A PARTICULAR PURPOSE. See the
//  GNU Lesser General Public License for more details.
// 
//  You should have received a copy of the GNU Lesser General Public License
//  along with the Nethermind. If not, see <http://www.gnu.org/licenses/>.

using System;

namespace Nethermind.Synchronization.ParallelSync
{
    [Flags]
    public enum SyncMode
    {
        None = 0,
        
        /// <summary>
        /// We are connected to nodes and processing based on discovery
        /// </summary>
        WaitingForBlock = 1,
        /// <summary>
        /// We are not connected to nodes
        /// </summary>
        Disconnected = 2,
        /// <summary>
        /// Stage of fast sync that downloads headers, bodies or receipts from pivot to beginning of chain in parallel.
        /// </summary>
        FastBlocks = 4,
        /// <summary>
        /// A standard fast sync mode before the peers head - 32 (threshold). It happens after the fast blocks finishes to download from pivot downwards. By default the pivot for fast blocks is 0 so the fast blocks finish immediately. 
        /// </summary>
        FastSync = 8,
        /// <summary>
        /// This is the stage of the fast sync when all the trie nodes are downloaded. The node can keep switching between StateNodes and FastSync while it has to catch up with the Head - 32 due to peers not returning old trie nodes.
        /// </summary>
        StateNodes = 16,
        /// <summary>
        /// This is either a standard full archive sync from genesis or full sync after StateNodes finish.
        /// </summary>
        Full = 32,
        /// <summary>
        /// Loading previously downloaded blocks from the DB
        /// </summary>
        DbLoad = 128,
        /// <summary>
        /// Stage of fast sync that downloads headers in parallel.
        /// </summary>
        FastHeaders = FastBlocks | 256,
        /// <summary>
        /// Stage of fast sync that downloads headers in parallel.
        /// </summary>
        FastBodies = FastBlocks | 512,
        /// <summary>
        /// Stage of fast sync that downloads headers in parallel.
        /// </summary>
        FastReceipts = FastBlocks | 1024,
        /// <summary>
        /// Stage of snap sync that state is being downloaded (accounts, storages, code, proofs)
        /// </summary>
        SnapSync = 2048,
        
<<<<<<< HEAD
        /// <summary>
        /// Everything is in a beacon node control. There is no need to do any sync action
        /// </summary>
        BeaconControlMode = 2048,
        
        /// <summary>
        /// Reverse download of headers from beacon pivot to genesis
        /// </summary> 
        BeaconHeaders = 4096,
        
        /// <summary>
        /// Forward processing of blocks received during beacon sync
        /// </summary>
        BeaconFullSync = 8192,
        
        All = WaitingForBlock | Disconnected | FastBlocks | FastSync | StateNodes | StateNodes | Full | DbLoad | 
              FastHeaders | FastBodies | FastReceipts | BeaconControlMode | BeaconHeaders
=======
        All = WaitingForBlock | Disconnected | FastBlocks | FastSync | StateNodes | StateNodes | Full | DbLoad | FastHeaders | FastBodies | FastReceipts | SnapSync
>>>>>>> 593530f1
    }
    
    public static class SyncModeExtensions
    {
        public static bool NotSyncing(this SyncMode syncMode) => syncMode == SyncMode.WaitingForBlock || syncMode == SyncMode.Disconnected;
    }
}<|MERGE_RESOLUTION|>--- conflicted
+++ resolved
@@ -68,7 +68,6 @@
         /// </summary>
         SnapSync = 2048,
         
-<<<<<<< HEAD
         /// <summary>
         /// Everything is in a beacon node control. There is no need to do any sync action
         /// </summary>
@@ -85,10 +84,7 @@
         BeaconFullSync = 8192,
         
         All = WaitingForBlock | Disconnected | FastBlocks | FastSync | StateNodes | StateNodes | Full | DbLoad | 
-              FastHeaders | FastBodies | FastReceipts | BeaconControlMode | BeaconHeaders
-=======
-        All = WaitingForBlock | Disconnected | FastBlocks | FastSync | StateNodes | StateNodes | Full | DbLoad | FastHeaders | FastBodies | FastReceipts | SnapSync
->>>>>>> 593530f1
+              FastHeaders | FastBodies | FastReceipts | SnapSync | BeaconControlMode | BeaconHeaders
     }
     
     public static class SyncModeExtensions
