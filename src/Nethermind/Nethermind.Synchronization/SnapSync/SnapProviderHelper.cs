--- conflicted
+++ resolved
@@ -37,13 +37,11 @@
 
             ValueHash256 lastHash = accounts[^1].Path;
 
-<<<<<<< HEAD
+            
             StateTree tree = new StateTree();
 
-            (AddRangeResult result, List<TrieNode> sortedBoundaryList, bool moreChildrenToRight) =
-=======
             (AddRangeResult result, List<(TrieNode, TreePath)> sortedBoundaryList, bool moreChildrenToRight) =
->>>>>>> abc89c74
+            //(AddRangeResult result, List<TrieNode> sortedBoundaryList, bool moreChildrenToRight) =
                 FillBoundaryTree(tree, startingHash, lastHash, limitHash, expectedRootHash, proofs);
 
             if (result != AddRangeResult.OK)
@@ -83,7 +81,7 @@
             if (sortedBoundaryList?.Count > 0)
             {
                 Span<byte> path = stackalloc byte[64];
-                FillInAccountHashesOnBoundary(state, firstPath, lastPath, sortedBoundaryList[0], path, 0);
+                FillInAccountHashesOnBoundary(state, firstPath, lastPath, sortedBoundaryList[0].Item1, path, 0);
             }
 
             //tree.UpdateRootHash();
@@ -115,10 +113,12 @@
 
         private static void FillInAccountHashesOnBoundary(IRawState state, Span<byte> firstPath, Span<byte> lastPath, TrieNode node, Span<byte> path, int pathIndex)
         {
+            TreePath emptyPath = TreePath.Empty;
+
             if (node.IsExtension)
             {
                 node.Key.CopyTo(path.Slice(pathIndex));
-                FillInAccountHashesOnBoundary(state, firstPath, lastPath, node.GetChild(NullTrieNodeResolver.Instance, 0), path, pathIndex + node.Key.Length);
+                FillInAccountHashesOnBoundary(state, firstPath, lastPath, node.GetChild(NullTrieNodeResolver.Instance, ref emptyPath, 0), path, pathIndex + node.Key.Length);
             }
             else if (node.IsBranch)
             {
@@ -135,7 +135,7 @@
                     }
                     else
                     {
-                        TrieNode childNode = node.GetChild(NullTrieNodeResolver.Instance, i);
+                        TrieNode childNode = node.GetChild(NullTrieNodeResolver.Instance, ref emptyPath, i);
                         if (childNode is not null)
                             FillInAccountHashesOnBoundary(state, firstPath, lastPath, childNode, path, pathIndex + 1);
                     }
@@ -145,10 +145,12 @@
 
         private static void FillInStorageHashesOnBoundary(IRawState state, ValueHash256 accountHash, Span<byte> firstPath, Span<byte> lastPath, TrieNode node, Span<byte> path, int pathIndex)
         {
+            TreePath emptyPath = TreePath.Empty;
+
             if (node.IsExtension)
             {
                 node.Key.CopyTo(path.Slice(pathIndex));
-                FillInStorageHashesOnBoundary(state, accountHash, firstPath, lastPath, node.GetChild(NullTrieNodeResolver.Instance, 0), path, pathIndex + node.Key.Length);
+                FillInStorageHashesOnBoundary(state, accountHash, firstPath, lastPath, node.GetChild(NullTrieNodeResolver.Instance, ref emptyPath, 0), path, pathIndex + node.Key.Length);
             }
             else if (node.IsBranch)
             {
@@ -164,7 +166,7 @@
                     }
                     else
                     {
-                        TrieNode childNode = node.GetChild(NullTrieNodeResolver.Instance, i);
+                        TrieNode childNode = node.GetChild(NullTrieNodeResolver.Instance, ref emptyPath, i);
                         if (childNode is not null)
                             FillInStorageHashesOnBoundary(state, accountHash, firstPath, lastPath, childNode, path, pathIndex + 1);
                     }
@@ -185,7 +187,7 @@
         {
             // TODO: Check the slots boundaries and sorting
 
-            StorageTree tree = new StorageTree(new TrieStore(new MemDb(), NullLogManager.Instance),
+            StorageTree tree = new StorageTree(new ScopedTrieStore(new TrieStore(new MemDb(), NullLogManager.Instance), new Hash256(account.Path)),
                 NullLogManager.Instance);
 
             ValueHash256 lastHash = slots[^1].Path;
@@ -216,7 +218,7 @@
             if (sortedBoundaryList?.Count > 0)
             {
                 Span<byte> path = stackalloc byte[64];
-                FillInStorageHashesOnBoundary(state, account.Path, firstPath, lastPath, sortedBoundaryList[0], path, 0);
+                FillInStorageHashesOnBoundary(state, account.Path, firstPath, lastPath, sortedBoundaryList[0].Item1, path, 0);
             }
 
 
