// SPDX-FileCopyrightText: 2022 Demerzel Solutions Limited
// SPDX-License-Identifier: LGPL-3.0-only

using System;
using System.Collections.Concurrent;
using System.Collections.Generic;
using System.Diagnostics;
using System.Linq;
using System.Runtime.InteropServices;
using System.Threading;
using System.Threading.Tasks;
using Nethermind.Blockchain;
using Nethermind.Config;
using Nethermind.Core;
using Nethermind.Core.Caching;
using Nethermind.Core.Crypto;
using Nethermind.Core.Extensions;
using Nethermind.Db;
using Nethermind.Db.ByPathState;
using Nethermind.Logging;
using Nethermind.Serialization.Rlp;
using Nethermind.Synchronization.ParallelSync;
using Nethermind.Synchronization.Peers;
using Nethermind.Trie;
using Nethermind.Trie.ByPath;
using Nethermind.Trie.Pruning;

namespace Nethermind.Synchronization.FastSync
{
    public class TreeSync
    {
        public const int AlreadySavedCapacity = 1024 * 1024;
        public const int MaxRequestSize = 384;

        private const StateSyncBatch EmptyBatch = null;

        private static readonly AccountDecoder AccountDecoder = new();

        private readonly DetailedProgress _data;
        private readonly IPendingSyncItems _pendingItems;

        private readonly Hash256 _fastSyncProgressKey = Keccak.Zero;

        private DateTime _lastReview = DateTime.UtcNow;
        private DateTime _currentSyncStart;
        private long _currentSyncStartSecondsInSync;

        private DateTime _lastResetRoot = DateTime.UtcNow - TimeSpan.FromHours(1);
        private readonly TimeSpan _minTimeBetweenReset = TimeSpan.FromMinutes(2);

        private readonly ReaderWriterLockSlim _stateDbLock = new();
        private readonly ReaderWriterLockSlim _codeDbLock = new();

        private readonly Stopwatch _networkWatch = new();
        private long _handleWatch = new();

        private Hash256 _rootNode = Keccak.EmptyTreeHash;
        private int _rootSaved;

        private readonly ILogger _logger;
        private readonly IDb _codeDb;
        private readonly IDb _stateDb;
        private readonly IByPathStateDb _pathStateDb;
        private readonly ITrieStore _stateStore;

        private readonly IBlockTree _blockTree;

        // This is not exactly a lock for read and write, but a RWLock serves it well. It protects the five field
        // below which need to be cleared atomically during reset root, hence the write lock, while allowing
        // concurrent request handling with the read lock.
        private readonly ReaderWriterLockSlim _syncStateLock = new();
        private readonly ConcurrentDictionary<StateSyncBatch, object?> _pendingRequests = new();
<<<<<<< HEAD
        private Dictionary<StateSyncItem, HashSet<DependentItem>> _dependencies = new();
        private LruKeyCache<Hash256> _alreadySavedNode = new(AlreadySavedCapacity, "saved nodes");
        private LruKeyCache<Hash256> _alreadySavedCode = new(AlreadySavedCapacity, "saved nodes");
=======
        private Dictionary<Hash256, HashSet<DependentItem>> _dependencies = new();
        private readonly LruKeyCache<Hash256> _alreadySavedNode = new(AlreadySavedCapacity, "saved nodes");
        private readonly LruKeyCache<Hash256> _alreadySavedCode = new(AlreadySavedCapacity, "saved nodes");
>>>>>>> 36c11711
        private readonly HashSet<Hash256> _codesSameAsNodes = new();
        private readonly ConcurrentDictionary<Hash256, List<byte>> _additionalLeafNibbles;
        private byte[] farRightPath = new byte[64];
        private bool rootChanged = false;

        private BranchProgress _branchProgress;
        private int _hintsToResetRoot;
        private long _blockNumber;
        private readonly SyncMode _syncMode;

        public TreeSync(SyncMode syncMode, IDb codeDb, IDb stateDb, IBlockTree blockTree, ILogManager logManager)
        {
            _syncMode = syncMode;
            _codeDb = codeDb ?? throw new ArgumentNullException(nameof(codeDb));
            _stateDb = stateDb ?? throw new ArgumentNullException(nameof(stateDb));
            _blockTree = blockTree ?? throw new ArgumentNullException(nameof(blockTree));

            _logger = logManager.GetClassLogger() ?? throw new ArgumentNullException(nameof(logManager));

            byte[] progress = _codeDb.Get(_fastSyncProgressKey);
            _data = new DetailedProgress(_blockTree.NetworkId, progress);
            _pendingItems = new PendingSyncItems();
            _branchProgress = new BranchProgress(0, _logger);

            _stateStore = new TrieStore(stateDb, logManager);

            _additionalLeafNibbles = new ConcurrentDictionary<Hash256, List<byte>>();
        }

        public TreeSync(SyncMode syncMode, IDb codeDb, IByPathStateDb stateDb, IBlockTree blockTree, ILogManager logManager)
        {
            _syncMode = syncMode;
            _codeDb = codeDb ?? throw new ArgumentNullException(nameof(codeDb));
            _pathStateDb = stateDb ?? throw new ArgumentNullException(nameof(stateDb));
            _blockTree = blockTree ?? throw new ArgumentNullException(nameof(blockTree));

            _logger = logManager.GetClassLogger() ?? throw new ArgumentNullException(nameof(logManager));

            byte[] progress = _codeDb.Get(_fastSyncProgressKey);
            _data = new DetailedProgress(_blockTree.NetworkId, progress);
            _pendingItems = new PendingSyncItems();
            _branchProgress = new BranchProgress(0, _logger);

            _stateStore = new TrieStoreByPath(stateDb, logManager);

            _additionalLeafNibbles = new ConcurrentDictionary<Hash256, List<byte>>();
        }

        public async Task<StateSyncBatch?> PrepareRequest(SyncMode syncMode)
        {
            try
            {
                List<StateSyncItem> requestItems = _pendingItems.TakeBatch(MaxRequestSize);
                LogRequestInfo(requestItems);

                long secondsInCurrentSync = (long)(DateTime.UtcNow - _currentSyncStart).TotalSeconds;

                if (requestItems.Count > 0)
                {
                    StateSyncBatch result = new(_rootNode, requestItems[0].NodeDataType, requestItems);

                    Interlocked.Add(ref _data.RequestedNodesCount, result.RequestedNodes.Count);
                    Interlocked.Exchange(ref _data.SecondsInSync, _currentSyncStartSecondsInSync + secondsInCurrentSync);

                    if (_logger.IsTrace) _logger.Trace($"After preparing a request of {requestItems.Count} from ({_pendingItems.Description}) nodes | {_dependencies.Count}");
                    if (_logger.IsTrace) _logger.Trace($"Adding pending request {result}");
                    _pendingRequests.TryAdd(result, null);

                    Interlocked.Increment(ref Metrics.StateSyncRequests);
                    return await Task.FromResult(result);
                }

                if (requestItems.Count == 0 && secondsInCurrentSync >= Timeouts.Eth.TotalSeconds)
                {
                    // trying to reproduce past behaviour where we can recognize the transition time this way
                    Interlocked.Increment(ref _hintsToResetRoot);
                }

                return await Task.FromResult(EmptyBatch);
            }
            catch (Exception e)
            {
                _logger.Error("Error when preparing a batch", e);
                return await Task.FromResult(EmptyBatch);
            }
        }

        public SyncResponseHandlingResult HandleResponse(StateSyncBatch? batch, PeerInfo? peerInfo = null)
        {
            if (batch == EmptyBatch)
            {
                if (_logger.IsError) _logger.Error("Received empty batch as a response");
                return SyncResponseHandlingResult.InternalError;
            }

            if (_logger.IsTrace) _logger.Trace($"Removing pending request {batch}");

            try
            {
                _syncStateLock.EnterReadLock();
                try
                {
                    if (!_pendingRequests.TryRemove(batch, out _))
                    {
                        if (_logger.IsDebug) _logger.Debug($"Cannot remove pending request {batch}");
                        return SyncResponseHandlingResult.OK;
                    }

                    int requestLength = batch.RequestedNodes?.Count ?? 0;
                    int responseLength = batch.Responses?.Length ?? 0;

                    void AddAgainAllItems()
                    {
                        for (int i = 0; i < requestLength; i++)
                        {
                            AddNodeToPending(batch.RequestedNodes![i], null, "missing", true);
                        }
                    }

                    if (DateTime.UtcNow - _lastReview > TimeSpan.FromSeconds(60))
                    {
                        _lastReview = DateTime.UtcNow;
                        string reviewMessage = _pendingItems.RecalculatePriorities();
                        if (_logger.IsDebug) _logger.Debug(reviewMessage);
                    }

                    Stopwatch handleWatch = Stopwatch.StartNew();

                    bool isMissingRequestData = batch.RequestedNodes is null;
                    if (isMissingRequestData)
                    {
                        Interlocked.Increment(ref _hintsToResetRoot);

                        AddAgainAllItems();
                        if (_logger.IsWarn) _logger.Warn("Batch response had invalid format");
                        Interlocked.Increment(ref _data.InvalidFormatCount);
                        return SyncResponseHandlingResult.InternalError;
                    }

                    if (peerInfo == null)
                    {
                        AddAgainAllItems();
                        if (_logger.IsTrace) _logger.Trace("Batch was not assigned to any peer.");
                        Interlocked.Increment(ref _data.NotAssignedCount);
                        return SyncResponseHandlingResult.NotAssigned;
                    }

                    if (batch.Responses is null)
                    {
                        AddAgainAllItems();
                        if (_logger.IsTrace) _logger.Trace($"Peer {peerInfo} failed to satisfy request.");
                        Interlocked.Increment(ref _data.NotAssignedCount);
                        return SyncResponseHandlingResult.LesserQuality;
                    }

                    if (_logger.IsTrace)
                        _logger.Trace($"Received node data - {responseLength} items in response to {requestLength}");
                    int nonEmptyResponses = 0;
                    int invalidNodes = 0;
                    for (int i = 0; i < batch.RequestedNodes!.Count; i++)
                    {
                        StateSyncItem currentStateSyncItem = batch.RequestedNodes[i];

                        /* if the peer has limit on number of requests in a batch then the response will possibly be
                           shorter than the request */
                        if (batch.Responses.Length < i + 1)
                        {
                            AddNodeToPending(currentStateSyncItem, null, "missing", true);
                            continue;
                        }

                        /* if the peer does not have details of this particular node */
                        byte[] currentResponseItem = batch.Responses[i];
                        if (currentResponseItem is null)
                        {
                            AddNodeToPending(batch.RequestedNodes[i], null, "missing", true);
                            continue;
                        }

                        /* node sent data that is not consistent with its hash - it happens surprisingly often */
                        if (!ValueKeccak.Compute(currentResponseItem).BytesAsSpan
                                .SequenceEqual(currentStateSyncItem.Hash.Bytes))
                        {
                            AddNodeToPending(currentStateSyncItem, null, "missing", true);
                            if (_logger.IsTrace)
                                _logger.Trace(
                                    $"Peer sent invalid data (batch {requestLength}->{responseLength}) of length {batch.Responses[i]?.Length} of type {batch.RequestedNodes[i].NodeDataType} at level {batch.RequestedNodes[i].Level} of type {batch.RequestedNodes[i].NodeDataType} Keccak({batch.Responses[i].ToHexString()}) != {batch.RequestedNodes[i].Hash}");
                            invalidNodes++;
                            continue;
                        }

                        nonEmptyResponses++;
                        NodeDataType nodeDataType = currentStateSyncItem.NodeDataType;
                        if (nodeDataType == NodeDataType.Code)
                        {
                            //    bool processAsStorage = false;
                            //    lock (_codesSameAsNodes)
                            //    {
                            //        // It could be that a code request was sent before another branch found storage same as
                            //        // code situation, in which case, the storage request (for later branch) would not get
                            //        // sent out because of _dependencies check.
                            //        processAsStorage = _codesSameAsNodes.Contains(currentStateSyncItem.Hash);
                            //    }

                            //    // It is possible that the _codesSameAsNode is populated during processing of the code
                            //    // before its _dependencies record is removed. But this *should* be fairly rare, we dont
                            //    // want to introduce more lock and when the state root change, the request would have been
                            //    // re-sent for the storage. So user should not be blocked by this.
                            //    if (!processAsStorage)
                            //    {
                            //        SaveNode(currentStateSyncItem, currentResponseItem, null);
                            //        continue;
                            //    }

                            //    currentStateSyncItem = new StateSyncItem(currentStateSyncItem, NodeDataType.Storage);

                            SaveNode(currentStateSyncItem, currentResponseItem, null);
                            continue;
                        }

                        HandleTrieNode(currentStateSyncItem, currentResponseItem, ref invalidNodes);
                    }

                    Interlocked.Add(ref _data.ConsumedNodesCount, nonEmptyResponses);
                    StoreProgressInDb();

                    if (_logger.IsTrace)
                        _logger.Trace(
                            $"After handling response (non-empty responses {nonEmptyResponses}) of {batch.RequestedNodes.Count} from ({_pendingItems.Description}) nodes");

                    /* magic formula is ratio of our desired batch size - 1024 to Geth max batch size 384 times some missing nodes ratio */
                    bool isEmptish = (decimal)nonEmptyResponses / Math.Max(requestLength, 1) < 384m / 1024m * 0.75m;
                    if (isEmptish)
                    {
                        Interlocked.Increment(ref _hintsToResetRoot);
                        Interlocked.Increment(ref _data.EmptishCount);
                    }
                    else
                    {
                        Interlocked.Exchange(ref _hintsToResetRoot, 0);
                    }

                    /* here we are very forgiving for Geth nodes that send bad data fast */
                    bool isBadQuality = nonEmptyResponses > 64 &&
                                        (decimal)invalidNodes / Math.Max(requestLength, 1) > 0.50m;
                    if (isBadQuality) Interlocked.Increment(ref _data.BadQualityCount);

                    bool isEmpty = nonEmptyResponses == 0 && !isBadQuality;
                    if (isEmpty)
                    {
                        if (_logger.IsDebug)
                            _logger.Debug(
                                $"Peer sent no data in response to a request of length {batch.RequestedNodes.Count}");
                        return SyncResponseHandlingResult.NoProgress;
                    }

                    if (!isEmptish && !isBadQuality)
                    {
                        Interlocked.Increment(ref _data.OkCount);
                    }

                    SyncResponseHandlingResult result = isEmptish
                        ? SyncResponseHandlingResult.Emptish
                        : isBadQuality
                            ? SyncResponseHandlingResult.LesserQuality
                            : SyncResponseHandlingResult.OK;

                    _data.DisplayProgressReport(_pendingRequests.Count, _branchProgress, _logger);

                    long total = handleWatch.ElapsedMilliseconds + _networkWatch.ElapsedMilliseconds;
                    if (total != 0)
                    {
                        // calculate averages
                        if (_logger.IsTrace)
                            _logger.Trace(
                                $"Prepare batch {_networkWatch.ElapsedMilliseconds}ms ({(decimal)_networkWatch.ElapsedMilliseconds / total:P0}) - Handle {handleWatch.ElapsedMilliseconds}ms ({(decimal)handleWatch.ElapsedMilliseconds / total:P0})");
                    }

                    if (handleWatch.ElapsedMilliseconds > 250)
                    {
                        if (_logger.IsDebug)
                            _logger.Debug(
                                $"Handle watch {handleWatch.ElapsedMilliseconds}, DB reads {_data.DbChecks - _data.LastDbReads}, ratio {(decimal)handleWatch.ElapsedMilliseconds / Math.Max(1, _data.DbChecks - _data.LastDbReads)}");
                    }

                    Interlocked.Add(ref _handleWatch, handleWatch.ElapsedMilliseconds);
                    _data.LastDbReads = _data.DbChecks;
                    _data.AverageTimeInHandler =
                        (_data.AverageTimeInHandler * (_data.ProcessedRequestsCount - 1) +
                         _handleWatch) / _data.ProcessedRequestsCount;

                    Interlocked.Add(ref _data.HandledNodesCount, nonEmptyResponses);
                    return result;
                }
                finally
                {
                    _syncStateLock.ExitReadLock();
                }
            }
            catch (Exception e)
            {
                _logger.Error("Error when handling state sync response", e);
                return SyncResponseHandlingResult.InternalError;
            }
        }

        public (bool continueProcessing, bool finishSyncRound) ValidatePrepareRequest(SyncMode currentSyncMode)
        {
            if (_rootSaved == 1)
            {
                if (_logger.IsInfo) _logger.Info("StateNode sync: falling asleep - root saved");
                VerifyPostSyncCleanUp();
                return (false, true);
            }

            if ((currentSyncMode & _syncMode) != _syncMode)
            {
                return (false, false);
            }

            if (_rootNode == Keccak.EmptyTreeHash)
            {
                if (_logger.IsDebug) _logger.Info("StateNode sync: falling asleep - root is empty tree");
                return (false, true);
            }

            if (_hintsToResetRoot >= 32 && DateTime.UtcNow - _lastResetRoot > _minTimeBetweenReset)
            {
                if (_logger.IsDebug) _logger.Info("StateNode sync: falling asleep - many missing responses");
                return (false, true);
            }

            bool rootNodeKeyExists;
            _stateDbLock.EnterReadLock();
            try
            {
                // it finished downloading
                rootNodeKeyExists = _stateStore.Capability switch
                {
                    TrieNodeResolverCapability.Hash => _stateDb.KeyExists(_rootNode),
                    TrieNodeResolverCapability.Path => _stateStore.ExistsInDB(_rootNode, Array.Empty<byte>()),
                    _ => throw new ArgumentOutOfRangeException()
                };
            }
            catch (ObjectDisposedException)
            {
                return (false, false);
            }
            finally
            {
                _stateDbLock.ExitReadLock();
            }

            if (rootNodeKeyExists)
            {
                try
                {
                    _logger.Info($"STATE SYNC FINISHED:{Metrics.StateSyncRequests}, {Metrics.SyncedStateTrieNodes}");

                    VerifyPostSyncCleanUp();
                    return (false, true);
                }
                catch (ObjectDisposedException)
                {
                    return (false, false);
                }
            }

            return (true, false);
        }

        public void ResetStateRoot(SyncFeedState currentState)
        {
            ResetStateRoot(_blockNumber, _rootNode, currentState);
        }

        public void ResetStateRootToBestSuggested(SyncFeedState currentState)
        {
            BlockHeader bestSuggested = _blockTree.BestSuggestedHeader;
            if (bestSuggested is null || bestSuggested.Number == 0)
            {
                return;
            }

            if (_logger.IsInfo) _logger.Info($"Starting the node data sync from the {bestSuggested.ToString(BlockHeader.Format.Short)} {bestSuggested.StateRoot} root");

            ResetStateRoot(bestSuggested.Number, bestSuggested.StateRoot!, currentState);
        }

        public void ResetStateRoot(long blockNumber, Hash256 stateRoot, SyncFeedState currentState, bool forceRootChange = true)
        {
            _syncStateLock.EnterWriteLock();
            try
            {
                _lastResetRoot = DateTime.UtcNow;
                if (currentState != SyncFeedState.Dormant)
                {
                    throw new InvalidOperationException("Cannot reset state sync on an active feed");
                }

                Interlocked.Exchange(ref _hintsToResetRoot, 0);

                if (_logger.IsInfo) _logger.Info($"Setting state sync state root to {blockNumber} {stateRoot}");
                _currentSyncStart = DateTime.UtcNow;
                _currentSyncStartSecondsInSync = _data.SecondsInSync;

                _data.LastReportTime = (DateTime.UtcNow, DateTime.UtcNow);
                _data.LastSavedNodesCount = _data.SavedNodesCount;
                _data.LastRequestedNodesCount = _data.RequestedNodesCount;
                if (_rootNode != stateRoot)
                {
                    if (stateRoot != Keccak.EmptyTreeHash && _rootNode != Keccak.EmptyTreeHash || forceRootChange)
                        rootChanged = true;

                    if (rootChanged)
                    {
                        _pathStateDb?.StartPrunning();
                    }

                    _branchProgress = new BranchProgress(blockNumber, _logger);
                    _blockNumber = blockNumber;
                    _rootNode = stateRoot;
                    lock (_dependencies) _dependencies.Clear();
                    lock (_codesSameAsNodes) _codesSameAsNodes.Clear();

                    if (_logger.IsDebug) _logger.Debug($"Clearing node stacks ({_pendingItems.Description})");
                    _pendingItems.Clear();
                    Interlocked.Exchange(ref _rootSaved, 0);
                }
                else
                {
                    foreach ((StateSyncBatch pendingRequest, _) in _pendingRequests)
                    {
                        // re-add the pending request
                        for (int i = 0; i < pendingRequest.RequestedNodes.Count; i++)
                        {
                            AddNodeToPending(pendingRequest.RequestedNodes[i], null, "pending request", true);
                        }
                    }
                }

                _pendingRequests.Clear();

                bool hasOnlyRootNode = false;

                if (_rootNode != Keccak.EmptyTreeHash)
                {
                    if (_pendingItems.Count == 1)
                    {
                        // state root can only be located on state stream
                        StateSyncItem? potentialRoot = _pendingItems.PeekState();
                        if (potentialRoot?.Hash == _rootNode)
                        {
                            hasOnlyRootNode = true;
                        }
                    }

                    if (!hasOnlyRootNode)
                    {
                        AddNodeToPending(new StateSyncItem(_rootNode, null, null, NodeDataType.State), null, "initial");
                    }
                }
            }
            finally
            {
                _syncStateLock.ExitWriteLock();
            }
        }

        public DetailedProgress GetDetailedProgress()
        {
            return _data;
        }

        private AddNodeResult AddNodeToPending(StateSyncItem syncItem, DependentItem? dependentItem, string reason, bool missing = false)
        {
            if (!missing)
            {
                if (syncItem.Level <= 2)
                {
                    _branchProgress.ReportSynced(syncItem, NodeProgressState.Requested);
                }

                //LruKeyCache<Hash256> alreadySavedCache =
                //    syncItem.NodeDataType == NodeDataType.Code ? _alreadySavedCode : _alreadySavedNode;
                //if (alreadySavedCache.Get(syncItem.Hash))
                //{
                //    Interlocked.Increment(ref _data.CheckWasCached);
                //    if (_logger.IsTrace) _logger.Trace($"Node already in the DB - skipping {syncItem.Hash}");
                //    _branchProgress.ReportSynced(syncItem, NodeProgressState.AlreadySaved);
                //    return AddNodeResult.AlreadySaved;
                //}

                // Keccak hashToCheckInCache = syncItem.Hash;

                // Keccak hashToCheckInCache;
                // if (syncItem.NodeDataType != NodeDataType.Code && _stateStore.Capability == TrieNodeResolverCapability.Path)
                // {
                //     hashToCheckInCache = Keccak.Compute(syncItem.Hash.Bytes.Concat(syncItem.PathNibbles).ToArray());
                // }
                // else
                // {
                //     hashToCheckInCache = syncItem.Hash;
                // }

                // if (alreadySavedCache.Get(hashToCheckInCache))
                // {
                //     Interlocked.Increment(ref _data.CheckWasCached);
                //     _logger.Info($"Node already in the DB - skipping {syncItem.Hash}");
                //     _branchProgress.ReportSynced(syncItem, NodeProgressState.AlreadySaved);
                //     return AddNodeResult.AlreadySaved;
                // }

                ReaderWriterLockSlim lockToTake = syncItem.NodeDataType == NodeDataType.Code ? _codeDbLock : _stateDbLock;
                lockToTake.EnterReadLock();
                try
                {
                    IKeyValueStore dbToCheck = syncItem.NodeDataType == NodeDataType.Code ? _codeDb : _stateDb;
                    Interlocked.Increment(ref _data.DbChecks);
                    bool keyExists;
                    if (_stateStore.Capability == TrieNodeResolverCapability.Path)
                    {
                        switch (syncItem.NodeDataType)
                        {
                            case NodeDataType.State:
                                keyExists = _stateStore.ExistsInDB(syncItem.Hash, syncItem.PathNibbles);
                                break;
                            case NodeDataType.Storage:
                                Span<byte> storagePath = new byte[66 + syncItem.PathNibbles.Length];
                                syncItem.AccountPathNibbles.CopyTo(storagePath);
                                storagePath[64] = 8;
                                storagePath[65] = 0;
                                syncItem.PathNibbles.CopyTo(storagePath.Slice(66));
                                keyExists = _stateStore.ExistsInDB(syncItem.Hash, storagePath.ToArray());
                                break;
                            case NodeDataType.None:
                            case NodeDataType.Code:
                            case NodeDataType.All:
                            default:
                                keyExists = dbToCheck.KeyExists(syncItem.Hash);
                                break;
                        }
                    }
                    else
                    {
                        keyExists = dbToCheck.KeyExists(syncItem.Hash);
                    }

                    if (keyExists)
                    {
                        if (_logger.IsTrace) _logger.Trace($"Node already in the DB - skipping {syncItem.Hash}");
                        // alreadySavedCache.Set(syncItem.Hash);
                        Interlocked.Increment(ref _data.StateWasThere);
                        _branchProgress.ReportSynced(syncItem, NodeProgressState.AlreadySaved);
                        return AddNodeResult.AlreadySaved;
                    }

                    Interlocked.Increment(ref _data.StateWasNotThere);
                }
                finally
                {
                    lockToTake.ExitReadLock();
                }

                bool isAlreadyRequested;
                lock (_dependencies)
                {
                    isAlreadyRequested = _dependencies.ContainsKey(syncItem);
                    if (dependentItem is not null)
                    {
                        if (_logger.IsTrace) _logger.Trace($"Adding dependency Hash: {syncItem.Hash} PathNibbles: {syncItem.PathNibbles.ToHexString()} AccountPath: {syncItem.AccountPathNibbles.ToHexString()} -> {dependentItem.SyncItem.Hash} PathNibbles: {dependentItem.SyncItem.PathNibbles.ToHexString()} AccountPath: {dependentItem.SyncItem.AccountPathNibbles.ToHexString()}");
                        AddDependency(syncItem, dependentItem);
                    }
                }

                /* same items can have same hashes and we only need them once
                 * there is an issue when we have an item, we add it to dependencies, then we request it and the request times out
                 * and we never request it again because it was already on the dependencies list */
                if (isAlreadyRequested)
                {
                    Interlocked.Increment(ref _data.CheckWasInDependencies);
                    if (_logger.IsTrace) _logger.Trace($"Node already requested - skipping {syncItem.Hash}");
                    return AddNodeResult.AlreadyRequested;
                }
            }

            _pendingItems.PushToSelectedStream(syncItem, _branchProgress.LastProgress);
            if (_logger.IsTrace) _logger.Trace($"Added a node {syncItem.Hash} - {reason}");
            return AddNodeResult.Added;
        }

        private void PossiblySaveDependentNodes(StateSyncItem item)
        {
            List<DependentItem> nodesToSave = new();
            lock (_dependencies)
            {
                if (_dependencies.TryGetValue(item, out HashSet<DependentItem> value))
                {
                    HashSet<DependentItem> dependentItems = value;

                    if (_logger.IsTrace)
                    {
                        string nodeNodes = dependentItems.Count == 1 ? "node" : "nodes";
                        _logger.Trace($"{dependentItems.Count} {nodeNodes} dependent on {item}");
                    }

                    foreach (DependentItem dependentItem in dependentItems)
                    {
                        dependentItem.Counter--;

                        if (dependentItem.Counter == 0)
                        {
                            nodesToSave.Add(dependentItem);
                        }
                    }

                    _dependencies.Remove(item);
                }
                else
                {
                    if (_logger.IsTrace) _logger.Trace($"No nodes dependent on {item}");
                }
            }

            foreach (DependentItem dependentItem in nodesToSave)
            {
                if (dependentItem.IsAccount) Interlocked.Increment(ref _data.SavedAccounts);
                SaveNode(dependentItem.SyncItem, dependentItem.Value, dependentItem.Node);
            }
        }

        private void SaveNode(StateSyncItem syncItem, byte[] data, TrieNode? node)
        {
            if (_logger.IsTrace) _logger.Trace($"SAVE {new string('+', syncItem.Level * 2)}{syncItem.NodeDataType.ToString().ToUpperInvariant()} {syncItem.Hash}");
            Interlocked.Increment(ref _data.SavedNodesCount);
            switch (syncItem.NodeDataType)
            {
                case NodeDataType.State:
                    {
                        Debug.Assert(node is not null);
                        Interlocked.Increment(ref _data.SavedStateCount);
                        _stateDbLock.EnterWriteLock();
                        try
                        {
                            Interlocked.Add(ref _data.DataSize, data.Length);
                            Interlocked.Increment(ref Metrics.SyncedStateTrieNodes);
                            switch (_stateStore.Capability)
                            {
                                case TrieNodeResolverCapability.Hash:
                                    _stateDb.Set(syncItem.Hash, data);
                                    break;
                                case TrieNodeResolverCapability.Path:

                                    PersistInlineBranchChildren(syncItem.PathNibbles, node);
                                    _stateStore.PersistNode(node, withDelete: rootChanged);
                                    if (node.IsLeaf && _additionalLeafNibbles.TryRemove(syncItem.Hash, out List<byte> additionalNibbles))
                                    {
                                        // TODO: what is this for?
                                        foreach (byte nibble in additionalNibbles)
                                        {
                                            TrieNode clone = node.Clone();
                                            clone.PathToNode[^1] = nibble;
                                            _stateStore.PersistNode(clone, withDelete: rootChanged);
                                        }
                                    }
                                    if (node.IsLeaf && Bytes.Comparer.Compare(node.FullPath, farRightPath) > 0)
                                    {
                                        Interlocked.Exchange(ref farRightPath, node.FullPath);
                                        if (_logger.IsInfo) _logger.Info($"Far right path set to {Nibbles.ToCompactHexEncoding(farRightPath).ToHexString()}");
                                    }
                                    break;
                                default:
                                    throw new ArgumentOutOfRangeException();
                            }
                        }
                        finally
                        {
                            _stateDbLock.ExitWriteLock();
                        }

                        break;
                    }
                case NodeDataType.Storage:
                    {
                        Debug.Assert(node is not null);
                        lock (_codesSameAsNodes)
                        {
                            if (_codesSameAsNodes.Contains(syncItem.Hash))
                            {
                                _codeDbLock.EnterWriteLock();
                                try
                                {
                                    Interlocked.Add(ref _data.DataSize, data.Length);
                                    Interlocked.Increment(ref Metrics.SyncedCodes);
                                    _codeDb.Set(syncItem.Hash, data);
                                }
                                finally
                                {
                                    _codeDbLock.ExitWriteLock();
                                }

                                _codesSameAsNodes.Remove(syncItem.Hash);
                            }
                        }

                        Interlocked.Increment(ref _data.SavedStorageCount);

                        _stateDbLock.EnterWriteLock();
                        try
                        {
                            Interlocked.Add(ref _data.DataSize, data.Length);
                            Interlocked.Increment(ref Metrics.SyncedStorageTrieNodes);
                            switch (_stateStore.Capability)
                            {
                                case TrieNodeResolverCapability.Hash:
                                    _stateDb.Set(syncItem.Hash, data);
                                    break;
                                case TrieNodeResolverCapability.Path:
                                    PersistInlineBranchChildren(syncItem.AccountPathNibbles, node);
                                    _stateStore.PersistNode(node, withDelete: rootChanged);
                                    if (node.IsLeaf && _additionalLeafNibbles.TryRemove(syncItem.Hash, out List<byte> additionalNibbles))
                                    {
                                        foreach (byte nibble in additionalNibbles)
                                        {
                                            TrieNode clone = node.Clone();
                                            clone.PathToNode[^1] = nibble;
                                            _stateStore.PersistNode(clone, withDelete: rootChanged);
                                        }
                                    }
                                    break;
                                default:
                                    throw new ArgumentOutOfRangeException();
                            }
                        }
                        finally
                        {
                            _stateDbLock.ExitWriteLock();
                        }

                        break;
                    }
                case NodeDataType.Code:
                    {
                        Interlocked.Increment(ref _data.SavedCode);
                        _codeDbLock.EnterWriteLock();
                        try
                        {
                            Interlocked.Add(ref _data.DataSize, data.Length);
                            Interlocked.Increment(ref Metrics.SyncedCodes);
                            _codeDb.Set(syncItem.Hash, data);
                        }
                        finally
                        {
                            _codeDbLock.ExitWriteLock();
                        }

                        break;
                    }
            }

            if (syncItem.IsRoot)
            {
                if (_logger.IsInfo) _logger.Info($"Saving root {syncItem.Hash} of {_branchProgress.CurrentSyncBlock}");

                _pathStateDb?.EndOfCleanupRequests();

                //waiting for the cleand up database here before any processing happens
                //TrieStoreByPath prevents direct DB reads if cleanup has not finished, to avoid dirty reads,so this in theory should not be required.
                //Is it safe to reads via traversing the trie while cleanup is still in progress?
                //_pathStateDb?.WaitForPrunning();

                _stateDb?.Flush();
                _codeDb.Flush();

                Interlocked.Exchange(ref _rootSaved, 1);
            }

            _branchProgress.ReportSynced(syncItem.Level, syncItem.ParentBranchChildIndex, syncItem.BranchChildIndex, syncItem.NodeDataType, NodeProgressState.Saved);
            PossiblySaveDependentNodes(syncItem);
        }

        private void VerifyPostSyncCleanUp()
        {
            lock (_dependencies)
            {
                if (_dependencies.Count != 0)
                {
                    if (_logger.IsError) _logger.Error($"POSSIBLE FAST SYNC CORRUPTION | Dependencies hanging after the root node saved - count: {_dependencies.Count}, first: {_dependencies.Keys.First()}");
                }

                _dependencies = new Dictionary<StateSyncItem, HashSet<DependentItem>>();
                // _alreadySaved = new LruKeyCache<Keccak>(AlreadySavedCapacity, "saved nodes");
            }

            if (_pendingItems.Count != 0)
            {
                if (_logger.IsError) _logger.Error($"POSSIBLE FAST SYNC CORRUPTION | Nodes left after the root node saved - count: {_pendingItems.Count}");
            }

            CleanupMemory();
        }

        private void CleanupMemory()
        {
            _syncStateLock.EnterWriteLock();
            try
            {
                _pendingRequests.Clear();
                _dependencies.Clear();
                // _alreadySavedNode.Clear();
                // _alreadySavedCode.Clear();
                _codesSameAsNodes.Clear();
            }
            finally
            {
                _syncStateLock.ExitWriteLock();
            }
        }

        private void StoreProgressInDb()
        {
            byte[] serializedData = _data.Serialize();
            _stateDbLock.EnterWriteLock();
            try
            {
                _codeDbLock.EnterWriteLock();
                try
                {
                    _codeDb[_fastSyncProgressKey.Bytes] = serializedData;
                }
                finally
                {
                    _codeDbLock.ExitWriteLock();
                }
            }
            finally
            {
                _stateDbLock.ExitWriteLock();
            }
        }

        private void HandleTrieNode(StateSyncItem currentStateSyncItem, byte[] currentResponseItem, ref int invalidNodes)
        {
            NodeDataType nodeDataType = currentStateSyncItem.NodeDataType;
            TrieNode trieNode = new TrieNode(NodeType.Unknown, currentStateSyncItem.PathNibbles, currentStateSyncItem.Hash, currentResponseItem);

            // _logger.Info($"Node Trace: {trieNode}");
            // check if this is a storage node - then it needs a storage prefix
            if (currentStateSyncItem.AccountPathNibbles is not null && currentStateSyncItem.AccountPathNibbles.Length != 0)
            {
                Span<byte> storagePrefix = new byte[66];
                currentStateSyncItem.AccountPathNibbles.CopyTo(storagePrefix);
                storagePrefix[64] = 8;
                storagePrefix[65] = 0;
                trieNode.StoreNibblePathPrefix = storagePrefix.ToArray();
            }
            trieNode.ResolveNode(NullTrieNodeResolver.Instance); // TODO: will this work now?
            // _logger.Info($"Decode Node: {trieNode}");
            // _logger.Info($"{trieNode.PathToNode?.ToHexString()} {trieNode.Key?.ToHexString()} {trieNode.StoreNibblePathPrefix.ToHexString()} {trieNode.Keccak}");

            switch (trieNode.NodeType)
            {
                case NodeType.Unknown:
                    invalidNodes++;
                    if (_logger.IsError) _logger.Error($"Node {currentStateSyncItem.Hash} resolved to {nameof(NodeType.Unknown)}");
                    break;
                case NodeType.Branch:
                    // Note the counter is set to 16 first before decrementing at each loop. This is because it is possible
                    // than the node is downloaded during the loop which may trigger a save on this node.
                    DependentItem dependentBranch = new(currentStateSyncItem, currentResponseItem, 16, false, trieNode);

                    // children may have the same hashes (e.g. a set of accounts with the same code at different addresses)
                    HashSet<Hash256?> alreadyProcessedChildHashes = new();

                    Span<byte> branchChildPath = stackalloc byte[currentStateSyncItem.PathNibbles.Length + 1];
                    currentStateSyncItem.PathNibbles.CopyTo(branchChildPath[..currentStateSyncItem.PathNibbles.Length]);

                    for (int childIndex = 15; childIndex >= 0; childIndex--)
                    {
                        Hash256? childHash = trieNode.GetChildHash(childIndex);
                        if (childHash is not null &&
                            alreadyProcessedChildHashes.Contains(childHash))
                        {
                            if (_additionalLeafNibbles.TryGetValue(childHash, out List<byte> leafNibbles))
                                leafNibbles.Add((byte)childIndex);
                            else
                                _additionalLeafNibbles.TryAdd(childHash, new List<byte> { (byte)childIndex });

                            dependentBranch.Counter--;
                            continue;
                        }

                        alreadyProcessedChildHashes.Add(childHash);

                        if (childHash is not null)
                        {
                            branchChildPath[currentStateSyncItem.PathNibbles.Length] = (byte)childIndex;

                            AddNodeResult addChildResult = AddNodeToPending(
                                new StateSyncItem(childHash, currentStateSyncItem.AccountPathNibbles, branchChildPath.ToArray(), nodeDataType, currentStateSyncItem.Level + 1, CalculateRightness(trieNode.NodeType, currentStateSyncItem, childIndex))
                                {
                                    BranchChildIndex = (short)childIndex,
                                    ParentBranchChildIndex = currentStateSyncItem.BranchChildIndex
                                },
                                dependentBranch,
                                "branch child");

                            if (addChildResult != AddNodeResult.AlreadySaved)
                            {
                            }
                            else
                            {
                                _branchProgress.ReportSynced(currentStateSyncItem.Level + 1, currentStateSyncItem.BranchChildIndex, childIndex, currentStateSyncItem.NodeDataType, NodeProgressState.AlreadySaved);
                                dependentBranch.Counter--;
                            }
                        }
                        else
                        {
                            _branchProgress.ReportSynced(currentStateSyncItem.Level + 1, currentStateSyncItem.BranchChildIndex, childIndex, currentStateSyncItem.NodeDataType, NodeProgressState.Empty);
                            dependentBranch.Counter--;
                        }
                    }

                    if (dependentBranch.Counter == 0)
                    {
                        SaveNode(currentStateSyncItem, currentResponseItem, trieNode);
                    }

                    break;
                case NodeType.Extension:
                    Hash256? next = trieNode.GetChild(NullTrieNodeResolver.Instance, 0)?.Keccak;
                    if (next is not null)
                    {
                        DependentItem dependentItem = new(currentStateSyncItem, currentResponseItem, 1, false, trieNode);

                        // Add nibbles to StateSyncItem.PathNibbles
                        Span<byte> childPath = stackalloc byte[currentStateSyncItem.PathNibbles.Length + trieNode.Key!.Length];
                        currentStateSyncItem.PathNibbles.CopyTo(childPath[..currentStateSyncItem.PathNibbles.Length]);
                        trieNode.Key!.CopyTo(childPath[currentStateSyncItem.PathNibbles.Length..]);

                        AddNodeResult addResult = AddNodeToPending(
                            new StateSyncItem(
                                next,
                                currentStateSyncItem.AccountPathNibbles,
                                childPath.ToArray(),
                                nodeDataType,
                                currentStateSyncItem.Level + trieNode.Key!.Length,
                                CalculateRightness(trieNode.NodeType, currentStateSyncItem, 0))
                            { ParentBranchChildIndex = currentStateSyncItem.BranchChildIndex },
                            dependentItem,
                            "extension child");

                        if (addResult == AddNodeResult.AlreadySaved)
                        {
                            SaveNode(currentStateSyncItem, currentResponseItem, trieNode);
                        }
                    }
                    else
                    {
                        /* this happens when we have a short RLP format of the node
                                     * that would not be stored as Keccak but full RLP*/
                        SaveNode(currentStateSyncItem, currentResponseItem, trieNode);
                    }

                    break;
                case NodeType.Leaf:
                    if (nodeDataType == NodeDataType.State)
                    {
                        _pendingItems.MaxStateLevel = 64;
                        DependentItem dependentItem = new(currentStateSyncItem, currentResponseItem, 2, true, trieNode);
                        (Hash256 codeHash, Hash256 storageRoot) = AccountDecoder.DecodeHashesOnly(new RlpStream(trieNode.Value.ToArray()));
                        if (codeHash != Keccak.OfAnEmptyString)
                        {
                            // prepare a branch without the code DB
                            // this only protects against being same as storage root?
                            if (codeHash == storageRoot)
                            {
                                lock (_codesSameAsNodes)
                                {
                                    _codesSameAsNodes.Add(codeHash);
                                }

                                dependentItem.Counter--;
                            }
                            else
                            {
                                //AddNodeResult addCodeResult = AddNodeToPending(new StateSyncItem(codeHash, null, null, NodeDataType.Code, 0, currentStateSyncItem.Rightness), dependentItem, "code");
                                AddNodeResult addCodeResult = AddNodeToPending(new StateSyncItem(codeHash, null, null, NodeDataType.Code, 0, currentStateSyncItem.Rightness), dependentItem, "code");
                                if (addCodeResult == AddNodeResult.AlreadySaved) dependentItem.Counter--;
                            }
                        }
                        else
                        {
                            dependentItem.Counter--;
                        }

                        if (storageRoot != Keccak.EmptyTreeHash)
                        {
                            // it's a leaf with a storage, so we need to copy the current path (full 64 nibbles) to StateSyncItem.AccountPathNibbles
                            // and StateSyncItem.PathNibbles will start from null (storage root)
                            Span<byte> childPath = stackalloc byte[currentStateSyncItem.PathNibbles.Length + trieNode.Key!.Length];
                            currentStateSyncItem.PathNibbles.CopyTo(childPath[..currentStateSyncItem.PathNibbles.Length]);
                            trieNode.Key!.CopyTo(childPath[currentStateSyncItem.PathNibbles.Length..]);

                            AddNodeResult addStorageNodeResult = AddNodeToPending(new StateSyncItem(storageRoot, childPath.ToArray(), null, NodeDataType.Storage, 0, currentStateSyncItem.Rightness), dependentItem, "storage");
                            if (addStorageNodeResult != AddNodeResult.AlreadySaved)
                            {
                            }
                            else if (codeHash == storageRoot)
                            {
                                // Maybe a storageRoot equal to the codeHash was stored by another branch.
                                // Double checking code...
                                AddNodeResult addCodeResult = AddNodeToPending(new StateSyncItem(codeHash, null, null, NodeDataType.Code, 0, currentStateSyncItem.Rightness), dependentItem, "code");
                                if (addCodeResult == AddNodeResult.AlreadySaved) dependentItem.Counter--;
                            }
                            else
                            {
                                dependentItem.Counter--;
                            }
                        }
                        else
                        {
                            dependentItem.Counter--;
                        }

                        if (dependentItem.Counter == 0)
                        {
                            Interlocked.Increment(ref _data.SavedAccounts);
                            SaveNode(currentStateSyncItem, currentResponseItem, trieNode);
                        }
                    }
                    else
                    {
                        _pendingItems.MaxStorageLevel = 64;
                        SaveNode(currentStateSyncItem, currentResponseItem, trieNode);
                    }

                    break;
                default:
                    if (_logger.IsError) _logger.Error($"Unknown value {currentStateSyncItem.NodeDataType} of {nameof(NodeDataType)} at {currentStateSyncItem.Hash}");
                    invalidNodes++;
                    break;
            }
        }

        private static uint CalculateRightness(NodeType nodeType, StateSyncItem currentStateSyncItem, int childIndex)
        {
            if (nodeType == NodeType.Branch)
            {
                return currentStateSyncItem.Rightness + (uint)Math.Pow(16, Math.Max(0, 7 - currentStateSyncItem.Level)) * (uint)childIndex;
            }

            if (nodeType == NodeType.Extension)
            {
                return currentStateSyncItem.Rightness + (uint)Math.Pow(16, Math.Max(0, 7 - currentStateSyncItem.Level)) * 16 - 1;
            }

            throw new InvalidOperationException($"Not designed for {nodeType}");
        }

        /// <summary>
        /// Stores items that cannot be yet persisted. These items will be persisted as soon as all their descendants
        /// get persisted.
        /// </summary>
        /// <param name="dependency">Sync item that this item is dependent on.</param>
        /// <param name="dependentItem">Item that can only be persisted if all its dependenies are persisted</param>
        private void AddDependency(StateSyncItem dependency, DependentItem dependentItem)
        {
            lock (_dependencies)
            {
                ref HashSet<DependentItem>? value = ref CollectionsMarshal.GetValueRefOrAddDefault(_dependencies, dependency, out bool exists);
                if (!exists)
                {
                    value = new HashSet<DependentItem>(DependentItemComparer.Instance);
                }

                value.Add(dependentItem);
            }
        }

        private void LogRequestInfo(List<StateSyncItem> requestHashes)
        {
            int requestSize = requestHashes.Count;
            if (requestSize < MaxRequestSize)
            {
                if (_logger.IsDebug) _logger.Debug($"Sending limited size request {requestSize} at level {_pendingItems.MaxStateLevel}");
            }

            if (_logger.IsTrace) _logger.Trace($"Preparing a request of length {requestSize} from ({_pendingItems.Description}) nodes");
            if (_logger.IsTrace)
            {
                foreach (StateSyncItem stateSyncItem in requestHashes)
                {
                    _logger.Trace($"Requesting {stateSyncItem.Hash}");
                }
            }
        }

        private void PersistInlineBranchChildren(Span<byte> pathNibbles, TrieNode node)
        {
            if (!node.IsBranch)
                return;

            for (int childIndex = 0; childIndex < 16; childIndex++)
            {
                if (!node.IsChildNull(childIndex))
                {
                    Hash256? childHash = node.GetChildHash(childIndex);
                    if (childHash is null)
                    {
                        if (_logger.IsTrace)
                            _logger.Trace($"TreeSync - processing branch with child as RLP {pathNibbles.ToHexString()} - child {childIndex} - Prefix: {node.StoreNibblePathPrefix.ToHexString()}");
                        TrieNode childNode = node.GetChild(_stateStore, childIndex);
                        childNode.ResolveNode(_stateStore);
                        _stateStore.PersistNode(childNode, withDelete: rootChanged);
                    }
                }
            }
        }

        private enum AddNodeResult
        {
            AlreadySaved,
            AlreadyRequested,
            Added
        }
    }
}<|MERGE_RESOLUTION|>--- conflicted
+++ resolved
@@ -70,15 +70,9 @@
         // concurrent request handling with the read lock.
         private readonly ReaderWriterLockSlim _syncStateLock = new();
         private readonly ConcurrentDictionary<StateSyncBatch, object?> _pendingRequests = new();
-<<<<<<< HEAD
         private Dictionary<StateSyncItem, HashSet<DependentItem>> _dependencies = new();
-        private LruKeyCache<Hash256> _alreadySavedNode = new(AlreadySavedCapacity, "saved nodes");
-        private LruKeyCache<Hash256> _alreadySavedCode = new(AlreadySavedCapacity, "saved nodes");
-=======
-        private Dictionary<Hash256, HashSet<DependentItem>> _dependencies = new();
         private readonly LruKeyCache<Hash256> _alreadySavedNode = new(AlreadySavedCapacity, "saved nodes");
         private readonly LruKeyCache<Hash256> _alreadySavedCode = new(AlreadySavedCapacity, "saved nodes");
->>>>>>> 36c11711
         private readonly HashSet<Hash256> _codesSameAsNodes = new();
         private readonly ConcurrentDictionary<Hash256, List<byte>> _additionalLeafNibbles;
         private byte[] farRightPath = new byte[64];
