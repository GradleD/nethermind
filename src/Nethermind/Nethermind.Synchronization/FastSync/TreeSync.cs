--- conflicted
+++ resolved
@@ -59,14 +59,10 @@
 
         private readonly IBlockTree _blockTree;
 
-<<<<<<< HEAD
-        private readonly ReaderWriterLockSlim _pendingRequestsLock = new();
-=======
         // This is not exactly a lock for read and write, but a RWLock serves it well. It protects the five field
         // below which need to be cleared atomically during reset root, hence the write lock, while allowing
         // concurrent request handling with the read lock.
         private readonly ReaderWriterLockSlim _syncStateLock = new();
->>>>>>> b8db6c16
         private readonly ConcurrentDictionary<StateSyncBatch, object?> _pendingRequests = new();
         private Dictionary<Keccak, HashSet<DependentItem>> _dependencies = new();
         private LruKeyCache<Keccak> _alreadySavedNode = new(AlreadySavedCapacity, "saved nodes");
@@ -145,11 +141,7 @@
 
             try
             {
-<<<<<<< HEAD
-                _pendingRequestsLock.EnterReadLock();
-=======
                 _syncStateLock.EnterReadLock();
->>>>>>> b8db6c16
                 try
                 {
                     if (!_pendingRequests.TryRemove(batch, out _))
@@ -326,11 +318,7 @@
                                 $"Handle watch {handleWatch.ElapsedMilliseconds}, DB reads {_data.DbChecks - _data.LastDbReads}, ratio {(decimal)handleWatch.ElapsedMilliseconds / Math.Max(1, _data.DbChecks - _data.LastDbReads)}");
                     }
 
-<<<<<<< HEAD
-                    _handleWatch += handleWatch.ElapsedMilliseconds;
-=======
                     Interlocked.Add(ref _handleWatch, handleWatch.ElapsedMilliseconds);
->>>>>>> b8db6c16
                     _data.LastDbReads = _data.DbChecks;
                     _data.AverageTimeInHandler =
                         (_data.AverageTimeInHandler * (_data.ProcessedRequestsCount - 1) +
@@ -341,11 +329,7 @@
                 }
                 finally
                 {
-<<<<<<< HEAD
-                    _pendingRequestsLock.ExitReadLock();
-=======
                     _syncStateLock.ExitReadLock();
->>>>>>> b8db6c16
                 }
             }
             catch (Exception e)
@@ -435,11 +419,7 @@
 
         public void ResetStateRoot(long blockNumber, Keccak stateRoot, SyncFeedState currentState)
         {
-<<<<<<< HEAD
-            _pendingRequestsLock.EnterWriteLock();
-=======
             _syncStateLock.EnterWriteLock();
->>>>>>> b8db6c16
             try
             {
                 _lastResetRoot = DateTime.UtcNow;
@@ -505,11 +485,7 @@
             }
             finally
             {
-<<<<<<< HEAD
-                _pendingRequestsLock.ExitWriteLock();
-=======
                 _syncStateLock.ExitWriteLock();
->>>>>>> b8db6c16
             }
         }
 
