// SPDX-FileCopyrightText: 2022 Demerzel Solutions Limited
// SPDX-License-Identifier: LGPL-3.0-only

using System;
using System.Collections.Concurrent;
using System.Collections.Generic;
using System.Diagnostics;
using System.Linq;
using System.Runtime.InteropServices;
using System.Threading;
using System.Threading.Tasks;
using Nethermind.Blockchain;
using Nethermind.Core;
using Nethermind.Core.Caching;
using Nethermind.Core.Crypto;
using Nethermind.Core.Extensions;
using Nethermind.Db;
using Nethermind.Logging;
using Nethermind.Serialization.Rlp;
using Nethermind.Synchronization.ParallelSync;
using Nethermind.Synchronization.Peers;
using Nethermind.Trie;
using Nethermind.Trie.Pruning;

namespace Nethermind.Synchronization.FastSync
{
    public class TreeSync
    {
        public const int AlreadySavedCapacity = 1024 * 1024;
        public const int MaxRequestSize = 384;

        private const StateSyncBatch EmptyBatch = null;

        private static readonly AccountDecoder AccountDecoder = new();

        private readonly DetailedProgress _data;
        private readonly IPendingSyncItems _pendingItems;

        private readonly Hash256 _fastSyncProgressKey = Keccak.Zero;

        private DateTime _lastReview = DateTime.UtcNow;
        private DateTime _currentSyncStart;
        private long _currentSyncStartSecondsInSync;

        private DateTime _lastResetRoot = DateTime.UtcNow - TimeSpan.FromHours(1);
        private readonly TimeSpan _minTimeBetweenReset = TimeSpan.FromMinutes(2);

        private readonly ReaderWriterLockSlim _stateDbLock = new();
        private readonly ReaderWriterLockSlim _codeDbLock = new();

        private readonly Stopwatch _networkWatch = new();
        private long _handleWatch = new();

        private Hash256 _rootNode = Keccak.EmptyTreeHash;
        private int _rootSaved;

        private readonly ILogger _logger;
        private readonly IDb _codeDb;
        private readonly INodeStorage _nodeStorage;

        private readonly IBlockTree _blockTree;

        // This is not exactly a lock for read and write, but a RWLock serves it well. It protects the five field
        // below which need to be cleared atomically during reset root, hence the write lock, while allowing
        // concurrent request handling with the read lock.
        private readonly ReaderWriterLockSlim _syncStateLock = new();
        private readonly ConcurrentDictionary<StateSyncBatch, object?> _pendingRequests = new();
        private Dictionary<StateSyncItem.NodeKey, HashSet<DependentItem>> _dependencies = new();
        private readonly LruKeyCache<StateSyncItem.NodeKey> _alreadySavedNode = new LruKeyCache<StateSyncItem.NodeKey>(AlreadySavedCapacity, "saved nodes");
        private readonly LruKeyCache<Hash256> _alreadySavedCode = new(AlreadySavedCapacity, "saved nodes");

        private BranchProgress _branchProgress;
        private int _hintsToResetRoot;
        private long _blockNumber;
        private readonly SyncMode _syncMode;

        public TreeSync(SyncMode syncMode, IDb codeDb, INodeStorage nodeStorage, IBlockTree blockTree, ILogManager logManager)
        {
            _syncMode = syncMode;
            _codeDb = codeDb ?? throw new ArgumentNullException(nameof(codeDb));
            _nodeStorage = nodeStorage ?? throw new ArgumentNullException(nameof(nodeStorage));
            _blockTree = blockTree ?? throw new ArgumentNullException(nameof(blockTree));

            _logger = logManager?.GetClassLogger() ?? throw new ArgumentNullException(nameof(logManager));

            byte[] progress = _codeDb.Get(_fastSyncProgressKey);
            _data = new DetailedProgress(_blockTree.NetworkId, progress);
            _pendingItems = new PendingSyncItems();
            _branchProgress = new BranchProgress(0, _logger);
        }

        public async Task<StateSyncBatch?> PrepareRequest(SyncMode syncMode)
        {
            try
            {
                List<StateSyncItem> requestItems = _pendingItems.TakeBatch(MaxRequestSize);
                LogRequestInfo(requestItems);

                long secondsInCurrentSync = (long)(DateTime.UtcNow - _currentSyncStart).TotalSeconds;

                if (requestItems.Count > 0)
                {
                    StateSyncBatch result = new(_rootNode, requestItems[0].NodeDataType, requestItems);

                    Interlocked.Add(ref _data.RequestedNodesCount, result.RequestedNodes.Count);
                    Interlocked.Exchange(ref _data.SecondsInSync, _currentSyncStartSecondsInSync + secondsInCurrentSync);

                    if (_logger.IsTrace) _logger.Trace($"After preparing a request of {requestItems.Count} from ({_pendingItems.Description}) nodes | {_dependencies.Count}");
                    if (_logger.IsTrace) _logger.Trace($"Adding pending request {result}");
                    _pendingRequests.TryAdd(result, null);

                    Interlocked.Increment(ref Metrics.StateSyncRequests);
                    return await Task.FromResult(result);
                }

                if (requestItems.Count == 0 && secondsInCurrentSync >= Timeouts.Eth.TotalSeconds)
                {
                    // trying to reproduce past behaviour where we can recognize the transition time this way
                    Interlocked.Increment(ref _hintsToResetRoot);
                }

                return await Task.FromResult(EmptyBatch);
            }
            catch (Exception e)
            {
                _logger.Error("Error when preparing a batch", e);
                return await Task.FromResult(EmptyBatch);
            }
        }

        public SyncResponseHandlingResult HandleResponse(StateSyncBatch? batch, PeerInfo? peerInfo = null)
        {
            if (batch == EmptyBatch)
            {
                if (_logger.IsError) _logger.Error("Received empty batch as a response");
                return SyncResponseHandlingResult.InternalError;
            }

            if (_logger.IsTrace) _logger.Trace($"Removing pending request {batch}");

            try
            {
                _syncStateLock.EnterReadLock();
                try
                {
                    if (!_pendingRequests.TryRemove(batch, out _))
                    {
                        if (_logger.IsDebug) _logger.Debug($"Cannot remove pending request {batch}");
                        return SyncResponseHandlingResult.OK;
                    }

                    int requestLength = batch.RequestedNodes?.Count ?? 0;
                    int responseLength = batch.Responses?.Length ?? 0;

                    void AddAgainAllItems()
                    {
                        for (int i = 0; i < requestLength; i++)
                        {
                            AddNodeToPending(batch.RequestedNodes![i], null, "missing", true);
                        }
                    }

                    if (DateTime.UtcNow - _lastReview > TimeSpan.FromSeconds(60))
                    {
                        _lastReview = DateTime.UtcNow;
                        string reviewMessage = _pendingItems.RecalculatePriorities();
                        if (_logger.IsDebug) _logger.Debug(reviewMessage);
                    }

                    Stopwatch handleWatch = Stopwatch.StartNew();

                    bool isMissingRequestData = batch.RequestedNodes is null;
                    if (isMissingRequestData)
                    {
                        Interlocked.Increment(ref _hintsToResetRoot);

                        AddAgainAllItems();
                        if (_logger.IsWarn) _logger.Warn("Batch response had invalid format");
                        Interlocked.Increment(ref _data.InvalidFormatCount);
                        return SyncResponseHandlingResult.InternalError;
                    }

                    if (peerInfo is null)
                    {
                        AddAgainAllItems();
                        if (_logger.IsTrace) _logger.Trace("Batch was not assigned to any peer.");
                        Interlocked.Increment(ref _data.NotAssignedCount);
                        return SyncResponseHandlingResult.NotAssigned;
                    }

                    if (batch.Responses is null)
                    {
                        AddAgainAllItems();
                        if (_logger.IsTrace) _logger.Trace($"Peer {peerInfo} failed to satisfy request.");
                        Interlocked.Increment(ref _data.NotAssignedCount);
                        return SyncResponseHandlingResult.LesserQuality;
                    }

                    if (_logger.IsTrace)
                        _logger.Trace($"Received node data - {responseLength} items in response to {requestLength}");
                    int nonEmptyResponses = 0;
                    int invalidNodes = 0;
                    for (int i = 0; i < batch.RequestedNodes!.Count; i++)
                    {
                        StateSyncItem currentStateSyncItem = batch.RequestedNodes[i];

                        /* if the peer has limit on number of requests in a batch then the response will possibly be
                           shorter than the request */
                        if (batch.Responses.Length < i + 1)
                        {
                            AddNodeToPending(currentStateSyncItem, null, "missing", true);
                            continue;
                        }

                        /* if the peer does not have details of this particular node */
                        byte[] currentResponseItem = batch.Responses[i];
                        if (currentResponseItem is null)
                        {
                            AddNodeToPending(batch.RequestedNodes[i], null, "missing", true);
                            continue;
                        }

                        /* node sent data that is not consistent with its hash - it happens surprisingly often */
                        if (!ValueKeccak.Compute(currentResponseItem).BytesAsSpan
                                .SequenceEqual(currentStateSyncItem.Hash.Bytes))
                        {
                            AddNodeToPending(currentStateSyncItem, null, "missing", true);
                            if (_logger.IsTrace)
                                _logger.Trace(
                                    $"Peer sent invalid data (batch {requestLength}->{responseLength}) of length {batch.Responses[i]?.Length} of type {batch.RequestedNodes[i].NodeDataType} at level {batch.RequestedNodes[i].Level} of type {batch.RequestedNodes[i].NodeDataType} Keccak({batch.Responses[i].ToHexString()}) != {batch.RequestedNodes[i].Hash}");
                            invalidNodes++;
                            continue;
                        }

                        nonEmptyResponses++;
                        NodeDataType nodeDataType = currentStateSyncItem.NodeDataType;
                        if (nodeDataType == NodeDataType.Code)
                        {
                            SaveNode(currentStateSyncItem, currentResponseItem);
                            continue;
                        }

                        HandleTrieNode(currentStateSyncItem, currentResponseItem, ref invalidNodes);
                    }

                    Interlocked.Add(ref _data.ConsumedNodesCount, nonEmptyResponses);
                    StoreProgressInDb();

                    if (_logger.IsTrace)
                        _logger.Trace(
                            $"After handling response (non-empty responses {nonEmptyResponses}) of {batch.RequestedNodes.Count} from ({_pendingItems.Description}) nodes");

                    /* magic formula is ratio of our desired batch size - 1024 to Geth max batch size 384 times some missing nodes ratio */
                    bool isEmptish = (decimal)nonEmptyResponses / Math.Max(requestLength, 1) < 384m / 1024m * 0.75m;
                    if (isEmptish)
                    {
                        Interlocked.Increment(ref _hintsToResetRoot);
                        Interlocked.Increment(ref _data.EmptishCount);
                    }
                    else
                    {
                        Interlocked.Exchange(ref _hintsToResetRoot, 0);
                    }

                    /* here we are very forgiving for Geth nodes that send bad data fast */
                    bool isBadQuality = nonEmptyResponses > 64 &&
                                        (decimal)invalidNodes / Math.Max(requestLength, 1) > 0.50m;
                    if (isBadQuality) Interlocked.Increment(ref _data.BadQualityCount);

                    bool isEmpty = nonEmptyResponses == 0 && !isBadQuality;
                    if (isEmpty)
                    {
                        if (_logger.IsDebug)
                            _logger.Debug(
                                $"Peer sent no data in response to a request of length {batch.RequestedNodes.Count}");
                        return SyncResponseHandlingResult.NoProgress;
                    }

                    if (!isEmptish && !isBadQuality)
                    {
                        Interlocked.Increment(ref _data.OkCount);
                    }

                    SyncResponseHandlingResult result = isEmptish
                        ? SyncResponseHandlingResult.Emptish
                        : isBadQuality
                            ? SyncResponseHandlingResult.LesserQuality
                            : SyncResponseHandlingResult.OK;

                    _data.DisplayProgressReport(_pendingRequests.Count, _branchProgress, _logger);

                    handleWatch.Stop();
                    long total = handleWatch.ElapsedMilliseconds + _networkWatch.ElapsedMilliseconds;
                    if (total != 0)
                    {
                        // calculate averages
                        if (_logger.IsTrace)
                            _logger.Trace(
                                $"Prepare batch {_networkWatch.ElapsedMilliseconds}ms ({(decimal)_networkWatch.ElapsedMilliseconds / total:P0}) - Handle {handleWatch.ElapsedMilliseconds}ms ({(decimal)handleWatch.ElapsedMilliseconds / total:P0})");
                    }

                    if (handleWatch.ElapsedMilliseconds > 250)
                    {
                        if (_logger.IsDebug)
                            _logger.Debug(
                                $"Handle watch {handleWatch.ElapsedMilliseconds}, DB reads {_data.DbChecks - _data.LastDbReads}, ratio {(decimal)handleWatch.ElapsedMilliseconds / Math.Max(1, _data.DbChecks - _data.LastDbReads)}");
                    }

                    Interlocked.Add(ref _handleWatch, handleWatch.ElapsedMilliseconds);
                    _data.LastDbReads = _data.DbChecks;
                    _data.AverageTimeInHandler = _handleWatch / (decimal)_data.ProcessedRequestsCount;

                    Interlocked.Add(ref _data.HandledNodesCount, nonEmptyResponses);
                    return result;
                }
                finally
                {
                    _syncStateLock.ExitReadLock();
                }
            }
            catch (Exception e)
            {
                _logger.Error("Error when handling state sync response", e);
                return SyncResponseHandlingResult.InternalError;
            }
        }

        public (bool continueProcessing, bool finishSyncRound) ValidatePrepareRequest(SyncMode currentSyncMode)
        {
            if (_rootSaved == 1)
            {
                if (_logger.IsInfo) _logger.Info("StateNode sync: falling asleep - root saved");
                VerifyPostSyncCleanUp();
                return (false, true);
            }

            if ((currentSyncMode & _syncMode) != _syncMode)
            {
                return (false, false);
            }

            if (_rootNode == Keccak.EmptyTreeHash)
            {
                if (_logger.IsDebug) _logger.Info("StateNode sync: falling asleep - root is empty tree");
                return (false, true);
            }

            if (_hintsToResetRoot >= 32 && DateTime.UtcNow - _lastResetRoot > _minTimeBetweenReset)
            {
                if (_logger.IsDebug) _logger.Info("StateNode sync: falling asleep - many missing responses");
                return (false, true);
            }

            bool rootNodeKeyExists;
            _stateDbLock.EnterReadLock();
            try
            {
                // it finished downloading
                rootNodeKeyExists = _nodeStorage.KeyExists(null, TreePath.Empty, _rootNode);
            }
            catch (ObjectDisposedException)
            {
                return (false, false);
            }
            finally
            {
                _stateDbLock.ExitReadLock();
            }

            if (rootNodeKeyExists)
            {
                try
                {
                    _logger.Info($"STATE SYNC FINISHED:{Metrics.StateSyncRequests}, {Metrics.SyncedStateTrieNodes}");

                    VerifyPostSyncCleanUp();
                    return (false, true);
                }
                catch (ObjectDisposedException)
                {
                    return (false, false);
                }
            }

            return (true, false);
        }

        public void ResetStateRoot(SyncFeedState currentState)
        {
            ResetStateRoot(_blockNumber, _rootNode, currentState);
        }

        public void ResetStateRootToBestSuggested(SyncFeedState currentState)
        {
            BlockHeader bestSuggested = _blockTree.BestSuggestedHeader;
            if (bestSuggested is null || bestSuggested.Number == 0)
            {
                return;
            }

            if (_logger.IsInfo) _logger.Info($"Starting the node data sync from the {bestSuggested.ToString(BlockHeader.Format.Short)} {bestSuggested.StateRoot} root");

            ResetStateRoot(bestSuggested.Number, bestSuggested.StateRoot!, currentState);
        }

        public void ResetStateRoot(long blockNumber, Hash256 stateRoot, SyncFeedState currentState)
        {
            _syncStateLock.EnterWriteLock();
            try
            {
                _lastResetRoot = DateTime.UtcNow;
                if (currentState != SyncFeedState.Dormant)
                {
                    throw new InvalidOperationException("Cannot reset state sync on an active feed");
                }

                Interlocked.Exchange(ref _hintsToResetRoot, 0);

                if (_logger.IsInfo) _logger.Info($"Setting state sync state root to {blockNumber} {stateRoot}");
                _currentSyncStart = DateTime.UtcNow;
                _currentSyncStartSecondsInSync = _data.SecondsInSync;

                _data.LastReportTime = (DateTime.UtcNow, DateTime.UtcNow);
                _data.LastSavedNodesCount = _data.SavedNodesCount;
                _data.LastRequestedNodesCount = _data.RequestedNodesCount;
                if (_rootNode != stateRoot)
                {
                    _branchProgress = new BranchProgress(blockNumber, _logger);
                    _blockNumber = blockNumber;
                    _rootNode = stateRoot;
                    lock (_dependencies) _dependencies.Clear();

                    if (_logger.IsDebug) _logger.Debug($"Clearing node stacks ({_pendingItems.Description})");
                    _pendingItems.Clear();
                    Interlocked.Exchange(ref _rootSaved, 0);
                }
                else
                {
                    foreach ((StateSyncBatch pendingRequest, _) in _pendingRequests)
                    {
                        // re-add the pending request
                        for (int i = 0; i < pendingRequest.RequestedNodes.Count; i++)
                        {
                            AddNodeToPending(pendingRequest.RequestedNodes[i], null, "pending request", true);
                        }
                    }
                }

                _pendingRequests.Clear();

                bool hasOnlyRootNode = false;

                if (_rootNode != Keccak.EmptyTreeHash)
                {
                    if (_pendingItems.Count == 1)
                    {
                        // state root can only be located on state stream
                        StateSyncItem? potentialRoot = _pendingItems.PeekState();
                        if (potentialRoot?.Hash == _rootNode)
                        {
                            hasOnlyRootNode = true;
                        }
                    }

                    if (!hasOnlyRootNode)
                    {
                        AddNodeToPending(new StateSyncItem(_rootNode, null, null, NodeDataType.State), null, "initial");
                    }
                }
            }
            finally
            {
                _syncStateLock.ExitWriteLock();
            }
        }

        public DetailedProgress GetDetailedProgress()
        {
            return _data;
        }

        private AddNodeResult AddNodeToPending(StateSyncItem syncItem, DependentItem? dependentItem, string reason, bool missing = false)
        {
            if (!missing)
            {
                if (syncItem.Level <= 2)
                {
                    _branchProgress.ReportSynced(syncItem, NodeProgressState.Requested);
                }

                if (syncItem.NodeDataType == NodeDataType.Code && _alreadySavedCode.Get(syncItem.Hash))
                {
                    Interlocked.Increment(ref _data.CheckWasCached);
                    if (_logger.IsTrace) _logger.Trace($"Node already in the DB - skipping {syncItem.Hash}");
                    _branchProgress.ReportSynced(syncItem, NodeProgressState.AlreadySaved);
                    return AddNodeResult.AlreadySaved;
                }

                if (syncItem.NodeDataType != NodeDataType.Code && _alreadySavedNode.Get(syncItem.Key))
                {
                    Interlocked.Increment(ref _data.CheckWasCached);
                    if (_logger.IsTrace) _logger.Trace($"Node already in the DB - skipping {syncItem.Hash}");
                    _branchProgress.ReportSynced(syncItem, NodeProgressState.AlreadySaved);
                    return AddNodeResult.AlreadySaved;
                }

                ReaderWriterLockSlim lockToTake = syncItem.NodeDataType == NodeDataType.Code ? _codeDbLock : _stateDbLock;
                lockToTake.EnterReadLock();
                try
                {
                    bool keyExists;
                    Interlocked.Increment(ref _data.DbChecks);
                    if (syncItem.NodeDataType == NodeDataType.Code)
                    {
                        keyExists = _codeDb.KeyExists(syncItem.Hash);
                    }
                    else
                    {
                        keyExists = _nodeStorage.KeyExists(syncItem.Address, syncItem.Path, syncItem.Hash);
                    }

                    if (keyExists)
                    {
                        if (_logger.IsTrace) _logger.Trace($"Node already in the DB - skipping {syncItem.Hash}");

                        if (syncItem.NodeDataType == NodeDataType.Code)
                        {
                            _alreadySavedCode.Set(syncItem.Hash);
                        }
                        if (syncItem.NodeDataType != NodeDataType.Code)
                        {
                            _alreadySavedNode.Set(syncItem.Key);
                        }

                        Interlocked.Increment(ref _data.StateWasThere);
                        _branchProgress.ReportSynced(syncItem, NodeProgressState.AlreadySaved);
                        return AddNodeResult.AlreadySaved;
                    }

                    Interlocked.Increment(ref _data.StateWasNotThere);
                }
                finally
                {
                    lockToTake.ExitReadLock();
                }

                bool isAlreadyRequested;
                lock (_dependencies)
                {
                    isAlreadyRequested = _dependencies.ContainsKey(syncItem.Key);
                    if (dependentItem is not null)
                    {
                        if (_logger.IsTrace) _logger.Trace($"Adding dependency {syncItem.Hash} -> {dependentItem.SyncItem.Hash}");
                        AddDependency(syncItem.Key, dependentItem);
                    }
                }

                /* same items can have same hashes and we only need them once
                 * there is an issue when we have an item, we add it to dependencies, then we request it and the request times out
                 * and we never request it again because it was already on the dependencies list */
                if (isAlreadyRequested)
                {
                    Interlocked.Increment(ref _data.CheckWasInDependencies);
                    if (_logger.IsTrace) _logger.Trace($"Node already requested - skipping {syncItem.Hash}");
                    return AddNodeResult.AlreadyRequested;
                }
            }

            _pendingItems.PushToSelectedStream(syncItem, _branchProgress.LastProgress);
            if (_logger.IsTrace) _logger.Trace($"Added a node {syncItem.Hash} - {reason}");
            return AddNodeResult.Added;
        }

        private void PossiblySaveDependentNodes(StateSyncItem.NodeKey key)
        {
            List<DependentItem> nodesToSave = new();
            lock (_dependencies)
            {
                if (_dependencies.TryGetValue(key, out HashSet<DependentItem> value))
                {
                    HashSet<DependentItem> dependentItems = value;

                    if (_logger.IsTrace)
                    {
                        string nodeNodes = dependentItems.Count == 1 ? "node" : "nodes";
                        _logger.Trace($"{dependentItems.Count} {nodeNodes} dependent on {key}");
                    }

                    foreach (DependentItem dependentItem in dependentItems)
                    {
                        dependentItem.Counter--;

                        if (dependentItem.Counter == 0)
                        {
                            nodesToSave.Add(dependentItem);
                        }
                    }

                    _dependencies.Remove(key);
                }
                else
                {
                    if (_logger.IsTrace) _logger.Trace($"No nodes dependent on {key}");
                }
            }

            foreach (DependentItem dependentItem in nodesToSave)
            {
                if (dependentItem.IsAccount) Interlocked.Increment(ref _data.SavedAccounts);
                SaveNode(dependentItem.SyncItem, dependentItem.Value);
            }
        }

        private void SaveNode(StateSyncItem syncItem, byte[] data)
        {
            if (_logger.IsTrace) _logger.Trace($"SAVE {new string('+', syncItem.Level * 2)}{syncItem.NodeDataType.ToString().ToUpperInvariant()} {syncItem.Hash}");
            Interlocked.Increment(ref _data.SavedNodesCount);
            switch (syncItem.NodeDataType)
            {
                case NodeDataType.State:
                    {
                        Interlocked.Increment(ref _data.SavedStateCount);
                        _stateDbLock.EnterWriteLock();
                        try
                        {
                            Interlocked.Add(ref _data.DataSize, data.Length);
                            Interlocked.Increment(ref Metrics.SyncedStateTrieNodes);

                            _nodeStorage.Set(syncItem.Address, syncItem.Path, syncItem.Hash, data);
                        }
                        finally
                        {
                            _stateDbLock.ExitWriteLock();
                        }

                        break;
                    }
                case NodeDataType.Storage:
                    {
                        Interlocked.Increment(ref _data.SavedStorageCount);

                        _stateDbLock.EnterWriteLock();
                        try
                        {
                            Interlocked.Add(ref _data.DataSize, data.Length);
                            Interlocked.Increment(ref Metrics.SyncedStorageTrieNodes);
                            _nodeStorage.Set(syncItem.Address, syncItem.Path, syncItem.Hash, data);
                        }
                        finally
                        {
                            _stateDbLock.ExitWriteLock();
                        }

                        break;
                    }
                case NodeDataType.Code:
                    {
                        Interlocked.Increment(ref _data.SavedCode);
                        _codeDbLock.EnterWriteLock();
                        try
                        {
                            Interlocked.Add(ref _data.DataSize, data.Length);
                            Interlocked.Increment(ref Metrics.SyncedCodes);
                            _codeDb.Set(syncItem.Hash, data);
                        }
                        finally
                        {
                            _codeDbLock.ExitWriteLock();
                        }

                        break;
                    }
            }

            if (syncItem.IsRoot)
            {
                if (_logger.IsInfo) _logger.Info($"Saving root {syncItem.Hash} of {_branchProgress.CurrentSyncBlock}");

                _nodeStorage.Flush();
                _codeDb.Flush();

                Interlocked.Exchange(ref _rootSaved, 1);
            }

            _branchProgress.ReportSynced(syncItem.Level, syncItem.ParentBranchChildIndex, syncItem.BranchChildIndex, syncItem.NodeDataType, NodeProgressState.Saved);
            PossiblySaveDependentNodes(syncItem.Key);
        }

        private void VerifyPostSyncCleanUp()
        {
            lock (_dependencies)
            {
                if (_dependencies.Count != 0)
                {
                    if (_logger.IsError) _logger.Error($"POSSIBLE FAST SYNC CORRUPTION | Dependencies hanging after the root node saved - count: {_dependencies.Count}, first: {_dependencies.Keys.First()}");
                }

                _dependencies = new Dictionary<StateSyncItem.NodeKey, HashSet<DependentItem>>();
                // _alreadySaved = new LruKeyCache<Keccak>(AlreadySavedCapacity, "saved nodes");
            }

            if (_pendingItems.Count != 0)
            {
                if (_logger.IsError) _logger.Error($"POSSIBLE FAST SYNC CORRUPTION | Nodes left after the root node saved - count: {_pendingItems.Count}");
            }

            CleanupMemory();
        }

        private void CleanupMemory()
        {
            _syncStateLock.EnterWriteLock();
            try
            {
                _pendingRequests.Clear();
                _dependencies.Clear();
                _alreadySavedNode.Clear();
                _alreadySavedCode.Clear();
            }
            finally
            {
                _syncStateLock.ExitWriteLock();
            }
        }

        private void StoreProgressInDb()
        {
            byte[] serializedData = _data.Serialize();
            _stateDbLock.EnterWriteLock();
            try
            {
                _codeDbLock.EnterWriteLock();
                try
                {
                    _codeDb[_fastSyncProgressKey.Bytes] = serializedData;
                }
                finally
                {
                    _codeDbLock.ExitWriteLock();
                }
            }
            finally
            {
                _stateDbLock.ExitWriteLock();
            }
        }

        private void HandleTrieNode(StateSyncItem currentStateSyncItem, byte[] currentResponseItem, ref int invalidNodes)
        {
            NodeDataType nodeDataType = currentStateSyncItem.NodeDataType;
            TreePath path = currentStateSyncItem.Path;

            TrieNode trieNode = new(NodeType.Unknown, currentResponseItem);
            trieNode.ResolveNode(NullTrieNodeResolver.Instance, path); // TODO: will this work now?
            switch (trieNode.NodeType)
            {
                case NodeType.Unknown:
                    invalidNodes++;
                    if (_logger.IsError) _logger.Error($"Node {currentStateSyncItem.Hash} resolved to {nameof(NodeType.Unknown)}");
                    break;
                case NodeType.Branch:
                    // Note the counter is set to 16 first before decrementing at each loop. This is because it is possible
                    // than the node is downloaded during the loop which may trigger a save on this node.
                    DependentItem dependentBranch = new(currentStateSyncItem, currentResponseItem, 16);

                    Span<byte> branchChildPath = stackalloc byte[currentStateSyncItem.PathNibbles.Length + 1];
                    currentStateSyncItem.PathNibbles.CopyTo(branchChildPath[..currentStateSyncItem.PathNibbles.Length]);

                    for (int childIndex = 15; childIndex >= 0; childIndex--)
                    {
                        Hash256? childHash = trieNode.GetChildHash(childIndex);

                        if (childHash is not null)
                        {
                            branchChildPath[currentStateSyncItem.PathNibbles.Length] = (byte)childIndex;

                            AddNodeResult addChildResult = AddNodeToPending(
                                new StateSyncItem(childHash, currentStateSyncItem.AccountPathNibbles, branchChildPath.ToArray(), nodeDataType, currentStateSyncItem.Level + 1, CalculateRightness(trieNode.NodeType, currentStateSyncItem, childIndex))
                                {
                                    BranchChildIndex = (short)childIndex,
                                    ParentBranchChildIndex = currentStateSyncItem.BranchChildIndex
                                },
                                dependentBranch,
                                "branch child");

                            if (addChildResult != AddNodeResult.AlreadySaved)
                            {
                            }
                            else
                            {
                                _branchProgress.ReportSynced(currentStateSyncItem.Level + 1, currentStateSyncItem.BranchChildIndex, childIndex, currentStateSyncItem.NodeDataType, NodeProgressState.AlreadySaved);
                                dependentBranch.Counter--;
                            }
                        }
                        else
                        {
                            _branchProgress.ReportSynced(currentStateSyncItem.Level + 1, currentStateSyncItem.BranchChildIndex, childIndex, currentStateSyncItem.NodeDataType, NodeProgressState.Empty);
                            dependentBranch.Counter--;
                        }
                    }

                    if (dependentBranch.Counter == 0)
                    {
                        SaveNode(currentStateSyncItem, currentResponseItem);
                    }

                    break;
                case NodeType.Extension:
                    Hash256? next = trieNode.GetChild(NullTrieNodeResolver.Instance, ref path, 0)?.Keccak;
                    if (next is not null)
                    {
                        DependentItem dependentItem = new(currentStateSyncItem, currentResponseItem, 1);

                        // Add nibbles to StateSyncItem.PathNibbles
                        Span<byte> childPath = stackalloc byte[currentStateSyncItem.PathNibbles.Length + trieNode.Key!.Length];
                        currentStateSyncItem.PathNibbles.CopyTo(childPath[..currentStateSyncItem.PathNibbles.Length]);
                        trieNode.Key!.CopyTo(childPath[currentStateSyncItem.PathNibbles.Length..]);

                        AddNodeResult addResult = AddNodeToPending(
                            new StateSyncItem(
                                next,
                                currentStateSyncItem.AccountPathNibbles,
                                childPath.ToArray(),
                                nodeDataType,
                                currentStateSyncItem.Level + trieNode.Key!.Length,
                                CalculateRightness(trieNode.NodeType, currentStateSyncItem, 0))
                            { ParentBranchChildIndex = currentStateSyncItem.BranchChildIndex },
                            dependentItem,
                            "extension child");

                        if (addResult == AddNodeResult.AlreadySaved)
                        {
                            SaveNode(currentStateSyncItem, currentResponseItem);
                        }
                    }
                    else
                    {
                        /* this happens when we have a short RLP format of the node
                         * that would not be stored as Keccak but full RLP */
                        SaveNode(currentStateSyncItem, currentResponseItem);
                    }

                    break;
                case NodeType.Leaf:
                    if (nodeDataType == NodeDataType.State)
                    {
                        _pendingItems.MaxStateLevel = 64;
                        DependentItem dependentItem = new(currentStateSyncItem, currentResponseItem, 2, true);
                        (Hash256 codeHash, Hash256 storageRoot) = AccountDecoder.DecodeHashesOnly(trieNode.Value.AsRlpStream());
                        if (codeHash != Keccak.OfAnEmptyString)
                        {
                            AddNodeResult addCodeResult = AddNodeToPending(new StateSyncItem(codeHash, null, null, NodeDataType.Code, 0, currentStateSyncItem.Rightness), dependentItem, "code");
                            if (addCodeResult == AddNodeResult.AlreadySaved) dependentItem.Counter--;
                        }
                        else
                        {
                            dependentItem.Counter--;
                        }

                        if (storageRoot != Keccak.EmptyTreeHash)
                        {
                            // it's a leaf with a storage, so we need to copy the current path (full 64 nibbles) to StateSyncItem.AccountPathNibbles
                            // and StateSyncItem.PathNibbles will start from null (storage root)
                            Span<byte> childPath = stackalloc byte[currentStateSyncItem.PathNibbles.Length + trieNode.Key!.Length];
                            currentStateSyncItem.PathNibbles.CopyTo(childPath[..currentStateSyncItem.PathNibbles.Length]);
                            trieNode.Key!.CopyTo(childPath[currentStateSyncItem.PathNibbles.Length..]);

                            AddNodeResult addStorageNodeResult = AddNodeToPending(new StateSyncItem(storageRoot, childPath.ToArray(), null, NodeDataType.Storage, 0, currentStateSyncItem.Rightness), dependentItem, "storage");
                            if (addStorageNodeResult == AddNodeResult.AlreadySaved)
                            {
                                dependentItem.Counter--;
                            }
                        }
                        else
                        {
                            dependentItem.Counter--;
                        }

                        if (dependentItem.Counter == 0)
                        {
                            Interlocked.Increment(ref _data.SavedAccounts);
                            SaveNode(currentStateSyncItem, currentResponseItem);
                        }
                    }
                    else
                    {
                        _pendingItems.MaxStorageLevel = 64;
                        SaveNode(currentStateSyncItem, currentResponseItem);
                    }

                    break;
                default:
                    if (_logger.IsError) _logger.Error($"Unknown value {currentStateSyncItem.NodeDataType} of {nameof(NodeDataType)} at {currentStateSyncItem.Hash}");
                    invalidNodes++;
                    break;
            }
        }

        private static uint CalculateRightness(NodeType nodeType, StateSyncItem currentStateSyncItem, int childIndex)
        {
            if (nodeType == NodeType.Branch)
            {
                return currentStateSyncItem.Rightness + (uint)Math.Pow(16, Math.Max(0, 7 - currentStateSyncItem.Level)) * (uint)childIndex;
            }

            if (nodeType == NodeType.Extension)
            {
                return currentStateSyncItem.Rightness + (uint)Math.Pow(16, Math.Max(0, 7 - currentStateSyncItem.Level)) * 16 - 1;
            }

            throw new InvalidOperationException($"Not designed for {nodeType}");
        }

        /// <summary>
        /// Stores items that cannot be yet persisted. These items will be persisted as soon as all their descendants
        /// get persisted.
        /// </summary>
        /// <param name="dependency">Sync item that this item is dependent on.</param>
<<<<<<< HEAD
        /// <param name="dependentItem">Item that can only be persisted if all its dependenies are persisted</param>
        private void AddDependency(StateSyncItem.NodeKey dependency, DependentItem dependentItem)
=======
        /// <param name="dependentItem">Item that can only be persisted if all its dependencies are persisted</param>
        private void AddDependency(Hash256 dependency, DependentItem dependentItem)
>>>>>>> f0ea7fcd
        {
            lock (_dependencies)
            {
                ref HashSet<DependentItem>? value = ref CollectionsMarshal.GetValueRefOrAddDefault(_dependencies, dependency, out bool exists);
                if (!exists)
                {
                    value = new HashSet<DependentItem>(DependentItemComparer.Instance);
                }

                value.Add(dependentItem);
            }
        }

        private void LogRequestInfo(List<StateSyncItem> requestHashes)
        {
            int requestSize = requestHashes.Count;
            if (requestSize < MaxRequestSize)
            {
                if (_logger.IsDebug) _logger.Debug($"Sending limited size request {requestSize} at level {_pendingItems.MaxStateLevel}");
            }

            if (_logger.IsTrace) _logger.Trace($"Preparing a request of length {requestSize} from ({_pendingItems.Description}) nodes");
            if (_logger.IsTrace)
            {
                foreach (StateSyncItem stateSyncItem in requestHashes)
                {
                    _logger.Trace($"Requesting {stateSyncItem.Hash}");
                }
            }
        }

        private enum AddNodeResult
        {
            AlreadySaved,
            AlreadyRequested,
            Added
        }
    }
}<|MERGE_RESOLUTION|>--- conflicted
+++ resolved
@@ -916,13 +916,7 @@
         /// get persisted.
         /// </summary>
         /// <param name="dependency">Sync item that this item is dependent on.</param>
-<<<<<<< HEAD
-        /// <param name="dependentItem">Item that can only be persisted if all its dependenies are persisted</param>
         private void AddDependency(StateSyncItem.NodeKey dependency, DependentItem dependentItem)
-=======
-        /// <param name="dependentItem">Item that can only be persisted if all its dependencies are persisted</param>
-        private void AddDependency(Hash256 dependency, DependentItem dependentItem)
->>>>>>> f0ea7fcd
         {
             lock (_dependencies)
             {
