// SPDX-FileCopyrightText: 2022 Demerzel Solutions Limited
// SPDX-License-Identifier: LGPL-3.0-only

using System;
using System.Collections.Concurrent;
using System.Collections.Generic;
using System.Diagnostics;
using System.Linq;
using System.Runtime.InteropServices;
using System.Threading;
using System.Threading.Tasks;
using Nethermind.Blockchain;
using Nethermind.Core;
using Nethermind.Core.Caching;
using Nethermind.Core.Crypto;
using Nethermind.Core.Extensions;
using Nethermind.Db;
using Nethermind.Logging;
using Nethermind.Serialization.Rlp;
using Nethermind.Synchronization.ParallelSync;
using Nethermind.Synchronization.Peers;
using Nethermind.Trie;
using Nethermind.Trie.Pruning;

namespace Nethermind.Synchronization.FastSync
{
    public class TreeSync
    {
        public const int AlreadySavedCapacity = 1024 * 1024;
        public const int MaxRequestSize = 384;

        private const StateSyncBatch EmptyBatch = null;

        private static readonly AccountDecoder AccountDecoder = new();

        private readonly DetailedProgress _data;
        private readonly IPendingSyncItems _pendingItems;

        private readonly Hash256 _fastSyncProgressKey = Keccak.Zero;

        private DateTime _lastReview = DateTime.UtcNow;
        private DateTime _currentSyncStart;
        private long _currentSyncStartSecondsInSync;

        private DateTime _lastResetRoot = DateTime.UtcNow - TimeSpan.FromHours(1);
        private readonly TimeSpan _minTimeBetweenReset = TimeSpan.FromMinutes(2);

        private readonly ReaderWriterLockSlim _stateDbLock = new();
        private readonly ReaderWriterLockSlim _codeDbLock = new();

        private readonly Stopwatch _networkWatch = new();
        private long _handleWatch = new();

        private Hash256 _rootNode = Keccak.EmptyTreeHash;
        private int _rootSaved;

        private readonly ILogger _logger;
        private readonly IDb _codeDb;
        private readonly INodeStorage _nodeStorage;

        private readonly IBlockTree _blockTree;

        // This is not exactly a lock for read and write, but a RWLock serves it well. It protects the five field
        // below which need to be cleared atomically during reset root, hence the write lock, while allowing
        // concurrent request handling with the read lock.
        private readonly ReaderWriterLockSlim _syncStateLock = new();
        private readonly ConcurrentDictionary<StateSyncBatch, object?> _pendingRequests = new();
<<<<<<< HEAD
        private Dictionary<StateSyncItem.NodeKey, HashSet<DependentItem>> _dependencies = new();
        private readonly LruKeyCache<StateSyncItem.NodeKey> _alreadySavedNode = new LruKeyCache<StateSyncItem.NodeKey>(AlreadySavedCapacity, "saved nodes");
        private readonly LruKeyCache<Hash256> _alreadySavedCode = new(AlreadySavedCapacity, "saved nodes");
=======
        private Dictionary<Hash256AsKey, HashSet<DependentItem>> _dependencies = new();
        private readonly LruKeyCache<Hash256AsKey> _alreadySavedNode = new(AlreadySavedCapacity, "saved nodes");
        private readonly LruKeyCache<Hash256AsKey> _alreadySavedCode = new(AlreadySavedCapacity, "saved nodes");
        private readonly HashSet<Hash256AsKey> _codesSameAsNodes = new();
>>>>>>> 1e08c969

        private BranchProgress _branchProgress;
        private int _hintsToResetRoot;
        private long _blockNumber;
        private readonly SyncMode _syncMode;

        public TreeSync(SyncMode syncMode, IDb codeDb, INodeStorage nodeStorage, IBlockTree blockTree, ILogManager logManager)
        {
            _syncMode = syncMode;
            _codeDb = codeDb ?? throw new ArgumentNullException(nameof(codeDb));
            _nodeStorage = nodeStorage ?? throw new ArgumentNullException(nameof(nodeStorage));
            _blockTree = blockTree ?? throw new ArgumentNullException(nameof(blockTree));

            _logger = logManager?.GetClassLogger() ?? throw new ArgumentNullException(nameof(logManager));

            byte[] progress = _codeDb.Get(_fastSyncProgressKey);
            _data = new DetailedProgress(_blockTree.NetworkId, progress);
            _pendingItems = new PendingSyncItems();
            _branchProgress = new BranchProgress(0, _logger);
        }

        public async Task<StateSyncBatch?> PrepareRequest(SyncMode syncMode)
        {
            try
            {
                List<StateSyncItem> requestItems = _pendingItems.TakeBatch(MaxRequestSize);
                LogRequestInfo(requestItems);

                long secondsInCurrentSync = (long)(DateTime.UtcNow - _currentSyncStart).TotalSeconds;

                if (requestItems.Count > 0)
                {
                    StateSyncBatch result = new(_rootNode, requestItems[0].NodeDataType, requestItems);

                    Interlocked.Add(ref _data.RequestedNodesCount, result.RequestedNodes.Count);
                    Interlocked.Exchange(ref _data.SecondsInSync, _currentSyncStartSecondsInSync + secondsInCurrentSync);

                    if (_logger.IsTrace) _logger.Trace($"After preparing a request of {requestItems.Count} from ({_pendingItems.Description}) nodes | {_dependencies.Count}");
                    if (_logger.IsTrace) _logger.Trace($"Adding pending request {result}");
                    _pendingRequests.TryAdd(result, null);

                    Interlocked.Increment(ref Metrics.StateSyncRequests);
                    return await Task.FromResult(result);
                }

                if (requestItems.Count == 0 && secondsInCurrentSync >= Timeouts.Eth.TotalSeconds)
                {
                    // trying to reproduce past behaviour where we can recognize the transition time this way
                    Interlocked.Increment(ref _hintsToResetRoot);
                }

                return await Task.FromResult(EmptyBatch);
            }
            catch (Exception e)
            {
                _logger.Error("Error when preparing a batch", e);
                return await Task.FromResult(EmptyBatch);
            }
        }

        public SyncResponseHandlingResult HandleResponse(StateSyncBatch? batch, PeerInfo? peerInfo = null)
        {
            if (batch == EmptyBatch)
            {
                if (_logger.IsError) _logger.Error("Received empty batch as a response");
                return SyncResponseHandlingResult.InternalError;
            }

            if (_logger.IsTrace) _logger.Trace($"Removing pending request {batch}");

            try
            {
                _syncStateLock.EnterReadLock();
                try
                {
                    if (!_pendingRequests.TryRemove(batch, out _))
                    {
                        if (_logger.IsDebug) _logger.Debug($"Cannot remove pending request {batch}");
                        return SyncResponseHandlingResult.OK;
                    }

                    int requestLength = batch.RequestedNodes?.Count ?? 0;
                    int responseLength = batch.Responses?.Length ?? 0;

                    void AddAgainAllItems()
                    {
                        for (int i = 0; i < requestLength; i++)
                        {
                            AddNodeToPending(batch.RequestedNodes![i], null, "missing", true);
                        }
                    }

                    if (DateTime.UtcNow - _lastReview > TimeSpan.FromSeconds(60))
                    {
                        _lastReview = DateTime.UtcNow;
                        string reviewMessage = _pendingItems.RecalculatePriorities();
                        if (_logger.IsDebug) _logger.Debug(reviewMessage);
                    }

                    Stopwatch handleWatch = Stopwatch.StartNew();

                    bool isMissingRequestData = batch.RequestedNodes is null;
                    if (isMissingRequestData)
                    {
                        Interlocked.Increment(ref _hintsToResetRoot);

                        AddAgainAllItems();
                        if (_logger.IsWarn) _logger.Warn("Batch response had invalid format");
                        Interlocked.Increment(ref _data.InvalidFormatCount);
                        return SyncResponseHandlingResult.InternalError;
                    }

                    if (peerInfo is null)
                    {
                        AddAgainAllItems();
                        if (_logger.IsTrace) _logger.Trace("Batch was not assigned to any peer.");
                        Interlocked.Increment(ref _data.NotAssignedCount);
                        return SyncResponseHandlingResult.NotAssigned;
                    }

                    if (batch.Responses is null)
                    {
                        AddAgainAllItems();
                        if (_logger.IsTrace) _logger.Trace($"Peer {peerInfo} failed to satisfy request.");
                        Interlocked.Increment(ref _data.NotAssignedCount);
                        return SyncResponseHandlingResult.LesserQuality;
                    }

                    if (_logger.IsTrace)
                        _logger.Trace($"Received node data - {responseLength} items in response to {requestLength}");
                    int nonEmptyResponses = 0;
                    int invalidNodes = 0;
                    for (int i = 0; i < batch.RequestedNodes!.Count; i++)
                    {
                        StateSyncItem currentStateSyncItem = batch.RequestedNodes[i];

                        /* if the peer has limit on number of requests in a batch then the response will possibly be
                           shorter than the request */
                        if (batch.Responses.Length < i + 1)
                        {
                            AddNodeToPending(currentStateSyncItem, null, "missing", true);
                            continue;
                        }

                        /* if the peer does not have details of this particular node */
                        byte[] currentResponseItem = batch.Responses[i];
                        if (currentResponseItem is null)
                        {
                            AddNodeToPending(batch.RequestedNodes[i], null, "missing", true);
                            continue;
                        }

                        /* node sent data that is not consistent with its hash - it happens surprisingly often */
                        if (!ValueKeccak.Compute(currentResponseItem).BytesAsSpan
                                .SequenceEqual(currentStateSyncItem.Hash.Bytes))
                        {
                            AddNodeToPending(currentStateSyncItem, null, "missing", true);
                            if (_logger.IsTrace)
                                _logger.Trace(
                                    $"Peer sent invalid data (batch {requestLength}->{responseLength}) of length {batch.Responses[i]?.Length} of type {batch.RequestedNodes[i].NodeDataType} at level {batch.RequestedNodes[i].Level} of type {batch.RequestedNodes[i].NodeDataType} Keccak({batch.Responses[i].ToHexString()}) != {batch.RequestedNodes[i].Hash}");
                            invalidNodes++;
                            continue;
                        }

                        nonEmptyResponses++;
                        NodeDataType nodeDataType = currentStateSyncItem.NodeDataType;
                        if (nodeDataType == NodeDataType.Code)
                        {
                            SaveNode(currentStateSyncItem, currentResponseItem);
                            continue;
                        }

                        HandleTrieNode(currentStateSyncItem, currentResponseItem, ref invalidNodes);
                    }

                    Interlocked.Add(ref _data.ConsumedNodesCount, nonEmptyResponses);
                    StoreProgressInDb();

                    if (_logger.IsTrace)
                        _logger.Trace(
                            $"After handling response (non-empty responses {nonEmptyResponses}) of {batch.RequestedNodes.Count} from ({_pendingItems.Description}) nodes");

                    /* magic formula is ratio of our desired batch size - 1024 to Geth max batch size 384 times some missing nodes ratio */
                    bool isEmptish = (decimal)nonEmptyResponses / Math.Max(requestLength, 1) < 384m / 1024m * 0.75m;
                    if (isEmptish)
                    {
                        Interlocked.Increment(ref _hintsToResetRoot);
                        Interlocked.Increment(ref _data.EmptishCount);
                    }
                    else
                    {
                        Interlocked.Exchange(ref _hintsToResetRoot, 0);
                    }

                    /* here we are very forgiving for Geth nodes that send bad data fast */
                    bool isBadQuality = nonEmptyResponses > 64 &&
                                        (decimal)invalidNodes / Math.Max(requestLength, 1) > 0.50m;
                    if (isBadQuality) Interlocked.Increment(ref _data.BadQualityCount);

                    bool isEmpty = nonEmptyResponses == 0 && !isBadQuality;
                    if (isEmpty)
                    {
                        if (_logger.IsDebug)
                            _logger.Debug(
                                $"Peer sent no data in response to a request of length {batch.RequestedNodes.Count}");
                        return SyncResponseHandlingResult.NoProgress;
                    }

                    if (!isEmptish && !isBadQuality)
                    {
                        Interlocked.Increment(ref _data.OkCount);
                    }

                    SyncResponseHandlingResult result = isEmptish
                        ? SyncResponseHandlingResult.Emptish
                        : isBadQuality
                            ? SyncResponseHandlingResult.LesserQuality
                            : SyncResponseHandlingResult.OK;

                    _data.DisplayProgressReport(_pendingRequests.Count, _branchProgress, _logger);

                    handleWatch.Stop();
                    long total = handleWatch.ElapsedMilliseconds + _networkWatch.ElapsedMilliseconds;
                    if (total != 0)
                    {
                        // calculate averages
                        if (_logger.IsTrace)
                            _logger.Trace(
                                $"Prepare batch {_networkWatch.ElapsedMilliseconds}ms ({(decimal)_networkWatch.ElapsedMilliseconds / total:P0}) - Handle {handleWatch.ElapsedMilliseconds}ms ({(decimal)handleWatch.ElapsedMilliseconds / total:P0})");
                    }

                    if (handleWatch.ElapsedMilliseconds > 250)
                    {
                        if (_logger.IsDebug)
                            _logger.Debug(
                                $"Handle watch {handleWatch.ElapsedMilliseconds}, DB reads {_data.DbChecks - _data.LastDbReads}, ratio {(decimal)handleWatch.ElapsedMilliseconds / Math.Max(1, _data.DbChecks - _data.LastDbReads)}");
                    }

                    Interlocked.Add(ref _handleWatch, handleWatch.ElapsedMilliseconds);
                    _data.LastDbReads = _data.DbChecks;
                    _data.AverageTimeInHandler = _handleWatch / (decimal)_data.ProcessedRequestsCount;

                    Interlocked.Add(ref _data.HandledNodesCount, nonEmptyResponses);
                    return result;
                }
                finally
                {
                    _syncStateLock.ExitReadLock();
                }
            }
            catch (Exception e)
            {
                _logger.Error("Error when handling state sync response", e);
                return SyncResponseHandlingResult.InternalError;
            }
        }

        public (bool continueProcessing, bool finishSyncRound) ValidatePrepareRequest(SyncMode currentSyncMode)
        {
            if (_rootSaved == 1)
            {
                if (_logger.IsInfo) _logger.Info("StateNode sync: falling asleep - root saved");
                VerifyPostSyncCleanUp();
                return (false, true);
            }

            if ((currentSyncMode & _syncMode) != _syncMode)
            {
                return (false, false);
            }

            if (_rootNode == Keccak.EmptyTreeHash)
            {
                if (_logger.IsDebug) _logger.Info("StateNode sync: falling asleep - root is empty tree");
                return (false, true);
            }

            if (_hintsToResetRoot >= 32 && DateTime.UtcNow - _lastResetRoot > _minTimeBetweenReset)
            {
                if (_logger.IsDebug) _logger.Info("StateNode sync: falling asleep - many missing responses");
                return (false, true);
            }

            bool rootNodeKeyExists;
            _stateDbLock.EnterReadLock();
            try
            {
                // it finished downloading
                rootNodeKeyExists = _nodeStorage.KeyExists(null, TreePath.Empty, _rootNode);
            }
            catch (ObjectDisposedException)
            {
                return (false, false);
            }
            finally
            {
                _stateDbLock.ExitReadLock();
            }

            if (rootNodeKeyExists)
            {
                try
                {
                    _logger.Info($"STATE SYNC FINISHED:{Metrics.StateSyncRequests}, {Metrics.SyncedStateTrieNodes}");

                    VerifyPostSyncCleanUp();
                    return (false, true);
                }
                catch (ObjectDisposedException)
                {
                    return (false, false);
                }
            }

            return (true, false);
        }

        public void ResetStateRoot(SyncFeedState currentState)
        {
            ResetStateRoot(_blockNumber, _rootNode, currentState);
        }

        public void ResetStateRootToBestSuggested(SyncFeedState currentState)
        {
            BlockHeader bestSuggested = _blockTree.BestSuggestedHeader;
            if (bestSuggested is null || bestSuggested.Number == 0)
            {
                return;
            }

            if (_logger.IsInfo) _logger.Info($"Starting the node data sync from the {bestSuggested.ToString(BlockHeader.Format.Short)} {bestSuggested.StateRoot} root");

            ResetStateRoot(bestSuggested.Number, bestSuggested.StateRoot!, currentState);
        }

        public void ResetStateRoot(long blockNumber, Hash256 stateRoot, SyncFeedState currentState)
        {
            _syncStateLock.EnterWriteLock();
            try
            {
                _lastResetRoot = DateTime.UtcNow;
                if (currentState != SyncFeedState.Dormant)
                {
                    throw new InvalidOperationException("Cannot reset state sync on an active feed");
                }

                Interlocked.Exchange(ref _hintsToResetRoot, 0);

                if (_logger.IsInfo) _logger.Info($"Setting state sync state root to {blockNumber} {stateRoot}");
                _currentSyncStart = DateTime.UtcNow;
                _currentSyncStartSecondsInSync = _data.SecondsInSync;

                _data.LastReportTime = (DateTime.UtcNow, DateTime.UtcNow);
                _data.LastSavedNodesCount = _data.SavedNodesCount;
                _data.LastRequestedNodesCount = _data.RequestedNodesCount;
                if (_rootNode != stateRoot)
                {
                    _branchProgress = new BranchProgress(blockNumber, _logger);
                    _blockNumber = blockNumber;
                    _rootNode = stateRoot;
                    lock (_dependencies) _dependencies.Clear();

                    if (_logger.IsDebug) _logger.Debug($"Clearing node stacks ({_pendingItems.Description})");
                    _pendingItems.Clear();
                    Interlocked.Exchange(ref _rootSaved, 0);
                }
                else
                {
                    foreach ((StateSyncBatch pendingRequest, _) in _pendingRequests)
                    {
                        // re-add the pending request
                        for (int i = 0; i < pendingRequest.RequestedNodes.Count; i++)
                        {
                            AddNodeToPending(pendingRequest.RequestedNodes[i], null, "pending request", true);
                        }
                    }
                }

                _pendingRequests.Clear();

                bool hasOnlyRootNode = false;

                if (_rootNode != Keccak.EmptyTreeHash)
                {
                    if (_pendingItems.Count == 1)
                    {
                        // state root can only be located on state stream
                        StateSyncItem? potentialRoot = _pendingItems.PeekState();
                        if (potentialRoot?.Hash == _rootNode)
                        {
                            hasOnlyRootNode = true;
                        }
                    }

                    if (!hasOnlyRootNode)
                    {
                        AddNodeToPending(new StateSyncItem(_rootNode, null, null, NodeDataType.State), null, "initial");
                    }
                }
            }
            finally
            {
                _syncStateLock.ExitWriteLock();
            }
        }

        public DetailedProgress GetDetailedProgress()
        {
            return _data;
        }

        private AddNodeResult AddNodeToPending(StateSyncItem syncItem, DependentItem? dependentItem, string reason, bool missing = false)
        {
            if (!missing)
            {
                if (syncItem.Level <= 2)
                {
                    _branchProgress.ReportSynced(syncItem, NodeProgressState.Requested);
                }

<<<<<<< HEAD
                if (syncItem.NodeDataType == NodeDataType.Code && _alreadySavedCode.Get(syncItem.Hash))
                {
                    Interlocked.Increment(ref _data.CheckWasCached);
                    if (_logger.IsTrace) _logger.Trace($"Node already in the DB - skipping {syncItem.Hash}");
                    _branchProgress.ReportSynced(syncItem, NodeProgressState.AlreadySaved);
                    return AddNodeResult.AlreadySaved;
                }

                if (syncItem.NodeDataType != NodeDataType.Code && _alreadySavedNode.Get(syncItem.Key))
=======
                LruKeyCache<Hash256AsKey> alreadySavedCache =
                    syncItem.NodeDataType == NodeDataType.Code ? _alreadySavedCode : _alreadySavedNode;
                if (alreadySavedCache.Get(syncItem.Hash))
>>>>>>> 1e08c969
                {
                    Interlocked.Increment(ref _data.CheckWasCached);
                    if (_logger.IsTrace) _logger.Trace($"Node already in the DB - skipping {syncItem.Hash}");
                    _branchProgress.ReportSynced(syncItem, NodeProgressState.AlreadySaved);
                    return AddNodeResult.AlreadySaved;
                }

                ReaderWriterLockSlim lockToTake = syncItem.NodeDataType == NodeDataType.Code ? _codeDbLock : _stateDbLock;
                lockToTake.EnterReadLock();
                try
                {
                    bool keyExists;
                    Interlocked.Increment(ref _data.DbChecks);
                    if (syncItem.NodeDataType == NodeDataType.Code)
                    {
                        keyExists = _codeDb.KeyExists(syncItem.Hash);
                    }
                    else
                    {
                        keyExists = _nodeStorage.KeyExists(syncItem.Address, syncItem.Path, syncItem.Hash);
                    }

                    if (keyExists)
                    {
                        if (_logger.IsTrace) _logger.Trace($"Node already in the DB - skipping {syncItem.Hash}");

                        if (syncItem.NodeDataType == NodeDataType.Code)
                        {
                            _alreadySavedCode.Set(syncItem.Hash);
                        }
                        if (syncItem.NodeDataType != NodeDataType.Code)
                        {
                            _alreadySavedNode.Set(syncItem.Key);
                        }

                        Interlocked.Increment(ref _data.StateWasThere);
                        _branchProgress.ReportSynced(syncItem, NodeProgressState.AlreadySaved);
                        return AddNodeResult.AlreadySaved;
                    }

                    Interlocked.Increment(ref _data.StateWasNotThere);
                }
                finally
                {
                    lockToTake.ExitReadLock();
                }

                bool isAlreadyRequested;
                lock (_dependencies)
                {
                    isAlreadyRequested = _dependencies.ContainsKey(syncItem.Key);
                    if (dependentItem is not null)
                    {
                        if (_logger.IsTrace) _logger.Trace($"Adding dependency {syncItem.Hash} -> {dependentItem.SyncItem.Hash}");
                        AddDependency(syncItem.Key, dependentItem);
                    }
                }

                /* same items can have same hashes and we only need them once
                 * there is an issue when we have an item, we add it to dependencies, then we request it and the request times out
                 * and we never request it again because it was already on the dependencies list */
                if (isAlreadyRequested)
                {
                    Interlocked.Increment(ref _data.CheckWasInDependencies);
                    if (_logger.IsTrace) _logger.Trace($"Node already requested - skipping {syncItem.Hash}");
                    return AddNodeResult.AlreadyRequested;
                }
            }

            _pendingItems.PushToSelectedStream(syncItem, _branchProgress.LastProgress);
            if (_logger.IsTrace) _logger.Trace($"Added a node {syncItem.Hash} - {reason}");
            return AddNodeResult.Added;
        }

        private void PossiblySaveDependentNodes(StateSyncItem.NodeKey key)
        {
            List<DependentItem> nodesToSave = new();
            lock (_dependencies)
            {
                if (_dependencies.TryGetValue(key, out HashSet<DependentItem> value))
                {
                    HashSet<DependentItem> dependentItems = value;

                    if (_logger.IsTrace)
                    {
                        string nodeNodes = dependentItems.Count == 1 ? "node" : "nodes";
                        _logger.Trace($"{dependentItems.Count} {nodeNodes} dependent on {key}");
                    }

                    foreach (DependentItem dependentItem in dependentItems)
                    {
                        dependentItem.Counter--;

                        if (dependentItem.Counter == 0)
                        {
                            nodesToSave.Add(dependentItem);
                        }
                    }

                    _dependencies.Remove(key);
                }
                else
                {
                    if (_logger.IsTrace) _logger.Trace($"No nodes dependent on {key}");
                }
            }

            foreach (DependentItem dependentItem in nodesToSave)
            {
                if (dependentItem.IsAccount) Interlocked.Increment(ref _data.SavedAccounts);
                SaveNode(dependentItem.SyncItem, dependentItem.Value);
            }
        }

        private void SaveNode(StateSyncItem syncItem, byte[] data)
        {
            if (_logger.IsTrace) _logger.Trace($"SAVE {new string('+', syncItem.Level * 2)}{syncItem.NodeDataType.ToString().ToUpperInvariant()} {syncItem.Hash}");
            Interlocked.Increment(ref _data.SavedNodesCount);
            switch (syncItem.NodeDataType)
            {
                case NodeDataType.State:
                    {
                        Interlocked.Increment(ref _data.SavedStateCount);
                        _stateDbLock.EnterWriteLock();
                        try
                        {
                            Interlocked.Add(ref _data.DataSize, data.Length);
                            Interlocked.Increment(ref Metrics.SyncedStateTrieNodes);

                            _nodeStorage.Set(syncItem.Address, syncItem.Path, syncItem.Hash, data);
                        }
                        finally
                        {
                            _stateDbLock.ExitWriteLock();
                        }

                        break;
                    }
                case NodeDataType.Storage:
                    {
                        Interlocked.Increment(ref _data.SavedStorageCount);

                        _stateDbLock.EnterWriteLock();
                        try
                        {
                            Interlocked.Add(ref _data.DataSize, data.Length);
                            Interlocked.Increment(ref Metrics.SyncedStorageTrieNodes);
                            _nodeStorage.Set(syncItem.Address, syncItem.Path, syncItem.Hash, data);
                        }
                        finally
                        {
                            _stateDbLock.ExitWriteLock();
                        }

                        break;
                    }
                case NodeDataType.Code:
                    {
                        Interlocked.Increment(ref _data.SavedCode);
                        _codeDbLock.EnterWriteLock();
                        try
                        {
                            Interlocked.Add(ref _data.DataSize, data.Length);
                            Interlocked.Increment(ref Metrics.SyncedCodes);
                            _codeDb.Set(syncItem.Hash, data);
                        }
                        finally
                        {
                            _codeDbLock.ExitWriteLock();
                        }

                        break;
                    }
            }

            if (syncItem.IsRoot)
            {
                if (_logger.IsInfo) _logger.Info($"Saving root {syncItem.Hash} of {_branchProgress.CurrentSyncBlock}");

                _nodeStorage.Flush();
                _codeDb.Flush();

                Interlocked.Exchange(ref _rootSaved, 1);
            }

            _branchProgress.ReportSynced(syncItem.Level, syncItem.ParentBranchChildIndex, syncItem.BranchChildIndex, syncItem.NodeDataType, NodeProgressState.Saved);
            PossiblySaveDependentNodes(syncItem.Key);
        }

        private void VerifyPostSyncCleanUp()
        {
            lock (_dependencies)
            {
                if (_dependencies.Count != 0)
                {
                    if (_logger.IsError) _logger.Error($"POSSIBLE FAST SYNC CORRUPTION | Dependencies hanging after the root node saved - count: {_dependencies.Count}, first: {_dependencies.Keys.First()}");
                }

<<<<<<< HEAD
                _dependencies = new Dictionary<StateSyncItem.NodeKey, HashSet<DependentItem>>();
=======
                _dependencies = new Dictionary<Hash256AsKey, HashSet<DependentItem>>();
>>>>>>> 1e08c969
                // _alreadySaved = new LruKeyCache<Keccak>(AlreadySavedCapacity, "saved nodes");
            }

            if (_pendingItems.Count != 0)
            {
                if (_logger.IsError) _logger.Error($"POSSIBLE FAST SYNC CORRUPTION | Nodes left after the root node saved - count: {_pendingItems.Count}");
            }

            CleanupMemory();
        }

        private void CleanupMemory()
        {
            _syncStateLock.EnterWriteLock();
            try
            {
                _pendingRequests.Clear();
                _dependencies.Clear();
                _alreadySavedNode.Clear();
                _alreadySavedCode.Clear();
            }
            finally
            {
                _syncStateLock.ExitWriteLock();
            }
        }

        private void StoreProgressInDb()
        {
            byte[] serializedData = _data.Serialize();
            _stateDbLock.EnterWriteLock();
            try
            {
                _codeDbLock.EnterWriteLock();
                try
                {
                    _codeDb[_fastSyncProgressKey.Bytes] = serializedData;
                }
                finally
                {
                    _codeDbLock.ExitWriteLock();
                }
            }
            finally
            {
                _stateDbLock.ExitWriteLock();
            }
        }

        private void HandleTrieNode(StateSyncItem currentStateSyncItem, byte[] currentResponseItem, ref int invalidNodes)
        {
            NodeDataType nodeDataType = currentStateSyncItem.NodeDataType;
            TreePath path = currentStateSyncItem.Path;

            TrieNode trieNode = new(NodeType.Unknown, currentResponseItem);
            trieNode.ResolveNode(NullTrieNodeResolver.Instance, path); // TODO: will this work now?
            switch (trieNode.NodeType)
            {
                case NodeType.Unknown:
                    invalidNodes++;
                    if (_logger.IsError) _logger.Error($"Node {currentStateSyncItem.Hash} resolved to {nameof(NodeType.Unknown)}");
                    break;
                case NodeType.Branch:
                    // Note the counter is set to 16 first before decrementing at each loop. This is because it is possible
                    // than the node is downloaded during the loop which may trigger a save on this node.
                    DependentItem dependentBranch = new(currentStateSyncItem, currentResponseItem, 16);

                    Span<byte> branchChildPath = stackalloc byte[currentStateSyncItem.PathNibbles.Length + 1];
                    currentStateSyncItem.PathNibbles.CopyTo(branchChildPath[..currentStateSyncItem.PathNibbles.Length]);

                    for (int childIndex = 15; childIndex >= 0; childIndex--)
                    {
                        Hash256? childHash = trieNode.GetChildHash(childIndex);

                        if (childHash is not null)
                        {
                            branchChildPath[currentStateSyncItem.PathNibbles.Length] = (byte)childIndex;

                            AddNodeResult addChildResult = AddNodeToPending(
                                new StateSyncItem(childHash, currentStateSyncItem.AccountPathNibbles, branchChildPath.ToArray(), nodeDataType, currentStateSyncItem.Level + 1, CalculateRightness(trieNode.NodeType, currentStateSyncItem, childIndex))
                                {
                                    BranchChildIndex = (short)childIndex,
                                    ParentBranchChildIndex = currentStateSyncItem.BranchChildIndex
                                },
                                dependentBranch,
                                "branch child");

                            if (addChildResult != AddNodeResult.AlreadySaved)
                            {
                            }
                            else
                            {
                                _branchProgress.ReportSynced(currentStateSyncItem.Level + 1, currentStateSyncItem.BranchChildIndex, childIndex, currentStateSyncItem.NodeDataType, NodeProgressState.AlreadySaved);
                                dependentBranch.Counter--;
                            }
                        }
                        else
                        {
                            _branchProgress.ReportSynced(currentStateSyncItem.Level + 1, currentStateSyncItem.BranchChildIndex, childIndex, currentStateSyncItem.NodeDataType, NodeProgressState.Empty);
                            dependentBranch.Counter--;
                        }
                    }

                    if (dependentBranch.Counter == 0)
                    {
                        SaveNode(currentStateSyncItem, currentResponseItem);
                    }

                    break;
                case NodeType.Extension:
                    Hash256? next = trieNode.GetChild(NullTrieNodeResolver.Instance, ref path, 0)?.Keccak;
                    if (next is not null)
                    {
                        DependentItem dependentItem = new(currentStateSyncItem, currentResponseItem, 1);

                        // Add nibbles to StateSyncItem.PathNibbles
                        Span<byte> childPath = stackalloc byte[currentStateSyncItem.PathNibbles.Length + trieNode.Key!.Length];
                        currentStateSyncItem.PathNibbles.CopyTo(childPath[..currentStateSyncItem.PathNibbles.Length]);
                        trieNode.Key!.CopyTo(childPath[currentStateSyncItem.PathNibbles.Length..]);

                        AddNodeResult addResult = AddNodeToPending(
                            new StateSyncItem(
                                next,
                                currentStateSyncItem.AccountPathNibbles,
                                childPath.ToArray(),
                                nodeDataType,
                                currentStateSyncItem.Level + trieNode.Key!.Length,
                                CalculateRightness(trieNode.NodeType, currentStateSyncItem, 0))
                            { ParentBranchChildIndex = currentStateSyncItem.BranchChildIndex },
                            dependentItem,
                            "extension child");

                        if (addResult == AddNodeResult.AlreadySaved)
                        {
                            SaveNode(currentStateSyncItem, currentResponseItem);
                        }
                    }
                    else
                    {
                        /* this happens when we have a short RLP format of the node
                         * that would not be stored as Keccak but full RLP */
                        SaveNode(currentStateSyncItem, currentResponseItem);
                    }

                    break;
                case NodeType.Leaf:
                    if (nodeDataType == NodeDataType.State)
                    {
                        _pendingItems.MaxStateLevel = 64;
                        DependentItem dependentItem = new(currentStateSyncItem, currentResponseItem, 2, true);
                        (Hash256 codeHash, Hash256 storageRoot) = AccountDecoder.DecodeHashesOnly(trieNode.Value.AsRlpStream());
                        if (codeHash != Keccak.OfAnEmptyString)
                        {
                            AddNodeResult addCodeResult = AddNodeToPending(new StateSyncItem(codeHash, null, null, NodeDataType.Code, 0, currentStateSyncItem.Rightness), dependentItem, "code");
                            if (addCodeResult == AddNodeResult.AlreadySaved) dependentItem.Counter--;
                        }
                        else
                        {
                            dependentItem.Counter--;
                        }

                        if (storageRoot != Keccak.EmptyTreeHash)
                        {
                            // it's a leaf with a storage, so we need to copy the current path (full 64 nibbles) to StateSyncItem.AccountPathNibbles
                            // and StateSyncItem.PathNibbles will start from null (storage root)
                            Span<byte> childPath = stackalloc byte[currentStateSyncItem.PathNibbles.Length + trieNode.Key!.Length];
                            currentStateSyncItem.PathNibbles.CopyTo(childPath[..currentStateSyncItem.PathNibbles.Length]);
                            trieNode.Key!.CopyTo(childPath[currentStateSyncItem.PathNibbles.Length..]);

                            AddNodeResult addStorageNodeResult = AddNodeToPending(new StateSyncItem(storageRoot, childPath.ToArray(), null, NodeDataType.Storage, 0, currentStateSyncItem.Rightness), dependentItem, "storage");
                            if (addStorageNodeResult == AddNodeResult.AlreadySaved)
                            {
                                dependentItem.Counter--;
                            }
                        }
                        else
                        {
                            dependentItem.Counter--;
                        }

                        if (dependentItem.Counter == 0)
                        {
                            Interlocked.Increment(ref _data.SavedAccounts);
                            SaveNode(currentStateSyncItem, currentResponseItem);
                        }
                    }
                    else
                    {
                        _pendingItems.MaxStorageLevel = 64;
                        SaveNode(currentStateSyncItem, currentResponseItem);
                    }

                    break;
                default:
                    if (_logger.IsError) _logger.Error($"Unknown value {currentStateSyncItem.NodeDataType} of {nameof(NodeDataType)} at {currentStateSyncItem.Hash}");
                    invalidNodes++;
                    break;
            }
        }

        private static uint CalculateRightness(NodeType nodeType, StateSyncItem currentStateSyncItem, int childIndex)
        {
            if (nodeType == NodeType.Branch)
            {
                return currentStateSyncItem.Rightness + (uint)Math.Pow(16, Math.Max(0, 7 - currentStateSyncItem.Level)) * (uint)childIndex;
            }

            if (nodeType == NodeType.Extension)
            {
                return currentStateSyncItem.Rightness + (uint)Math.Pow(16, Math.Max(0, 7 - currentStateSyncItem.Level)) * 16 - 1;
            }

            throw new InvalidOperationException($"Not designed for {nodeType}");
        }

        /// <summary>
        /// Stores items that cannot be yet persisted. These items will be persisted as soon as all their descendants
        /// get persisted.
        /// </summary>
        /// <param name="dependency">Sync item that this item is dependent on.</param>
        private void AddDependency(StateSyncItem.NodeKey dependency, DependentItem dependentItem)
        {
            lock (_dependencies)
            {
                ref HashSet<DependentItem>? value = ref CollectionsMarshal.GetValueRefOrAddDefault(_dependencies, dependency, out bool exists);
                if (!exists)
                {
                    value = new HashSet<DependentItem>(DependentItemComparer.Instance);
                }

                value.Add(dependentItem);
            }
        }

        private void LogRequestInfo(List<StateSyncItem> requestHashes)
        {
            int requestSize = requestHashes.Count;
            if (requestSize < MaxRequestSize)
            {
                if (_logger.IsDebug) _logger.Debug($"Sending limited size request {requestSize} at level {_pendingItems.MaxStateLevel}");
            }

            if (_logger.IsTrace) _logger.Trace($"Preparing a request of length {requestSize} from ({_pendingItems.Description}) nodes");
            if (_logger.IsTrace)
            {
                foreach (StateSyncItem stateSyncItem in requestHashes)
                {
                    _logger.Trace($"Requesting {stateSyncItem.Hash}");
                }
            }
        }

        private enum AddNodeResult
        {
            AlreadySaved,
            AlreadyRequested,
            Added
        }
    }
}<|MERGE_RESOLUTION|>--- conflicted
+++ resolved
@@ -65,16 +65,9 @@
         // concurrent request handling with the read lock.
         private readonly ReaderWriterLockSlim _syncStateLock = new();
         private readonly ConcurrentDictionary<StateSyncBatch, object?> _pendingRequests = new();
-<<<<<<< HEAD
         private Dictionary<StateSyncItem.NodeKey, HashSet<DependentItem>> _dependencies = new();
         private readonly LruKeyCache<StateSyncItem.NodeKey> _alreadySavedNode = new LruKeyCache<StateSyncItem.NodeKey>(AlreadySavedCapacity, "saved nodes");
-        private readonly LruKeyCache<Hash256> _alreadySavedCode = new(AlreadySavedCapacity, "saved nodes");
-=======
-        private Dictionary<Hash256AsKey, HashSet<DependentItem>> _dependencies = new();
-        private readonly LruKeyCache<Hash256AsKey> _alreadySavedNode = new(AlreadySavedCapacity, "saved nodes");
         private readonly LruKeyCache<Hash256AsKey> _alreadySavedCode = new(AlreadySavedCapacity, "saved nodes");
-        private readonly HashSet<Hash256AsKey> _codesSameAsNodes = new();
->>>>>>> 1e08c969
 
         private BranchProgress _branchProgress;
         private int _hintsToResetRoot;
@@ -495,7 +488,6 @@
                     _branchProgress.ReportSynced(syncItem, NodeProgressState.Requested);
                 }
 
-<<<<<<< HEAD
                 if (syncItem.NodeDataType == NodeDataType.Code && _alreadySavedCode.Get(syncItem.Hash))
                 {
                     Interlocked.Increment(ref _data.CheckWasCached);
@@ -505,11 +497,6 @@
                 }
 
                 if (syncItem.NodeDataType != NodeDataType.Code && _alreadySavedNode.Get(syncItem.Key))
-=======
-                LruKeyCache<Hash256AsKey> alreadySavedCache =
-                    syncItem.NodeDataType == NodeDataType.Code ? _alreadySavedCode : _alreadySavedNode;
-                if (alreadySavedCache.Get(syncItem.Hash))
->>>>>>> 1e08c969
                 {
                     Interlocked.Increment(ref _data.CheckWasCached);
                     if (_logger.IsTrace) _logger.Trace($"Node already in the DB - skipping {syncItem.Hash}");
@@ -708,11 +695,7 @@
                     if (_logger.IsError) _logger.Error($"POSSIBLE FAST SYNC CORRUPTION | Dependencies hanging after the root node saved - count: {_dependencies.Count}, first: {_dependencies.Keys.First()}");
                 }
 
-<<<<<<< HEAD
                 _dependencies = new Dictionary<StateSyncItem.NodeKey, HashSet<DependentItem>>();
-=======
-                _dependencies = new Dictionary<Hash256AsKey, HashSet<DependentItem>>();
->>>>>>> 1e08c969
                 // _alreadySaved = new LruKeyCache<Keccak>(AlreadySavedCapacity, "saved nodes");
             }
 
