//  Copyright (c) 2021 Demerzel Solutions Limited
//  This file is part of the Nethermind library.
//
//  The Nethermind library is free software: you can redistribute it and/or modify
//  it under the terms of the GNU Lesser General Public License as published by
//  the Free Software Foundation, either version 3 of the License, or
//  (at your option) any later version.
//
//  The Nethermind library is distributed in the hope that it will be useful,
//  but WITHOUT ANY WARRANTY; without even the implied warranty of
//  MERCHANTABILITY or FITNESS FOR A PARTICULAR PURPOSE. See the
//  GNU Lesser General Public License for more details.
//
//  You should have received a copy of the GNU Lesser General Public License
//  along with the Nethermind. If not, see <http://www.gnu.org/licenses/>.

using System;
using System.Collections.Generic;
using System.Linq;
using System.Text;
using Nethermind.Logging;
using Nethermind.Stats;

namespace Nethermind.Synchronization.Peers
{
    /// <summary>
    /// This class is responsible for logging / reporting lists of peers
    /// </summary>
    internal class SyncPeersReport
    {
        private StringBuilder _stringBuilder = new();
        private int _currentInitializedPeerCount;

        private readonly ISyncPeerPool _peerPool;
        private readonly INodeStatsManager _stats;
        private readonly ILogger _logger;

        public SyncPeersReport(ISyncPeerPool peerPool, INodeStatsManager statsManager, ILogManager logManager)
        {
            lock (_writeLock)
            {
                _peerPool = peerPool ?? throw new ArgumentNullException(nameof(peerPool));
                _stats = statsManager ?? throw new ArgumentNullException(nameof(statsManager));
                _logger = logManager?.GetClassLogger() ?? throw new ArgumentNullException(nameof(logManager));
            }
        }

        private object _writeLock = new();

        private IEnumerable<PeerInfo> OrderedPeers => _peerPool.InitializedPeers
            .OrderByDescending(p => p.SyncPeer?.HeadNumber)
            .ThenByDescending(p => p.SyncPeer?.Node?.ClientId?.StartsWith("Nethermind") ?? false)
            .ThenByDescending(p => p.SyncPeer?.Node?.ClientId).ThenBy(p => p.SyncPeer?.Node?.Host);

        public void WriteFullReport()
        {
            lock (_writeLock)
            {
                if (!_logger.IsInfo)
                {
                    return;
                }

                RememberState(out bool _);
                _stringBuilder.Append($"Sync peers - Initialized: {_currentInitializedPeerCount} | All: {_peerPool.PeerCount} | Max: {_peerPool.PeerMaxCount}");
                bool headerAdded = false;
                foreach (PeerInfo peerInfo in OrderedPeers)
                {
                    if (!headerAdded)
                    {
                        headerAdded = true;
                        AddPeerHeader();
                    }
                    _stringBuilder.AppendLine();
                    AddPeerInfo(peerInfo);
                }

                _logger.Info(_stringBuilder.ToString());
                _stringBuilder.Clear();
            }
        }

        public void WriteShortReport()
        {
            lock (_writeLock)
            {
                if (!_logger.IsInfo)
                {
                    return;
                }
                RememberState(out bool changed);
                if (!changed)
                {
                    return;
                }
<<<<<<< HEAD
                
=======

>>>>>>> 8f28e4a8
                _stringBuilder.Append($"Sync peers {_currentInitializedPeerCount}({_peerPool.PeerCount})/{_peerPool.PeerMaxCount}");
                bool headerAdded = false;
                foreach (PeerInfo peerInfo in OrderedPeers.Where(p => !p.CanBeAllocated(AllocationContexts.All)))
                {
                    if (!headerAdded)
                    {
                        headerAdded = true;
                        AddPeerHeader();
                    }
                    _stringBuilder.AppendLine();
                    AddPeerInfo(peerInfo);
                }

                _logger.Info(_stringBuilder.ToString());
                _stringBuilder.Clear();
            }
        }

        private void AddPeerInfo(PeerInfo peerInfo)
        {
            INodeStats stats = _stats.GetOrAdd(peerInfo.SyncPeer.Node);
            _stringBuilder.Append("   ").Append(peerInfo);
            _stringBuilder.Append('[').Append(GetPaddedAverageTransferSpeed(stats, TransferSpeedType.Latency));
            _stringBuilder.Append('|').Append(GetPaddedAverageTransferSpeed(stats, TransferSpeedType.Headers));
            _stringBuilder.Append('|').Append(GetPaddedAverageTransferSpeed(stats, TransferSpeedType.Bodies));
            _stringBuilder.Append('|').Append(GetPaddedAverageTransferSpeed(stats, TransferSpeedType.Receipts));
            _stringBuilder.Append('|').Append(GetPaddedAverageTransferSpeed(stats, TransferSpeedType.NodeData));
            _stringBuilder.Append('|').Append(GetPaddedAverageTransferSpeed(stats, TransferSpeedType.SnapRanges));
            _stringBuilder.Append(']');
            _stringBuilder.Append('[').Append(peerInfo.SyncPeer.ClientId).Append(']');
        }

        private string GetPaddedAverageTransferSpeed(INodeStats nodeStats, TransferSpeedType transferSpeedType)
        {
            return $"{nodeStats.GetAverageTransferSpeed(transferSpeedType) ?? -1,5:0}";
        }

        private void AddPeerHeader()
        {
            _stringBuilder.AppendLine();
            _stringBuilder.Append("===")
                                .Append("[Active][Sleep ][Peer (ProtocolVersion/Head/Host:Port)    ]")
                                .Append("[Transfer Speeds (L/H/B/R/N/S)      ]")
                                .Append("[Client Info (Name/Version/Operating System/Language)     ]")
                                .AppendLine();
            _stringBuilder.Append("----------------------------------------------------------------------" +
                "----------------------------------------------------------------------------------------");
        }

        private void RememberState(out bool initializedCountChanged)
        {
            int initializedPeerCount = _peerPool.InitializedPeersCount;
            initializedCountChanged = initializedPeerCount != _currentInitializedPeerCount;
            _currentInitializedPeerCount = initializedPeerCount;
        }
    }
}<|MERGE_RESOLUTION|>--- conflicted
+++ resolved
@@ -93,11 +93,7 @@
                 {
                     return;
                 }
-<<<<<<< HEAD
                 
-=======
-
->>>>>>> 8f28e4a8
                 _stringBuilder.Append($"Sync peers {_currentInitializedPeerCount}({_peerPool.PeerCount})/{_peerPool.PeerMaxCount}");
                 bool headerAdded = false;
                 foreach (PeerInfo peerInfo in OrderedPeers.Where(p => !p.CanBeAllocated(AllocationContexts.All)))
