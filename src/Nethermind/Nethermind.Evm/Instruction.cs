--- conflicted
+++ resolved
@@ -5,6 +5,7 @@
 using System.Collections.Generic;
 using System.Diagnostics;
 using System.Diagnostics.CodeAnalysis;
+using System.Diagnostics.Metrics;
 using FastEnumUtility;
 using Nethermind.Core.Specs;
 using Nethermind.Specs.Forks;
@@ -218,7 +219,7 @@
 
         public static (int InputCount, int immediates, int OutputCount) StackRequirements(this Instruction instruction, IReleaseSpec spec) => instruction switch
         {
-            Instruction.STOP or Instruction.JUMPDEST or Instruction.INVALID or Instruction.CALLF or Instruction.RETF => (0, instruction is Instruction.CALLF ? 2 : 0, 0),
+            Instruction.STOP or Instruction.JUMPDEST or Instruction.INVALID or Instruction.CALLF or Instruction.JUMPF => (0, instruction is Instruction.CALLF ? 2 : 0, 0),
             Instruction.ADD or Instruction.MUL or Instruction.SUB or Instruction.DIV or Instruction.SDIV or Instruction.MOD or Instruction.SMOD or
             Instruction.EXP or Instruction.SIGNEXTEND or Instruction.LT or Instruction.GT or Instruction.SLT or Instruction.SGT or Instruction.EQ or
             Instruction.AND or Instruction.OR or Instruction.XOR or Instruction.BYTE or Instruction.SHL or Instruction.SHR or Instruction.SAR or Instruction.SHA3 => (2, 0, 1),
@@ -232,15 +233,17 @@
             Instruction.BASEFEE or Instruction.PC or Instruction.MSIZE or Instruction.GAS => (0, 0, 1),
             Instruction.MSTORE or Instruction.MSTORE8 or Instruction.SSTORE or Instruction.JUMPI or Instruction.RETURN or Instruction.REVERT or Instruction.TSTORE => (2, 0, 0),
             Instruction.CODECOPY or Instruction.RETURNDATACOPY => (3, 0, 0),
-            Instruction.JUMP or Instruction.SELFDESTRUCT or Instruction.POP or Instruction.JUMPSUB => (1, 0, 0),
+            Instruction.JUMP or Instruction.SELFDESTRUCT or Instruction.POP => (1, 0, 0),
             Instruction.CALL or Instruction.CALLCODE => (7, 0, 1),
             Instruction.DELEGATECALL or Instruction.STATICCALL => (6, 0, 1),
             Instruction.EXTCODECOPY => (4, 0, 0),
             Instruction.CREATE2 => (4, 0, 1),
-
+            Instruction.RJUMPV when spec.IsEip4200Enabled || spec.SubroutinesEnabled => spec.IsEip4200Enabled
+                ? (1, 4, 0) /* 4 is minimum but it needs to be calculated*/
+                : (1, 0, 0),
             Instruction.RJUMP when spec.IsEip4200Enabled || spec.SubroutinesEnabled => spec.IsEip4200Enabled ? (0, 2, 0) : (0, 0, 0),
             Instruction.RJUMPI when spec.IsEip4200Enabled || spec.SubroutinesEnabled => spec.IsEip4200Enabled ? (1, 2, 0) : (0, 0, 0),
-
+            Instruction.RETF => (0, 0, 0),
             >= Instruction.LOG0 and <= Instruction.LOG4 => (2 + instruction - Instruction.LOG0, 0, 0),
             >= Instruction.PUSH0 and <= Instruction.PUSH32 => (0, instruction - Instruction.PUSH0, instruction - Instruction.PUSH0),
             >= Instruction.DUP1 and <= Instruction.DUP16 => (instruction - Instruction.DUP1 + 1, 0, instruction - Instruction.DUP1 + 2),
@@ -264,20 +267,16 @@
 
         public static bool IsOnlyForEofBytecode(this Instruction instruction) => instruction switch
         {
-<<<<<<< HEAD
-            Instruction.RJUMP or Instruction.RJUMPI or Instruction.CALLF or Instruction.RETF => true,
+            Instruction.RJUMP or Instruction.RJUMPI or Instruction.RJUMPV => true,
+            Instruction.RETF or Instruction.CALLF or Instruction.JUMPF => true,
             _ => false
         };
 
         public static bool IsTerminatingInstruction(this Instruction instruction, IReleaseSpec spec = null) => instruction switch
         {
             Instruction.INVALID or Instruction.STOP or Instruction.RETURN or Instruction.REVERT => true,
-            Instruction.RETF => spec?.IsEip4750Enabled ?? true,
+            Instruction.RETF or Instruction.JUMPF => spec?.IsEip4750Enabled ?? true,
             // Instruction.SELFDESTRUCT => true
-=======
-            Instruction.RJUMP or Instruction.RJUMPI or Instruction.RJUMPV => true,
-            Instruction.RETF or Instruction.CALLF or Instruction.JUMPF => true,
->>>>>>> 27d3502f
             _ => false
         };
     }
