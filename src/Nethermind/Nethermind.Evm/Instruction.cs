--- conflicted
+++ resolved
@@ -7,10 +7,7 @@
 using System.Diagnostics.CodeAnalysis;
 using FastEnumUtility;
 using Nethermind.Core.Specs;
-<<<<<<< HEAD
 using Nethermind.Specs.Forks;
-=======
->>>>>>> d6d8eb1a
 
 namespace Nethermind.Evm
 {
@@ -86,11 +83,8 @@
         MSIZE = 0x59,
         GAS = 0x5a,
         JUMPDEST = 0x5b,
-<<<<<<< HEAD
         RJUMP = 0x5c, // RelativeStaticJumps
         RJUMPI = 0x5d, // RelativeStaticJumps
-=======
->>>>>>> d6d8eb1a
         BEGINSUB = 0x5c, // SubroutinesEnabled
         RETURNSUB = 0x5d, // SubroutinesEnabled
         JUMPSUB = 0x5e, // SubroutinesEnabled
@@ -196,22 +190,14 @@
 
             return instruction switch
             {
-<<<<<<< HEAD
-=======
-                Instruction.CALLCODE or Instruction.SELFDESTRUCT => !spec.IsEip3670Enabled,
->>>>>>> d6d8eb1a
                 Instruction.TLOAD or Instruction.TSTORE => spec.TransientStorageEnabled,
                 Instruction.REVERT => spec.RevertOpcodeEnabled,
                 Instruction.STATICCALL => spec.StaticCallEnabled,
                 Instruction.CREATE2 => spec.Create2OpcodeEnabled,
                 Instruction.DELEGATECALL => spec.DelegateCallEnabled,
                 Instruction.PUSH0 => spec.IncludePush0Instruction,
-<<<<<<< HEAD
                 Instruction.BEGINSUB or Instruction.RETURNSUB or Instruction.JUMPSUB when spec.SubroutinesEnabled => true,
                 Instruction.RJUMP or Instruction.RJUMPI when spec.StaticRelativeJumpsEnabled=> true,
-=======
-                Instruction.BEGINSUB or Instruction.RETURNSUB or Instruction.JUMPSUB => spec.SubroutinesEnabled,
->>>>>>> d6d8eb1a
                 Instruction.BASEFEE => spec.BaseFeeEnabled,
                 Instruction.SELFBALANCE => spec.SelfBalanceOpcodeEnabled,
                 Instruction.CHAINID => spec.ChainIdOpcodeEnabled,
@@ -221,7 +207,6 @@
                 _ => true
             };
         }
-<<<<<<< HEAD
         public static string? GetName(this Instruction instruction, bool isPostMerge = false, IReleaseSpec? spec = null)
         {
             spec ??= Frontier.Instance;
@@ -233,13 +218,11 @@
                 _ => FastEnum.IsDefined(instruction) ? FastEnum.GetName(instruction) : null,
             };
         }
-=======
-        public static string? GetName(this Instruction instruction, bool isPostMerge = false) =>
-            (instruction == Instruction.PREVRANDAO && !isPostMerge)
-                ? "DIFFICULTY"
-                : FastEnum.IsDefined(instruction)
-                    ? FastEnum.GetName(instruction)
-                    : null;
->>>>>>> d6d8eb1a
+
+        public static bool IsOnlyForEofBytecode(this Instruction instruction) => instruction switch
+        {
+            Instruction.RJUMP or Instruction.RJUMPI => true,
+            _ => false
+        };
     }
 }