// SPDX-FileCopyrightText: 2022 Demerzel Solutions Limited
// SPDX-License-Identifier: LGPL-3.0-only

using System;
using System.Collections.Generic;
using Nethermind.Core;
using Nethermind.Core.Crypto;
using Nethermind.Int256;

namespace Nethermind.Evm.Tracing.Proofs
{
    public class ProofTxTracer : TxTracer
    {
        private readonly bool _treatSystemAccountDifferently;

        public ProofTxTracer(bool treatSystemAccountDifferently)
        {
            _treatSystemAccountDifferently = treatSystemAccountDifferently;
        }

        public HashSet<Address> Accounts { get; } = new();

        public HashSet<StorageCell> Storages { get; } = new();

        public HashSet<Keccak> BlockHashes { get; } = new();

        public byte[]? Output { get; private set; }

<<<<<<< HEAD
        public bool IsTracingBlockHash => true;
        public bool IsTracingAccess => false;
        public bool IsTracingReceipt => true;
        public bool IsTracingActions => false;
        public bool IsTracingOpLevelStorage => false;
        public bool IsTracingMemory => false;
        public bool IsTracingInstructions => false;
        public bool IsTracingRefunds => false;
        public bool IsTracingCode => false;
        public bool IsTracingStack => false;
        public bool IsTracingState => true;
        public bool IsTracingStorage => true;
        public bool IsTracingFees => false;
        public bool IsTracing => IsTracingReceipt || IsTracingActions || IsTracingOpLevelStorage || IsTracingMemory || IsTracingInstructions || IsTracingRefunds || IsTracingCode || IsTracingStack || IsTracingBlockHash || IsTracingAccess || IsTracingFees || IsTracingEventLogs;
        public bool IsTracingEventLogs => false;

        public void ReportActionEnd(long gas, Address deploymentAddress, ReadOnlyMemory<byte> deployedCode)
        {
            throw new NotSupportedException();
        }
=======
        public override bool IsTracingBlockHash => true;
        public override bool IsTracingReceipt => true;
        public override bool IsTracingState => true;
        public override bool IsTracingStorage => true;
>>>>>>> 61e52a45

        public override void ReportBlockHash(Keccak blockHash)
        {
            BlockHashes.Add(blockHash);
        }

        public override void ReportBalanceChange(Address address, UInt256? before, UInt256? after)
        {
            if (_treatSystemAccountDifferently && Address.SystemUser == address && before is null && after == UInt256.Zero)
            {
                return;
            }

            Accounts.Add(address);
        }

        public override void ReportCodeChange(Address address, byte[]? before, byte[]? after)
        {
            if (_treatSystemAccountDifferently && Address.SystemUser == address && before is null && after == Array.Empty<byte>())
            {
                return;
            }

            Accounts.Add(address);
        }

        public override void ReportNonceChange(Address address, UInt256? before, UInt256? after)
        {
            if (_treatSystemAccountDifferently && Address.SystemUser == address && before is null && after == UInt256.Zero)
            {
                return;
            }

            Accounts.Add(address);
        }

        public override void ReportStorageChange(in StorageCell storageCell, byte[] before, byte[] after)
        {
            // implicit knowledge here that if we read storage then for sure we have at least asked for the account's balance
            // and so we do not need to add account to Accounts
            Storages.Add(storageCell);
        }

        public override void ReportStorageRead(in StorageCell storageCell)
        {
            // implicit knowledge here that if we read storage then for sure we have at least asked for the account's balance
            // and so we do not need to add account to Accounts
            Storages.Add(storageCell);
        }

        private bool _wasSystemAccountAccessedOnceAlready;

        public override void ReportAccountRead(Address address)
        {
            if (_treatSystemAccountDifferently && !_wasSystemAccountAccessedOnceAlready && address == Address.SystemUser)
            {
                // we want to ignore the system account the first time only
                // TODO: I think this should only be done if the system account should be treated differently?
                _wasSystemAccountAccessedOnceAlready = true;
                return;
            }

            Accounts.Add(address);
        }

        public override void MarkAsSuccess(Address recipient, long gasSpent, byte[] output, LogEntry[] logs, Keccak? stateRoot = null)
        {
            Output = output;
        }

        public override void MarkAsFailed(Address recipient, long gasSpent, byte[] output, string error, Keccak? stateRoot = null)
        {
            Output = output;
        }
<<<<<<< HEAD

        public void StartOperation(int depth, long gas, Instruction opcode, int pc, bool isPostMerge = false)
        {
            throw new NotSupportedException();
        }

        public void ReportOperationError(EvmExceptionType error)
        {
            throw new NotSupportedException();
        }

        public void ReportOperationRemainingGas(long gas)
        {
            throw new NotSupportedException();
        }

        public void SetOperationStack(List<string> stackTrace)
        {
            throw new NotSupportedException();
        }

        public void ReportStackPush(in ReadOnlySpan<byte> stackItem)
        {
            throw new NotSupportedException();
        }

        public void SetOperationMemory(List<string> memoryTrace)
        {
            throw new NotSupportedException();
        }

        public void SetOperationMemorySize(ulong newSize)
        {
            throw new NotSupportedException();
        }

        public void ReportMemoryChange(long offset, in ReadOnlySpan<byte> data)
        {
            throw new NotSupportedException();
        }

        public void ReportStorageChange(in ReadOnlySpan<byte> key, in ReadOnlySpan<byte> value)
        {
            throw new NotSupportedException();
        }

        public void SetOperationStorage(Address address, UInt256 storageIndex, ReadOnlySpan<byte> newValue, ReadOnlySpan<byte> currentValue)
        {
            throw new NotSupportedException();
        }

        public void LoadOperationStorage(Address address, UInt256 storageIndex, ReadOnlySpan<byte> value)
        {
            throw new NotSupportedException();
        }

        public void ReportSelfDestruct(Address address, UInt256 balance, Address refundAddress)
        {
            throw new NotSupportedException();
        }

        public void ReportAction(long gas, UInt256 value, Address @from, Address to, ReadOnlyMemory<byte> input, ExecutionType callType, bool isPrecompileCall = false)
        {
            throw new NotSupportedException();
        }

        public void ReportActionEnd(long gas, ReadOnlyMemory<byte> output)
        {
            throw new NotSupportedException();
        }

        public void ReportActionError(EvmExceptionType evmExceptionType)
        {
            throw new NotSupportedException();
        }

        public void ReportFees(UInt256 fees, UInt256 burntFees)
        {
            throw new NotImplementedException();
        }

        public void ReportEvent(LogEntry logEntry)
        {
            throw new NotImplementedException();
        }
=======
>>>>>>> 61e52a45
    }
}<|MERGE_RESOLUTION|>--- conflicted
+++ resolved
@@ -26,33 +26,10 @@
 
         public byte[]? Output { get; private set; }
 
-<<<<<<< HEAD
-        public bool IsTracingBlockHash => true;
-        public bool IsTracingAccess => false;
-        public bool IsTracingReceipt => true;
-        public bool IsTracingActions => false;
-        public bool IsTracingOpLevelStorage => false;
-        public bool IsTracingMemory => false;
-        public bool IsTracingInstructions => false;
-        public bool IsTracingRefunds => false;
-        public bool IsTracingCode => false;
-        public bool IsTracingStack => false;
-        public bool IsTracingState => true;
-        public bool IsTracingStorage => true;
-        public bool IsTracingFees => false;
-        public bool IsTracing => IsTracingReceipt || IsTracingActions || IsTracingOpLevelStorage || IsTracingMemory || IsTracingInstructions || IsTracingRefunds || IsTracingCode || IsTracingStack || IsTracingBlockHash || IsTracingAccess || IsTracingFees || IsTracingEventLogs;
-        public bool IsTracingEventLogs => false;
-
-        public void ReportActionEnd(long gas, Address deploymentAddress, ReadOnlyMemory<byte> deployedCode)
-        {
-            throw new NotSupportedException();
-        }
-=======
         public override bool IsTracingBlockHash => true;
         public override bool IsTracingReceipt => true;
         public override bool IsTracingState => true;
         public override bool IsTracingStorage => true;
->>>>>>> 61e52a45
 
         public override void ReportBlockHash(Keccak blockHash)
         {
@@ -127,93 +104,5 @@
         {
             Output = output;
         }
-<<<<<<< HEAD
-
-        public void StartOperation(int depth, long gas, Instruction opcode, int pc, bool isPostMerge = false)
-        {
-            throw new NotSupportedException();
-        }
-
-        public void ReportOperationError(EvmExceptionType error)
-        {
-            throw new NotSupportedException();
-        }
-
-        public void ReportOperationRemainingGas(long gas)
-        {
-            throw new NotSupportedException();
-        }
-
-        public void SetOperationStack(List<string> stackTrace)
-        {
-            throw new NotSupportedException();
-        }
-
-        public void ReportStackPush(in ReadOnlySpan<byte> stackItem)
-        {
-            throw new NotSupportedException();
-        }
-
-        public void SetOperationMemory(List<string> memoryTrace)
-        {
-            throw new NotSupportedException();
-        }
-
-        public void SetOperationMemorySize(ulong newSize)
-        {
-            throw new NotSupportedException();
-        }
-
-        public void ReportMemoryChange(long offset, in ReadOnlySpan<byte> data)
-        {
-            throw new NotSupportedException();
-        }
-
-        public void ReportStorageChange(in ReadOnlySpan<byte> key, in ReadOnlySpan<byte> value)
-        {
-            throw new NotSupportedException();
-        }
-
-        public void SetOperationStorage(Address address, UInt256 storageIndex, ReadOnlySpan<byte> newValue, ReadOnlySpan<byte> currentValue)
-        {
-            throw new NotSupportedException();
-        }
-
-        public void LoadOperationStorage(Address address, UInt256 storageIndex, ReadOnlySpan<byte> value)
-        {
-            throw new NotSupportedException();
-        }
-
-        public void ReportSelfDestruct(Address address, UInt256 balance, Address refundAddress)
-        {
-            throw new NotSupportedException();
-        }
-
-        public void ReportAction(long gas, UInt256 value, Address @from, Address to, ReadOnlyMemory<byte> input, ExecutionType callType, bool isPrecompileCall = false)
-        {
-            throw new NotSupportedException();
-        }
-
-        public void ReportActionEnd(long gas, ReadOnlyMemory<byte> output)
-        {
-            throw new NotSupportedException();
-        }
-
-        public void ReportActionError(EvmExceptionType evmExceptionType)
-        {
-            throw new NotSupportedException();
-        }
-
-        public void ReportFees(UInt256 fees, UInt256 burntFees)
-        {
-            throw new NotImplementedException();
-        }
-
-        public void ReportEvent(LogEntry logEntry)
-        {
-            throw new NotImplementedException();
-        }
-=======
->>>>>>> 61e52a45
     }
 }