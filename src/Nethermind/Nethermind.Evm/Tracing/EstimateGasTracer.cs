// SPDX-FileCopyrightText: 2022 Demerzel Solutions Limited
// SPDX-License-Identifier: LGPL-3.0-only

using System;
using System.Collections.Generic;
using Nethermind.Core;
using Nethermind.Core.Crypto;
using Nethermind.Core.Specs;
using Nethermind.Int256;

namespace Nethermind.Evm.Tracing
{
    public class EstimateGasTracer : TxTracer
    {
        public EstimateGasTracer()
        {
            _currentGasAndNesting.Push(new GasAndNesting(0, -1));
        }

<<<<<<< HEAD
        public bool IsTracingReceipt => true;
        public bool IsTracingActions => true;
        public bool IsTracingOpLevelStorage => false;
        public bool IsTracingMemory => false;
        public bool IsTracingInstructions => false;
        public bool IsTracingRefunds => true;
        public bool IsTracingCode => false;
        public bool IsTracingStack => false;
        public bool IsTracingState => false;
        public bool IsTracingStorage => false;
        public bool IsTracingBlockHash => false;
        public bool IsTracingAccess => false;
        public bool IsTracingFees => false;
        public bool IsTracing => IsTracingReceipt || IsTracingActions || IsTracingOpLevelStorage || IsTracingMemory || IsTracingInstructions || IsTracingRefunds || IsTracingCode || IsTracingStack || IsTracingBlockHash || IsTracingAccess || IsTracingFees || IsTracingEventLogs;
        public bool IsTracingEventLogs => false;

        public byte[] ReturnValue { get; set; }

        internal long NonIntrinsicGasSpentBeforeRefund { get; set; }
=======
        public override bool IsTracingReceipt => true;
        public override bool IsTracingActions => true;
        public override bool IsTracingRefunds => true;

        public byte[]? ReturnValue { get; set; }

        private long NonIntrinsicGasSpentBeforeRefund { get; set; }
>>>>>>> 61e52a45

        internal long GasSpent { get; set; }

        internal long IntrinsicGasAt { get; set; }

        private long TotalRefund { get; set; }

        public string? Error { get; set; }

        public byte StatusCode { get; set; }

        public override void MarkAsSuccess(Address recipient, long gasSpent, byte[] output, LogEntry[] logs, Keccak? stateRoot = null)
        {
            GasSpent = gasSpent;
            ReturnValue = output;
            StatusCode = Evm.StatusCode.Success;
        }

        public override void MarkAsFailed(Address recipient, long gasSpent, byte[]? output, string error, Keccak? stateRoot = null)
        {
            GasSpent = gasSpent;
            Error = error;
            ReturnValue = output ?? Array.Empty<byte>();
            StatusCode = Evm.StatusCode.Failure;
        }

        private class GasAndNesting
        {
            public GasAndNesting(long gasOnStart, int nestingLevel)
            {
                GasOnStart = gasOnStart;
                NestingLevel = nestingLevel;
            }

            public long GasOnStart { get; set; }
            public long GasUsageFromChildren { get; set; }
            public long GasLeft { get; set; }
            public int NestingLevel { get; set; }

            private long MaxGasNeeded
            {
                get
                {
                    long maxGasNeeded = GasOnStart + ExtraGasPressure - GasLeft + GasUsageFromChildren;
                    for (int i = 0; i < NestingLevel; i++)
                    {
                        maxGasNeeded = (long)Math.Ceiling(maxGasNeeded * 64m / 63);
                    }

                    return maxGasNeeded;
                }
            }

            public long AdditionalGasRequired => MaxGasNeeded - (GasOnStart - GasLeft);
            public long ExtraGasPressure { get; set; }
        }

        internal long CalculateAdditionalGasRequired(Transaction tx, IReleaseSpec releaseSpec)
        {
            long intrinsicGas = tx.GasLimit - IntrinsicGasAt;
            return _currentGasAndNesting.Peek().AdditionalGasRequired + RefundHelper.CalculateClaimableRefund(intrinsicGas + NonIntrinsicGasSpentBeforeRefund, TotalRefund, releaseSpec);
        }

        private int _currentNestingLevel = -1;

        private bool _isInPrecompile;

        private readonly Stack<GasAndNesting> _currentGasAndNesting = new();

        public override void ReportAction(long gas, UInt256 value, Address @from, Address to, ReadOnlyMemory<byte> input, ExecutionType callType, bool isPrecompileCall = false)
        {
            if (_currentNestingLevel == -1)
            {
                IntrinsicGasAt = gas;
            }

            if (!isPrecompileCall)
            {
                _currentNestingLevel++;
                _currentGasAndNesting.Push(new GasAndNesting(gas, _currentNestingLevel));
            }
            else
            {
                _isInPrecompile = true;
            }
        }

        public override void ReportActionEnd(long gas, ReadOnlyMemory<byte> output)
        {
            if (!_isInPrecompile)
            {
                UpdateAdditionalGas(gas);
            }
            else
            {
                _isInPrecompile = false;
            }
        }

        public override void ReportActionEnd(long gas, Address deploymentAddress, ReadOnlyMemory<byte> deployedCode)
        {
            if (!_isInPrecompile)
            {
                UpdateAdditionalGas(gas);
            }
            else
            {
                _isInPrecompile = false;
            }
        }

        public override void ReportActionError(EvmExceptionType exceptionType)
        {
            UpdateAdditionalGas();
        }

        public void ReportActionError(EvmExceptionType exceptionType, long gasLeft)
        {
            UpdateAdditionalGas(gasLeft);
        }

        private void UpdateAdditionalGas(long? gasLeft = null)
        {
            GasAndNesting current = _currentGasAndNesting.Pop();

            if (gasLeft.HasValue)
            {
                current.GasLeft = gasLeft.Value;
            }

            _currentGasAndNesting.Peek().GasUsageFromChildren += current.AdditionalGasRequired;
            _currentNestingLevel--;

            if (_currentNestingLevel == -1)
            {
                NonIntrinsicGasSpentBeforeRefund = IntrinsicGasAt - current.GasLeft;
            }
        }

        public override void ReportRefund(long refund)
        {
            TotalRefund += refund;
        }

        public override void ReportExtraGasPressure(long extraGasPressure)
        {
            _currentGasAndNesting.Peek().ExtraGasPressure = Math.Max(_currentGasAndNesting.Peek().ExtraGasPressure, extraGasPressure);
        }
<<<<<<< HEAD

        public void ReportAccess(IReadOnlySet<Address> accessedAddresses, IReadOnlySet<StorageCell> accessedStorageCells)
        {
            throw new NotImplementedException();
        }

        public void ReportFees(UInt256 fees, UInt256 burntFees)
        {
            throw new NotImplementedException();
        }

        public void ReportEvent(LogEntry logEntry)
        {
            throw new NotImplementedException();
        }
=======
>>>>>>> 61e52a45
    }
}<|MERGE_RESOLUTION|>--- conflicted
+++ resolved
@@ -17,27 +17,6 @@
             _currentGasAndNesting.Push(new GasAndNesting(0, -1));
         }
 
-<<<<<<< HEAD
-        public bool IsTracingReceipt => true;
-        public bool IsTracingActions => true;
-        public bool IsTracingOpLevelStorage => false;
-        public bool IsTracingMemory => false;
-        public bool IsTracingInstructions => false;
-        public bool IsTracingRefunds => true;
-        public bool IsTracingCode => false;
-        public bool IsTracingStack => false;
-        public bool IsTracingState => false;
-        public bool IsTracingStorage => false;
-        public bool IsTracingBlockHash => false;
-        public bool IsTracingAccess => false;
-        public bool IsTracingFees => false;
-        public bool IsTracing => IsTracingReceipt || IsTracingActions || IsTracingOpLevelStorage || IsTracingMemory || IsTracingInstructions || IsTracingRefunds || IsTracingCode || IsTracingStack || IsTracingBlockHash || IsTracingAccess || IsTracingFees || IsTracingEventLogs;
-        public bool IsTracingEventLogs => false;
-
-        public byte[] ReturnValue { get; set; }
-
-        internal long NonIntrinsicGasSpentBeforeRefund { get; set; }
-=======
         public override bool IsTracingReceipt => true;
         public override bool IsTracingActions => true;
         public override bool IsTracingRefunds => true;
@@ -45,7 +24,6 @@
         public byte[]? ReturnValue { get; set; }
 
         private long NonIntrinsicGasSpentBeforeRefund { get; set; }
->>>>>>> 61e52a45
 
         internal long GasSpent { get; set; }
 
@@ -194,23 +172,5 @@
         {
             _currentGasAndNesting.Peek().ExtraGasPressure = Math.Max(_currentGasAndNesting.Peek().ExtraGasPressure, extraGasPressure);
         }
-<<<<<<< HEAD
-
-        public void ReportAccess(IReadOnlySet<Address> accessedAddresses, IReadOnlySet<StorageCell> accessedStorageCells)
-        {
-            throw new NotImplementedException();
-        }
-
-        public void ReportFees(UInt256 fees, UInt256 burntFees)
-        {
-            throw new NotImplementedException();
-        }
-
-        public void ReportEvent(LogEntry logEntry)
-        {
-            throw new NotImplementedException();
-        }
-=======
->>>>>>> 61e52a45
     }
 }