--- conflicted
+++ resolved
@@ -162,21 +162,12 @@
     /// <summary>
     ///
     /// </summary>
-<<<<<<< HEAD
-    /// <param name="env"></param>
-    /// <param name="gas"></param>
-    /// <param name="opcode"></param>
-    /// <param name="pc"></param>
-    /// <remarks>Depends on <see cref="IsTracingInstructions"/></remarks>
-    void StartOperation(in ExecutionEnvironment env, long gas, Instruction opcode, int pc);
-=======
     /// <param name="pc"></param>
     /// <param name="opcode"></param>
     /// <param name="gas"></param>
     /// <param name="env"></param>
     /// <remarks>Depends on <see cref="IsTracingInstructions"/></remarks>
     void StartOperation(int pc, Instruction opcode, long gas, in ExecutionEnvironment env);
->>>>>>> 25080158
 
     /// <summary>
     ///
