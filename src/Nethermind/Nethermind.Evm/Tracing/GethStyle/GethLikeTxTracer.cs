// SPDX-FileCopyrightText: 2022 Demerzel Solutions Limited
// SPDX-License-Identifier: LGPL-3.0-only

using System;
using System.Collections.Generic;
using Nethermind.Core;
using Nethermind.Core.Crypto;
using Nethermind.Core.Extensions;
using Nethermind.Int256;
using Nethermind.State;
using Nethermind.State.Tracing;

namespace Nethermind.Evm.Tracing.GethStyle
{
    public class GethLikeTxTracer : TxTracer
    {
        private GethTxTraceEntry? _traceEntry;
        private readonly GethLikeTxTrace _trace = new();

        public GethLikeTxTracer(GethTraceOptions options)
        {
            IsTracingStack = !options.DisableStack;
            IsTracingMemory = !options.DisableMemory;
            IsTracingOpLevelStorage = !options.DisableStorage;
        }

<<<<<<< HEAD
        bool IStateTracer.IsTracingState => false;
        bool IStorageTracer.IsTracingStorage => false;
        public bool IsTracingReceipt => true;
        public bool IsTracingActions => false;
        public bool IsTracingOpLevelStorage { get; }
        public bool IsTracingMemory { get; }
        public bool IsTracingInstructions => true;
        public bool IsTracingRefunds => false;
        public bool IsTracingCode => false;
        public bool IsTracingStack { get; }
        public bool IsTracingBlockHash => false;
        public bool IsTracingAccess => false;
        public bool IsTracingFees => false;
        public bool IsTracing => IsTracingReceipt || IsTracingActions || IsTracingOpLevelStorage || IsTracingMemory || IsTracingInstructions || IsTracingRefunds || IsTracingCode || IsTracingStack || IsTracingBlockHash || IsTracingAccess || IsTracingFees || IsTracingEventLogs;
        public bool IsTracingEventLogs => false;

        public void MarkAsSuccess(Address recipient, long gasSpent, byte[] output, LogEntry[] logs, Keccak? stateRoot = null)
=======
        public sealed override bool IsTracingOpLevelStorage { get; protected set; }
        public override bool IsTracingReceipt => true;
        public sealed override bool IsTracingMemory { get; protected set; }
        public override bool IsTracingInstructions => true;
        public sealed override bool IsTracingStack { get; protected set; }

        public override void MarkAsSuccess(Address recipient, long gasSpent, byte[] output, LogEntry[] logs, Keccak? stateRoot = null)
>>>>>>> 61e52a45
        {
            _trace.ReturnValue = output;
            _trace.Gas = gasSpent;
        }

        public override void MarkAsFailed(Address recipient, long gasSpent, byte[]? output, string error, Keccak? stateRoot = null)
        {
            _trace.Failed = true;
            _trace.ReturnValue = output ?? Array.Empty<byte>();
        }

        public override void StartOperation(int depth, long gas, Instruction opcode, int pc, bool isPostMerge = false)
        {
            GethTxTraceEntry previousTraceEntry = _traceEntry;
            _traceEntry = new GethTxTraceEntry
            {
                Pc = pc,
                Operation = opcode.GetName(isPostMerge),
                Gas = gas,
                Depth = depth
            };
            _trace.Entries.Add(_traceEntry);

            if (_traceEntry.Depth > (previousTraceEntry?.Depth ?? 0))
            {
                _traceEntry.Storage = new Dictionary<string, string>();
                _trace.StoragesByDepth.Push(previousTraceEntry is not null ? previousTraceEntry.Storage : new Dictionary<string, string>());
            }
            else if (_traceEntry.Depth < (previousTraceEntry?.Depth ?? 0))
            {
                if (previousTraceEntry is null)
                {
                    throw new InvalidOperationException("Unexpected missing previous trace when leaving a call.");
                }

                _traceEntry.Storage = new Dictionary<string, string>(_trace.StoragesByDepth.Pop());
            }
            else
            {
                if (previousTraceEntry is null)
                {
                    throw new InvalidOperationException("Unexpected missing previous trace on continuation.");
                }

                _traceEntry.Storage = new Dictionary<string, string>(previousTraceEntry.Storage!);
            }
        }

        public override void ReportOperationError(EvmExceptionType error)
        {
            _traceEntry!.Error = GetErrorDescription(error);
        }

        private string? GetErrorDescription(EvmExceptionType evmExceptionType)
        {
            return evmExceptionType switch
            {
                EvmExceptionType.None => null,
                EvmExceptionType.BadInstruction => "BadInstruction",
                EvmExceptionType.StackOverflow => "StackOverflow",
                EvmExceptionType.StackUnderflow => "StackUnderflow",
                EvmExceptionType.OutOfGas => "OutOfGas",
                EvmExceptionType.InvalidSubroutineEntry => "InvalidSubroutineEntry",
                EvmExceptionType.InvalidSubroutineReturn => "InvalidSubroutineReturn",
                EvmExceptionType.InvalidJumpDestination => "BadJumpDestination",
                EvmExceptionType.AccessViolation => "AccessViolation",
                EvmExceptionType.StaticCallViolation => "StaticCallViolation",
                _ => "Error"
            };
        }

        public override void ReportOperationRemainingGas(long gas)
        {
            _traceEntry!.GasCost = _traceEntry.Gas - gas;
        }

        public override void SetOperationMemorySize(ulong newSize)
        {
            _traceEntry!.UpdateMemorySize(newSize);
        }

        public override void SetOperationStorage(Address address, UInt256 storageIndex, ReadOnlySpan<byte> newValue, ReadOnlySpan<byte> currentValue)
        {
            byte[] bigEndian = new byte[32];
            storageIndex.ToBigEndian(bigEndian);
            _traceEntry!.Storage![bigEndian.ToHexString(false)] = new ZeroPaddedSpan(newValue, 32 - newValue.Length, PadDirection.Left).ToArray().ToHexString(false);
        }

        public override void SetOperationStack(List<string> stackTrace)
        {
            _traceEntry!.Stack = stackTrace;
        }

        public override void SetOperationMemory(List<string> memoryTrace)
        {
            _traceEntry!.Memory = memoryTrace;
        }

        public void ReportEvent(LogEntry logEntry)
        {
            throw new NotImplementedException();
        }

        public GethLikeTxTrace BuildResult()
        {
            return _trace;
        }
    }
}<|MERGE_RESOLUTION|>--- conflicted
+++ resolved
@@ -24,25 +24,6 @@
             IsTracingOpLevelStorage = !options.DisableStorage;
         }
 
-<<<<<<< HEAD
-        bool IStateTracer.IsTracingState => false;
-        bool IStorageTracer.IsTracingStorage => false;
-        public bool IsTracingReceipt => true;
-        public bool IsTracingActions => false;
-        public bool IsTracingOpLevelStorage { get; }
-        public bool IsTracingMemory { get; }
-        public bool IsTracingInstructions => true;
-        public bool IsTracingRefunds => false;
-        public bool IsTracingCode => false;
-        public bool IsTracingStack { get; }
-        public bool IsTracingBlockHash => false;
-        public bool IsTracingAccess => false;
-        public bool IsTracingFees => false;
-        public bool IsTracing => IsTracingReceipt || IsTracingActions || IsTracingOpLevelStorage || IsTracingMemory || IsTracingInstructions || IsTracingRefunds || IsTracingCode || IsTracingStack || IsTracingBlockHash || IsTracingAccess || IsTracingFees || IsTracingEventLogs;
-        public bool IsTracingEventLogs => false;
-
-        public void MarkAsSuccess(Address recipient, long gasSpent, byte[] output, LogEntry[] logs, Keccak? stateRoot = null)
-=======
         public sealed override bool IsTracingOpLevelStorage { get; protected set; }
         public override bool IsTracingReceipt => true;
         public sealed override bool IsTracingMemory { get; protected set; }
@@ -50,7 +31,6 @@
         public sealed override bool IsTracingStack { get; protected set; }
 
         public override void MarkAsSuccess(Address recipient, long gasSpent, byte[] output, LogEntry[] logs, Keccak? stateRoot = null)
->>>>>>> 61e52a45
         {
             _trace.ReturnValue = output;
             _trace.Gas = gasSpent;
@@ -149,11 +129,6 @@
             _traceEntry!.Memory = memoryTrace;
         }
 
-        public void ReportEvent(LogEntry logEntry)
-        {
-            throw new NotImplementedException();
-        }
-
         public GethLikeTxTrace BuildResult()
         {
             return _trace;
