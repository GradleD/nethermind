--- conflicted
+++ resolved
@@ -1,61 +1,34 @@
 // SPDX-FileCopyrightText: 2022 Demerzel Solutions Limited
 // SPDX-License-Identifier: LGPL-3.0-only
 
-<<<<<<< HEAD
 using System.Text.Json;
 using System.Text.Json.Serialization;
 
 namespace Nethermind.Evm.Tracing.GethStyle;
 
-public class GethTraceOptions
-{
-    [JsonPropertyName("disableStorage")]
-    public bool DisableStorage { get; set; }
-
-    [JsonPropertyName("disableMemory")]
-    public bool DisableMemory { get; set; }
-
-    [JsonPropertyName("disableStack")]
-    public bool DisableStack { get; set; }
-
-    [JsonPropertyName("tracer")]
-    public string Tracer { get; set; }
-
-    [JsonPropertyName("timeout")]
-    public string Timeout { get; set; }
-
-    public static GethTraceOptions Default = new();
-=======
-using System;
-using Nethermind.Core.Crypto;
-using Newtonsoft.Json;
-
-namespace Nethermind.Evm.Tracing.GethStyle;
-
 public record GethTraceOptions
 {
-    [JsonProperty("disableMemory")]
+    [JsonPropertyName("disableMemory")]
     [Obsolete("Use EnableMemory instead.")]
     public bool DisableMemory { get => !EnableMemory; init => EnableMemory = !value; }
 
-    [JsonProperty("disableStack")]
-    public bool DisableStack { get; init; }
-
-    [JsonProperty("disableStorage")]
+    [JsonPropertyName("disableStorage")]
     public bool DisableStorage { get; init; }
 
     [JsonProperty("enableMemory")]
     public bool EnableMemory { get; init; }
 
-    [JsonProperty("timeout")]
+    [JsonPropertyName("disableStack")]
+    public bool DisableStack { get; init; }
+
+    [JsonPropertyName("timeout")]
     public string Timeout { get; init; }
 
-    [JsonProperty("tracer")]
+    [JsonPropertyName("tracer")]
     public string Tracer { get; init; }
 
     [JsonProperty("txHash")]
     public Keccak? TxHash { get; init; }
 
     public static GethTraceOptions Default { get; } = new();
->>>>>>> 63070a3e
 }