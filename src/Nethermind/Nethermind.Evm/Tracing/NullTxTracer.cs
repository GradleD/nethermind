// SPDX-FileCopyrightText: 2022 Demerzel Solutions Limited
// SPDX-License-Identifier: LGPL-3.0-only

using System;
using System.Collections.Generic;
using System.Diagnostics;
using System.Diagnostics.CodeAnalysis;
using Nethermind.Core;
using Nethermind.Core.Crypto;
using Nethermind.Int256;

namespace Nethermind.Evm.Tracing;

public class NullTxTracer : TxTracer
{
    public static ITxTracer Instance { get; } = new NullTxTracer();

    private const string ErrorMessage = "Null tracer should never receive any calls.";
    private NullTxTracer() { }

    [DoesNotReturn]
    [StackTraceHidden]
    private static void ThrowInvalidOperationException() => throw new InvalidOperationException(ErrorMessage);

    public override void MarkAsSuccess(Address recipient, long gasSpent, byte[] output, LogEntry[] logs, Hash256? stateRoot = null)
        => ThrowInvalidOperationException();
<<<<<<< HEAD

    public override void MarkAsFailed(Address recipient, long gasSpent, byte[] output, string error, Keccak? stateRoot = null)
=======
    public override void MarkAsFailed(Address recipient, long gasSpent, byte[] output, string error, Hash256? stateRoot = null)
>>>>>>> b11273d7
        => ThrowInvalidOperationException();

    public override void StartOperation(int depth, long gas, Instruction opcode, int pc, bool isPostMerge = false)
        => ThrowInvalidOperationException();

    public override void ReportOperationError(EvmExceptionType error)
        => ThrowInvalidOperationException();

    public override void ReportOperationRemainingGas(long gas)
        => ThrowInvalidOperationException();

    public override void SetOperationMemorySize(ulong newSize)
        => ThrowInvalidOperationException();

    public override void ReportMemoryChange(long offset, in ReadOnlySpan<byte> data)
        => ThrowInvalidOperationException();

    public override void ReportStorageChange(in ReadOnlySpan<byte> key, in ReadOnlySpan<byte> value)
        => ThrowInvalidOperationException();

    public override void SetOperationStack(TraceStack stack)
        => ThrowInvalidOperationException();

    public override void ReportStackPush(in ReadOnlySpan<byte> stackItem)
        => ThrowInvalidOperationException();

    public override void SetOperationMemory(TraceMemory memoryTrace)
        => ThrowInvalidOperationException();

    public override void SetOperationStorage(Address address, UInt256 storageIndex, ReadOnlySpan<byte> newValue, ReadOnlySpan<byte> currentValue)
        => ThrowInvalidOperationException();

    public override void LoadOperationStorage(Address address, UInt256 storageIndex, ReadOnlySpan<byte> value)
        => ThrowInvalidOperationException();

    public override void ReportSelfDestruct(Address address, UInt256 balance, Address refundAddress)
        => ThrowInvalidOperationException();

    public override void ReportBalanceChange(Address address, UInt256? before, UInt256? after)
        => ThrowInvalidOperationException();

    public override void ReportCodeChange(Address address, byte[] before, byte[] after)
        => ThrowInvalidOperationException();

    public override void ReportNonceChange(Address address, UInt256? before, UInt256? after)
        => ThrowInvalidOperationException();

    public override void ReportAccountRead(Address address)
        => ThrowInvalidOperationException();

    public override void ReportStorageChange(in StorageCell storageCell, byte[] before, byte[] after)
        => ThrowInvalidOperationException();

    public override void ReportStorageRead(in StorageCell storageCell)
        => ThrowInvalidOperationException();

    public override void ReportAction(long gas, UInt256 value, Address from, Address? to, ReadOnlyMemory<byte> input, ExecutionType callType, bool isPrecompileCall = false)
        => ThrowInvalidOperationException();

    public override void ReportActionEnd(long gas, ReadOnlyMemory<byte> output)
        => ThrowInvalidOperationException();

    public override void ReportActionError(EvmExceptionType exceptionType)
        => ThrowInvalidOperationException();

    public override void ReportActionEnd(long gas, Address deploymentAddress, ReadOnlyMemory<byte> deployedCode)
        => ThrowInvalidOperationException();
<<<<<<< HEAD

    public override void ReportBlockHash(Keccak blockHash)
=======
    public override void ReportBlockHash(Hash256 blockHash)
>>>>>>> b11273d7
        => ThrowInvalidOperationException();

    public override void ReportByteCode(byte[] byteCode)
        => ThrowInvalidOperationException();

    public override void ReportGasUpdateForVmTrace(long refund, long gasAvailable)
        => ThrowInvalidOperationException();

    public override void ReportRefund(long refund)
        => ThrowInvalidOperationException();

    public override void ReportExtraGasPressure(long extraGasPressure)
        => ThrowInvalidOperationException();

    public override void ReportAccess(IReadOnlySet<Address> accessedAddresses, IReadOnlySet<StorageCell> accessedStorageCells)
        => ThrowInvalidOperationException();

    public override void ReportFees(UInt256 fees, UInt256 burntFees)
        => ThrowInvalidOperationException();
}<|MERGE_RESOLUTION|>--- conflicted
+++ resolved
@@ -24,12 +24,8 @@
 
     public override void MarkAsSuccess(Address recipient, long gasSpent, byte[] output, LogEntry[] logs, Hash256? stateRoot = null)
         => ThrowInvalidOperationException();
-<<<<<<< HEAD
 
-    public override void MarkAsFailed(Address recipient, long gasSpent, byte[] output, string error, Keccak? stateRoot = null)
-=======
     public override void MarkAsFailed(Address recipient, long gasSpent, byte[] output, string error, Hash256? stateRoot = null)
->>>>>>> b11273d7
         => ThrowInvalidOperationException();
 
     public override void StartOperation(int depth, long gas, Instruction opcode, int pc, bool isPostMerge = false)
@@ -97,12 +93,8 @@
 
     public override void ReportActionEnd(long gas, Address deploymentAddress, ReadOnlyMemory<byte> deployedCode)
         => ThrowInvalidOperationException();
-<<<<<<< HEAD
 
-    public override void ReportBlockHash(Keccak blockHash)
-=======
     public override void ReportBlockHash(Hash256 blockHash)
->>>>>>> b11273d7
         => ThrowInvalidOperationException();
 
     public override void ReportByteCode(byte[] byteCode)
