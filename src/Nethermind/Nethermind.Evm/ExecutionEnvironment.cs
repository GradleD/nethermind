// SPDX-FileCopyrightText: 2022 Demerzel Solutions Limited
// SPDX-License-Identifier: LGPL-3.0-only

using System;
using Nethermind.Core;
using Nethermind.Evm.CodeAnalysis;
using Nethermind.Int256;

namespace Nethermind.Evm
{
    public readonly struct ExecutionEnvironment(
        CodeInfo codeInfo,
        Address executingAccount,
        Address caller,
        Address? codeSource,
        ReadOnlyMemory<byte> inputData,
        in TxExecutionContext txExecutionContext,
        UInt256 transferValue,
        UInt256 value,
        int callDepth = 0)
    {
<<<<<<< HEAD
=======
        public ExecutionEnvironment
        (
            CodeInfo codeInfo,
            Address executingAccount,
            Address caller,
            Address? codeSource,
            ReadOnlyMemory<byte> inputData,
            in TxExecutionContext txExecutionContext,
            UInt256 transferValue,
            UInt256 value,
            bool isSystemExecutionEnv,
            int callDepth = 0)
        {
            CodeInfo = codeInfo;
            ExecutingAccount = executingAccount;
            Caller = caller;
            CodeSource = codeSource;
            InputData = inputData;
            TxExecutionContext = txExecutionContext;
            TransferValue = transferValue;
            Value = value;
            CallDepth = callDepth;
            IsSystemEnv = isSystemExecutionEnv;
        }

>>>>>>> c9e36a87
        /// <summary>
        /// Parsed bytecode for the current call.
        /// </summary>
        public readonly CodeInfo CodeInfo = codeInfo;

        /// <summary>
        /// Currently executing account (in DELEGATECALL this will be equal to caller).
        /// </summary>
        public readonly Address ExecutingAccount = executingAccount;

        /// <summary>
        /// Caller
        /// </summary>
        public readonly Address Caller = caller;

        /// <summary>
        /// Bytecode source (account address).
        /// </summary>
        public readonly Address? CodeSource = codeSource;

        /// <summary>
        /// Parameters / arguments of the current call.
        /// </summary>
        public readonly ReadOnlyMemory<byte> InputData = inputData;

        /// <summary>
        /// Transaction originator
        /// </summary>
        public readonly TxExecutionContext TxExecutionContext = txExecutionContext;

        /// <summary>
        /// ETH value transferred in this call.
        /// </summary>
        public readonly UInt256 TransferValue = transferValue;

        /// <summary>
        /// Value information passed (it is different from transfer value in DELEGATECALL.
        /// DELEGATECALL behaves like a library call and it uses the value information from the caller even
        /// as no transfer happens.
        /// </summary>
        public readonly UInt256 Value = value;

        /// <example>If we call TX -> DELEGATECALL -> CALL -> STATICCALL then the call depth would be 3.</example>
<<<<<<< HEAD
        public readonly int CallDepth = callDepth;
=======
        public readonly int CallDepth;

        /// <summary>
        /// this field keeps track of wether the execution envirement was initiated by a systemTx.
        public readonly bool IsSystemEnv;
>>>>>>> c9e36a87
    }
}<|MERGE_RESOLUTION|>--- conflicted
+++ resolved
@@ -17,36 +17,9 @@
         in TxExecutionContext txExecutionContext,
         UInt256 transferValue,
         UInt256 value,
+        bool isSystemExecutionEnv,
         int callDepth = 0)
     {
-<<<<<<< HEAD
-=======
-        public ExecutionEnvironment
-        (
-            CodeInfo codeInfo,
-            Address executingAccount,
-            Address caller,
-            Address? codeSource,
-            ReadOnlyMemory<byte> inputData,
-            in TxExecutionContext txExecutionContext,
-            UInt256 transferValue,
-            UInt256 value,
-            bool isSystemExecutionEnv,
-            int callDepth = 0)
-        {
-            CodeInfo = codeInfo;
-            ExecutingAccount = executingAccount;
-            Caller = caller;
-            CodeSource = codeSource;
-            InputData = inputData;
-            TxExecutionContext = txExecutionContext;
-            TransferValue = transferValue;
-            Value = value;
-            CallDepth = callDepth;
-            IsSystemEnv = isSystemExecutionEnv;
-        }
-
->>>>>>> c9e36a87
         /// <summary>
         /// Parsed bytecode for the current call.
         /// </summary>
@@ -90,14 +63,10 @@
         public readonly UInt256 Value = value;
 
         /// <example>If we call TX -> DELEGATECALL -> CALL -> STATICCALL then the call depth would be 3.</example>
-<<<<<<< HEAD
         public readonly int CallDepth = callDepth;
-=======
-        public readonly int CallDepth;
 
         /// <summary>
         /// this field keeps track of wether the execution envirement was initiated by a systemTx.
-        public readonly bool IsSystemEnv;
->>>>>>> c9e36a87
+        public readonly bool IsSystemEnv = isSystemExecutionEnv;
     }
 }