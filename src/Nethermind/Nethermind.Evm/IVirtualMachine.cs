// SPDX-FileCopyrightText: 2022 Demerzel Solutions Limited
// SPDX-License-Identifier: LGPL-3.0-only

using Nethermind.Core;
using Nethermind.Core.Crypto;
using Nethermind.Core.Specs;
using Nethermind.Evm.CodeAnalysis;
using Nethermind.Evm.Tracing;
using Nethermind.State;

using static Nethermind.Evm.VirtualMachine;

namespace Nethermind.Evm
{
    public interface IVirtualMachine
    {
        TransactionSubstate Run<TTracingActions>(EvmState state, IWorldState worldState, ITxTracer txTracer)
            where TTracingActions : struct, IIsTracing;

<<<<<<< HEAD
        ICodeInfo GetCachedCodeInfo(IWorldState worldState, Address codeSource, IReleaseSpec spec);
=======
        CodeInfo GetCachedCodeInfo(IWorldState worldState, Address codeSource, IReleaseSpec spec);
        void InsertCode(byte[] code, Address codeOwner, IReleaseSpec spec);
>>>>>>> 7a40043f
    }
}<|MERGE_RESOLUTION|>--- conflicted
+++ resolved
@@ -17,11 +17,7 @@
         TransactionSubstate Run<TTracingActions>(EvmState state, IWorldState worldState, ITxTracer txTracer)
             where TTracingActions : struct, IIsTracing;
 
-<<<<<<< HEAD
         ICodeInfo GetCachedCodeInfo(IWorldState worldState, Address codeSource, IReleaseSpec spec);
-=======
-        CodeInfo GetCachedCodeInfo(IWorldState worldState, Address codeSource, IReleaseSpec spec);
         void InsertCode(byte[] code, Address codeOwner, IReleaseSpec spec);
->>>>>>> 7a40043f
     }
 }