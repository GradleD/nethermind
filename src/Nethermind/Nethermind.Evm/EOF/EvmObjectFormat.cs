using System;
using System.Collections.Generic;
using System.Diagnostics.CodeAnalysis;
using System.Linq;
using Nethermind.Core.Extensions;
using Nethermind.Core.Specs;
using Nethermind.Evm;
using Nethermind.Logging;

namespace Nethermind.Evm.EOF;

public interface IEofVersionHandler
{
<<<<<<< HEAD
    bool ValidateCode(ReadOnlySpan<byte> container, IReleaseSpec spec);
=======
    bool ValidateCode(ReadOnlySpan<byte> code, out EofHeader? header);
>>>>>>> ce290c1f
    bool TryParseEofHeader(ReadOnlySpan<byte> code, out EofHeader? header);
}

public class EvmObjectFormat
{
    // magic prefix : EofFormatByte is the first byte, EofFormatDiff is chosen to diff from previously rejected contract according to EIP3541
    private static byte[] EOF_MAGIC = { 0xEF, 0x00 };

    private readonly Dictionary<byte, IEofVersionHandler> _eofVersionHandlers = new();

    private readonly ILogger _logger;
    private bool LoggingEnabled => _logger?.IsTrace ?? false;
    public EvmObjectFormat(ILogManager logManager = null)
    {
        _logger = logManager?.GetClassLogger<EvmObjectFormat>();
        _eofVersionHandlers.Add(0x01, new Eof1(logManager));
    }

    /// <summary>
    /// returns whether the code passed is supposed to be treated as Eof regardless of its validity.
    /// </summary>
    /// <param name="container">Machine code to be checked</param>
    /// <returns></returns>
    public bool IsEof(ReadOnlySpan<byte> container) => container.StartsWith(EOF_MAGIC);

<<<<<<< HEAD
    public bool IsValidEof(ReadOnlySpan<byte> container, IReleaseSpec spec)
=======
    public bool IsValidEof(ReadOnlySpan<byte> container, out EofHeader? header)
>>>>>>> ce290c1f
    {
        header = null;
        if (container.Length < 7)
            return false;
        return _eofVersionHandlers.ContainsKey(container[2])
<<<<<<< HEAD
            ? _eofVersionHandlers[container[2]].ValidateCode(container, spec) // will handle rest of validations
=======
            ? _eofVersionHandlers[container[2]].ValidateCode(container, out header) // will handle rest of validations
>>>>>>> ce290c1f
            : false; // will handle version == 0;
    }

    public bool TryExtractEofHeader(ReadOnlySpan<byte> container, [NotNullWhen(true)] out EofHeader? header)
    {
        header = null;
        if (container.Length < 7 || !_eofVersionHandlers.ContainsKey(container[2]))
            return false; // log
        if (!_eofVersionHandlers[container[2]].TryParseEofHeader(container, out header))
            return false; // log
        return true;
    }


    public class Eof1 : IEofVersionHandler
    {
        private const byte VERSION = 0x01;
        private const byte KIND_TYPE = 0x01;
        private const byte KIND_CODE = 0x02;
        private const byte KIND_DATA = 0x03;
        private const byte TERMINATOR = 0x00;
        private const byte VERSION_SIZE = 1;
        private const byte SECTION_SIZE = 3;
        private const byte TERMINATOR_SIZE = 1;
        public static int MINIMUM_HEADER_SIZE => CalculateHeaderSize(1);
        public static int CalculateHeaderSize(int numberOfSections) => EOF_MAGIC.Length + VERSION_SIZE
            + SECTION_SIZE // type
            + GetArraySectionSize(numberOfSections) // code
            + SECTION_SIZE // data
            + TERMINATOR_SIZE;
        public static int GetArraySectionSize(int numberOfSections) => 3 + numberOfSections * 2;
        private bool CheckBounds(int index, int length, ref EofHeader? header)
        {
            if (index >= length)
            {
                header = null;
                return false;
            }
            return true;
        }

        private readonly ILogger? _logger;
        private bool _loggingEnabled => _logger?.IsTrace ?? false;

        public Eof1(ILogManager? logManager = null)
        {
            _logger = logManager?.GetClassLogger<Eof1>();
        }

<<<<<<< HEAD

        public bool ValidateCode(ReadOnlySpan<byte> container, IReleaseSpec spec)
        {
            return TryParseEofHeader(container, out EofHeader? header)
                && ValidateBody(container, in header)
                && (!spec.IsEip3670Enabled || ValidateInstructions(spec, container, in header));
=======
        public bool ValidateCode(ReadOnlySpan<byte> container, out EofHeader? header)
        {
            return TryParseEofHeader(container, out header) && ValidateBody(container, ref header);
>>>>>>> ce290c1f
        }

        public bool TryParseEofHeader(ReadOnlySpan<byte> container, [NotNullWhen(true)] out EofHeader? header)
        {
            header = null;
            if (!container.StartsWith(EOF_MAGIC))
            {
                if (_loggingEnabled)
                    _logger.Trace($"EIP-3540 : Code doesn't start with Magic byte sequence expected {EOF_MAGIC.ToHexString(true)} ");
                return false;
            }
            if (container[2] != VERSION)
            {
                if (_loggingEnabled)
                    _logger.Trace($"EIP-3540 : Code is not Eof version {VERSION}");
                return false;
            }
            if (container.Length < MINIMUM_HEADER_SIZE
                + 1 + 1 + 2 // minimum type section body size
                + 1) // minimum code section body size
            {
                if (_loggingEnabled)
                    _logger.Trace($"EIP-3540 : Eof{VERSION}, Code is too small to be valid code");
                return false;
            }

            ushort numberOfCodeSections = container[7..9].ReadEthUInt16();
            int headerSize = CalculateHeaderSize(numberOfCodeSections);
            int pos = 3;

            if (container[pos] != KIND_TYPE)
            {
                if (_loggingEnabled)
                    _logger.Trace($"EIP-3540 : Eof{VERSION}, Code header is not well formatted");
                return false;
            }

            pos++;
            if (!CheckBounds(pos + 2, container.Length, ref header))
            {
                return false;
            }

            SectionHeader typeSection = new()
            {
                Start = headerSize,
                Size = container[pos..(pos + 2)].ReadEthUInt16()
            };

            pos += 2;

            if (container[pos] != KIND_CODE)
            {
                if (_loggingEnabled)
                    _logger.Trace($"EIP-3540 : Eof{VERSION}, Code header is not well formatted");
                return false;
            }

            pos += 3; // kind_code(1) + num_code_sections(2)
            if (!CheckBounds(pos, container.Length, ref header))
            {
                return false;
            }

            List<SectionHeader> codeSections = new();
            int lastEndOffset = typeSection.EndOffset;
            for (ushort i = 0; i < numberOfCodeSections; i++)
            {
                if (!CheckBounds(pos + 2, container.Length, ref header))
                {
                    return false;
                }
                SectionHeader codeSection = new()
                {
                    Start = lastEndOffset,
                    Size = container[pos..(pos + 2)].ReadEthUInt16()
                };
                codeSections.Add(codeSection);
                lastEndOffset = codeSection.EndOffset;
                pos += 2;

            }


            if (container[pos] != KIND_DATA)
            {
                if (_loggingEnabled)
                    _logger.Trace($"EIP-3540 : Eof{VERSION}, Code header is not well formatted");
                return false;
            }
            pos++;
            if (!CheckBounds(pos + 2, container.Length, ref header))
            {
                return false;
            }

            SectionHeader dataSection = new()
            {
                Start = lastEndOffset,
                Size = container[(pos)..(pos + 2)].ReadEthUInt16()
            };
            pos += 2;


            if (container[pos] != TERMINATOR)
            {
                if (_loggingEnabled)
                    _logger.Trace($"EIP-3540 : Eof{VERSION}, Code header is not well formatted");
                return false;
            }

            header = new EofHeader
            {
                Version = VERSION,
                TypeSection = typeSection,
                CodeSections = codeSections.ToArray(),
                DataSection = dataSection
            };
            return true;
        }

        bool ValidateBody(ReadOnlySpan<byte> container, ref EofHeader? header)
        {
            int startOffset = CalculateHeaderSize(header.Value.CodeSections.Length);
            int calculatedCodeLength = header.Value.TypeSection.Size
                + header.Value.CodeSections.Sum(c => c.Size)
                + header.Value.DataSection.Size;

            ReadOnlySpan<byte> contractBody = container[startOffset..];

            if (contractBody.Length != calculatedCodeLength)
            {
<<<<<<< HEAD
                if (_loggingEnabled)
=======
                header = null;
                if (_loggerEnabled)
>>>>>>> ce290c1f
                    _logger.Trace($"EIP-3540 : SectionSizes indicated in bundeled header are incorrect, or ContainerCode is incomplete");
                return false;
            }
            return true;
        }
        bool ValidateInstructions(IReleaseSpec spec, ReadOnlySpan<byte> container, in EofHeader? header)
        {
            var (startOffset, sectionSize) = (header.Value.CodeSections[0].Start, header.Value.CodeSections[0].Size);
            ReadOnlySpan<byte> code = container.Slice(startOffset, sectionSize);
            for (int i = 0; i < sectionSize;)
            {
                Instruction? opcode = (Instruction)code[i];
                i++;
                // validate opcode
                if (!opcode.Value.IsValid(spec))
                {
                    if (_loggingEnabled)
                    {
                        _logger.Trace($"EIP-3670 : CodeSection contains undefined opcode {opcode}");
                    }
                    return false;
                }

                // Check truncated imediates
                if (opcode is >= Instruction.PUSH1 and <= Instruction.PUSH32)
                {
                    int len = code[i - 1] - (int)Instruction.PUSH1 + 1;
                    i += len;
                }

                if (i > sectionSize)
                {
                    return false;
                }
            }
            return true;
        }
    }
}<|MERGE_RESOLUTION|>--- conflicted
+++ resolved
@@ -6,16 +6,13 @@
 using Nethermind.Core.Specs;
 using Nethermind.Evm;
 using Nethermind.Logging;
+using Nethermind.Specs;
 
 namespace Nethermind.Evm.EOF;
 
 public interface IEofVersionHandler
 {
-<<<<<<< HEAD
-    bool ValidateCode(ReadOnlySpan<byte> container, IReleaseSpec spec);
-=======
     bool ValidateCode(ReadOnlySpan<byte> code, out EofHeader? header);
->>>>>>> ce290c1f
     bool TryParseEofHeader(ReadOnlySpan<byte> code, out EofHeader? header);
 }
 
@@ -28,10 +25,10 @@
 
     private readonly ILogger _logger;
     private bool LoggingEnabled => _logger?.IsTrace ?? false;
-    public EvmObjectFormat(ILogManager logManager = null)
+    public EvmObjectFormat(IReleaseSpec releaseSpec, ILogManager logManager = null)
     {
         _logger = logManager?.GetClassLogger<EvmObjectFormat>();
-        _eofVersionHandlers.Add(0x01, new Eof1(logManager));
+        _eofVersionHandlers.Add(0x01, new Eof1(releaseSpec, logManager));
     }
 
     /// <summary>
@@ -41,21 +38,13 @@
     /// <returns></returns>
     public bool IsEof(ReadOnlySpan<byte> container) => container.StartsWith(EOF_MAGIC);
 
-<<<<<<< HEAD
-    public bool IsValidEof(ReadOnlySpan<byte> container, IReleaseSpec spec)
-=======
     public bool IsValidEof(ReadOnlySpan<byte> container, out EofHeader? header)
->>>>>>> ce290c1f
     {
         header = null;
         if (container.Length < 7)
             return false;
         return _eofVersionHandlers.ContainsKey(container[2])
-<<<<<<< HEAD
-            ? _eofVersionHandlers[container[2]].ValidateCode(container, spec) // will handle rest of validations
-=======
             ? _eofVersionHandlers[container[2]].ValidateCode(container, out header) // will handle rest of validations
->>>>>>> ce290c1f
             : false; // will handle version == 0;
     }
 
@@ -72,6 +61,7 @@
 
     public class Eof1 : IEofVersionHandler
     {
+        private IReleaseSpec _releaseSpec;
         private const byte VERSION = 0x01;
         private const byte KIND_TYPE = 0x01;
         private const byte KIND_CODE = 0x02;
@@ -86,6 +76,7 @@
             + GetArraySectionSize(numberOfSections) // code
             + SECTION_SIZE // data
             + TERMINATOR_SIZE;
+
         public static int GetArraySectionSize(int numberOfSections) => 3 + numberOfSections * 2;
         private bool CheckBounds(int index, int length, ref EofHeader? header)
         {
@@ -100,23 +91,17 @@
         private readonly ILogger? _logger;
         private bool _loggingEnabled => _logger?.IsTrace ?? false;
 
-        public Eof1(ILogManager? logManager = null)
+        public Eof1(IReleaseSpec spec, ILogManager? logManager = null)
         {
             _logger = logManager?.GetClassLogger<Eof1>();
-        }
-
-<<<<<<< HEAD
-
-        public bool ValidateCode(ReadOnlySpan<byte> container, IReleaseSpec spec)
-        {
-            return TryParseEofHeader(container, out EofHeader? header)
-                && ValidateBody(container, in header)
-                && (!spec.IsEip3670Enabled || ValidateInstructions(spec, container, in header));
-=======
+            _releaseSpec= spec;
+        }
+
         public bool ValidateCode(ReadOnlySpan<byte> container, out EofHeader? header)
         {
-            return TryParseEofHeader(container, out header) && ValidateBody(container, ref header);
->>>>>>> ce290c1f
+            return TryParseEofHeader(container, out header)
+                && ValidateBody(container, ref header)
+                && ValidateInstructions(container, ref header);
         }
 
         public bool TryParseEofHeader(ReadOnlySpan<byte> container, [NotNullWhen(true)] out EofHeader? header)
@@ -249,19 +234,20 @@
 
             if (contractBody.Length != calculatedCodeLength)
             {
-<<<<<<< HEAD
-                if (_loggingEnabled)
-=======
                 header = null;
-                if (_loggerEnabled)
->>>>>>> ce290c1f
+                if (_loggingEnabled)
                     _logger.Trace($"EIP-3540 : SectionSizes indicated in bundeled header are incorrect, or ContainerCode is incomplete");
                 return false;
             }
             return true;
         }
-        bool ValidateInstructions(IReleaseSpec spec, ReadOnlySpan<byte> container, in EofHeader? header)
-        {
+        bool ValidateInstructions(ReadOnlySpan<byte> container, ref EofHeader? header)
+        {
+            if(!_releaseSpec.IsEip3670Enabled)
+            {
+                return true;
+            }
+
             var (startOffset, sectionSize) = (header.Value.CodeSections[0].Start, header.Value.CodeSections[0].Size);
             ReadOnlySpan<byte> code = container.Slice(startOffset, sectionSize);
             for (int i = 0; i < sectionSize;)
@@ -269,13 +255,13 @@
                 Instruction? opcode = (Instruction)code[i];
                 i++;
                 // validate opcode
-                if (!opcode.Value.IsValid(spec))
+                if (!opcode.Value.IsValid(_releaseSpec))
                 {
                     if (_loggingEnabled)
                     {
                         _logger.Trace($"EIP-3670 : CodeSection contains undefined opcode {opcode}");
                     }
-                    return false;
+                    header = null; return false;
                 }
 
                 // Check truncated imediates
@@ -287,7 +273,11 @@
 
                 if (i > sectionSize)
                 {
-                    return false;
+                    if (_loggingEnabled)
+                    {
+                        _logger.Trace($"EIP-3670 : PC Reached out of bounds");
+                    }
+                    header = null; return false;
                 }
             }
             return true;
