--- conflicted
+++ resolved
@@ -284,11 +284,11 @@
                 return false;
             }
 
-            if (codeSections.Length != (typeSectionSize / 4))
-            {
-                if (_loggingEnabled)
-                {
-                    _logger.Trace($"EIP-4750: Code Sections count must match TypeSection count, CodeSection count was {codeSections.Length}, expected {typeSectionSize / 4}");
+            if (codeSections.Length != (typeSectionSize / MINIMUM_TYPESECTION_SIZE))
+            {
+                if (_loggingEnabled)
+                {
+                    _logger.Trace($"EIP-4750: Code Sections count must match TypeSection count, CodeSection count was {codeSections.Length}, expected {typeSectionSize / MINIMUM_TYPESECTION_SIZE}");
                 }
 
                 header = null;
@@ -306,11 +306,11 @@
                 return false;
             }
 
-            if (codeSections.Length > 1024)
-            {
-                if (_loggingEnabled)
-                {
-                    _logger.Trace($"EIP-4750 : Code section count limit exceeded only 1024 allowed but found {codeSections.Length}");
+            if (codeSections.Length > MAXIMUM_CODESECTIONS_COUNT)
+            {
+                if (_loggingEnabled)
+                {
+                    _logger.Trace($"EIP-4750 : Code section count limit exceeded only {MAXIMUM_CODESECTIONS_COUNT} allowed but found {codeSections.Length}");
                 }
 
                 header = null;
@@ -378,28 +378,18 @@
                 {
                     if (opcode is Instruction.RJUMP or Instruction.RJUMPI)
                     {
-<<<<<<< HEAD
-                        if (i + 2 > codeSectionSize)
-=======
-                        if (i + IMMEDIATE_16BIT_BYTE_COUNT > sectionSize)
->>>>>>> 3f4c11a8
+                        if (i + IMMEDIATE_16BIT_BYTE_COUNT > codeSectionSize)
                         {
                             if (_loggingEnabled)
                             {
                                 _logger.Trace($"EIP-4200 : Static Relative Jumpv Argument underflow");
                             }
-                            header = null;return false;
-                        }
-
-<<<<<<< HEAD
-                        short offset = code.Slice(i, 2).ReadEthInt16();
-                        immediates.Add(new Range(i, i + 1));
-                        int rjumpdest = offset + 2 + i;
-=======
+                            header = null; return false;
+                        }
+
                         var offset = code.Slice(i, IMMEDIATE_16BIT_BYTE_COUNT).ReadEthInt16();
                         immediates.Add(new Range(i, i + 1));
                         var rjumpdest = offset + IMMEDIATE_16BIT_BYTE_COUNT + i;
->>>>>>> 3f4c11a8
                         rjumpdests.Add(rjumpdest);
                         if (rjumpdest < 0 || rjumpdest >= codeSectionSize)
                         {
@@ -415,11 +405,7 @@
 
                     if (opcode is Instruction.RJUMPV)
                     {
-<<<<<<< HEAD
-                        if (i + 2 > codeSectionSize)
-=======
-                        if (i + IMMEDIATE_16BIT_BYTE_COUNT > sectionSize)
->>>>>>> 3f4c11a8
+                        if (i + IMMEDIATE_16BIT_BYTE_COUNT > codeSectionSize)
                         {
                             if (_loggingEnabled)
                             {
@@ -439,12 +425,8 @@
                             header = null;
                             return false;
                         }
-<<<<<<< HEAD
-                        if (i + count * 2 > codeSectionSize)
-=======
-
-                        if (i + count * IMMEDIATE_16BIT_BYTE_COUNT > sectionSize)
->>>>>>> 3f4c11a8
+
+                        if (i + count * IMMEDIATE_16BIT_BYTE_COUNT > codeSectionSize)
                         {
                             if (_loggingEnabled)
                             {
@@ -453,14 +435,6 @@
                             header = null;
                             return false;
                         }
-<<<<<<< HEAD
-                        int immediateValueSize = 1 + count * 2;
-                        immediates.Add(new Range(i, i + immediateValueSize - 1));
-                        for (int j = 0; j < count; j++)
-                        {
-                            short offset = code.Slice(i + 1 + j * 2, 2).ReadEthInt16();
-                            int rjumpdest = offset + immediateValueSize + i;
-=======
 
                         var immediateValueSize = 1 + count * IMMEDIATE_16BIT_BYTE_COUNT;
                         immediates.Add(new Range(i, i + immediateValueSize - 1));
@@ -468,7 +442,6 @@
                         {
                             var offset = code.Slice(i + 1 + j * IMMEDIATE_16BIT_BYTE_COUNT, IMMEDIATE_16BIT_BYTE_COUNT).ReadEthInt16();
                             var rjumpdest = offset + immediateValueSize + i;
->>>>>>> 3f4c11a8
                             rjumpdests.Add(rjumpdest);
                             if (rjumpdest < 0 || rjumpdest >= codeSectionSize)
                             {
@@ -488,7 +461,7 @@
                 {
                     if (opcode is Instruction.CALLF)
                     {
-                        if (i + 2 > codeSectionSize)
+                        if (i + IMMEDIATE_16BIT_BYTE_COUNT > codeSectionSize)
                         {
                             if (_loggingEnabled)
                             {
@@ -498,7 +471,7 @@
                             return false;
                         }
 
-                        ushort targetSectionId = code.Slice(i, 2).ReadEthUInt16();
+                        ushort targetSectionId = code.Slice(i, IMMEDIATE_16BIT_BYTE_COUNT).ReadEthUInt16();
                         immediates.Add(new Range(i, i + 1));
 
                         if (targetSectionId >= header.Value.CodeSections.Length)
@@ -510,7 +483,7 @@
                             header = null;
                             return false;
                         }
-                        i += 2;
+                        i += IMMEDIATE_16BIT_BYTE_COUNT;
                     }
                 }
 
