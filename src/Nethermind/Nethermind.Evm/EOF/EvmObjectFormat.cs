using System;
using System.Linq;
using System.Collections.Generic;
<<<<<<< HEAD
using System.Linq;
=======
using System.Diagnostics.CodeAnalysis;
>>>>>>> ae3e60dd
using Nethermind.Core.Extensions;
using Nethermind.Core.Specs;
using Nethermind.Evm;
using Nethermind.Logging;
using Nethermind.Specs;

namespace Nethermind.Evm.EOF;

public interface IEofVersionHandler
{
    bool ValidateCode(ReadOnlySpan<byte> code, out EofHeader? header);
    bool TryParseEofHeader(ReadOnlySpan<byte> code, out EofHeader? header);
}

public class EvmObjectFormat
{
<<<<<<< HEAD
    private readonly ILogger _logger = null;
    private bool LoggingEnabled => _logger is not null;
    public EvmObjectFormat(ILogManager logManager = null)
        => _logger = logManager?.GetClassLogger<EvmObjectFormat>();

    // magic prefix : EofFormatByte is the first byte, EofFormatDiff is chosen to diff from previously rejected contract according to EIP3541
    private static readonly byte[] EofMagic = { 0xEF, 0x00 };
=======
    // magic prefix : EofFormatByte is the first byte, EofFormatDiff is chosen to diff from previously rejected contract according to EIP3541
    private static byte[] EOF_MAGIC = { 0xEF, 0x00 };

    private readonly Dictionary<byte, IEofVersionHandler> _eofVersionHandlers = new();

    private readonly ILogger _logger;
    private bool _loggingEnabled => _logger?.IsTrace ?? false;
    public EvmObjectFormat(IReleaseSpec releaseSpec, ILogManager logManager = null)
    {
        _logger = logManager?.GetClassLogger<EvmObjectFormat>();
        _eofVersionHandlers.Add(0x01, new Eof1(releaseSpec, logManager));
    }

    /// <summary>
    /// returns whether the code passed is supposed to be treated as Eof regardless of its validity.
    /// </summary>
    /// <param name="container">Machine code to be checked</param>
    /// <returns></returns>
    public bool IsEof(ReadOnlySpan<byte> container) => container.StartsWith(EOF_MAGIC);
>>>>>>> ae3e60dd

    public bool IsValidEof(ReadOnlySpan<byte> container, out EofHeader? header)
    {
        header = null;
        if (container.Length < 7)
            return false;
        return _eofVersionHandlers.ContainsKey(container[2])
            ? _eofVersionHandlers[container[2]].ValidateCode(container, out header) // will handle rest of validations
            : false; // will handle version == 0;
    }

    public bool TryExtractEofHeader(ReadOnlySpan<byte> container, [NotNullWhen(true)] out EofHeader? header)
    {
        header = null;
        if (container.Length < 7 || !_eofVersionHandlers.ContainsKey(container[2]))
            return false; // log
        if (!_eofVersionHandlers[container[2]].TryParseEofHeader(container, out header))
            return false; // log
        return true;
    }


    public class Eof1 : IEofVersionHandler
    {
        private IReleaseSpec _releaseSpec;
        private const byte VERSION = 0x01;
        private const byte KIND_TYPE = 0x01;
        private const byte KIND_CODE = 0x02;
        private const byte KIND_DATA = 0x03;
        private const byte TERMINATOR = 0x00;
        private const byte VERSION_SIZE = 1;
        private const byte SECTION_SIZE = 3;
        private const byte TERMINATOR_SIZE = 1;
        public static int MINIMUM_HEADER_SIZE => CalculateHeaderSize(1);
        public static int CalculateHeaderSize(int numberOfSections) => EOF_MAGIC.Length + VERSION_SIZE
            + SECTION_SIZE // type
            + GetArraySectionSize(numberOfSections) // code
            + SECTION_SIZE // data
            + TERMINATOR_SIZE;

        public static int GetArraySectionSize(int numberOfSections) => 3 + numberOfSections * 2;
        private bool CheckBounds(int index, int length, ref EofHeader? header)
        {
<<<<<<< HEAD
            if (LoggingEnabled)
            {
                _logger.Trace($"EIP-3540 : Code doesn't start with Magic byte sequence expected {EofMagic.ToHexString(true)} ");
            }
            header = null; return false;
=======
            if (index >= length)
            {
                header = null;
                return false;
            }
            return true;
>>>>>>> ae3e60dd
        }

        private readonly ILogger? _logger;
        private bool _loggingEnabled => _logger?.IsTrace ?? false;

        public Eof1(IReleaseSpec spec, ILogManager? logManager = null)
        {
            _logger = logManager?.GetClassLogger<Eof1>();
            _releaseSpec = spec;
        }

        public bool ValidateCode(ReadOnlySpan<byte> container, out EofHeader? header)
        {
            return TryParseEofHeader(container, out header)
                && ValidateBody(container, ref header)
                && ValidateInstructions(container, ref header);
        }

<<<<<<< HEAD
    private bool HandleEof1(IReleaseSpec spec, ReadOnlySpan<byte> code, ref EofHeader? header, int codeLen, ref int i)
    {
        List<ushort> codeSections = new();
        ushort? typeSections = null;
        ushort? dataSections = null;

        while (i < codeLen)
=======
        public bool TryParseEofHeader(ReadOnlySpan<byte> container, [NotNullWhen(true)] out EofHeader? header)
>>>>>>> ae3e60dd
        {
            header = null;
            if (!container.StartsWith(EOF_MAGIC))
            {
<<<<<<< HEAD
                case SectionDividor.Terminator:
                    {
                        if (codeSections.Count == 0 || codeSections.Any(section => section == 0))
                        {
                            if (LoggingEnabled)
                            {
                                _logger.Trace($"EIP-3540 : CodeSection size must follow a CodeSection, CodeSection length was {codeSections.Count}");
                            }
                            header = null; return false;
                        }

                        if (codeSections.Count > 1 && codeSections.Count != (typeSections / 2))
                        {
                            if (LoggingEnabled)
                            {
                                _logger.Trace($"EIP-4750: Code Sections count must match TypeSection count, CodeSection count was {codeSections.Count}, expected {typeSections / 2}");
                            }
                            header = null; return false;
                        }

                        if (codeSections.Count > 1024)
                        {
                            if (LoggingEnabled)
                            {
                                _logger.Trace($"EIP-4750 : Code section count limit exceeded only 1024 allowed but found {codeSections.Count}");
                            }
                            header = null; return false;
                        }

                        int HeaderSize = 2 + 1 + (typeSections is null ? 0 : 1 + 2) + (dataSections is null ? 0 : 1 + 2) + (3 * codeSections.Count) + 1;

                        var codeSectionHeaders = new SectionHeader[codeSections.Count];
                        int accumulatedOffset = 0;

                        for (int j = 0; j < codeSections.Count; j++)
                        {
                            codeSectionHeaders[j] = new SectionHeader
                            {
                                Size = codeSections[j],
                                Start = accumulatedOffset,
                            };
                            accumulatedOffset += codeSections[j];
                        }

                        header = header.Value with
                        {
                            TypeSection = typeSections is null
                                ? null
                                : new SectionHeader
                                {
                                    Size = typeSections.Value,
                                    Start = HeaderSize
                                },
                            CodeSections = new SectionHeaderCollection
                            {
                                ChildSections = codeSectionHeaders,
                                Start = HeaderSize + (typeSections ?? 0)
                            },
                            DataSection = dataSections is null
                                ? null
                                : new SectionHeader
                                {
                                    Size = dataSections.Value,
                                    Start = HeaderSize + (typeSections ?? 0) + accumulatedOffset
                                }
                        };
                        return true;
                    }
                case SectionDividor.TypeSection:
                    {
                        if (spec.IsEip4750Enabled)
                        {
                            if (dataSections is not null || codeSections.Count != 0)
                            {
                                if (LoggingEnabled)
                                {
                                    _logger.Trace($"EIP-4750 : TypeSection must be before : CodeSection, DataSection");
                                }
                                header = null; return false;
                            }

                            if (typeSections is not null)
                            {
                                if (LoggingEnabled)
                                {
                                    _logger.Trace($"EIP-4750 : container must have at max 1 TypeSection but found more");
                                }
                                header = null; return false;
                            }

                            if (i + 2 > codeLen)
                            {
                                if (LoggingEnabled)
                                {
                                    _logger.Trace($"EIP-4750: type section code incomplete, failed parsing type section");
                                }
                                header = null; return false;
                            }

                            typeSections = code.Slice(i, 2).ReadEthUInt16();
                        }
                        else
                        {
                            if (LoggingEnabled)
                            {
                                _logger.Trace($"EIP-3540 : Encountered incorrect Section-Kind {sectionKind}, correct values are [{SectionDividor.CodeSection}, {SectionDividor.DataSection}, {SectionDividor.Terminator}]");
                            }

                            header = null; return false;
                        }
                        i += 2;
                        break;
                    }
                case SectionDividor.CodeSection:
                    {
                        if (!spec.IsEip4750Enabled && codeSections.Count > 0)
                        {
                            if (LoggingEnabled)
                            {
                                _logger.Trace($"EIP-3540 : only 1 code section is allowed");
                            }
                            header = null; return false;
                        }

                        if (i + 2 > codeLen)
                        {
                            if (LoggingEnabled)
                            {
                                _logger.Trace($"EIP-3540 : container code incomplete, failed parsing code section");
                            }
                            header = null; return false;
                        }

                        var codeSectionSize = code.Slice(i, 2).ReadEthUInt16();
                        codeSections.Add(codeSectionSize);

                        if (codeSectionSize == 0) // code section must be non-empty (i.e : size > 0)
                        {
                            if (LoggingEnabled)
                            {
                                _logger.Trace($"EIP-3540 : CodeSection size must be strictly bigger than 0 but found 0");
                            }
                            header = null; return false;
                        }

                        i += 2;
                        break;
                    }
                case SectionDividor.DataSection:
                    {
                        // data-section must come after code-section and there can be only one data-section
                        if (codeSections.Count == 0)
                        {
                            if (LoggingEnabled)
                            {
                                _logger.Trace($"EIP-3540 : DataSection size must follow a CodeSection, CodeSection length was {codeSections.Count}");
                            }
                            header = null; return false;
                        }

                        if (dataSections is not null)
                        {
                            if (LoggingEnabled)
                            {
                                _logger.Trace($"EIP-3540 : container must have at max 1 DataSection but found more");
                            }
                            header = null; return false;
                        }

                        if (i + 2 > codeLen)
                        {
                            if (LoggingEnabled)
                            {
                                _logger.Trace($"EIP-3540 : container code incomplete, failed parsing data section");
                            }
                            header = null; return false;
                        }

                        dataSections = code.Slice(i, 2).ReadEthUInt16();

                        if (dataSections == 0) // if declared data section must be non-empty
                        {
                            if (LoggingEnabled)
                            {
                                _logger.Trace($"EIP-3540 : DataSection size must be strictly bigger than 0 but found 0");
                            }
                            header = null; return false;
                        }

                        i += 2;
                        break;
                    }
                default: // if section kind is anything beside a section-limiter or a terminator byte we return false
                    {
                        if (LoggingEnabled)
                        {
                            _logger.Trace($"EIP-3540 : Encountered incorrect Section-Kind {sectionKind}, correct values are [{SectionDividor.TypeSection}, {SectionDividor.CodeSection}, {SectionDividor.DataSection}, {SectionDividor.Terminator}]");
                        }
=======
                if (_loggingEnabled)
                    _logger.Trace($"EIP-3540 : Code doesn't start with Magic byte sequence expected {EOF_MAGIC.ToHexString(true)} ");
                return false;
            }
            if (container[2] != VERSION)
            {
                if (_loggingEnabled)
                    _logger.Trace($"EIP-3540 : Code is not Eof version {VERSION}");
                return false;
            }
            if (container.Length < MINIMUM_HEADER_SIZE
                + 1 + 1 + 2 // minimum type section body size
                + 1) // minimum code section body size
            {
                if (_loggingEnabled)
                    _logger.Trace($"EIP-3540 : Eof{VERSION}, Code is too small to be valid code");
                return false;
            }

            ushort numberOfCodeSections = container[7..9].ReadEthUInt16();
            if (numberOfCodeSections < 1)
            {
                if (_loggingEnabled)
                    _logger.Trace($"EIP-3540 : At least one code section must be present");
                return false;
            }

            int headerSize = CalculateHeaderSize(numberOfCodeSections);
            int pos = 3;

            if (container[pos] != KIND_TYPE)
            {
                if (_loggingEnabled)
                    _logger.Trace($"EIP-3540 : Eof{VERSION}, Code header is not well formatted");
                return false;
            }

            pos++;
            if (!CheckBounds(pos + 2, container.Length, ref header))
            {
                return false;
            }

            SectionHeader typeSection = new()
            {
                Start = headerSize,
                Size = container[pos..(pos + 2)].ReadEthUInt16()
            };

            if (typeSection.Size < 3)
            {
                if (_loggingEnabled)
                    _logger.Trace($"EIP-3540 : TypeSection Size must be at least 3, but found {typeSection.Size}");
                return false;
            }

            pos += 2;
>>>>>>> ae3e60dd

            if (container[pos] != KIND_CODE)
            {
                if (_loggingEnabled)
                    _logger.Trace($"EIP-3540 : Eof{VERSION}, Code header is not well formatted");
                return false;
            }

            pos += 3; // kind_code(1) + num_code_sections(2)
            if (!CheckBounds(pos, container.Length, ref header))
            {
                return false;
            }

<<<<<<< HEAD
                var calculatedCodeLen = (header.Value.TypeSection?.Size ?? 0) + (header.Value.CodeSections.Size) + (header.Value.DataSection?.Size ?? 0);
                if (spec.IsEip4750Enabled && header.Value.TypeSection is not null && contractBody.Length > 1 && contractBody[0] != 0 && contractBody[1] != 0)
                {
                    if (LoggingEnabled)
                    {
                        _logger.Trace($"EIP-4750: Invalid Type Section expected {(0, 0)} but found {(contractBody[0], contractBody[1])}");
                    }
                    return false;
                }
=======
            List<SectionHeader> codeSections = new();
            int lastEndOffset = typeSection.EndOffset;
            for (ushort i = 0; i < numberOfCodeSections; i++)
            {
                if (!CheckBounds(pos + 2, container.Length, ref header))
                {
                    header = null; return false;
                }
                SectionHeader codeSection = new()
                {
                    Start = lastEndOffset,
                    Size = container[pos..(pos + 2)].ReadEthUInt16()
                };
>>>>>>> ae3e60dd

                if (codeSection.Size == 0)
                {
<<<<<<< HEAD
                    if (LoggingEnabled)
                    {
                        _logger.Trace($"EIP-3540 : SectionSizes indicated in bundeled header are incorrect, or ContainerCode is incomplete");
                    }
                    return false;
=======
                    if (_loggingEnabled)
                        _logger.Trace($"EIP-3540 : Empty Code Section are not allowed, CodeSectionSize must be > 0 but found {codeSection.Size}");
                    header = null; return false;
>>>>>>> ae3e60dd
                }

                codeSections.Add(codeSection);
                lastEndOffset = codeSection.EndOffset;
                pos += 2;

            }


            if (container[pos] != KIND_DATA)
            {
                if (_loggingEnabled)
                    _logger.Trace($"EIP-3540 : Eof{VERSION}, Code header is not well formatted");
                return false;
            }
            pos++;
            if (!CheckBounds(pos + 2, container.Length, ref header))
            {
                return false;
            }

            SectionHeader dataSection = new()
            {
                Start = lastEndOffset,
                Size = container[(pos)..(pos + 2)].ReadEthUInt16()
            };
            pos += 2;


            if (container[pos] != TERMINATOR)
            {
                if (_loggingEnabled)
                    _logger.Trace($"EIP-3540 : Eof{VERSION}, Code header is not well formatted");
                return false;
            }

            header = new EofHeader
            {
                Version = VERSION,
                TypeSection = typeSection,
                CodeSections = codeSections.ToArray(),
                DataSection = dataSection
            };
            return true;
        }

        bool ValidateBody(ReadOnlySpan<byte> container, ref EofHeader? header)
        {
            int startOffset = CalculateHeaderSize(header.Value.CodeSections.Length);
            int calculatedCodeLength = header.Value.TypeSection.Size
                + header.Value.CodeSections.Sum(c => c.Size)
                + header.Value.DataSection.Size;

            ReadOnlySpan<byte> contractBody = container[startOffset..];

            if (contractBody.Length != calculatedCodeLength)
            {
                header = null;
                if (_loggingEnabled)
                    _logger.Trace($"EIP-3540 : SectionSizes indicated in bundeled header are incorrect, or ContainerCode is incomplete");
                return false;
            }
            return true;
        }
        bool ValidateInstructions(ReadOnlySpan<byte> container, ref EofHeader? header)
        {
            if (!_releaseSpec.IsEip3670Enabled)
            {
                return true;
            }

            var (startOffset, sectionSize) = (header.Value.CodeSections[0].Start, header.Value.CodeSections[0].Size);
            ReadOnlySpan<byte> code = container.Slice(startOffset, sectionSize);
            HashSet<Range> immediates = new HashSet<Range>();
            HashSet<Int32> rjumpdests = new HashSet<Int32>();
            for (int i = 0; i < sectionSize;)
            {
<<<<<<< HEAD
                bool valid = true;
                for (int i = 0; i < header.Value.CodeSections.Count; i++)
                {
                    valid &= ValidateSectionInstructions(ref container, i, header, spec);
                }
                return valid;
            }
        }
        return true;
    }

    public bool ValidateSectionInstructions(ref ReadOnlySpan<byte> container, int sectionId, EofHeader? header, IReleaseSpec spec)
    {
        if (!spec.IsEip3670Enabled)
        {
            return true;
        }

        var targetCodeSection = header.Value.CodeSections[sectionId];
        var (typeSectionBegin, typeSectionSize) = (header.Value.HeaderSize, header.Value.TypeSection?.Size ?? 0);
        var (codeSectionBegin, codeSectionSize) = (typeSectionBegin + typeSectionSize + targetCodeSection.Start, targetCodeSection.Size);
        ReadOnlySpan<byte> code = container.Slice(codeSectionBegin, codeSectionSize);
        ReadOnlySpan<byte> typesection = container.Slice(typeSectionBegin, typeSectionSize);
        Instruction? opcode = null;
        HashSet<Range> immediates = new HashSet<Range>();
        HashSet<Int32> rjumpdests = new HashSet<Int32>();
        for (int i = 0; i < codeSectionSize;)
        {
            opcode = (Instruction)code[i];
            i++;
            // validate opcode
            if (!opcode.Value.IsValid(spec, true))
            {
                if (LoggingEnabled)
                {
                    _logger.Trace($"EIP-3670 : CodeSection contains undefined opcode {opcode}");
                }
                header = null; return false;
            }

            if (spec.IsEip4200Enabled)
            {
                if (opcode is Instruction.RJUMP or Instruction.RJUMPI)
                {
                    if (i + 2 > codeSectionSize)
                    {
                        if (LoggingEnabled)
                        {
                            _logger.Trace($"EIP-4200 : Static Relative Jump Argument underflow");
                        }
                        header = null; return false;
=======
                Instruction? opcode = (Instruction)code[i];
                i++;
                // validate opcode
                if (!opcode.Value.IsValid(_releaseSpec))
                {
                    if (_loggingEnabled)
                    {
                        _logger.Trace($"EIP-3670 : CodeSection contains undefined opcode {opcode}");
>>>>>>> ae3e60dd
                    }
                    header = null; return false;
                }

<<<<<<< HEAD
                    var offset = code.Slice(i, 2).ReadEthInt16();
                    immediates.Add(new Range(i, i + 1));
                    var rjumpdest = offset + 2 + i;
                    rjumpdests.Add(rjumpdest);
                    if (rjumpdest < 0 || rjumpdest >= codeSectionSize)
                    {
                        if (LoggingEnabled)
                        {
                            _logger.Trace($"EIP-4200 : Static Relative Jump Destination outside of Code bounds");
                        }
                        header = null; return false;
                    }
                    i += 2;
                }

                if (opcode is Instruction.RJUMPV)
                {
                    if (i + 2 > codeSectionSize)
                    {
                        if (LoggingEnabled)
                        {
                            _logger.Trace($"EIP-4200 : Static Relative Jumpv Argument underflow");
                        }
                        header = null; return false;
                    }

                    byte count = code[i];
                    if (count < 1)
                    {
                        if (LoggingEnabled)
                        {
                            _logger.Trace($"EIP-4200 : jumpv jumptable must have at least 1 entry");
                        }
                        header = null; return false;
                    }
                    if (i + count * 2 > codeSectionSize)
                    {
                        if (LoggingEnabled)
                        {
                            _logger.Trace($"EIP-4200 : jumpv jumptable underflow");
                        }
                        header = null; return false;
                    }
                    var immediateValueSize = 1 + count * 2;
                    immediates.Add(new Range(i, i + immediateValueSize - 1));
                    for (int j = 0; j < count; j++)
                    {
                        var offset = code.Slice(i + 1 + j * 2, 2).ReadEthInt16();
                        var rjumpdest = offset + immediateValueSize + i;
                        rjumpdests.Add(rjumpdest);
                        if (rjumpdest < 0 || rjumpdest >= codeSectionSize)
                        {
                            if (LoggingEnabled)
                            {
                                _logger.Trace($"EIP-4200 : Static Relative Jumpv Destination outside of Code bounds");
                            }
                            header = null; return false;
=======
                if (_releaseSpec.IsEip4200Enabled)
                {
                    if (opcode is Instruction.RJUMP or Instruction.RJUMPI)
                    {
                        if (i + 2 > sectionSize)
                        {
                            if (_loggingEnabled)
                            {
                                _logger.Trace($"EIP-4200 : Static Relative Jump Argument underflow");
                            }
                            header = null; return false;
                        }

                        var offset = code.Slice(i, 2).ReadEthInt16();
                        immediates.Add(new Range(i, i + 1));
                        var rjumpdest = offset + 2 + i;
                        rjumpdests.Add(rjumpdest);
                        if (rjumpdest < 0 || rjumpdest >= sectionSize)
                        {
                            if (_loggingEnabled)
                            {
                                _logger.Trace($"EIP-4200 : Static Relative Jump Destination outside of Code bounds");
                            }
                            header = null; return false;
                        }
                        i += 2;
                    }

                    if (opcode is Instruction.RJUMPV)
                    {
                        if (i + 2 > sectionSize)
                        {
                            if (_loggingEnabled)
                            {
                                _logger.Trace($"EIP-4200 : Static Relative Jumpv Argument underflow");
                            }
                            header = null; return false;
                        }

                        byte count = code[i];
                        if (count < 1)
                        {
                            if (_loggingEnabled)
                            {
                                _logger.Trace($"EIP-4200 : jumpv jumptable must have at least 1 entry");
                            }
                            header = null; return false;
                        }

                        if (i + count * 2 > sectionSize)
                        {
                            if (_loggingEnabled)
                            {
                                _logger.Trace($"EIP-4200 : jumpv jumptable underflow");
                            }
                            header = null; return false;
                        }

                        var immediateValueSize = 1 + count * 2;
                        immediates.Add(new Range(i, i + immediateValueSize - 1));
                        for (int j = 0; j < count; j++)
                        {
                            var offset = code.Slice(i + 1 + j * 2, 2).ReadEthInt16();
                            var rjumpdest = offset + immediateValueSize + i;
                            rjumpdests.Add(rjumpdest);

                            if (rjumpdest < 0 || rjumpdest >= sectionSize)
                            {
                                if (_loggingEnabled)
                                {
                                    _logger.Trace($"EIP-4200 : Static Relative Jumpv Destination outside of Code bounds");
                                }
                                header = null; return false;
                            }
>>>>>>> ae3e60dd
                        }
                        i += immediateValueSize;
                    }
<<<<<<< HEAD
                    i += immediateValueSize;
                }
            }

            if (spec.IsEip4750Enabled)
            {
                if (opcode is Instruction.CALLF)
                {
                    if (i + 2 > codeSectionSize)
                    {
                        if (LoggingEnabled)
                        {
                            _logger.Trace($"EIP-4750 : CALLF Argument underflow");
                        }
                        header = null; return false;
                    }

                    var targetSectionId = code.Slice(i, 2).ReadEthUInt16();
                    immediates.Add(new Range(i, i + 1));

                    if (targetSectionId >= header.Value.CodeSections.Count)
                    {
                        if (LoggingEnabled)
                        {
                            _logger.Trace($"EIP-4750 : Invalid Section Id");
                        }
                        header = null; return false;
                    }
                    i += 2;
=======
                }

                // Check truncated imediates
                if (opcode is >= Instruction.PUSH1 and <= Instruction.PUSH32)
                {
                    int len = code[i - 1] - (int)Instruction.PUSH1 + 1;
                    immediates.Add(new Range(i, i + len - 1));
                    i += len;
                }

                if (i > sectionSize)
                {
                    if (_loggingEnabled)
                    {
                        _logger.Trace($"EIP-3670 : PC Reached out of bounds");
                    }
                    header = null; return false;
>>>>>>> ae3e60dd
                }
            }

<<<<<<< HEAD
                if (opcode is Instruction.JUMPF)
                {
                    if (i + 2 > codeSectionSize)
                    {
                        if (LoggingEnabled)
                        {
                            _logger.Trace($"EIP-4750 : CALLF Argument underflow");
                        }
                        header = null; return false;
                    }

                    var targetSectionId = code.Slice(i, 2).ReadEthUInt16();
                    immediates.Add(new Range(i, i + 1));

                    if (targetSectionId >= header.Value.CodeSections.Count)
                    {
                        if (LoggingEnabled)
                        {
                            _logger.Trace($"EIP-4750 : Invalid Section Id");
                        }
                        header = null; return false;
                    }

                    if (typesection[targetSectionId * 2 + 1] != typesection[sectionId * 2 + 1])
                    {
                        if (LoggingEnabled)
                        {
                            _logger.Trace($"EIP-4750 : Incompatible Function Type for JUMPF");
                        }
                        header = null; return false;
                    }
                    i += 2;
                }
            }

            if (opcode is >= Instruction.PUSH1 and <= Instruction.PUSH32)
            {
                int len = code[i - 1] - (int)Instruction.PUSH1 + 1;
                immediates.Add(new Range(i, i + len - 1));
                i += len;
            }

            if (i > codeSectionSize)
            {
                header = null; return false;
            }
        }

        if (spec.IsEip4750Enabled && !opcode.Value.IsTerminating(spec))
        {
            if (LoggingEnabled)
            {
                _logger.Trace($"EIP-4750 : Code Section must end with terminating opcode");
            }
            header = null; return false;
        }

        if (spec.IsEip4200Enabled)
        {

            foreach (int rjumpdest in rjumpdests)
            {
                foreach (var range in immediates)
                {
                    if (range.Includes(rjumpdest))
                    {
                        if (LoggingEnabled)
                        {
                            _logger.Trace($"EIP-4200 : Static Relative Jump destination {rjumpdest} is an Invalid, falls within {range}");
=======
            if (_releaseSpec.IsEip4200Enabled)
            {
                foreach (int rjumpdest in rjumpdests)
                {
                    foreach (var range in immediates)
                    {
                        if (range.Includes(rjumpdest))
                        {
                            if (_loggingEnabled)
                            {
                                _logger.Trace($"EIP-4200 : Static Relative Jump destination {rjumpdest} is an Invalid, falls within {range}");
                            }
                            header = null; return false;
>>>>>>> ae3e60dd
                        }
                        header = null; return false;
                    }
                }
            }

            return true;
        }
    }
<<<<<<< HEAD
    public bool ValidateEofCode(IReleaseSpec spec, ReadOnlySpan<byte> code, out EofHeader? header)
        => ExtractHeader(code, spec, out header)
        && ValidateBody(code, spec, header)
        && ValidateInstructions(code, spec, header);
=======
>>>>>>> ae3e60dd
}<|MERGE_RESOLUTION|>--- conflicted
+++ resolved
@@ -1,11 +1,7 @@
 using System;
 using System.Linq;
 using System.Collections.Generic;
-<<<<<<< HEAD
-using System.Linq;
-=======
 using System.Diagnostics.CodeAnalysis;
->>>>>>> ae3e60dd
 using Nethermind.Core.Extensions;
 using Nethermind.Core.Specs;
 using Nethermind.Evm;
@@ -22,15 +18,6 @@
 
 public class EvmObjectFormat
 {
-<<<<<<< HEAD
-    private readonly ILogger _logger = null;
-    private bool LoggingEnabled => _logger is not null;
-    public EvmObjectFormat(ILogManager logManager = null)
-        => _logger = logManager?.GetClassLogger<EvmObjectFormat>();
-
-    // magic prefix : EofFormatByte is the first byte, EofFormatDiff is chosen to diff from previously rejected contract according to EIP3541
-    private static readonly byte[] EofMagic = { 0xEF, 0x00 };
-=======
     // magic prefix : EofFormatByte is the first byte, EofFormatDiff is chosen to diff from previously rejected contract according to EIP3541
     private static byte[] EOF_MAGIC = { 0xEF, 0x00 };
 
@@ -50,7 +37,6 @@
     /// <param name="container">Machine code to be checked</param>
     /// <returns></returns>
     public bool IsEof(ReadOnlySpan<byte> container) => container.StartsWith(EOF_MAGIC);
->>>>>>> ae3e60dd
 
     public bool IsValidEof(ReadOnlySpan<byte> container, out EofHeader? header)
     {
@@ -94,20 +80,12 @@
         public static int GetArraySectionSize(int numberOfSections) => 3 + numberOfSections * 2;
         private bool CheckBounds(int index, int length, ref EofHeader? header)
         {
-<<<<<<< HEAD
-            if (LoggingEnabled)
-            {
-                _logger.Trace($"EIP-3540 : Code doesn't start with Magic byte sequence expected {EofMagic.ToHexString(true)} ");
-            }
-            header = null; return false;
-=======
             if (index >= length)
             {
                 header = null;
                 return false;
             }
             return true;
->>>>>>> ae3e60dd
         }
 
         private readonly ILogger? _logger;
@@ -126,221 +104,11 @@
                 && ValidateInstructions(container, ref header);
         }
 
-<<<<<<< HEAD
-    private bool HandleEof1(IReleaseSpec spec, ReadOnlySpan<byte> code, ref EofHeader? header, int codeLen, ref int i)
-    {
-        List<ushort> codeSections = new();
-        ushort? typeSections = null;
-        ushort? dataSections = null;
-
-        while (i < codeLen)
-=======
         public bool TryParseEofHeader(ReadOnlySpan<byte> container, [NotNullWhen(true)] out EofHeader? header)
->>>>>>> ae3e60dd
         {
             header = null;
             if (!container.StartsWith(EOF_MAGIC))
             {
-<<<<<<< HEAD
-                case SectionDividor.Terminator:
-                    {
-                        if (codeSections.Count == 0 || codeSections.Any(section => section == 0))
-                        {
-                            if (LoggingEnabled)
-                            {
-                                _logger.Trace($"EIP-3540 : CodeSection size must follow a CodeSection, CodeSection length was {codeSections.Count}");
-                            }
-                            header = null; return false;
-                        }
-
-                        if (codeSections.Count > 1 && codeSections.Count != (typeSections / 2))
-                        {
-                            if (LoggingEnabled)
-                            {
-                                _logger.Trace($"EIP-4750: Code Sections count must match TypeSection count, CodeSection count was {codeSections.Count}, expected {typeSections / 2}");
-                            }
-                            header = null; return false;
-                        }
-
-                        if (codeSections.Count > 1024)
-                        {
-                            if (LoggingEnabled)
-                            {
-                                _logger.Trace($"EIP-4750 : Code section count limit exceeded only 1024 allowed but found {codeSections.Count}");
-                            }
-                            header = null; return false;
-                        }
-
-                        int HeaderSize = 2 + 1 + (typeSections is null ? 0 : 1 + 2) + (dataSections is null ? 0 : 1 + 2) + (3 * codeSections.Count) + 1;
-
-                        var codeSectionHeaders = new SectionHeader[codeSections.Count];
-                        int accumulatedOffset = 0;
-
-                        for (int j = 0; j < codeSections.Count; j++)
-                        {
-                            codeSectionHeaders[j] = new SectionHeader
-                            {
-                                Size = codeSections[j],
-                                Start = accumulatedOffset,
-                            };
-                            accumulatedOffset += codeSections[j];
-                        }
-
-                        header = header.Value with
-                        {
-                            TypeSection = typeSections is null
-                                ? null
-                                : new SectionHeader
-                                {
-                                    Size = typeSections.Value,
-                                    Start = HeaderSize
-                                },
-                            CodeSections = new SectionHeaderCollection
-                            {
-                                ChildSections = codeSectionHeaders,
-                                Start = HeaderSize + (typeSections ?? 0)
-                            },
-                            DataSection = dataSections is null
-                                ? null
-                                : new SectionHeader
-                                {
-                                    Size = dataSections.Value,
-                                    Start = HeaderSize + (typeSections ?? 0) + accumulatedOffset
-                                }
-                        };
-                        return true;
-                    }
-                case SectionDividor.TypeSection:
-                    {
-                        if (spec.IsEip4750Enabled)
-                        {
-                            if (dataSections is not null || codeSections.Count != 0)
-                            {
-                                if (LoggingEnabled)
-                                {
-                                    _logger.Trace($"EIP-4750 : TypeSection must be before : CodeSection, DataSection");
-                                }
-                                header = null; return false;
-                            }
-
-                            if (typeSections is not null)
-                            {
-                                if (LoggingEnabled)
-                                {
-                                    _logger.Trace($"EIP-4750 : container must have at max 1 TypeSection but found more");
-                                }
-                                header = null; return false;
-                            }
-
-                            if (i + 2 > codeLen)
-                            {
-                                if (LoggingEnabled)
-                                {
-                                    _logger.Trace($"EIP-4750: type section code incomplete, failed parsing type section");
-                                }
-                                header = null; return false;
-                            }
-
-                            typeSections = code.Slice(i, 2).ReadEthUInt16();
-                        }
-                        else
-                        {
-                            if (LoggingEnabled)
-                            {
-                                _logger.Trace($"EIP-3540 : Encountered incorrect Section-Kind {sectionKind}, correct values are [{SectionDividor.CodeSection}, {SectionDividor.DataSection}, {SectionDividor.Terminator}]");
-                            }
-
-                            header = null; return false;
-                        }
-                        i += 2;
-                        break;
-                    }
-                case SectionDividor.CodeSection:
-                    {
-                        if (!spec.IsEip4750Enabled && codeSections.Count > 0)
-                        {
-                            if (LoggingEnabled)
-                            {
-                                _logger.Trace($"EIP-3540 : only 1 code section is allowed");
-                            }
-                            header = null; return false;
-                        }
-
-                        if (i + 2 > codeLen)
-                        {
-                            if (LoggingEnabled)
-                            {
-                                _logger.Trace($"EIP-3540 : container code incomplete, failed parsing code section");
-                            }
-                            header = null; return false;
-                        }
-
-                        var codeSectionSize = code.Slice(i, 2).ReadEthUInt16();
-                        codeSections.Add(codeSectionSize);
-
-                        if (codeSectionSize == 0) // code section must be non-empty (i.e : size > 0)
-                        {
-                            if (LoggingEnabled)
-                            {
-                                _logger.Trace($"EIP-3540 : CodeSection size must be strictly bigger than 0 but found 0");
-                            }
-                            header = null; return false;
-                        }
-
-                        i += 2;
-                        break;
-                    }
-                case SectionDividor.DataSection:
-                    {
-                        // data-section must come after code-section and there can be only one data-section
-                        if (codeSections.Count == 0)
-                        {
-                            if (LoggingEnabled)
-                            {
-                                _logger.Trace($"EIP-3540 : DataSection size must follow a CodeSection, CodeSection length was {codeSections.Count}");
-                            }
-                            header = null; return false;
-                        }
-
-                        if (dataSections is not null)
-                        {
-                            if (LoggingEnabled)
-                            {
-                                _logger.Trace($"EIP-3540 : container must have at max 1 DataSection but found more");
-                            }
-                            header = null; return false;
-                        }
-
-                        if (i + 2 > codeLen)
-                        {
-                            if (LoggingEnabled)
-                            {
-                                _logger.Trace($"EIP-3540 : container code incomplete, failed parsing data section");
-                            }
-                            header = null; return false;
-                        }
-
-                        dataSections = code.Slice(i, 2).ReadEthUInt16();
-
-                        if (dataSections == 0) // if declared data section must be non-empty
-                        {
-                            if (LoggingEnabled)
-                            {
-                                _logger.Trace($"EIP-3540 : DataSection size must be strictly bigger than 0 but found 0");
-                            }
-                            header = null; return false;
-                        }
-
-                        i += 2;
-                        break;
-                    }
-                default: // if section kind is anything beside a section-limiter or a terminator byte we return false
-                    {
-                        if (LoggingEnabled)
-                        {
-                            _logger.Trace($"EIP-3540 : Encountered incorrect Section-Kind {sectionKind}, correct values are [{SectionDividor.TypeSection}, {SectionDividor.CodeSection}, {SectionDividor.DataSection}, {SectionDividor.Terminator}]");
-                        }
-=======
                 if (_loggingEnabled)
                     _logger.Trace($"EIP-3540 : Code doesn't start with Magic byte sequence expected {EOF_MAGIC.ToHexString(true)} ");
                 return false;
@@ -398,7 +166,6 @@
             }
 
             pos += 2;
->>>>>>> ae3e60dd
 
             if (container[pos] != KIND_CODE)
             {
@@ -413,17 +180,6 @@
                 return false;
             }
 
-<<<<<<< HEAD
-                var calculatedCodeLen = (header.Value.TypeSection?.Size ?? 0) + (header.Value.CodeSections.Size) + (header.Value.DataSection?.Size ?? 0);
-                if (spec.IsEip4750Enabled && header.Value.TypeSection is not null && contractBody.Length > 1 && contractBody[0] != 0 && contractBody[1] != 0)
-                {
-                    if (LoggingEnabled)
-                    {
-                        _logger.Trace($"EIP-4750: Invalid Type Section expected {(0, 0)} but found {(contractBody[0], contractBody[1])}");
-                    }
-                    return false;
-                }
-=======
             List<SectionHeader> codeSections = new();
             int lastEndOffset = typeSection.EndOffset;
             for (ushort i = 0; i < numberOfCodeSections; i++)
@@ -437,21 +193,12 @@
                     Start = lastEndOffset,
                     Size = container[pos..(pos + 2)].ReadEthUInt16()
                 };
->>>>>>> ae3e60dd
 
                 if (codeSection.Size == 0)
                 {
-<<<<<<< HEAD
-                    if (LoggingEnabled)
-                    {
-                        _logger.Trace($"EIP-3540 : SectionSizes indicated in bundeled header are incorrect, or ContainerCode is incomplete");
-                    }
-                    return false;
-=======
                     if (_loggingEnabled)
                         _logger.Trace($"EIP-3540 : Empty Code Section are not allowed, CodeSectionSize must be > 0 but found {codeSection.Size}");
                     header = null; return false;
->>>>>>> ae3e60dd
                 }
 
                 codeSections.Add(codeSection);
@@ -500,6 +247,35 @@
 
         bool ValidateBody(ReadOnlySpan<byte> container, ref EofHeader? header)
         {
+            var codeSections = header.Value.CodeSections;
+            var typeSections = header.Value.TypeSection.Size;
+            if (codeSections.Length == 0 || codeSections.Any(section => section.Size == 0))
+            {
+                if (_loggingEnabled)
+                {
+                    _logger.Trace($"EIP-3540 : CodeSection size must follow a CodeSection, CodeSection length was {codeSections.Length}");
+                }
+                header = null; return false;
+            }
+
+            if (codeSections.Length > 1 && codeSections.Length != (typeSections / 4))
+            {
+                if (_loggingEnabled)
+                {
+                    _logger.Trace($"EIP-4750: Code Sections count must match TypeSection count, CodeSection count was {codeSections.Length}, expected {typeSections / 4}");
+                }
+                header = null; return false;
+            }
+
+            if (codeSections.Length > 1024)
+            {
+                if (_loggingEnabled)
+                {
+                    _logger.Trace($"EIP-4750 : Code section count limit exceeded only 1024 allowed but found {codeSections.Length}");
+                }
+                header = null; return false;
+            }
+
             int startOffset = CalculateHeaderSize(header.Value.CodeSections.Length);
             int calculatedCodeLength = header.Value.TypeSection.Size
                 + header.Value.CodeSections.Sum(c => c.Size)
@@ -516,73 +292,35 @@
             }
             return true;
         }
-        bool ValidateInstructions(ReadOnlySpan<byte> container, ref EofHeader? header)
+        public bool ValidateInstructions(ReadOnlySpan<byte> container, ref EofHeader? header)
         {
             if (!_releaseSpec.IsEip3670Enabled)
             {
                 return true;
             }
 
-            var (startOffset, sectionSize) = (header.Value.CodeSections[0].Start, header.Value.CodeSections[0].Size);
-            ReadOnlySpan<byte> code = container.Slice(startOffset, sectionSize);
+            bool valid = true;
+            for (int i = 0; valid && i < header.Value.CodeSections.Length; i++)
+            {
+                valid &= ValidateSectionInstructions(ref container, i, ref header);
+            }
+            return valid;
+        }
+
+        public bool ValidateSectionInstructions(ref ReadOnlySpan<byte> container, int sectionId, ref EofHeader? header)
+        {
+            var (typeSectionBegin, typeSectionSize) = header.Value.TypeSection;
+            var (codeSectionBegin, codeSectionSize) = header.Value.CodeSections[sectionId];
+
+            ReadOnlySpan<byte> code = container.Slice(codeSectionBegin, codeSectionSize);
+            ReadOnlySpan<byte> typesection = container.Slice(typeSectionBegin, typeSectionSize);
+            Instruction? opcode = null;
+
             HashSet<Range> immediates = new HashSet<Range>();
             HashSet<Int32> rjumpdests = new HashSet<Int32>();
-            for (int i = 0; i < sectionSize;)
-            {
-<<<<<<< HEAD
-                bool valid = true;
-                for (int i = 0; i < header.Value.CodeSections.Count; i++)
-                {
-                    valid &= ValidateSectionInstructions(ref container, i, header, spec);
-                }
-                return valid;
-            }
-        }
-        return true;
-    }
-
-    public bool ValidateSectionInstructions(ref ReadOnlySpan<byte> container, int sectionId, EofHeader? header, IReleaseSpec spec)
-    {
-        if (!spec.IsEip3670Enabled)
-        {
-            return true;
-        }
-
-        var targetCodeSection = header.Value.CodeSections[sectionId];
-        var (typeSectionBegin, typeSectionSize) = (header.Value.HeaderSize, header.Value.TypeSection?.Size ?? 0);
-        var (codeSectionBegin, codeSectionSize) = (typeSectionBegin + typeSectionSize + targetCodeSection.Start, targetCodeSection.Size);
-        ReadOnlySpan<byte> code = container.Slice(codeSectionBegin, codeSectionSize);
-        ReadOnlySpan<byte> typesection = container.Slice(typeSectionBegin, typeSectionSize);
-        Instruction? opcode = null;
-        HashSet<Range> immediates = new HashSet<Range>();
-        HashSet<Int32> rjumpdests = new HashSet<Int32>();
-        for (int i = 0; i < codeSectionSize;)
-        {
-            opcode = (Instruction)code[i];
-            i++;
-            // validate opcode
-            if (!opcode.Value.IsValid(spec, true))
-            {
-                if (LoggingEnabled)
-                {
-                    _logger.Trace($"EIP-3670 : CodeSection contains undefined opcode {opcode}");
-                }
-                header = null; return false;
-            }
-
-            if (spec.IsEip4200Enabled)
-            {
-                if (opcode is Instruction.RJUMP or Instruction.RJUMPI)
-                {
-                    if (i + 2 > codeSectionSize)
-                    {
-                        if (LoggingEnabled)
-                        {
-                            _logger.Trace($"EIP-4200 : Static Relative Jump Argument underflow");
-                        }
-                        header = null; return false;
-=======
-                Instruction? opcode = (Instruction)code[i];
+            for (int i = 0; i < codeSectionSize;)
+            {
+                opcode = (Instruction)code[i];
                 i++;
                 // validate opcode
                 if (!opcode.Value.IsValid(_releaseSpec))
@@ -590,75 +328,15 @@
                     if (_loggingEnabled)
                     {
                         _logger.Trace($"EIP-3670 : CodeSection contains undefined opcode {opcode}");
->>>>>>> ae3e60dd
                     }
                     header = null; return false;
                 }
 
-<<<<<<< HEAD
-                    var offset = code.Slice(i, 2).ReadEthInt16();
-                    immediates.Add(new Range(i, i + 1));
-                    var rjumpdest = offset + 2 + i;
-                    rjumpdests.Add(rjumpdest);
-                    if (rjumpdest < 0 || rjumpdest >= codeSectionSize)
-                    {
-                        if (LoggingEnabled)
-                        {
-                            _logger.Trace($"EIP-4200 : Static Relative Jump Destination outside of Code bounds");
-                        }
-                        header = null; return false;
-                    }
-                    i += 2;
-                }
-
-                if (opcode is Instruction.RJUMPV)
-                {
-                    if (i + 2 > codeSectionSize)
-                    {
-                        if (LoggingEnabled)
-                        {
-                            _logger.Trace($"EIP-4200 : Static Relative Jumpv Argument underflow");
-                        }
-                        header = null; return false;
-                    }
-
-                    byte count = code[i];
-                    if (count < 1)
-                    {
-                        if (LoggingEnabled)
-                        {
-                            _logger.Trace($"EIP-4200 : jumpv jumptable must have at least 1 entry");
-                        }
-                        header = null; return false;
-                    }
-                    if (i + count * 2 > codeSectionSize)
-                    {
-                        if (LoggingEnabled)
-                        {
-                            _logger.Trace($"EIP-4200 : jumpv jumptable underflow");
-                        }
-                        header = null; return false;
-                    }
-                    var immediateValueSize = 1 + count * 2;
-                    immediates.Add(new Range(i, i + immediateValueSize - 1));
-                    for (int j = 0; j < count; j++)
-                    {
-                        var offset = code.Slice(i + 1 + j * 2, 2).ReadEthInt16();
-                        var rjumpdest = offset + immediateValueSize + i;
-                        rjumpdests.Add(rjumpdest);
-                        if (rjumpdest < 0 || rjumpdest >= codeSectionSize)
-                        {
-                            if (LoggingEnabled)
-                            {
-                                _logger.Trace($"EIP-4200 : Static Relative Jumpv Destination outside of Code bounds");
-                            }
-                            header = null; return false;
-=======
                 if (_releaseSpec.IsEip4200Enabled)
                 {
                     if (opcode is Instruction.RJUMP or Instruction.RJUMPI)
                     {
-                        if (i + 2 > sectionSize)
+                        if (i + 2 > codeSectionSize)
                         {
                             if (_loggingEnabled)
                             {
@@ -671,7 +349,7 @@
                         immediates.Add(new Range(i, i + 1));
                         var rjumpdest = offset + 2 + i;
                         rjumpdests.Add(rjumpdest);
-                        if (rjumpdest < 0 || rjumpdest >= sectionSize)
+                        if (rjumpdest < 0 || rjumpdest >= codeSectionSize)
                         {
                             if (_loggingEnabled)
                             {
@@ -684,7 +362,7 @@
 
                     if (opcode is Instruction.RJUMPV)
                     {
-                        if (i + 2 > sectionSize)
+                        if (i + 2 > codeSectionSize)
                         {
                             if (_loggingEnabled)
                             {
@@ -702,8 +380,7 @@
                             }
                             header = null; return false;
                         }
-
-                        if (i + count * 2 > sectionSize)
+                        if (i + count * 2 > codeSectionSize)
                         {
                             if (_loggingEnabled)
                             {
@@ -711,7 +388,6 @@
                             }
                             header = null; return false;
                         }
-
                         var immediateValueSize = 1 + count * 2;
                         immediates.Add(new Range(i, i + immediateValueSize - 1));
                         for (int j = 0; j < count; j++)
@@ -719,8 +395,7 @@
                             var offset = code.Slice(i + 1 + j * 2, 2).ReadEthInt16();
                             var rjumpdest = offset + immediateValueSize + i;
                             rjumpdests.Add(rjumpdest);
-
-                            if (rjumpdest < 0 || rjumpdest >= sectionSize)
+                            if (rjumpdest < 0 || rjumpdest >= codeSectionSize)
                             {
                                 if (_loggingEnabled)
                                 {
@@ -728,44 +403,39 @@
                                 }
                                 header = null; return false;
                             }
->>>>>>> ae3e60dd
                         }
                         i += immediateValueSize;
                     }
-<<<<<<< HEAD
-                    i += immediateValueSize;
-                }
-            }
-
-            if (spec.IsEip4750Enabled)
-            {
-                if (opcode is Instruction.CALLF)
-                {
-                    if (i + 2 > codeSectionSize)
-                    {
-                        if (LoggingEnabled)
-                        {
-                            _logger.Trace($"EIP-4750 : CALLF Argument underflow");
-                        }
-                        header = null; return false;
-                    }
-
-                    var targetSectionId = code.Slice(i, 2).ReadEthUInt16();
-                    immediates.Add(new Range(i, i + 1));
-
-                    if (targetSectionId >= header.Value.CodeSections.Count)
-                    {
-                        if (LoggingEnabled)
-                        {
-                            _logger.Trace($"EIP-4750 : Invalid Section Id");
-                        }
-                        header = null; return false;
-                    }
-                    i += 2;
-=======
-                }
-
-                // Check truncated imediates
+                }
+
+                if (_releaseSpec.IsEip4750Enabled)
+                {
+                    if (opcode is Instruction.CALLF)
+                    {
+                        if (i + 2 > codeSectionSize)
+                        {
+                            if (_loggingEnabled)
+                            {
+                                _logger.Trace($"EIP-4750 : CALLF Argument underflow");
+                            }
+                            header = null; return false;
+                        }
+
+                        var targetSectionId = code.Slice(i, 2).ReadEthUInt16();
+                        immediates.Add(new Range(i, i + 1));
+
+                        if (targetSectionId >= header.Value.CodeSections.Length)
+                        {
+                            if (_loggingEnabled)
+                            {
+                                _logger.Trace($"EIP-4750 : Invalid Section Id");
+                            }
+                            header = null; return false;
+                        }
+                        i += 2;
+                    }
+                }
+
                 if (opcode is >= Instruction.PUSH1 and <= Instruction.PUSH32)
                 {
                     int len = code[i - 1] - (int)Instruction.PUSH1 + 1;
@@ -773,90 +443,20 @@
                     i += len;
                 }
 
-                if (i > sectionSize)
+                if (i > codeSectionSize)
                 {
                     if (_loggingEnabled)
                     {
                         _logger.Trace($"EIP-3670 : PC Reached out of bounds");
                     }
                     header = null; return false;
->>>>>>> ae3e60dd
-                }
-            }
-
-<<<<<<< HEAD
-                if (opcode is Instruction.JUMPF)
-                {
-                    if (i + 2 > codeSectionSize)
-                    {
-                        if (LoggingEnabled)
-                        {
-                            _logger.Trace($"EIP-4750 : CALLF Argument underflow");
-                        }
-                        header = null; return false;
-                    }
-
-                    var targetSectionId = code.Slice(i, 2).ReadEthUInt16();
-                    immediates.Add(new Range(i, i + 1));
-
-                    if (targetSectionId >= header.Value.CodeSections.Count)
-                    {
-                        if (LoggingEnabled)
-                        {
-                            _logger.Trace($"EIP-4750 : Invalid Section Id");
-                        }
-                        header = null; return false;
-                    }
-
-                    if (typesection[targetSectionId * 2 + 1] != typesection[sectionId * 2 + 1])
-                    {
-                        if (LoggingEnabled)
-                        {
-                            _logger.Trace($"EIP-4750 : Incompatible Function Type for JUMPF");
-                        }
-                        header = null; return false;
-                    }
-                    i += 2;
-                }
-            }
-
-            if (opcode is >= Instruction.PUSH1 and <= Instruction.PUSH32)
-            {
-                int len = code[i - 1] - (int)Instruction.PUSH1 + 1;
-                immediates.Add(new Range(i, i + len - 1));
-                i += len;
-            }
-
-            if (i > codeSectionSize)
-            {
-                header = null; return false;
-            }
-        }
-
-        if (spec.IsEip4750Enabled && !opcode.Value.IsTerminating(spec))
-        {
-            if (LoggingEnabled)
-            {
-                _logger.Trace($"EIP-4750 : Code Section must end with terminating opcode");
-            }
-            header = null; return false;
-        }
-
-        if (spec.IsEip4200Enabled)
-        {
-
-            foreach (int rjumpdest in rjumpdests)
-            {
-                foreach (var range in immediates)
-                {
-                    if (range.Includes(rjumpdest))
-                    {
-                        if (LoggingEnabled)
-                        {
-                            _logger.Trace($"EIP-4200 : Static Relative Jump destination {rjumpdest} is an Invalid, falls within {range}");
-=======
+                }
+            }
+
+
             if (_releaseSpec.IsEip4200Enabled)
             {
+
                 foreach (int rjumpdest in rjumpdests)
                 {
                     foreach (var range in immediates)
@@ -868,21 +468,11 @@
                                 _logger.Trace($"EIP-4200 : Static Relative Jump destination {rjumpdest} is an Invalid, falls within {range}");
                             }
                             header = null; return false;
->>>>>>> ae3e60dd
-                        }
-                        header = null; return false;
-                    }
-                }
-            }
-
+                        }
+                    }
+                }
+            }
             return true;
         }
     }
-<<<<<<< HEAD
-    public bool ValidateEofCode(IReleaseSpec spec, ReadOnlySpan<byte> code, out EofHeader? header)
-        => ExtractHeader(code, spec, out header)
-        && ValidateBody(code, spec, header)
-        && ValidateInstructions(code, spec, header);
-=======
->>>>>>> ae3e60dd
 }