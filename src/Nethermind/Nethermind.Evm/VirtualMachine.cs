//  Copyright (c) 2021 Demerzel Solutions Limited
//  This file is part of the Nethermind library.
//
//  The Nethermind library is free software: you can redistribute it and/or modify
//  it under the terms of the GNU Lesser General Public License as published by
//  the Free Software Foundation, either version 3 of the License, or
//  (at your option) any later version.
//
//  The Nethermind library is distributed in the hope that it will be useful,
//  but WITHOUT ANY WARRANTY; without even the implied warranty of
//  MERCHANTABILITY or FITNESS FOR A PARTICULAR PURPOSE. See the
//  GNU Lesser General Public License for more details.
//
//  You should have received a copy of the GNU Lesser General Public License
//  along with the Nethermind. If not, see <http://www.gnu.org/licenses/>.

using System;
using System.Collections.Generic;
using System.Numerics;
using System.Runtime.CompilerServices;
using System.Runtime.InteropServices;
using Nethermind.Core;
using Nethermind.Core.Caching;
using Nethermind.Core.Crypto;
using Nethermind.Core.Extensions;
using Nethermind.Core.Specs;
using Nethermind.Evm.CodeAnalysis;
using Nethermind.Int256;
using Nethermind.Evm.Precompiles;
using Nethermind.Evm.Precompiles.Bls.Shamatar;
using Nethermind.Evm.Precompiles.Snarks.Shamatar;
using Nethermind.Evm.Tracing;
using Nethermind.Logging;
using Nethermind.State;
using System.ComponentModel.DataAnnotations;

[assembly: InternalsVisibleTo("Nethermind.Evm.Test")]

namespace Nethermind.Evm
{
    public class VirtualMachine : IVirtualMachine
    {
        public const int MaxCallDepth = 1024;

        private bool _simdOperationsEnabled = Vector<byte>.Count == 32;
        private UInt256 P255Int = (UInt256)BigInteger.Pow(2, 255);
        private UInt256 P255 => P255Int;
        private UInt256 BigInt256 = 256;
        public UInt256 BigInt32 = 32;

        internal byte[] BytesZero = { 0 };

        internal byte[] BytesZero32 =
        {
            0, 0, 0, 0, 0, 0, 0, 0,
            0, 0, 0, 0, 0, 0, 0, 0,
            0, 0, 0, 0, 0, 0, 0, 0,
            0, 0, 0, 0, 0, 0, 0, 0
        };

        internal byte[] BytesMax32 =
        {
            255, 255, 255, 255, 255, 255, 255, 255,
            255, 255, 255, 255, 255, 255, 255, 255,
            255, 255, 255, 255, 255, 255, 255, 255,
            255, 255, 255, 255, 255, 255, 255, 255
        };

        private readonly byte[] _chainId;

        private readonly IBlockhashProvider _blockhashProvider;
        private readonly ISpecProvider _specProvider;
        private static readonly ICache<Keccak, CodeInfo> _codeCache = new LruCache<Keccak, CodeInfo>(MemoryAllowance.CodeCacheSize, MemoryAllowance.CodeCacheSize, "VM bytecodes");
        private readonly ILogger _logger;
        private IWorldState _worldState;
        private IStateProvider _state;
        private readonly Stack<EvmState> _stateStack = new();
        private IStorageProvider _storage;
        private (Address Address, bool ShouldDelete) _parityTouchBugAccount = (Address.FromNumber(3), false);
        private Dictionary<Address, CodeInfo>? _precompiles;
        private byte[] _returnDataBuffer = Array.Empty<byte>();
        private ITxTracer _txTracer = NullTxTracer.Instance;

        public VirtualMachine(
            IBlockhashProvider? blockhashProvider,
            ISpecProvider? specProvider,
            ILogManager? logManager)
        {
            _logger = logManager?.GetClassLogger() ?? throw new ArgumentNullException(nameof(logManager));
            _blockhashProvider = blockhashProvider ?? throw new ArgumentNullException(nameof(blockhashProvider));
            _specProvider = specProvider ?? throw new ArgumentNullException(nameof(specProvider));
            _chainId = ((UInt256)specProvider.ChainId).ToBigEndian();
            ByteCodeValidator.Initialize(_logger);
            InitializePrecompiledContracts();
        }

        public TransactionSubstate Run(EvmState state, IWorldState worldState, ITxTracer txTracer)
        {
            _txTracer = txTracer;

            _state = worldState.StateProvider;
            _storage = worldState.StorageProvider;
            _worldState = worldState;

            IReleaseSpec spec = _specProvider.GetSpec(state.Env.TxExecutionContext.Header.Number);
            EvmState currentState = state;
            byte[] previousCallResult = null;
            ZeroPaddedSpan previousCallOutput = ZeroPaddedSpan.Empty;
            UInt256 previousCallOutputDestination = UInt256.Zero;
            while (true)
            {
                if (!currentState.IsContinuation)
                {
                    _returnDataBuffer = Array.Empty<byte>();
                }

                try
                {
                    CallResult callResult;
                    if (currentState.IsPrecompile)
                    {
                        if (_txTracer.IsTracingActions)
                        {
                            if (!(currentState.IsTopLevel && currentState.Env.Value == UInt256.Zero))
                            {
                                _txTracer.ReportAction(currentState.GasAvailable, currentState.Env.Value, currentState.From, currentState.To, currentState.Env.InputData, currentState.ExecutionType, true);
                            }
                        }

                        callResult = ExecutePrecompile(currentState, spec);

                        if (!callResult.PrecompileSuccess.Value)
                        {
                            if (currentState.IsPrecompile && currentState.IsTopLevel)
                            {
                                Metrics.EvmExceptions++;
                                // TODO: when direct / calls are treated same we should not need such differentiation
                                throw new PrecompileExecutionFailureException();
                            }

                            // TODO: testing it as it seems the way to pass zkSNARKs tests
                            currentState.GasAvailable = 0;
                        }
                    }
                    else
                    {
                        if (_txTracer.IsTracingActions && !currentState.IsContinuation)
                        {
                            _txTracer.ReportAction(currentState.GasAvailable, currentState.Env.Value, currentState.From, currentState.To, currentState.ExecutionType.IsAnyCreate() ? currentState.Env.CodeInfo.MachineCode : currentState.Env.InputData, currentState.ExecutionType);
                            if (_txTracer.IsTracingCode) _txTracer.ReportByteCode(currentState.Env.CodeInfo.MachineCode);
                        }

                        callResult = ExecuteCall(currentState, previousCallResult, previousCallOutput, previousCallOutputDestination, spec);
                        if (!callResult.IsReturn)
                        {
                            _stateStack.Push(currentState);
                            currentState = callResult.StateToExecute;
                            previousCallResult = null; // TODO: testing on ropsten sync, write VirtualMachineTest for this case as it was not covered by Ethereum tests (failing block 9411 on Ropsten https://ropsten.etherscan.io/vmtrace?txhash=0x666194d15c14c54fffafab1a04c08064af165870ef9a87f65711dcce7ed27fe1)
                            _returnDataBuffer = Array.Empty<byte>();
                            previousCallOutput = ZeroPaddedSpan.Empty;
                            continue;
                        }

                        if (callResult.IsException)
                        {
                            if (_txTracer.IsTracingActions) _txTracer.ReportActionError(callResult.ExceptionType);
                            _worldState.Restore(currentState.Snapshot);

                            RevertParityTouchBugAccount(spec);

                            if (currentState.IsTopLevel)
                            {
                                return new TransactionSubstate(callResult.ExceptionType, _txTracer != NullTxTracer.Instance);
                            }

                            previousCallResult = StatusCode.FailureBytes;
                            previousCallOutputDestination = UInt256.Zero;
                            _returnDataBuffer = Array.Empty<byte>();
                            previousCallOutput = ZeroPaddedSpan.Empty;

                            currentState.Dispose();
                            currentState = _stateStack.Pop();
                            currentState.IsContinuation = true;
                            continue;
                        }
                    }

                    if (currentState.IsTopLevel)
                    {
                        if (_txTracer.IsTracingActions)
                        {
                            long codeDepositGasCost = CodeDepositHandler.CalculateCost(callResult.Output.Length, spec);

                            if (callResult.IsException)
                            {
                                _txTracer.ReportActionError(callResult.ExceptionType);
                            }
                            else if (callResult.ShouldRevert)
                            {
                                if (currentState.ExecutionType.IsAnyCreate())
                                {
                                    _txTracer.ReportActionError(EvmExceptionType.Revert, currentState.GasAvailable - codeDepositGasCost);
                                }
                                else
                                {
                                    _txTracer.ReportActionError(EvmExceptionType.Revert, currentState.GasAvailable);
                                }
                            }
                            else
                            {
                                if (currentState.ExecutionType.IsAnyCreate() && currentState.GasAvailable < codeDepositGasCost)
                                {
                                    _txTracer.ReportActionError(EvmExceptionType.OutOfGas);
                                }
                                // Reject code starting with 0xEF if EIP-3541 is enabled Or not following EOF if EIP-3540 is enabled and it has the EOF Prefix.
                                else if (currentState.ExecutionType.IsAnyCreate() && !ByteCodeValidator.ValidateByteCode(callResult.Output, spec))
                                {
                                    _txTracer.ReportActionError(EvmExceptionType.InvalidCode);
                                }
                                else
                                {
                                    if (currentState.ExecutionType.IsAnyCreate())
                                    {
                                        _txTracer.ReportActionEnd(currentState.GasAvailable - codeDepositGasCost, currentState.To, callResult.Output);
                                    }
                                    else
                                    {
                                        _txTracer.ReportActionEnd(currentState.GasAvailable, _returnDataBuffer);
                                    }
                                }
                            }
                        }

                        return new TransactionSubstate(
                            callResult.Output,
                            currentState.Refund,
                            (IReadOnlyCollection<Address>)currentState.DestroyList,
                            (IReadOnlyCollection<LogEntry>)currentState.Logs,
                            callResult.ShouldRevert,
                            _txTracer != NullTxTracer.Instance);
                    }

                    Address callCodeOwner = currentState.Env.ExecutingAccount;
                    EvmState previousState = currentState;
                    currentState = _stateStack.Pop();
                    currentState.IsContinuation = true;
                    currentState.GasAvailable += previousState.GasAvailable;
                    bool previousStateSucceeded = true;

                    if (!callResult.ShouldRevert)
                    {
                        long gasAvailableForCodeDeposit = previousState.GasAvailable; // TODO: refactor, this is to fix 61363 Ropsten
                        if (previousState.ExecutionType.IsAnyCreate())
                        {
                            previousCallResult = callCodeOwner.Bytes;
                            previousCallOutputDestination = UInt256.Zero;
                            _returnDataBuffer = Array.Empty<byte>();
                            previousCallOutput = ZeroPaddedSpan.Empty;

                            long codeDepositGasCost = CodeDepositHandler.CalculateCost(callResult.Output.Length, spec);
                            bool invalidCode = !ByteCodeValidator.ValidateByteCode(callResult.Output, spec);
                            if (gasAvailableForCodeDeposit >= codeDepositGasCost && !invalidCode)
                            {
                                Keccak codeHash = _state.UpdateCode(callResult.Output);
                                _state.UpdateCodeHash(callCodeOwner, codeHash, spec);
                                currentState.GasAvailable -= codeDepositGasCost;

                                if (_txTracer.IsTracingActions)
                                {
                                    _txTracer.ReportActionEnd(previousState.GasAvailable - codeDepositGasCost, callCodeOwner, callResult.Output);
                                }
                            }
                            else
                            {
                                if (spec.FailOnOutOfGasCodeDeposit || invalidCode)
                                {
                                    currentState.GasAvailable -= gasAvailableForCodeDeposit;
                                    worldState.Restore(previousState.Snapshot);
                                    if (!previousState.IsCreateOnPreExistingAccount)
                                    {
                                        _state.DeleteAccount(callCodeOwner);
                                    }

                                    previousCallResult = BytesZero;
                                    previousStateSucceeded = false;

                                    if (_txTracer.IsTracingActions)
                                    {
                                        if (invalidCode)
                                            _txTracer.ReportActionError(EvmExceptionType.InvalidCode);
                                        else
                                            _txTracer.ReportActionError(EvmExceptionType.OutOfGas);
                                    }
                                }
                            }
                        }
                        else
                        {
                            _returnDataBuffer = callResult.Output;
                            previousCallResult = callResult.PrecompileSuccess.HasValue ? (callResult.PrecompileSuccess.Value ? StatusCode.SuccessBytes : StatusCode.FailureBytes) : StatusCode.SuccessBytes;
                            previousCallOutput = callResult.Output.AsSpan().SliceWithZeroPadding(0, Math.Min(callResult.Output.Length, (int)previousState.OutputLength));
                            previousCallOutputDestination = (ulong)previousState.OutputDestination;
                            if (previousState.IsPrecompile)
                            {
                                // parity induced if else for vmtrace
                                if (_txTracer.IsTracingInstructions)
                                {
                                    _txTracer.ReportMemoryChange((long)previousCallOutputDestination, previousCallOutput);
                                }
                            }

                            if (_txTracer.IsTracingActions)
                            {
                                _txTracer.ReportActionEnd(previousState.GasAvailable, _returnDataBuffer);
                            }
                        }

                        if (previousStateSucceeded)
                        {
                            previousState.CommitToParent(currentState);
                        }
                    }
                    else
                    {
                        worldState.Restore(previousState.Snapshot);
                        _returnDataBuffer = callResult.Output;
                        previousCallResult = StatusCode.FailureBytes;
                        previousCallOutput = callResult.Output.AsSpan().SliceWithZeroPadding(0, Math.Min(callResult.Output.Length, (int)previousState.OutputLength));
                        previousCallOutputDestination = (ulong)previousState.OutputDestination;


                        if (_txTracer.IsTracingActions)
                        {
                            _txTracer.ReportActionError(EvmExceptionType.Revert, previousState.GasAvailable);
                        }
                    }

                    previousState.Dispose();
                }
                catch (Exception ex) when (ex is EvmException or OverflowException)
                {
                    if (_logger.IsTrace) _logger.Trace($"exception ({ex.GetType().Name}) in {currentState.ExecutionType} at depth {currentState.Env.CallDepth} - restoring snapshot");

                    _worldState.Restore(currentState.Snapshot);

                    RevertParityTouchBugAccount(spec);

                    if (txTracer.IsTracingInstructions)
                    {
                        txTracer.ReportOperationError(ex is EvmException evmException ? evmException.ExceptionType : EvmExceptionType.Other);
                        txTracer.ReportOperationRemainingGas(0);
                    }

                    if (_txTracer.IsTracingActions)
                    {
                        EvmException evmException = ex as EvmException;
                        _txTracer.ReportActionError(evmException?.ExceptionType ?? EvmExceptionType.Other);
                    }

                    if (currentState.IsTopLevel)
                    {
                        return new TransactionSubstate(ex is OverflowException ? EvmExceptionType.Other : (ex as EvmException).ExceptionType, _txTracer != NullTxTracer.Instance);
                    }

                    previousCallResult = StatusCode.FailureBytes;
                    previousCallOutputDestination = UInt256.Zero;
                    _returnDataBuffer = Array.Empty<byte>();
                    previousCallOutput = ZeroPaddedSpan.Empty;

                    currentState.Dispose();
                    currentState = _stateStack.Pop();
                    currentState.IsContinuation = true;
                }
            }
        }

        private void RevertParityTouchBugAccount(IReleaseSpec spec)
        {
            if (_parityTouchBugAccount.ShouldDelete)
            {
                if (_state.AccountExists(_parityTouchBugAccount.Address))
                {
                    _state.AddToBalance(_parityTouchBugAccount.Address, UInt256.Zero, spec);
                }

                _parityTouchBugAccount.ShouldDelete = false;
            }
        }

        public CodeInfo GetCachedCodeInfo(IWorldState worldState, Address codeSource, IReleaseSpec vmSpec)
        {
            IStateProvider state = worldState.StateProvider;
            if (codeSource.IsPrecompile(vmSpec))
            {
                if (_precompiles is null)
                {
                    throw new InvalidOperationException("EVM precompile have not been initialized properly.");
                }

                return _precompiles[codeSource];
            }

            Keccak codeHash = state.GetCodeHash(codeSource);
            CodeInfo cachedCodeInfo = _codeCache.Get(codeHash);
            if (cachedCodeInfo == null)
            {
                byte[] code = state.GetCode(codeHash);

                if (code == null)
                {
                    throw new NullReferenceException($"Code {codeHash} missing in the state for address {codeSource}");
                }

                cachedCodeInfo = new CodeInfo(code);
                _codeCache.Set(codeHash, cachedCodeInfo);
            }
            else
            {
                // need to touch code so that any collectors that track database access are informed
                state.TouchCode(codeHash);
            }

            return cachedCodeInfo;
        }

        public void DisableSimdInstructions()
        {
            _simdOperationsEnabled = false;
        }

        private void InitializePrecompiledContracts()
        {
            _precompiles = new Dictionary<Address, CodeInfo>
            {
                [EcRecoverPrecompile.Instance.Address] = new(EcRecoverPrecompile.Instance),
                [Sha256Precompile.Instance.Address] = new(Sha256Precompile.Instance),
                [Ripemd160Precompile.Instance.Address] = new(Ripemd160Precompile.Instance),
                [IdentityPrecompile.Instance.Address] = new(IdentityPrecompile.Instance),

                [Bn256AddPrecompile.Instance.Address] = new(Bn256AddPrecompile.Instance),
                [Bn256MulPrecompile.Instance.Address] = new(Bn256MulPrecompile.Instance),
                [Bn256PairingPrecompile.Instance.Address] = new(Bn256PairingPrecompile.Instance),
                [ModExpPrecompile.Instance.Address] = new(ModExpPrecompile.Instance),

                [Blake2FPrecompile.Instance.Address] = new(Blake2FPrecompile.Instance),

                [G1AddPrecompile.Instance.Address] = new(G1AddPrecompile.Instance),
                [G1MulPrecompile.Instance.Address] = new(G1MulPrecompile.Instance),
                [G1MultiExpPrecompile.Instance.Address] = new(G1MultiExpPrecompile.Instance),
                [G2AddPrecompile.Instance.Address] = new(G2AddPrecompile.Instance),
                [G2MulPrecompile.Instance.Address] = new(G2MulPrecompile.Instance),
                [G2MultiExpPrecompile.Instance.Address] = new(G2MultiExpPrecompile.Instance),
                [PairingPrecompile.Instance.Address] = new(PairingPrecompile.Instance),
                [MapToG1Precompile.Instance.Address] = new(MapToG1Precompile.Instance),
                [MapToG2Precompile.Instance.Address] = new(MapToG2Precompile.Instance),
            };
        }

        private static bool UpdateGas(long gasCost, ref long gasAvailable)
        {
            // Console.WriteLine($"{gasCost}");
            if (gasAvailable < gasCost)
            {
                return false;
            }

            gasAvailable -= gasCost;
            return true;
        }

        private static void UpdateGasUp(long refund, ref long gasAvailable)
        {
            gasAvailable += refund;
        }

        private bool ChargeAccountAccessGas(ref long gasAvailable, EvmState vmState, Address address, IReleaseSpec spec, bool chargeForWarm = true)
        {
            // Console.WriteLine($"Accessing {address}");

            bool result = true;
            if (spec.UseHotAndColdStorage)
            {
                if (_txTracer.IsTracingAccess) // when tracing access we want cost as if it was warmed up from access list
                {
                    vmState.WarmUp(address);
                }

                if (vmState.IsCold(address) && !address.IsPrecompile(spec))
                {
                    result = UpdateGas(GasCostOf.ColdAccountAccess, ref gasAvailable);
                    vmState.WarmUp(address);
                }
                else if (chargeForWarm)
                {
                    result = UpdateGas(GasCostOf.WarmStateRead, ref gasAvailable);
                }
            }

            return result;
        }

        private enum StorageAccessType
        {
            SLOAD,
            SSTORE
        }

        private bool ChargeStorageAccessGas(
            ref long gasAvailable,
            EvmState vmState,
            StorageCell storageCell,
            StorageAccessType storageAccessType,
            IReleaseSpec spec)
        {
            // Console.WriteLine($"Accessing {storageCell} {storageAccessType}");

            bool result = true;
            if (spec.UseHotAndColdStorage)
            {
                if (_txTracer.IsTracingAccess) // when tracing access we want cost as if it was warmed up from access list
                {
                    vmState.WarmUp(storageCell);
                }

                if (vmState.IsCold(storageCell))
                {
                    result = UpdateGas(GasCostOf.ColdSLoad, ref gasAvailable);
                    vmState.WarmUp(storageCell);
                }
                else if (storageAccessType == StorageAccessType.SLOAD)
                {
                    // we do not charge for WARM_STORAGE_READ_COST in SSTORE scenario
                    result = UpdateGas(GasCostOf.WarmStateRead, ref gasAvailable);
                }
            }

            return result;
        }

        private CallResult ExecutePrecompile(EvmState state, IReleaseSpec spec)
        {
            ReadOnlyMemory<byte> callData = state.Env.InputData;
            UInt256 transferValue = state.Env.TransferValue;
            long gasAvailable = state.GasAvailable;

            IPrecompile precompile = state.Env.CodeInfo.Precompile;
            long baseGasCost = precompile.BaseGasCost(spec);
            long dataGasCost = precompile.DataGasCost(callData, spec);

            bool wasCreated = false;
            if (!_state.AccountExists(state.Env.ExecutingAccount))
            {
                wasCreated = true;
                _state.CreateAccount(state.Env.ExecutingAccount, transferValue);
            }
            else
            {
                _state.AddToBalance(state.Env.ExecutingAccount, transferValue, spec);
            }

            // https://github.com/ethereum/EIPs/blob/master/EIPS/eip-161.md
            // An additional issue was found in Parity,
            // where the Parity client incorrectly failed
            // to revert empty account deletions in a more limited set of contexts
            // involving out-of-gas calls to precompiled contracts;
            // the new Geth behavior matches Parity’s,
            // and empty accounts will cease to be a source of concern in general
            // in about one week once the state clearing process finishes.
            if (state.Env.ExecutingAccount.Equals(_parityTouchBugAccount.Address)
                && !wasCreated
                && transferValue.IsZero
                && spec.ClearEmptyAccountWhenTouched)
            {
                _parityTouchBugAccount.ShouldDelete = true;
            }

            //if(!UpdateGas(dataGasCost, ref gasAvailable)) return CallResult.Exception;
            if (!UpdateGas(baseGasCost, ref gasAvailable))
            {
                Metrics.EvmExceptions++;
                throw new OutOfGasException();
            }

            if (!UpdateGas(dataGasCost, ref gasAvailable))
            {
                Metrics.EvmExceptions++;
                throw new OutOfGasException();
            }

            state.GasAvailable = gasAvailable;

            try
            {
                (ReadOnlyMemory<byte> output, bool success) = precompile.Run(callData, spec);
                CallResult callResult = new(output.ToArray(), success, !success);
                return callResult;
            }
            catch (Exception exception)
            {
                if (_logger.IsDebug) _logger.Error($"Precompiled contract ({precompile.GetType()}) execution exception", exception);
                CallResult callResult = new(Array.Empty<byte>(), false, true);
                return callResult;
            }
        }

        [SkipLocalsInit]
        private CallResult ExecuteCall(EvmState vmState, byte[]? previousCallResult, ZeroPaddedSpan previousCallOutput, in UInt256 previousCallOutputDestination, IReleaseSpec spec)
        {
            bool isTrace = _logger.IsTrace;
            bool traceOpcodes = _txTracer.IsTracingInstructions;
            ExecutionEnvironment env = vmState.Env;
            TxExecutionContext txCtx = env.TxExecutionContext;

            if (!vmState.IsContinuation)
            {
                if (!_state.AccountExists(env.ExecutingAccount))
                {
                    _state.CreateAccount(env.ExecutingAccount, env.TransferValue);
                }
                else
                {
                    _state.AddToBalance(env.ExecutingAccount, env.TransferValue, spec);
                }

                if (vmState.ExecutionType.IsAnyCreate() && spec.ClearEmptyAccountWhenTouched)
                {
                    _state.IncrementNonce(env.ExecutingAccount);
                }
            }

            if (vmState.Env.CodeInfo.MachineCode.Length == 0)
            {
                return CallResult.Empty;
            }

            vmState.InitStacks();
            EvmStack stack = new(vmState.DataStack.AsSpan(), vmState.DataStackHead, _txTracer);
            long gasAvailable = vmState.GasAvailable;
            int programCounter = vmState.ProgramCounter;
            CodeInfo CodeContainer = env.CodeInfo.SeparateEOFSections(out Span<byte> fullCode, out Span<byte> codeSection, out Span<byte> dataSection);

            static void UpdateCurrentState(EvmState state, in int pc, in long gas, in int stackHead)
            {
                state.ProgramCounter = pc;
                state.GasAvailable = gas;
                state.DataStackHead = stackHead;
            }

            void StartInstructionTrace(Instruction instruction, EvmStack stackValue)
            {
                _txTracer.StartOperation(env.CallDepth + 1, gasAvailable, instruction, programCounter, txCtx.Header.IsPostMerge);
                if (_txTracer.IsTracingMemory)
                {
                    _txTracer.SetOperationMemory(vmState.Memory?.GetTrace() ?? new List<string>());
                }

                if (_txTracer.IsTracingStack)
                {
                    _txTracer.SetOperationStack(stackValue.GetStackTrace());
                }
            }

            void EndInstructionTrace()
            {
                if (traceOpcodes)
                {
                    if (_txTracer.IsTracingMemory)
                    {
                        _txTracer.SetOperationMemorySize(vmState.Memory?.Size ?? 0);
                    }

                    _txTracer.ReportOperationRemainingGas(gasAvailable);
                }
            }

            void EndInstructionTraceError(EvmExceptionType evmExceptionType)
            {
                if (traceOpcodes)
                {
                    _txTracer.ReportOperationError(evmExceptionType);
                    _txTracer.ReportOperationRemainingGas(gasAvailable);
                }
            }

            void Jump(in UInt256 jumpDest, bool isSubroutine = false)
            {
                if (jumpDest > int.MaxValue)
                {
                    Metrics.EvmExceptions++;
                    EndInstructionTraceError(EvmExceptionType.InvalidJumpDestination);
                    // https://github.com/NethermindEth/nethermind/issues/140
                    throw new InvalidJumpDestinationException();
                    //                                return CallResult.InvalidJumpDestination; // TODO: add a test, validating inside the condition was not covered by existing tests and fails on 0xf435a354924097686ea88dab3aac1dd464e6a3b387c77aeee94145b0fa5a63d2 mainnet
                }

                int jumpDestInt = (int)jumpDest;

                if (!env.CodeInfo.ValidateJump(jumpDestInt, isSubroutine))
                {
                    EndInstructionTraceError(EvmExceptionType.InvalidJumpDestination);
                    // https://github.com/NethermindEth/nethermind/issues/140
                    throw new InvalidJumpDestinationException();
                    //                                return CallResult.InvalidJumpDestination; // TODO: add a test, validating inside the condition was not covered by existing tests and fails on 61363 Ropsten
                }

                programCounter = jumpDestInt;
            }

            void UpdateMemoryCost(in UInt256 position, in UInt256 length)
            {
                if (vmState.Memory is null)
                {
                    throw new InvalidOperationException("EVM memory has not been initialized properly.");
                }

                long memoryCost = vmState.Memory.CalculateMemoryCost(in position, length);
                if (memoryCost != 0L)
                {
                    if (!UpdateGas(memoryCost, ref gasAvailable))
                    {
                        Metrics.EvmExceptions++;
                        EndInstructionTraceError(EvmExceptionType.OutOfGas);
                        throw new OutOfGasException();
                    }
                }
            }

            if (previousCallResult != null)
            {
                stack.PushBytes(previousCallResult);
                if (_txTracer.IsTracingInstructions) _txTracer.ReportOperationRemainingGas(vmState.GasAvailable);
            }

            if (previousCallOutput.Length > 0)
            {
                UInt256 localPreviousDest = previousCallOutputDestination;
                UpdateMemoryCost(in localPreviousDest, (ulong)previousCallOutput.Length);

                if (vmState.Memory is null)
                {
                    throw new InvalidOperationException("EVM memory has not been initialized properly.");
                }

                vmState.Memory.Save(in localPreviousDest, previousCallOutput);
                //                if(_txTracer.IsTracingInstructions) _txTracer.ReportMemoryChange((long)localPreviousDest, previousCallOutput);
            }

            while (programCounter < codeSection.Length)
            {
                Instruction instruction = (Instruction)codeSection[programCounter];
                // Console.WriteLine(instruction);
                if (traceOpcodes)
                {
                    StartInstructionTrace(instruction, stack);
                }

                programCounter++;
                switch (instruction)
                {
                    case Instruction.STOP:
                        {
                            UpdateCurrentState(vmState, programCounter, gasAvailable, stack.Head);
                            EndInstructionTrace();
                            return CallResult.Empty;
                        }
                    case Instruction.ADD:
                        {
                            if (!UpdateGas(GasCostOf.VeryLow, ref gasAvailable))
                            {
                                EndInstructionTraceError(EvmExceptionType.OutOfGas);
                                return CallResult.OutOfGasException;
                            }

                            stack.PopUInt256(out UInt256 b);
                            stack.PopUInt256(out UInt256 a);
                            UInt256.Add(in a, in b, out UInt256 c);
                            stack.PushUInt256(c);

                            break;
                        }
                    case Instruction.MUL:
                        {
                            if (!UpdateGas(GasCostOf.Low, ref gasAvailable))
                            {
                                EndInstructionTraceError(EvmExceptionType.OutOfGas);
                                return CallResult.OutOfGasException;
                            }

                            stack.PopUInt256(out UInt256 a);
                            stack.PopUInt256(out UInt256 b);
                            UInt256.Multiply(in a, in b, out UInt256 res);
                            stack.PushUInt256(in res);
                            break;
                        }
                    case Instruction.SUB:
                        {
                            if (!UpdateGas(GasCostOf.VeryLow, ref gasAvailable))
                            {
                                EndInstructionTraceError(EvmExceptionType.OutOfGas);
                                return CallResult.OutOfGasException;
                            }

                            stack.PopUInt256(out UInt256 a);
                            stack.PopUInt256(out UInt256 b);
                            UInt256.Subtract(in a, in b, out UInt256 result);

                            stack.PushUInt256(in result);
                            break;
                        }
                    case Instruction.DIV:
                        {
                            if (!UpdateGas(GasCostOf.Low, ref gasAvailable))
                            {
                                EndInstructionTraceError(EvmExceptionType.OutOfGas);
                                return CallResult.OutOfGasException;
                            }

                            stack.PopUInt256(out UInt256 a);
                            stack.PopUInt256(out UInt256 b);
                            if (b.IsZero)
                            {
                                stack.PushZero();
                            }
                            else
                            {
                                UInt256.Divide(in a, in b, out UInt256 res);
                                stack.PushUInt256(in res);
                            }

                            break;
                        }
                    case Instruction.SDIV:
                        {
                            if (!UpdateGas(GasCostOf.Low, ref gasAvailable))
                            {
                                EndInstructionTraceError(EvmExceptionType.OutOfGas);
                                return CallResult.OutOfGasException;
                            }

                            stack.PopUInt256(out UInt256 a);
                            stack.PopSignedInt256(out Int256.Int256 b);
                            if (b.IsZero)
                            {
                                stack.PushZero();
                            }
                            else if (b == Int256.Int256.MinusOne && a == P255)
                            {
                                UInt256 res = P255;
                                stack.PushUInt256(in res);
                            }
                            else
                            {
                                Int256.Int256 signedA = new(a);
                                Int256.Int256.Divide(in signedA, in b, out Int256.Int256 res);
                                stack.PushSignedInt256(in res);
                            }

                            break;
                        }
                    case Instruction.MOD:
                        {
                            if (!UpdateGas(GasCostOf.Low, ref gasAvailable))
                            {
                                EndInstructionTraceError(EvmExceptionType.OutOfGas);
                                return CallResult.OutOfGasException;
                            }

                            stack.PopUInt256(out UInt256 a);
                            stack.PopUInt256(out UInt256 b);
                            UInt256.Mod(in a, in b, out UInt256 result);
                            stack.PushUInt256(in result);
                            break;
                        }
                    case Instruction.SMOD:
                        {
                            if (!UpdateGas(GasCostOf.Low, ref gasAvailable))
                            {
                                EndInstructionTraceError(EvmExceptionType.OutOfGas);
                                return CallResult.OutOfGasException;
                            }

                            stack.PopSignedInt256(out Int256.Int256 a);
                            stack.PopSignedInt256(out Int256.Int256 b);
                            if (b.IsZero || b.IsOne)
                            {
                                stack.PushZero();
                            }
                            else
                            {
                                a.Mod(in b, out Int256.Int256 mod);
                                stack.PushSignedInt256(in mod);
                            }

                            break;
                        }
                    case Instruction.ADDMOD:
                        {
                            if (!UpdateGas(GasCostOf.Mid, ref gasAvailable))
                            {
                                EndInstructionTraceError(EvmExceptionType.OutOfGas);
                                return CallResult.OutOfGasException;
                            }

                            stack.PopUInt256(out UInt256 a);
                            stack.PopUInt256(out UInt256 b);
                            stack.PopUInt256(out UInt256 mod);

                            if (mod.IsZero)
                            {
                                stack.PushZero();
                            }
                            else
                            {
                                UInt256.AddMod(a, b, mod, out UInt256 res);
                                stack.PushUInt256(in res);
                            }

                            break;
                        }
                    case Instruction.MULMOD:
                        {
                            if (!UpdateGas(GasCostOf.Mid, ref gasAvailable))
                            {
                                EndInstructionTraceError(EvmExceptionType.OutOfGas);
                                return CallResult.OutOfGasException;
                            }

                            stack.PopUInt256(out UInt256 a);
                            stack.PopUInt256(out UInt256 b);
                            stack.PopUInt256(out UInt256 mod);

                            if (mod.IsZero)
                            {
                                stack.PushZero();
                            }
                            else
                            {
                                UInt256.MultiplyMod(in a, in b, in mod, out UInt256 res);
                                stack.PushUInt256(in res);
                            }

                            break;
                        }
                    case Instruction.EXP:
                        {
                            if (!UpdateGas(GasCostOf.Exp, ref gasAvailable))
                            {
                                EndInstructionTraceError(EvmExceptionType.OutOfGas);
                                return CallResult.OutOfGasException;
                            }

                            Metrics.ModExpOpcode++;

                            stack.PopUInt256(out UInt256 baseInt);
                            Span<byte> exp = stack.PopBytes();

                            int leadingZeros = exp.LeadingZerosCount();
                            if (leadingZeros != 32)
                            {
                                int expSize = 32 - leadingZeros;
                                if (!UpdateGas(spec.GetExpByteCost() * expSize, ref gasAvailable))
                                {
                                    EndInstructionTraceError(EvmExceptionType.OutOfGas);
                                    return CallResult.OutOfGasException;
                                }
                            }
                            else
                            {
                                stack.PushOne();
                                break;
                            }

                            if (baseInt.IsZero)
                            {
                                stack.PushZero();
                            }
                            else if (baseInt.IsOne)
                            {
                                stack.PushOne();
                            }
                            else
                            {
                                UInt256.Exp(baseInt, new UInt256(exp, true), out UInt256 res);
                                stack.PushUInt256(in res);
                            }

                            break;
                        }
                    case Instruction.SIGNEXTEND:
                        {
                            if (!UpdateGas(GasCostOf.Low, ref gasAvailable))
                            {
                                EndInstructionTraceError(EvmExceptionType.OutOfGas);
                                return CallResult.OutOfGasException;
                            }

                            stack.PopUInt256(out UInt256 a);
                            if (a >= BigInt32)
                            {
                                stack.EnsureDepth(1);
                                break;
                            }

                            int position = 31 - (int)a;

                            Span<byte> b = stack.PopBytes();
                            sbyte sign = (sbyte)b[position];

                            if (sign >= 0)
                            {
                                BytesZero32.AsSpan(0, position).CopyTo(b.Slice(0, position));
                            }
                            else
                            {
                                BytesMax32.AsSpan(0, position).CopyTo(b.Slice(0, position));
                            }

                            stack.PushBytes(b);
                            break;
                        }
                    case Instruction.LT:
                        {
                            if (!UpdateGas(GasCostOf.VeryLow, ref gasAvailable))
                            {
                                EndInstructionTraceError(EvmExceptionType.OutOfGas);
                                return CallResult.OutOfGasException;
                            }

                            stack.PopUInt256(out UInt256 a);
                            stack.PopUInt256(out UInt256 b);
                            if (a < b)
                            {
                                stack.PushOne();
                            }
                            else
                            {
                                stack.PushZero();
                            }

                            break;
                        }
                    case Instruction.GT:
                        {
                            if (!UpdateGas(GasCostOf.VeryLow, ref gasAvailable))
                            {
                                EndInstructionTraceError(EvmExceptionType.OutOfGas);
                                return CallResult.OutOfGasException;
                            }

                            stack.PopUInt256(out UInt256 a);
                            stack.PopUInt256(out UInt256 b);
                            if (a > b)
                            {
                                stack.PushOne();
                            }
                            else
                            {
                                stack.PushZero();
                            }

                            break;
                        }
                    case Instruction.SLT:
                        {
                            if (!UpdateGas(GasCostOf.VeryLow, ref gasAvailable))
                            {
                                EndInstructionTraceError(EvmExceptionType.OutOfGas);
                                return CallResult.OutOfGasException;
                            }

                            stack.PopSignedInt256(out Int256.Int256 a);
                            stack.PopSignedInt256(out Int256.Int256 b);

                            if (a.CompareTo(b) < 0)
                            {
                                stack.PushOne();
                            }
                            else
                            {
                                stack.PushZero();
                            }

                            break;
                        }
                    case Instruction.SGT:
                        {
                            if (!UpdateGas(GasCostOf.VeryLow, ref gasAvailable))
                            {
                                EndInstructionTraceError(EvmExceptionType.OutOfGas);
                                return CallResult.OutOfGasException;
                            }

                            stack.PopSignedInt256(out Int256.Int256 a);
                            stack.PopSignedInt256(out Int256.Int256 b);
                            if (a.CompareTo(b) > 0)
                            {
                                stack.PushOne();
                            }
                            else
                            {
                                stack.PushZero();
                            }

                            break;
                        }
                    case Instruction.EQ:
                        {
                            if (!UpdateGas(GasCostOf.VeryLow, ref gasAvailable))
                            {
                                EndInstructionTraceError(EvmExceptionType.OutOfGas);
                                return CallResult.OutOfGasException;
                            }

                            Span<byte> a = stack.PopBytes();
                            Span<byte> b = stack.PopBytes();
                            if (a.SequenceEqual(b))
                            {
                                stack.PushOne();
                            }
                            else
                            {
                                stack.PushZero();
                            }

                            break;
                        }
                    case Instruction.ISZERO:
                        {
                            if (!UpdateGas(GasCostOf.VeryLow, ref gasAvailable))
                            {
                                EndInstructionTraceError(EvmExceptionType.OutOfGas);
                                return CallResult.OutOfGasException;
                            }

                            Span<byte> a = stack.PopBytes();
                            if (a.SequenceEqual(BytesZero32))
                            {
                                stack.PushOne();
                            }
                            else
                            {
                                stack.PushZero();
                            }

                            break;
                        }
                    case Instruction.AND:
                        {
                            if (!UpdateGas(GasCostOf.VeryLow, ref gasAvailable))
                            {
                                EndInstructionTraceError(EvmExceptionType.OutOfGas);
                                return CallResult.OutOfGasException;
                            }

                            Span<byte> a = stack.PopBytes();
                            Span<byte> b = stack.PopBytes();

                            if (_simdOperationsEnabled)
                            {
                                Vector<byte> aVec = new(a);
                                Vector<byte> bVec = new(b);

                                Vector.BitwiseAnd(aVec, bVec).CopyTo(stack.Register);
                            }
                            else
                            {
                                ref ulong refA = ref MemoryMarshal.AsRef<ulong>(a);
                                ref ulong refB = ref MemoryMarshal.AsRef<ulong>(b);
                                ref ulong refBuffer = ref MemoryMarshal.AsRef<ulong>(stack.Register);

                                refBuffer = refA & refB;
                                Unsafe.Add(ref refBuffer, 1) = Unsafe.Add(ref refA, 1) & Unsafe.Add(ref refB, 1);
                                Unsafe.Add(ref refBuffer, 2) = Unsafe.Add(ref refA, 2) & Unsafe.Add(ref refB, 2);
                                Unsafe.Add(ref refBuffer, 3) = Unsafe.Add(ref refA, 3) & Unsafe.Add(ref refB, 3);
                            }

                            stack.PushBytes(stack.Register);
                            break;
                        }
                    case Instruction.OR:
                        {
                            if (!UpdateGas(GasCostOf.VeryLow, ref gasAvailable))
                            {
                                EndInstructionTraceError(EvmExceptionType.OutOfGas);
                                return CallResult.OutOfGasException;
                            }

                            Span<byte> a = stack.PopBytes();
                            Span<byte> b = stack.PopBytes();

                            if (_simdOperationsEnabled)
                            {
                                Vector<byte> aVec = new(a);
                                Vector<byte> bVec = new(b);

                                Vector.BitwiseOr(aVec, bVec).CopyTo(stack.Register);
                            }
                            else
                            {
                                ref ulong refA = ref MemoryMarshal.AsRef<ulong>(a);
                                ref ulong refB = ref MemoryMarshal.AsRef<ulong>(b);
                                ref ulong refBuffer = ref MemoryMarshal.AsRef<ulong>(stack.Register);

                                refBuffer = refA | refB;
                                Unsafe.Add(ref refBuffer, 1) = Unsafe.Add(ref refA, 1) | Unsafe.Add(ref refB, 1);
                                Unsafe.Add(ref refBuffer, 2) = Unsafe.Add(ref refA, 2) | Unsafe.Add(ref refB, 2);
                                Unsafe.Add(ref refBuffer, 3) = Unsafe.Add(ref refA, 3) | Unsafe.Add(ref refB, 3);
                            }

                            stack.PushBytes(stack.Register);
                            break;
                        }
                    case Instruction.XOR:
                        {
                            if (!UpdateGas(GasCostOf.VeryLow, ref gasAvailable))
                            {
                                EndInstructionTraceError(EvmExceptionType.OutOfGas);
                                return CallResult.OutOfGasException;
                            }

                            Span<byte> a = stack.PopBytes();
                            Span<byte> b = stack.PopBytes();

                            if (_simdOperationsEnabled)
                            {
                                Vector<byte> aVec = new(a);
                                Vector<byte> bVec = new(b);

                                Vector.Xor(aVec, bVec).CopyTo(stack.Register);
                            }
                            else
                            {
                                ref ulong refA = ref MemoryMarshal.AsRef<ulong>(a);
                                ref ulong refB = ref MemoryMarshal.AsRef<ulong>(b);
                                ref ulong refBuffer = ref MemoryMarshal.AsRef<ulong>(stack.Register);

                                refBuffer = refA ^ refB;
                                Unsafe.Add(ref refBuffer, 1) = Unsafe.Add(ref refA, 1) ^ Unsafe.Add(ref refB, 1);
                                Unsafe.Add(ref refBuffer, 2) = Unsafe.Add(ref refA, 2) ^ Unsafe.Add(ref refB, 2);
                                Unsafe.Add(ref refBuffer, 3) = Unsafe.Add(ref refA, 3) ^ Unsafe.Add(ref refB, 3);
                            }

                            stack.PushBytes(stack.Register);
                            break;
                        }
                    case Instruction.NOT:
                        {
                            if (!UpdateGas(GasCostOf.VeryLow, ref gasAvailable))
                            {
                                EndInstructionTraceError(EvmExceptionType.OutOfGas);
                                return CallResult.OutOfGasException;
                            }

                            Span<byte> a = stack.PopBytes();

                            if (_simdOperationsEnabled)
                            {
                                Vector<byte> aVec = new(a);
                                Vector<byte> negVec = Vector.Xor(aVec, new Vector<byte>(BytesMax32));

                                negVec.CopyTo(stack.Register);
                            }
                            else
                            {
                                ref var refA = ref MemoryMarshal.AsRef<ulong>(a);
                                ref var refBuffer = ref MemoryMarshal.AsRef<ulong>(stack.Register);

                                refBuffer = ~refA;
                                Unsafe.Add(ref refBuffer, 1) = ~Unsafe.Add(ref refA, 1);
                                Unsafe.Add(ref refBuffer, 2) = ~Unsafe.Add(ref refA, 2);
                                Unsafe.Add(ref refBuffer, 3) = ~Unsafe.Add(ref refA, 3);
                            }

                            stack.PushBytes(stack.Register);
                            break;
                        }
                    case Instruction.BYTE:
                        {
                            if (!UpdateGas(GasCostOf.VeryLow, ref gasAvailable))
                            {
                                EndInstructionTraceError(EvmExceptionType.OutOfGas);
                                return CallResult.OutOfGasException;
                            }

                            stack.PopUInt256(out UInt256 position);
                            Span<byte> bytes = stack.PopBytes();

                            if (position >= BigInt32)
                            {
                                stack.PushZero();
                                break;
                            }

                            int adjustedPosition = bytes.Length - 32 + (int)position;
                            if (adjustedPosition < 0)
                            {
                                stack.PushZero();
                            }
                            else
                            {
                                stack.PushByte(bytes[adjustedPosition]);
                            }

                            break;
                        }
                    case Instruction.SHA3:
                        {
                            stack.PopUInt256(out UInt256 memSrc);
                            stack.PopUInt256(out UInt256 memLength);
                            if (!UpdateGas(GasCostOf.Sha3 + GasCostOf.Sha3Word * EvmPooledMemory.Div32Ceiling(memLength),
                                ref gasAvailable))
                            {
                                EndInstructionTraceError(EvmExceptionType.OutOfGas);
                                return CallResult.OutOfGasException;
                            }

                            UpdateMemoryCost(in memSrc, memLength);

                            Span<byte> memData = vmState.Memory.LoadSpan(in memSrc, memLength);
                            stack.PushBytes(ValueKeccak.Compute(memData).BytesAsSpan);
                            break;
                        }
                    case Instruction.ADDRESS:
                        {
                            if (!UpdateGas(GasCostOf.Base, ref gasAvailable))
                            {
                                EndInstructionTraceError(EvmExceptionType.OutOfGas);
                                return CallResult.OutOfGasException;
                            }

                            stack.PushBytes(env.ExecutingAccount.Bytes);
                            break;
                        }
                    case Instruction.BALANCE:
                        {
                            long gasCost = spec.GetBalanceCost();
                            if (gasCost != 0 && !UpdateGas(gasCost, ref gasAvailable))
                            {
                                EndInstructionTraceError(EvmExceptionType.OutOfGas);
                                return CallResult.OutOfGasException;
                            }

                            Address address = stack.PopAddress();
                            if (!ChargeAccountAccessGas(ref gasAvailable, vmState, address, spec))
                            {
                                EndInstructionTraceError(EvmExceptionType.OutOfGas);
                                return CallResult.OutOfGasException;
                            }

                            UInt256 balance = _state.GetBalance(address);
                            stack.PushUInt256(in balance);
                            break;
                        }
                    case Instruction.CALLER:
                        {
                            if (!UpdateGas(GasCostOf.Base, ref gasAvailable))
                            {
                                EndInstructionTraceError(EvmExceptionType.OutOfGas);
                                return CallResult.OutOfGasException;
                            }

                            stack.PushBytes(env.Caller.Bytes);
                            break;
                        }
                    case Instruction.CALLVALUE:
                        {
                            if (!UpdateGas(GasCostOf.Base, ref gasAvailable))
                            {
                                EndInstructionTraceError(EvmExceptionType.OutOfGas);
                                return CallResult.OutOfGasException;
                            }

                            UInt256 callValue = env.Value;
                            stack.PushUInt256(in callValue);
                            break;
                        }
                    case Instruction.ORIGIN:
                        {
                            if (!UpdateGas(GasCostOf.Base, ref gasAvailable))
                            {
                                EndInstructionTraceError(EvmExceptionType.OutOfGas);
                                return CallResult.OutOfGasException;
                            }

                            stack.PushBytes(txCtx.Origin.Bytes);
                            break;
                        }
                    case Instruction.CALLDATALOAD:
                        {
                            if (!UpdateGas(GasCostOf.VeryLow, ref gasAvailable))
                            {
                                EndInstructionTraceError(EvmExceptionType.OutOfGas);
                                return CallResult.OutOfGasException;
                            }

                            stack.PopUInt256(out UInt256 src);
                            stack.PushBytes(env.InputData.SliceWithZeroPadding(src, 32));
                            break;
                        }
                    case Instruction.CALLDATASIZE:
                        {
                            if (!UpdateGas(GasCostOf.Base, ref gasAvailable))
                            {
                                EndInstructionTraceError(EvmExceptionType.OutOfGas);
                                return CallResult.OutOfGasException;
                            }

                            UInt256 callDataSize = (UInt256)env.InputData.Length;
                            stack.PushUInt256(in callDataSize);
                            break;
                        }
                    case Instruction.CALLDATACOPY:
                        {
                            stack.PopUInt256(out UInt256 dest);
                            stack.PopUInt256(out UInt256 src);
                            stack.PopUInt256(out UInt256 length);
                            if (!UpdateGas(GasCostOf.VeryLow + GasCostOf.Memory * EvmPooledMemory.Div32Ceiling(length),
                                ref gasAvailable))
                            {
                                EndInstructionTraceError(EvmExceptionType.OutOfGas);
                                return CallResult.OutOfGasException;
                            }

                            if (length > UInt256.Zero)
                            {
                                UpdateMemoryCost(in dest, length);

                                ZeroPaddedMemory callDataSlice = env.InputData.SliceWithZeroPadding(src, (int)length);
                                vmState.Memory.Save(in dest, callDataSlice);
                                if (_txTracer.IsTracingInstructions)
                                {
                                    _txTracer.ReportMemoryChange((long)dest, callDataSlice);
                                }
                            }

                            break;
                        }
                    case Instruction.CODESIZE:
                        {
                            if (!UpdateGas(GasCostOf.Base, ref gasAvailable))
                            {
                                EndInstructionTraceError(EvmExceptionType.OutOfGas);
                                return CallResult.OutOfGasException;
                            }

                            UInt256 codeLength = (UInt256)fullCode.Length;
                            stack.PushUInt256(in codeLength);
                            break;
                        }
                    case Instruction.CODECOPY:
                        {
                            UInt256 code_length = (UInt256)fullCode.Length;
                            stack.PopUInt256(out UInt256 dest);
                            stack.PopUInt256(out UInt256 src);
                            stack.PopUInt256(out UInt256 length);
                            if (!UpdateGas(GasCostOf.VeryLow + GasCostOf.Memory * EvmPooledMemory.Div32Ceiling(length), ref gasAvailable))
                            {
                                EndInstructionTraceError(EvmExceptionType.OutOfGas);
                                return CallResult.OutOfGasException;
                            }

                            if (length > UInt256.Zero)
                            {
                                UpdateMemoryCost(in dest, length);

                                ZeroPaddedSpan codeSlice = fullCode.SliceWithZeroPadding(src, (int)length);
                                vmState.Memory.Save(in dest, codeSlice);
                                if (_txTracer.IsTracingInstructions) _txTracer.ReportMemoryChange((long)dest, codeSlice);
                            }

                            break;
                        }
                    case Instruction.GASPRICE:
                        {
                            if (!UpdateGas(GasCostOf.Base, ref gasAvailable))
                            {
                                EndInstructionTraceError(EvmExceptionType.OutOfGas);
                                return CallResult.OutOfGasException;
                            }

                            UInt256 gasPrice = txCtx.GasPrice;
                            stack.PushUInt256(in gasPrice);
                            break;
                        }
                    case Instruction.EXTCODESIZE:
                        {
                            long gasCost = spec.GetExtCodeCost();
                            if (!UpdateGas(gasCost, ref gasAvailable))
                            {
                                EndInstructionTraceError(EvmExceptionType.OutOfGas);
                                return CallResult.OutOfGasException;
                            }

                            Address address = stack.PopAddress();
                            if (!ChargeAccountAccessGas(ref gasAvailable, vmState, address, spec))
                            {
                                EndInstructionTraceError(EvmExceptionType.OutOfGas);
                                return CallResult.OutOfGasException;
                            }

                            byte[] accountCode = GetCachedCodeInfo(_worldState, address, spec).MachineCode;
                            UInt256 codeSize = (UInt256)accountCode.Length;
                            stack.PushUInt256(in codeSize);
                            break;
                        }
                    case Instruction.EXTCODECOPY:
                        {
                            Address address = stack.PopAddress();
                            stack.PopUInt256(out UInt256 dest);
                            stack.PopUInt256(out UInt256 src);
                            stack.PopUInt256(out UInt256 length);

                            long gasCost = spec.GetExtCodeCost();
                            if (!UpdateGas(gasCost + GasCostOf.Memory * EvmPooledMemory.Div32Ceiling(length),
                                ref gasAvailable))
                            {
                                EndInstructionTraceError(EvmExceptionType.OutOfGas);
                                return CallResult.OutOfGasException;
                            }

                            if (!ChargeAccountAccessGas(ref gasAvailable, vmState, address, spec))
                            {
                                EndInstructionTraceError(EvmExceptionType.OutOfGas);
                                return CallResult.OutOfGasException;
                            }

                            if (length > UInt256.Zero)
                            {
                                UpdateMemoryCost(in dest, length);

                                byte[] externalCode = GetCachedCodeInfo(_worldState, address, spec).MachineCode;
                                ZeroPaddedSpan callDataSlice = externalCode.SliceWithZeroPadding(src, (int)length);
                                vmState.Memory.Save(in dest, callDataSlice);
                                if (_txTracer.IsTracingInstructions)
                                {
                                    _txTracer.ReportMemoryChange((long)dest, callDataSlice);
                                }
                            }

                            break;
                        }
                    case Instruction.RETURNDATASIZE:
                        {
                            if (!spec.ReturnDataOpcodesEnabled)
                            {
                                EndInstructionTraceError(EvmExceptionType.BadInstruction);
                                return CallResult.InvalidInstructionException;
                            }

                            if (!UpdateGas(GasCostOf.Base, ref gasAvailable))
                            {
                                EndInstructionTraceError(EvmExceptionType.OutOfGas);
                                return CallResult.OutOfGasException;
                            }

                            UInt256 res = (UInt256)_returnDataBuffer.Length;
                            stack.PushUInt256(in res);
                            break;
                        }
                    case Instruction.RETURNDATACOPY:
                        {
                            if (!spec.ReturnDataOpcodesEnabled)
                            {
                                EndInstructionTraceError(EvmExceptionType.BadInstruction);
                                return CallResult.InvalidInstructionException;
                            }

                            stack.PopUInt256(out UInt256 dest);
                            stack.PopUInt256(out UInt256 src);
                            stack.PopUInt256(out UInt256 length);
                            if (!UpdateGas(GasCostOf.VeryLow + GasCostOf.Memory * EvmPooledMemory.Div32Ceiling(length), ref gasAvailable))
                            {
                                EndInstructionTraceError(EvmExceptionType.OutOfGas);
                                return CallResult.OutOfGasException;
                            }

                            if (UInt256.AddOverflow(length, src, out UInt256 newLength) || newLength > _returnDataBuffer.Length)
                            {
                                return CallResult.AccessViolationException;
                            }

                            if (length > UInt256.Zero)
                            {
                                UpdateMemoryCost(in dest, length);

                                ZeroPaddedSpan returnDataSlice = _returnDataBuffer.AsSpan().SliceWithZeroPadding(src, (int)length);
                                vmState.Memory.Save(in dest, returnDataSlice);
                                if (_txTracer.IsTracingInstructions)
                                {
                                    _txTracer.ReportMemoryChange((long)dest, returnDataSlice);
                                }
                            }

                            break;
                        }
                    case Instruction.BLOCKHASH:
                        {
                            Metrics.BlockhashOpcode++;

                            if (!UpdateGas(GasCostOf.BlockHash, ref gasAvailable))
                            {
                                EndInstructionTraceError(EvmExceptionType.OutOfGas);
                                return CallResult.OutOfGasException;
                            }

                            stack.PopUInt256(out UInt256 a);
                            long number = a > long.MaxValue ? long.MaxValue : (long)a;
                            Keccak blockHash = _blockhashProvider.GetBlockhash(txCtx.Header, number);
                            stack.PushBytes(blockHash?.Bytes ?? BytesZero32);

                            if (isTrace)
                            {
                                if (_txTracer.IsTracingBlockHash && blockHash != null)
                                {
                                    _txTracer.ReportBlockHash(blockHash);
                                }
                            }

                            break;
                        }
                    case Instruction.COINBASE:
                        {
                            if (!UpdateGas(GasCostOf.Base, ref gasAvailable))
                            {
                                EndInstructionTraceError(EvmExceptionType.OutOfGas);
                                return CallResult.OutOfGasException;
                            }

                            stack.PushBytes(txCtx.Header.GasBeneficiary.Bytes);
                            break;
                        }
                    case Instruction.PREVRANDAO:
                        {
                            if (!UpdateGas(GasCostOf.Base, ref gasAvailable))
                            {
                                EndInstructionTraceError(EvmExceptionType.OutOfGas);
                                return CallResult.OutOfGasException;
                            }

                            if (txCtx.Header.IsPostMerge)
                            {
                                byte[] random = txCtx.Header.Random.Bytes;
                                stack.PushBytes(random);
                            }
                            else
                            {
                                UInt256 diff = txCtx.Header.Difficulty;
                                stack.PushUInt256(in diff);
                            }
                            break;
                        }
                    case Instruction.TIMESTAMP:
                        {
                            if (!UpdateGas(GasCostOf.Base, ref gasAvailable))
                            {
                                EndInstructionTraceError(EvmExceptionType.OutOfGas);
                                return CallResult.OutOfGasException;
                            }

                            UInt256 timestamp = txCtx.Header.Timestamp;
                            stack.PushUInt256(in timestamp);
                            break;
                        }
                    case Instruction.NUMBER:
                        {
                            if (!UpdateGas(GasCostOf.Base, ref gasAvailable))
                            {
                                EndInstructionTraceError(EvmExceptionType.OutOfGas);
                                return CallResult.OutOfGasException;
                            }

                            UInt256 blockNumber = (UInt256)txCtx.Header.Number;
                            stack.PushUInt256(in blockNumber);
                            break;
                        }
                    case Instruction.GASLIMIT:
                        {
                            if (!UpdateGas(GasCostOf.Base, ref gasAvailable))
                            {
                                EndInstructionTraceError(EvmExceptionType.OutOfGas);
                                return CallResult.OutOfGasException;
                            }

                            UInt256 gasLimit = (UInt256)txCtx.Header.GasLimit;
                            stack.PushUInt256(in gasLimit);
                            break;
                        }
                    case Instruction.CHAINID:
                        {
                            if (!spec.ChainIdOpcodeEnabled)
                            {
                                EndInstructionTraceError(EvmExceptionType.BadInstruction);
                                return CallResult.InvalidInstructionException;
                            }

                            if (!UpdateGas(GasCostOf.Base, ref gasAvailable))
                            {
                                EndInstructionTraceError(EvmExceptionType.OutOfGas);
                                return CallResult.OutOfGasException;
                            }

                            stack.PushBytes(_chainId);
                            break;
                        }
                    case Instruction.SELFBALANCE:
                        {
                            if (!spec.SelfBalanceOpcodeEnabled)
                            {
                                EndInstructionTraceError(EvmExceptionType.BadInstruction);
                                return CallResult.InvalidInstructionException;
                            }

                            if (!UpdateGas(GasCostOf.SelfBalance, ref gasAvailable))
                            {
                                EndInstructionTraceError(EvmExceptionType.OutOfGas);
                                return CallResult.OutOfGasException;
                            }

                            UInt256 balance = _state.GetBalance(env.ExecutingAccount);
                            stack.PushUInt256(in balance);
                            break;
                        }
                    case Instruction.BASEFEE:
                        {
                            if (!spec.BaseFeeEnabled)
                            {
                                EndInstructionTraceError(EvmExceptionType.BadInstruction);
                                return CallResult.InvalidInstructionException;
                            }

                            if (!UpdateGas(GasCostOf.Base, ref gasAvailable))
                            {
                                EndInstructionTraceError(EvmExceptionType.OutOfGas);
                                return CallResult.OutOfGasException;
                            }

                            UInt256 baseFee = txCtx.Header.BaseFeePerGas;
                            stack.PushUInt256(in baseFee);
                            break;
                        }
                    case Instruction.POP:
                        {
                            if (!UpdateGas(GasCostOf.Base, ref gasAvailable))
                            {
                                EndInstructionTraceError(EvmExceptionType.OutOfGas);
                                return CallResult.OutOfGasException;
                            }

                            stack.PopLimbo();
                            break;
                        }
                    case Instruction.MLOAD:
                        {
                            if (!UpdateGas(GasCostOf.VeryLow, ref gasAvailable))
                            {
                                EndInstructionTraceError(EvmExceptionType.OutOfGas);
                                return CallResult.OutOfGasException;
                            }

                            stack.PopUInt256(out UInt256 memPosition);
                            UpdateMemoryCost(in memPosition, 32);
                            Span<byte> memData = vmState.Memory.LoadSpan(in memPosition);
                            if (_txTracer.IsTracingInstructions) _txTracer.ReportMemoryChange(memPosition, memData);

                            stack.PushBytes(memData);
                            break;
                        }
                    case Instruction.MSTORE:
                        {
                            if (!UpdateGas(GasCostOf.VeryLow, ref gasAvailable))
                            {
                                EndInstructionTraceError(EvmExceptionType.OutOfGas);
                                return CallResult.OutOfGasException;
                            }

                            stack.PopUInt256(out UInt256 memPosition);

                            Span<byte> data = stack.PopBytes();
                            UpdateMemoryCost(in memPosition, 32);
                            vmState.Memory.SaveWord(in memPosition, data);
                            if (_txTracer.IsTracingInstructions) _txTracer.ReportMemoryChange((long)memPosition, data.SliceWithZeroPadding(0, 32, PadDirection.Left));

                            break;
                        }
                    case Instruction.MSTORE8:
                        {
                            if (!UpdateGas(GasCostOf.VeryLow, ref gasAvailable))
                            {
                                EndInstructionTraceError(EvmExceptionType.OutOfGas);
                                return CallResult.OutOfGasException;
                            }

                            stack.PopUInt256(out UInt256 memPosition);
                            byte data = stack.PopByte();
                            UpdateMemoryCost(in memPosition, UInt256.One);
                            vmState.Memory.SaveByte(in memPosition, data);
                            if (_txTracer.IsTracingInstructions) _txTracer.ReportMemoryChange((long)memPosition, data);

                            break;
                        }
                    case Instruction.SLOAD:
                        {
                            Metrics.SloadOpcode++;
                            var gasCost = spec.GetSLoadCost();

                            if (!UpdateGas(gasCost, ref gasAvailable))
                            {
                                EndInstructionTraceError(EvmExceptionType.OutOfGas);
                                return CallResult.OutOfGasException;
                            }

                            stack.PopUInt256(out UInt256 storageIndex);
                            StorageCell storageCell = new(env.ExecutingAccount, storageIndex);
                            if (!ChargeStorageAccessGas(
                                ref gasAvailable,
                                vmState,
                                storageCell,
                                StorageAccessType.SLOAD,
                                spec))
                            {
                                EndInstructionTraceError(EvmExceptionType.OutOfGas);
                                return CallResult.OutOfGasException;
                            }

                            byte[] value = _storage.Get(storageCell);
                            stack.PushBytes(value);

                            if (_txTracer.IsTracingOpLevelStorage)
                            {
                                _txTracer.LoadOperationStorage(storageCell.Address, storageIndex, value);
                            }

                            break;
                        }
                    case Instruction.SSTORE:
                        {
                            Metrics.SstoreOpcode++;

                            if (vmState.IsStatic)
                            {
                                EndInstructionTraceError(EvmExceptionType.StaticCallViolation);
                                return CallResult.StaticCallViolationException;
                            }

                            // fail fast before the first storage read if gas is not enough even for reset
                            if (!spec.UseNetGasMetering && !UpdateGas(spec.GetSStoreResetCost(), ref gasAvailable))
                            {
                                EndInstructionTraceError(EvmExceptionType.OutOfGas);
                                return CallResult.OutOfGasException;
                            }

                            if (spec.UseNetGasMeteringWithAStipendFix)
                            {
                                if (_txTracer.IsTracingRefunds) _txTracer.ReportExtraGasPressure(GasCostOf.CallStipend - spec.GetNetMeteredSStoreCost() + 1);
                                if (gasAvailable <= GasCostOf.CallStipend)
                                {
                                    EndInstructionTraceError(EvmExceptionType.OutOfGas);
                                    return CallResult.OutOfGasException;
                                }
                            }

                            stack.PopUInt256(out UInt256 storageIndex);
                            Span<byte> newValue = stack.PopBytes();
                            bool newIsZero = newValue.IsZero();
                            if (!newIsZero)
                            {
                                newValue = newValue.WithoutLeadingZeros().ToArray();
                            }
                            else
                            {
                                newValue = new byte[] { 0 };
                            }

                            StorageCell storageCell = new(env.ExecutingAccount, storageIndex);

                            if (!ChargeStorageAccessGas(
                                ref gasAvailable,
                                vmState,
                                storageCell,
                                StorageAccessType.SSTORE,
                                spec))
                            {
                                EndInstructionTraceError(EvmExceptionType.OutOfGas);
                                return CallResult.OutOfGasException;
                            }

                            Span<byte> currentValue = _storage.Get(storageCell);
                            // Console.WriteLine($"current: {currentValue.ToHexString()} newValue {newValue.ToHexString()}");
                            bool currentIsZero = currentValue.IsZero();

                            bool newSameAsCurrent = (newIsZero && currentIsZero) || Bytes.AreEqual(currentValue, newValue);
                            long sClearRefunds = RefundOf.SClear(spec.IsEip3529Enabled);

                            if (!spec.UseNetGasMetering) // note that for this case we already deducted 5000
                            {
                                if (newIsZero)
                                {
                                    if (!newSameAsCurrent)
                                    {
                                        vmState.Refund += sClearRefunds;
                                        if (_txTracer.IsTracingRefunds) _txTracer.ReportRefund(sClearRefunds);
                                    }
                                }
                                else if (currentIsZero)
                                {
                                    if (!UpdateGas(GasCostOf.SSet - GasCostOf.SReset, ref gasAvailable))
                                    {
                                        EndInstructionTraceError(EvmExceptionType.OutOfGas);
                                        return CallResult.OutOfGasException;
                                    }
                                }
                            }
                            else // net metered
                            {
                                if (newSameAsCurrent)
                                {
                                    if (!UpdateGas(spec.GetNetMeteredSStoreCost(), ref gasAvailable))
                                    {
                                        EndInstructionTraceError(EvmExceptionType.OutOfGas);
                                        return CallResult.OutOfGasException;
                                    }
                                }
                                else // net metered, C != N
                                {
                                    Span<byte> originalValue = _storage.GetOriginal(storageCell);
                                    bool originalIsZero = originalValue.IsZero();

                                    bool currentSameAsOriginal = Bytes.AreEqual(originalValue, currentValue);
                                    if (currentSameAsOriginal)
                                    {
                                        if (currentIsZero)
                                        {
                                            if (!UpdateGas(GasCostOf.SSet, ref gasAvailable))
                                            {
                                                EndInstructionTraceError(EvmExceptionType.OutOfGas);
                                                return CallResult.OutOfGasException;
                                            }
                                        }
                                        else // net metered, current == original != new, !currentIsZero
                                        {
                                            if (!UpdateGas(spec.GetSStoreResetCost(), ref gasAvailable))
                                            {
                                                EndInstructionTraceError(EvmExceptionType.OutOfGas);
                                                return CallResult.OutOfGasException;
                                            }

                                            if (newIsZero)
                                            {
                                                vmState.Refund += sClearRefunds;
                                                if (_txTracer.IsTracingRefunds) _txTracer.ReportRefund(sClearRefunds);
                                            }
                                        }
                                    }
                                    else // net metered, new != current != original
                                    {
                                        long netMeteredStoreCost = spec.GetNetMeteredSStoreCost();
                                        if (!UpdateGas(netMeteredStoreCost, ref gasAvailable))
                                        {
                                            EndInstructionTraceError(EvmExceptionType.OutOfGas);
                                            return CallResult.OutOfGasException;
                                        }

                                        if (!originalIsZero) // net metered, new != current != original != 0
                                        {
                                            if (currentIsZero)
                                            {
                                                vmState.Refund -= sClearRefunds;
                                                if (_txTracer.IsTracingRefunds) _txTracer.ReportRefund(-sClearRefunds);
                                            }

                                            if (newIsZero)
                                            {
                                                vmState.Refund += sClearRefunds;
                                                if (_txTracer.IsTracingRefunds) _txTracer.ReportRefund(sClearRefunds);
                                            }
                                        }

                                        bool newSameAsOriginal = Bytes.AreEqual(originalValue, newValue);
                                        if (newSameAsOriginal)
                                        {
                                            long refundFromReversal;
                                            if (originalIsZero)
                                            {
                                                refundFromReversal = spec.GetSetReversalRefund();
                                            }
                                            else
                                            {
                                                refundFromReversal = spec.GetClearReversalRefund();
                                            }

                                            vmState.Refund += refundFromReversal;
                                            if (_txTracer.IsTracingRefunds) _txTracer.ReportRefund(refundFromReversal);
                                        }
                                    }
                                }
                            }

                            if (!newSameAsCurrent)
                            {
                                Span<byte> valueToStore = newIsZero ? BytesZero : newValue;
                                _storage.Set(storageCell, valueToStore.ToArray());
                            }

                            if (_txTracer.IsTracingInstructions)
                            {
                                Span<byte> valueToStore = newIsZero ? BytesZero : newValue;
                                Span<byte> span = new byte[32]; // do not stackalloc here
                                storageCell.Index.ToBigEndian(span);
                                _txTracer.ReportStorageChange(span, valueToStore);
                            }

                            if (_txTracer.IsTracingOpLevelStorage)
                            {
                                _txTracer.SetOperationStorage(storageCell.Address, storageIndex, newValue, currentValue);
                            }

                            break;
                        }
                    case Instruction.TLOAD:
                        {
                            Metrics.TloadOpcode++;
                            if (!spec.TransientStorageEnabled)
                            {
                                EndInstructionTraceError(EvmExceptionType.BadInstruction);
                                return CallResult.InvalidInstructionException;
                            }
                            var gasCost = GasCostOf.TLoad;

                            if (!UpdateGas(gasCost, ref gasAvailable))
                            {
                                EndInstructionTraceError(EvmExceptionType.OutOfGas);
                                return CallResult.OutOfGasException;
                            }

                            stack.PopUInt256(out UInt256 storageIndex);
                            StorageCell storageCell = new(env.ExecutingAccount, storageIndex);

                            byte[] value = _storage.GetTransientState(storageCell);
                            stack.PushBytes(value);

                            if (_txTracer.IsTracingOpLevelStorage)
                            {
                                _txTracer.LoadOperationTransientStorage(storageCell.Address, storageIndex, value);
                            }

                            break;
                        }
                    case Instruction.TSTORE:
                        {
                            Metrics.TstoreOpcode++;
                            if (!spec.TransientStorageEnabled)
                            {
                                EndInstructionTraceError(EvmExceptionType.BadInstruction);
                                return CallResult.InvalidInstructionException;
                            }

                            if (vmState.IsStatic)
                            {
                                EndInstructionTraceError(EvmExceptionType.StaticCallViolation);
                                return CallResult.StaticCallViolationException;
                            }

                            long gasCost = GasCostOf.TStore;
                            if (!UpdateGas(gasCost, ref gasAvailable))
                            {
                                EndInstructionTraceError(EvmExceptionType.OutOfGas);
                                return CallResult.OutOfGasException;
                            }

                            stack.PopUInt256(out UInt256 storageIndex);
                            Span<byte> newValue = stack.PopBytes();
                            bool newIsZero = newValue.IsZero();
                            if (!newIsZero)
                            {
                                newValue = newValue.WithoutLeadingZeros().ToArray();
                            }
                            else
                            {
                                newValue = BytesZero;
                            }

                            StorageCell storageCell = new(env.ExecutingAccount, storageIndex);
                            byte[] currentValue = newValue.ToArray();
                            _storage.SetTransientState(storageCell, currentValue);

                            if (_txTracer.IsTracingOpLevelStorage)
                            {
                                _txTracer.SetOperationTransientStorage(storageCell.Address, storageIndex, newValue, currentValue);
                            }

                            break;
                        }
                    case Instruction.JUMP:
                        {
                            if (!UpdateGas(GasCostOf.Mid, ref gasAvailable))
                            {
                                EndInstructionTraceError(EvmExceptionType.OutOfGas);
                                return CallResult.OutOfGasException;
                            }

                            stack.PopUInt256(out UInt256 jumpDest);
                            Jump(jumpDest);
                            break;
                        }
                    case Instruction.JUMPI:
                        {
                            if (!UpdateGas(GasCostOf.High, ref gasAvailable))
                            {
                                EndInstructionTraceError(EvmExceptionType.OutOfGas);
                                return CallResult.OutOfGasException;
                            }

                            stack.PopUInt256(out UInt256 jumpDest);
                            Span<byte> condition = stack.PopBytes();
                            if (!condition.SequenceEqual(BytesZero32))
                            {
                                Jump(jumpDest);
                            }

                            break;
                        }
                    case Instruction.PC:
                        {
                            if (!UpdateGas(GasCostOf.Base, ref gasAvailable))
                            {
                                EndInstructionTraceError(EvmExceptionType.OutOfGas);
                                return CallResult.OutOfGasException;
                            }
                            int adjustedProgramCounter = programCounter - 1;
                            stack.PushUInt32(adjustedProgramCounter);
                            break;
                        }
                    case Instruction.MSIZE:
                        {
                            if (!UpdateGas(GasCostOf.Base, ref gasAvailable))
                            {
                                EndInstructionTraceError(EvmExceptionType.OutOfGas);
                                return CallResult.OutOfGasException;
                            }

                            UInt256 size = vmState.Memory.Size;
                            stack.PushUInt256(in size);
                            break;
                        }
                    case Instruction.GAS:
                        {
                            if (!UpdateGas(GasCostOf.Base, ref gasAvailable))
                            {
                                EndInstructionTraceError(EvmExceptionType.OutOfGas);
                                return CallResult.OutOfGasException;
                            }

                            UInt256 gas = (UInt256)gasAvailable;
                            stack.PushUInt256(in gas);
                            break;
                        }
                    case Instruction.JUMPDEST:
                        {
                            if (!UpdateGas(GasCostOf.JumpDest, ref gasAvailable))
                            {
                                EndInstructionTraceError(EvmExceptionType.OutOfGas);
                                return CallResult.OutOfGasException;
                            }

                            break;
                        }
                    case Instruction.PUSH0:
                        {
                            if (spec.IncludePush0Instruction)
                            {
                                if (!UpdateGas(GasCostOf.Base, ref gasAvailable))
                                {
                                    EndInstructionTraceError(EvmExceptionType.OutOfGas);
                                    return CallResult.OutOfGasException;
                                }

                                stack.PushZero();
                            }
                            else
                            {
                                EndInstructionTraceError(EvmExceptionType.BadInstruction);
                                return CallResult.InvalidInstructionException;
                            }
                            break;
                        }
                    case Instruction.PUSH1:
                        {
                            if (!UpdateGas(GasCostOf.VeryLow, ref gasAvailable))
                            {
                                EndInstructionTraceError(EvmExceptionType.OutOfGas);
                                return CallResult.OutOfGasException;
                            }

                            int programCounterInt = programCounter;
                            if (programCounterInt >= codeSection.Length)
                            {
                                stack.PushZero();
                            }
                            else
                            {
                                stack.PushByte(codeSection[programCounterInt]);
                            }

                            programCounter++;
                            break;
                        }
                    case Instruction.PUSH2:
                    case Instruction.PUSH3:
                    case Instruction.PUSH4:
                    case Instruction.PUSH5:
                    case Instruction.PUSH6:
                    case Instruction.PUSH7:
                    case Instruction.PUSH8:
                    case Instruction.PUSH9:
                    case Instruction.PUSH10:
                    case Instruction.PUSH11:
                    case Instruction.PUSH12:
                    case Instruction.PUSH13:
                    case Instruction.PUSH14:
                    case Instruction.PUSH15:
                    case Instruction.PUSH16:
                    case Instruction.PUSH17:
                    case Instruction.PUSH18:
                    case Instruction.PUSH19:
                    case Instruction.PUSH20:
                    case Instruction.PUSH21:
                    case Instruction.PUSH22:
                    case Instruction.PUSH23:
                    case Instruction.PUSH24:
                    case Instruction.PUSH25:
                    case Instruction.PUSH26:
                    case Instruction.PUSH27:
                    case Instruction.PUSH28:
                    case Instruction.PUSH29:
                    case Instruction.PUSH30:
                    case Instruction.PUSH31:
                    case Instruction.PUSH32:
                        {
                            if (!UpdateGas(GasCostOf.VeryLow, ref gasAvailable))
                            {
                                EndInstructionTraceError(EvmExceptionType.OutOfGas);
                                return CallResult.OutOfGasException;
                            }

                            int length = instruction - Instruction.PUSH1 + 1;
                            int programCounterInt = programCounter;
                            int usedFromCode = Math.Min(codeSection.Length - programCounterInt, length);

                            stack.PushLeftPaddedBytes(codeSection.Slice(programCounterInt, usedFromCode), length);

                            programCounter += length;
                            break;
                        }
                    case Instruction.DUP1:
                    case Instruction.DUP2:
                    case Instruction.DUP3:
                    case Instruction.DUP4:
                    case Instruction.DUP5:
                    case Instruction.DUP6:
                    case Instruction.DUP7:
                    case Instruction.DUP8:
                    case Instruction.DUP9:
                    case Instruction.DUP10:
                    case Instruction.DUP11:
                    case Instruction.DUP12:
                    case Instruction.DUP13:
                    case Instruction.DUP14:
                    case Instruction.DUP15:
                    case Instruction.DUP16:
                        {
                            if (!UpdateGas(GasCostOf.VeryLow, ref gasAvailable))
                            {
                                EndInstructionTraceError(EvmExceptionType.OutOfGas);
                                return CallResult.OutOfGasException;
                            }

                            stack.Dup(instruction - Instruction.DUP1 + 1);
                            break;
                        }
                    case Instruction.SWAP1:
                    case Instruction.SWAP2:
                    case Instruction.SWAP3:
                    case Instruction.SWAP4:
                    case Instruction.SWAP5:
                    case Instruction.SWAP6:
                    case Instruction.SWAP7:
                    case Instruction.SWAP8:
                    case Instruction.SWAP9:
                    case Instruction.SWAP10:
                    case Instruction.SWAP11:
                    case Instruction.SWAP12:
                    case Instruction.SWAP13:
                    case Instruction.SWAP14:
                    case Instruction.SWAP15:
                    case Instruction.SWAP16:
                        {
                            if (!UpdateGas(GasCostOf.VeryLow, ref gasAvailable))
                            {
                                EndInstructionTraceError(EvmExceptionType.OutOfGas);
                                return CallResult.OutOfGasException;
                            }

                            stack.Swap(instruction - Instruction.SWAP1 + 2);
                            break;
                        }
                    case Instruction.LOG0:
                    case Instruction.LOG1:
                    case Instruction.LOG2:
                    case Instruction.LOG3:
                    case Instruction.LOG4:
                        {
                            if (vmState.IsStatic)
                            {
                                EndInstructionTraceError(EvmExceptionType.StaticCallViolation);
                                return CallResult.StaticCallViolationException;
                            }

                            stack.PopUInt256(out UInt256 memoryPos);
                            stack.PopUInt256(out UInt256 length);
                            long topicsCount = instruction - Instruction.LOG0;
                            UpdateMemoryCost(in memoryPos, length);
                            if (!UpdateGas(
                                GasCostOf.Log + topicsCount * GasCostOf.LogTopic +
                                (long)length * GasCostOf.LogData, ref gasAvailable))
                            {
                                EndInstructionTraceError(EvmExceptionType.OutOfGas);
                                return CallResult.OutOfGasException;
                            }

                            ReadOnlyMemory<byte> data = vmState.Memory.Load(in memoryPos, length);
                            Keccak[] topics = new Keccak[topicsCount];
                            for (int i = 0; i < topicsCount; i++)
                            {
                                topics[i] = new Keccak(stack.PopBytes().ToArray());
                            }

                            LogEntry logEntry = new(
                                env.ExecutingAccount,
                                data.ToArray(),
                                topics);
                            vmState.Logs.Add(logEntry);
                            break;
                        }
                    case Instruction.CREATE:
                    case Instruction.CREATE2:
                        {
                            if (!spec.Create2OpcodeEnabled && instruction == Instruction.CREATE2)
                            {
                                EndInstructionTraceError(EvmExceptionType.BadInstruction);
                                return CallResult.InvalidInstructionException;
                            }

                            if (vmState.IsStatic)
                            {
                                EndInstructionTraceError(EvmExceptionType.StaticCallViolation);
                                return CallResult.StaticCallViolationException;
                            }

                            // TODO: happens in CREATE_empty000CreateInitCode_Transaction but probably has to be handled differently
                            if (!_state.AccountExists(env.ExecutingAccount))
                            {
                                _state.CreateAccount(env.ExecutingAccount, UInt256.Zero);
                            }

                            stack.PopUInt256(out UInt256 value);
                            stack.PopUInt256(out UInt256 memoryPositionOfInitCode);
                            stack.PopUInt256(out UInt256 initCodeLength);
                            Span<byte> salt = null;
                            if (instruction == Instruction.CREATE2)
                            {
                                salt = stack.PopBytes();
                            }

                            long gasCost = GasCostOf.Create + (instruction == Instruction.CREATE2 ? GasCostOf.Sha3Word * EvmPooledMemory.Div32Ceiling(initCodeLength) : 0);
                            if (!UpdateGas(gasCost, ref gasAvailable))
                            {
                                EndInstructionTraceError(EvmExceptionType.OutOfGas);
                                return CallResult.OutOfGasException;
                            }

                            UpdateMemoryCost(in memoryPositionOfInitCode, initCodeLength);

                            // TODO: copy pasted from CALL / DELEGATECALL, need to move it outside?
                            if (env.CallDepth >= MaxCallDepth) // TODO: fragile ordering / potential vulnerability for different clients
                            {
                                // TODO: need a test for this
                                _returnDataBuffer = Array.Empty<byte>();
                                stack.PushZero();
                                break;
                            }

                            Span<byte> initCode = vmState.Memory.LoadSpan(in memoryPositionOfInitCode, initCodeLength);

<<<<<<< HEAD
                            if (spec.IsEip3670Enabled
                                && (initCode.HasEOFMagic() && !ByteCodeValidator.ValidateByteCode(initCode, spec)))
=======
                            if (spec.IsEip3540Enabled
                                && (ByteCodeValidator.HasEOFMagic(initCode) && !ByteCodeValidator.ValidateByteCode(initCode, spec)))
>>>>>>> cebfcae8
                            {
                                _returnDataBuffer = Array.Empty<byte>();
                                stack.PushZero();
                                break;
                            }

                            UInt256 balance = _state.GetBalance(env.ExecutingAccount);
                            if (value > balance)
                            {
                                _returnDataBuffer = Array.Empty<byte>();
                                stack.PushZero();
                                break;
                            }

                            UInt256 accountNonce = _state.GetNonce(env.ExecutingAccount);
                            UInt256 maxNonce = ulong.MaxValue;
                            if (accountNonce >= maxNonce)
                            {
                                _returnDataBuffer = Array.Empty<byte>();
                                stack.PushZero();
                                break;
                            }

                            EndInstructionTrace();
                            // todo: === below is a new call - refactor / move

                            long callGas = spec.Use63Over64Rule ? gasAvailable - gasAvailable / 64L : gasAvailable;
                            if (!UpdateGas(callGas, ref gasAvailable))
                            {
                                EndInstructionTraceError(EvmExceptionType.OutOfGas);
                                return CallResult.OutOfGasException;
                            }

                            Address contractAddress = instruction == Instruction.CREATE
                                ? ContractAddress.From(env.ExecutingAccount, _state.GetNonce(env.ExecutingAccount))
                                : ContractAddress.From(env.ExecutingAccount, salt, initCode);

                            if (spec.UseHotAndColdStorage)
                            {
                                // EIP-2929 assumes that warm-up cost is included in the costs of CREATE and CREATE2
                                vmState.WarmUp(contractAddress);
                            }

                            _state.IncrementNonce(env.ExecutingAccount);

                            Snapshot snapshot = _worldState.TakeSnapshot();

                            bool accountExists = _state.AccountExists(contractAddress);
                            if (accountExists && (GetCachedCodeInfo(_worldState, contractAddress, spec).MachineCode.Length != 0 || _state.GetNonce(contractAddress) != 0))
                            {
                                /* we get the snapshot before this as there is a possibility with that we will touch an empty account and remove it even if the REVERT operation follows */
                                if (isTrace) _logger.Trace($"Contract collision at {contractAddress}");
                                _returnDataBuffer = Array.Empty<byte>();
                                stack.PushZero();
                                break;
                            }

                            if (accountExists)
                            {
                                _state.UpdateStorageRoot(contractAddress, Keccak.EmptyTreeHash);
                            }
                            else if (_state.IsDeadAccount(contractAddress))
                            {
                                _storage.ClearStorage(contractAddress);
                            }

                            _state.SubtractFromBalance(env.ExecutingAccount, value, spec);
                            ExecutionEnvironment callEnv = new();
                            callEnv.TxExecutionContext = env.TxExecutionContext;
                            callEnv.CallDepth = env.CallDepth + 1;
                            callEnv.Caller = env.ExecutingAccount;
                            callEnv.ExecutingAccount = contractAddress;
                            callEnv.CodeSource = null;
                            callEnv.CodeInfo = new CodeInfo(initCode.ToArray());
                            callEnv.InputData = ReadOnlyMemory<byte>.Empty;
                            callEnv.TransferValue = value;
                            callEnv.Value = value;

                            EvmState callState = new(
                                callGas,
                                callEnv,
                                instruction == Instruction.CREATE2 ? ExecutionType.Create2 : ExecutionType.Create,
                                false,
                                snapshot,
                                0L,
                                0L,
                                vmState.IsStatic,
                                vmState,
                                false,
                                accountExists);

                            UpdateCurrentState(vmState, programCounter, gasAvailable, stack.Head);
                            return new CallResult(callState);
                        }
                    case Instruction.RETURN:
                        {
                            stack.PopUInt256(out UInt256 memoryPos);
                            stack.PopUInt256(out UInt256 length);

                            UpdateMemoryCost(in memoryPos, length);
                            ReadOnlyMemory<byte> returnData = vmState.Memory.Load(in memoryPos, length);

                            UpdateCurrentState(vmState, programCounter, gasAvailable, stack.Head);
                            EndInstructionTrace();
                            return new CallResult(returnData.ToArray(), null);
                        }
                    case Instruction.CALL:
                    case Instruction.CALLCODE:
                    case Instruction.DELEGATECALL:
                    case Instruction.STATICCALL:
                        {
                            Metrics.Calls++;

                            if (instruction == Instruction.DELEGATECALL && !spec.DelegateCallEnabled ||
                                instruction == Instruction.STATICCALL && !spec.StaticCallEnabled)
                            {
                                EndInstructionTraceError(EvmExceptionType.BadInstruction);
                                return CallResult.InvalidInstructionException;
                            }

                            stack.PopUInt256(out UInt256 gasLimit);
                            Address codeSource = stack.PopAddress();

                            // Console.WriteLine($"CALLIN {codeSource}");
                            if (!ChargeAccountAccessGas(ref gasAvailable, vmState, codeSource, spec))
                            {
                                EndInstructionTraceError(EvmExceptionType.OutOfGas);
                                return CallResult.OutOfGasException;
                            }

                            UInt256 callValue;
                            switch (instruction)
                            {
                                case Instruction.STATICCALL:
                                    callValue = UInt256.Zero;
                                    break;
                                case Instruction.DELEGATECALL:
                                    callValue = env.Value;
                                    break;
                                default:
                                    stack.PopUInt256(out callValue);
                                    break;
                            }

                            UInt256 transferValue = instruction == Instruction.DELEGATECALL ? UInt256.Zero : callValue;
                            stack.PopUInt256(out UInt256 dataOffset);
                            stack.PopUInt256(out UInt256 dataLength);
                            stack.PopUInt256(out UInt256 outputOffset);
                            stack.PopUInt256(out UInt256 outputLength);

                            if (vmState.IsStatic && !transferValue.IsZero && instruction != Instruction.CALLCODE)
                            {
                                EndInstructionTraceError(EvmExceptionType.StaticCallViolation);
                                return CallResult.StaticCallViolationException;
                            }

                            Address caller = instruction == Instruction.DELEGATECALL ? env.Caller : env.ExecutingAccount;
                            Address target = instruction == Instruction.CALL || instruction == Instruction.STATICCALL ? codeSource : env.ExecutingAccount;

                            if (isTrace)
                            {
                                _logger.Trace($"caller {caller}");
                                _logger.Trace($"code source {codeSource}");
                                _logger.Trace($"target {target}");
                                _logger.Trace($"value {callValue}");
                                _logger.Trace($"transfer value {transferValue}");
                            }

                            long gasExtra = 0L;

                            if (!transferValue.IsZero)
                            {
                                gasExtra += GasCostOf.CallValue;
                            }

                            if (!spec.ClearEmptyAccountWhenTouched && !_state.AccountExists(target))
                            {
                                gasExtra += GasCostOf.NewAccount;
                            }
                            else if (spec.ClearEmptyAccountWhenTouched && transferValue != 0 && _state.IsDeadAccount(target))
                            {
                                gasExtra += GasCostOf.NewAccount;
                            }

                            if (!UpdateGas(spec.GetCallCost(), ref gasAvailable))
                            {
                                EndInstructionTraceError(EvmExceptionType.OutOfGas);
                                return CallResult.OutOfGasException;
                            }

                            UpdateMemoryCost(in dataOffset, dataLength);
                            UpdateMemoryCost(in outputOffset, outputLength);
                            if (!UpdateGas(gasExtra, ref gasAvailable))
                            {
                                EndInstructionTraceError(EvmExceptionType.OutOfGas);
                                return CallResult.OutOfGasException;
                            }

                            if (spec.Use63Over64Rule)
                            {
                                gasLimit = UInt256.Min((UInt256)(gasAvailable - gasAvailable / 64), gasLimit);
                            }

                            long gasLimitUl = (long)gasLimit;
                            if (!UpdateGas(gasLimitUl, ref gasAvailable))
                            {
                                EndInstructionTraceError(EvmExceptionType.OutOfGas);
                                return CallResult.OutOfGasException;
                            }

                            if (!transferValue.IsZero)
                            {
                                if (_txTracer.IsTracingRefunds) _txTracer.ReportExtraGasPressure(GasCostOf.CallStipend);
                                gasLimitUl += GasCostOf.CallStipend;
                            }

                            if (env.CallDepth >= MaxCallDepth || !transferValue.IsZero && _state.GetBalance(env.ExecutingAccount) < transferValue)
                            {
                                _returnDataBuffer = Array.Empty<byte>();
                                stack.PushZero();

                                if (_txTracer.IsTracingInstructions)
                                {
                                    // very specific for Parity trace, need to find generalization - very peculiar 32 length...
                                    ReadOnlyMemory<byte> memoryTrace = vmState.Memory.Inspect(in dataOffset, 32);
                                    _txTracer.ReportMemoryChange(dataOffset, memoryTrace.Span);
                                }

                                if (isTrace) _logger.Trace("FAIL - call depth");
                                if (_txTracer.IsTracingInstructions) _txTracer.ReportOperationRemainingGas(gasAvailable);
                                if (_txTracer.IsTracingInstructions) _txTracer.ReportOperationError(EvmExceptionType.NotEnoughBalance);

                                UpdateGasUp(gasLimitUl, ref gasAvailable);
                                if (_txTracer.IsTracingInstructions) _txTracer.ReportGasUpdateForVmTrace(gasLimitUl, gasAvailable);
                                break;
                            }

                            ReadOnlyMemory<byte> callData = vmState.Memory.Load(in dataOffset, dataLength);

                            Snapshot snapshot = _worldState.TakeSnapshot();
                            _state.SubtractFromBalance(caller, transferValue, spec);

                            ExecutionEnvironment callEnv = new();
                            callEnv.TxExecutionContext = env.TxExecutionContext;
                            callEnv.CallDepth = env.CallDepth + 1;
                            callEnv.Caller = caller;
                            callEnv.CodeSource = codeSource;
                            callEnv.ExecutingAccount = target;
                            callEnv.TransferValue = transferValue;
                            callEnv.Value = callValue;
                            callEnv.InputData = callData;
                            callEnv.CodeInfo = GetCachedCodeInfo(_worldState, codeSource, spec);

                            if (isTrace) _logger.Trace($"Tx call gas {gasLimitUl}");
                            if (outputLength == 0)
                            {
                                // TODO: when output length is 0 outputOffset can have any value really
                                // and the value does not matter and it can cause trouble when beyond long range
                                outputOffset = 0;
                            }

                            ExecutionType executionType = GetCallExecutionType(instruction, txCtx.Header.IsPostMerge);
                            EvmState callState = new(
                                gasLimitUl,
                                callEnv,
                                executionType,
                                false,
                                snapshot,
                                (long)outputOffset,
                                (long)outputLength,
                                instruction == Instruction.STATICCALL || vmState.IsStatic,
                                vmState,
                                false,
                                false);

                            UpdateCurrentState(vmState, programCounter, gasAvailable, stack.Head);
                            EndInstructionTrace();
                            return new CallResult(callState);
                        }
                    case Instruction.REVERT:
                        {
                            if (!spec.RevertOpcodeEnabled)
                            {
                                EndInstructionTraceError(EvmExceptionType.BadInstruction);
                                return CallResult.InvalidInstructionException;
                            }

                            stack.PopUInt256(out UInt256 memoryPos);
                            stack.PopUInt256(out UInt256 length);

                            UpdateMemoryCost(in memoryPos, length);
                            ReadOnlyMemory<byte> errorDetails = vmState.Memory.Load(in memoryPos, length);

                            UpdateCurrentState(vmState, programCounter, gasAvailable, stack.Head);
                            EndInstructionTrace();
                            return new CallResult(errorDetails.ToArray(), null, true);
                        }
                    case Instruction.INVALID:
                        {
                            if (!UpdateGas(GasCostOf.High, ref gasAvailable))
                            {
                                EndInstructionTraceError(EvmExceptionType.OutOfGas);
                                return CallResult.OutOfGasException;
                            }

                            EndInstructionTraceError(EvmExceptionType.BadInstruction);
                            return CallResult.InvalidInstructionException;
                        }
                    case Instruction.SELFDESTRUCT:
                        {
                            if (vmState.IsStatic)
                            {
                                EndInstructionTraceError(EvmExceptionType.StaticCallViolation);
                                return CallResult.StaticCallViolationException;
                            }

                            if (spec.UseShanghaiDDosProtection && !UpdateGas(GasCostOf.SelfDestructEip150, ref gasAvailable))
                            {
                                EndInstructionTraceError(EvmExceptionType.OutOfGas);
                                return CallResult.OutOfGasException;
                            }

                            Metrics.SelfDestructs++;

                            Address inheritor = stack.PopAddress();
                            if (!ChargeAccountAccessGas(ref gasAvailable, vmState, inheritor, spec, false))
                            {
                                EndInstructionTraceError(EvmExceptionType.OutOfGas);
                                return CallResult.OutOfGasException;
                            }

                            vmState.DestroyList.Add(env.ExecutingAccount);

                            UInt256 ownerBalance = _state.GetBalance(env.ExecutingAccount);
                            if (_txTracer.IsTracingActions) _txTracer.ReportSelfDestruct(env.ExecutingAccount, ownerBalance, inheritor);
                            if (spec.ClearEmptyAccountWhenTouched && ownerBalance != 0 && _state.IsDeadAccount(inheritor))
                            {
                                if (!UpdateGas(GasCostOf.NewAccount, ref gasAvailable))
                                {
                                    EndInstructionTraceError(EvmExceptionType.OutOfGas);
                                    return CallResult.OutOfGasException;
                                }
                            }

                            bool inheritorAccountExists = _state.AccountExists(inheritor);
                            if (!spec.ClearEmptyAccountWhenTouched && !inheritorAccountExists && spec.UseShanghaiDDosProtection)
                            {
                                if (!UpdateGas(GasCostOf.NewAccount, ref gasAvailable))
                                {
                                    EndInstructionTraceError(EvmExceptionType.OutOfGas);
                                    return CallResult.OutOfGasException;
                                }
                            }

                            if (!inheritorAccountExists)
                            {
                                _state.CreateAccount(inheritor, ownerBalance);
                            }
                            else if (!inheritor.Equals(env.ExecutingAccount))
                            {
                                _state.AddToBalance(inheritor, ownerBalance, spec);
                            }

                            _state.SubtractFromBalance(env.ExecutingAccount, ownerBalance, spec);

                            UpdateCurrentState(vmState, programCounter, gasAvailable, stack.Head);
                            EndInstructionTrace();
                            return CallResult.Empty;
                        }
                    case Instruction.SHL:
                        {
                            if (!spec.ShiftOpcodesEnabled)
                            {
                                EndInstructionTraceError(EvmExceptionType.BadInstruction);
                                return CallResult.InvalidInstructionException;
                            }

                            if (!UpdateGas(GasCostOf.VeryLow, ref gasAvailable))
                            {
                                EndInstructionTraceError(EvmExceptionType.OutOfGas);
                                return CallResult.OutOfGasException;
                            }

                            stack.PopUInt256(out UInt256 a);
                            if (a >= 256UL)
                            {
                                stack.PopLimbo();
                                stack.PushZero();
                            }
                            else
                            {
                                stack.PopUInt256(out UInt256 b);
                                UInt256 res = b << (int)a.u0;
                                stack.PushUInt256(in res);
                            }

                            break;
                        }
                    case Instruction.SHR:
                        {
                            if (!spec.ShiftOpcodesEnabled)
                            {
                                EndInstructionTraceError(EvmExceptionType.BadInstruction);
                                return CallResult.InvalidInstructionException;
                            }

                            if (!UpdateGas(GasCostOf.VeryLow, ref gasAvailable))
                            {
                                EndInstructionTraceError(EvmExceptionType.OutOfGas);
                                return CallResult.OutOfGasException;
                            }

                            stack.PopUInt256(out UInt256 a);
                            if (a >= 256)
                            {
                                stack.PopLimbo();
                                stack.PushZero();
                            }
                            else
                            {
                                stack.PopUInt256(out UInt256 b);
                                UInt256 res = b >> (int)a.u0;
                                stack.PushUInt256(in res);
                            }

                            break;
                        }
                    case Instruction.SAR:
                        {
                            if (!spec.ShiftOpcodesEnabled)
                            {
                                EndInstructionTraceError(EvmExceptionType.BadInstruction);
                                return CallResult.InvalidInstructionException;
                            }

                            if (!UpdateGas(GasCostOf.VeryLow, ref gasAvailable))
                            {
                                EndInstructionTraceError(EvmExceptionType.OutOfGas);
                                return CallResult.OutOfGasException;
                            }

                            stack.PopUInt256(out UInt256 a);
                            stack.PopSignedInt256(out Int256.Int256 b);
                            if (a >= BigInt256)
                            {
                                if (b.Sign >= 0)
                                {
                                    stack.PushZero();
                                }
                                else
                                {
                                    Int256.Int256 res = Int256.Int256.MinusOne;
                                    stack.PushSignedInt256(in res);
                                }
                            }
                            else
                            {
                                b.RightShift((int)a, out Int256.Int256 res);
                                stack.PushSignedInt256(in res);
                            }

                            break;
                        }
                    case Instruction.EXTCODEHASH:
                        {
                            if (!spec.ExtCodeHashOpcodeEnabled)
                            {
                                EndInstructionTraceError(EvmExceptionType.BadInstruction);
                                return CallResult.InvalidInstructionException;
                            }

                            var gasCost = spec.GetExtCodeHashCost();
                            if (!UpdateGas(gasCost, ref gasAvailable))
                            {
                                EndInstructionTraceError(EvmExceptionType.OutOfGas);
                                return CallResult.OutOfGasException;
                            }

                            Address address = stack.PopAddress();
                            if (!ChargeAccountAccessGas(ref gasAvailable, vmState, address, spec))
                            {
                                EndInstructionTraceError(EvmExceptionType.OutOfGas);
                                return CallResult.OutOfGasException;
                            }

                            if (!_state.AccountExists(address) || _state.IsDeadAccount(address))
                            {
                                stack.PushZero();
                            }
                            else
                            {
                                stack.PushBytes(_state.GetCodeHash(address).Bytes);
                            }

                            break;
                        }
                    case Instruction.BEGINSUB:
                        {
                            if (!spec.SubroutinesEnabled)
                            {
                                EndInstructionTraceError(EvmExceptionType.BadInstruction);
                                return CallResult.InvalidInstructionException;
                            }

                            // why do we even need the cost of it?
                            if (!UpdateGas(GasCostOf.Base, ref gasAvailable))
                            {
                                EndInstructionTraceError(EvmExceptionType.OutOfGas);
                                return CallResult.OutOfGasException;
                            }

                            EndInstructionTraceError(EvmExceptionType.InvalidSubroutineEntry);
                            return CallResult.InvalidSubroutineEntry;
                        }
                    case Instruction.RETURNSUB:
                        {
                            if (!spec.SubroutinesEnabled)
                            {
                                EndInstructionTraceError(EvmExceptionType.BadInstruction);
                                return CallResult.InvalidInstructionException;
                            }

                            if (!UpdateGas(GasCostOf.Low, ref gasAvailable))
                            {
                                EndInstructionTraceError(EvmExceptionType.OutOfGas);
                                return CallResult.OutOfGasException;
                            }

                            if (vmState.ReturnStackHead == 0)
                            {
                                EndInstructionTraceError(EvmExceptionType.InvalidSubroutineReturn);
                                return CallResult.InvalidSubroutineReturn;
                            }

                            programCounter = vmState.ReturnStack[--vmState.ReturnStackHead];
                            break;
                        }
                    case Instruction.JUMPSUB:
                        {
                            if (!spec.SubroutinesEnabled)
                            {
                                EndInstructionTraceError(EvmExceptionType.BadInstruction);
                                return CallResult.InvalidInstructionException;
                            }

                            if (!UpdateGas(GasCostOf.High, ref gasAvailable))
                            {
                                EndInstructionTraceError(EvmExceptionType.OutOfGas);
                                return CallResult.OutOfGasException;
                            }

                            if (vmState.ReturnStackHead == EvmStack.ReturnStackSize)
                            {
                                EndInstructionTraceError(EvmExceptionType.StackOverflow);
                                return CallResult.StackOverflowException;
                            }

                            vmState.ReturnStack[vmState.ReturnStackHead++] = programCounter;

                            stack.PopUInt256(out UInt256 jumpDest);
                            Jump(jumpDest, true);
                            programCounter++;

                            break;
                        }
                    default:
                        {
                            EndInstructionTraceError(EvmExceptionType.BadInstruction);
                            return CallResult.InvalidInstructionException;
                        }
                }

                EndInstructionTrace();
            }

            UpdateCurrentState(vmState, programCounter, gasAvailable, stack.Head);
            return CallResult.Empty;
        }

        private static ExecutionType GetCallExecutionType(Instruction instruction, bool isPostMerge = false)
        {
            ExecutionType executionType;
            if (instruction == Instruction.CALL)
            {
                executionType = ExecutionType.Call;
            }
            else if (instruction == Instruction.DELEGATECALL)
            {
                executionType = ExecutionType.DelegateCall;
            }
            else if (instruction == Instruction.STATICCALL)
            {
                executionType = ExecutionType.StaticCall;
            }
            else if (instruction == Instruction.CALLCODE)
            {
                executionType = ExecutionType.CallCode;
            }
            else
            {
                throw new NotSupportedException($"Execution type is undefined for {instruction.GetName(isPostMerge)}");
            }

            return executionType;
        }

        internal readonly ref struct CallResult
        {
            public static CallResult InvalidSubroutineEntry => new(EvmExceptionType.InvalidSubroutineEntry);
            public static CallResult InvalidSubroutineReturn => new(EvmExceptionType.InvalidSubroutineReturn);
            public static CallResult OutOfGasException => new(EvmExceptionType.OutOfGas);
            public static CallResult AccessViolationException => new(EvmExceptionType.AccessViolation);
            public static CallResult InvalidJumpDestination => new(EvmExceptionType.InvalidJumpDestination);
            public static CallResult InvalidInstructionException
            {
                get
                {
                    return new(EvmExceptionType.BadInstruction);
                }
            }

            public static CallResult StaticCallViolationException => new(EvmExceptionType.StaticCallViolation);
            public static CallResult StackOverflowException => new(EvmExceptionType.StackOverflow); // TODO: use these to avoid CALL POP attacks
            public static CallResult StackUnderflowException => new(EvmExceptionType.StackUnderflow); // TODO: use these to avoid CALL POP attacks

            public static CallResult InvalidCodeException => new(EvmExceptionType.InvalidCode);
            public static CallResult Empty => new(Array.Empty<byte>(), null);

            public CallResult(EvmState stateToExecute)
            {
                StateToExecute = stateToExecute;
                Output = Array.Empty<byte>();
                PrecompileSuccess = null;
                ShouldRevert = false;
                ExceptionType = EvmExceptionType.None;
            }

            private CallResult(EvmExceptionType exceptionType)
            {
                StateToExecute = null;
                Output = StatusCode.FailureBytes;
                PrecompileSuccess = null;
                ShouldRevert = false;
                ExceptionType = exceptionType;
            }

            public CallResult(byte[] output, bool? precompileSuccess, bool shouldRevert = false, EvmExceptionType exceptionType = EvmExceptionType.None)
            {
                StateToExecute = null;
                Output = output;
                PrecompileSuccess = precompileSuccess;
                ShouldRevert = shouldRevert;
                ExceptionType = exceptionType;
            }

            public EvmState? StateToExecute { get; }
            public byte[] Output { get; }
            public EvmExceptionType ExceptionType { get; }
            public bool ShouldRevert { get; }
            public bool? PrecompileSuccess { get; } // TODO: check this behaviour as it seems it is required and previously that was not the case
            public bool IsReturn => StateToExecute == null;
            public bool IsException => ExceptionType != EvmExceptionType.None;
        }
    }
}<|MERGE_RESOLUTION|>--- conflicted
+++ resolved
@@ -2391,13 +2391,8 @@
 
                             Span<byte> initCode = vmState.Memory.LoadSpan(in memoryPositionOfInitCode, initCodeLength);
 
-<<<<<<< HEAD
                             if (spec.IsEip3670Enabled
-                                && (initCode.HasEOFMagic() && !ByteCodeValidator.ValidateByteCode(initCode, spec)))
-=======
-                            if (spec.IsEip3540Enabled
                                 && (ByteCodeValidator.HasEOFMagic(initCode) && !ByteCodeValidator.ValidateByteCode(initCode, spec)))
->>>>>>> cebfcae8
                             {
                                 _returnDataBuffer = Array.Empty<byte>();
                                 stack.PushZero();
