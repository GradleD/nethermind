// SPDX-FileCopyrightText: 2023 Demerzel Solutions Limited
// SPDX-License-Identifier: LGPL-3.0-only

using System;
using System.Collections.Generic;
using System.Numerics;
using System.Runtime.CompilerServices;
using System.Runtime.InteropServices;
using Nethermind.Core;
using Nethermind.Core.Caching;
using Nethermind.Core.Crypto;
using Nethermind.Core.Extensions;
using Nethermind.Core.Specs;
using Nethermind.Evm.CodeAnalysis;
using Nethermind.Evm.EOF;
using Nethermind.Evm.Precompiles;
using Nethermind.Evm.Precompiles.Bls.Shamatar;
using Nethermind.Evm.Precompiles.Snarks.Shamatar;
using Nethermind.Evm.Tracing;
using Nethermind.Int256;
using Nethermind.Logging;
using Nethermind.State;

[assembly: InternalsVisibleTo("Nethermind.Evm.Test")]
[assembly: InternalsVisibleTo("Ethereum.Test.Base")]

namespace Nethermind.Evm
{
    public class VirtualMachine : IVirtualMachine
    {
        public const int MaxCallDepth = 1024;

        private bool _simdOperationsEnabled = Vector<byte>.Count == 32;
        private UInt256 P255Int = (UInt256)BigInteger.Pow(2, 255);
        private UInt256 P255 => P255Int;
        private UInt256 BigInt256 = 256;
        public UInt256 BigInt32 = 32;

        internal byte[] BytesZero = { 0 };

        internal byte[] BytesZero32 =
        {
            0, 0, 0, 0, 0, 0, 0, 0,
            0, 0, 0, 0, 0, 0, 0, 0,
            0, 0, 0, 0, 0, 0, 0, 0,
            0, 0, 0, 0, 0, 0, 0, 0
        };

        internal byte[] BytesMax32 =
        {
            255, 255, 255, 255, 255, 255, 255, 255,
            255, 255, 255, 255, 255, 255, 255, 255,
            255, 255, 255, 255, 255, 255, 255, 255,
            255, 255, 255, 255, 255, 255, 255, 255
        };

        private readonly byte[] _chainId;

        private readonly IBlockhashProvider _blockhashProvider;
        private readonly ISpecProvider _specProvider;
        internal static readonly LruCache<KeccakKey, ICodeInfo> _codeCache = new(MemoryAllowance.CodeCacheSize, MemoryAllowance.CodeCacheSize, "VM bytecodes");
        private readonly ILogger _logger;
        private IWorldState _worldState;
        private IStateProvider _state;
        private readonly Stack<EvmState> _stateStack = new();
        private IStorageProvider _storage;
        private (Address Address, bool ShouldDelete) _parityTouchBugAccount = (Address.FromNumber(3), false);
        private Dictionary<Address, ICodeInfo>? _precompiles;
        private byte[] _returnDataBuffer = Array.Empty<byte>();
        private ITxTracer _txTracer = NullTxTracer.Instance;

        public VirtualMachine(
            IBlockhashProvider? blockhashProvider,
            ISpecProvider? specProvider,
            ILogManager? logManager)
        {
            _logger = logManager?.GetClassLogger() ?? throw new ArgumentNullException(nameof(logManager));
            _blockhashProvider = blockhashProvider ?? throw new ArgumentNullException(nameof(blockhashProvider));
            _specProvider = specProvider ?? throw new ArgumentNullException(nameof(specProvider));
            _chainId = ((UInt256)specProvider.ChainId).ToBigEndian();
            InitializePrecompiledContracts();
        }

        public TransactionSubstate Run(EvmState state, IWorldState worldState, ITxTracer txTracer)
        {
            _txTracer = txTracer;

            _state = worldState.StateProvider;
            _storage = worldState.StorageProvider;
            _worldState = worldState;

            IReleaseSpec spec = _specProvider.GetSpec(state.Env.TxExecutionContext.Header.Number, state.Env.TxExecutionContext.Header.Timestamp);
            EvmState currentState = state;
            byte[] previousCallResult = null;
            ZeroPaddedSpan previousCallOutput = ZeroPaddedSpan.Empty;
            UInt256 previousCallOutputDestination = UInt256.Zero;
            while (true)
            {
                if (!currentState.IsContinuation)
                {
                    _returnDataBuffer = Array.Empty<byte>();
                }

                try
                {
                    CallResult callResult;
                    if (currentState.IsPrecompile)
                    {
                        if (_txTracer.IsTracingActions)
                        {
                            _txTracer.ReportAction(currentState.GasAvailable, currentState.Env.Value, currentState.From, currentState.To, currentState.Env.InputData, currentState.ExecutionType, true);
                        }

                        callResult = ExecutePrecompile(currentState, spec);

                        if (!callResult.PrecompileSuccess.Value)
                        {
                            if (currentState.IsPrecompile && currentState.IsTopLevel)
                            {
                                Metrics.EvmExceptions++;
                                // TODO: when direct / calls are treated same we should not need such differentiation
                                throw new PrecompileExecutionFailureException();
                            }

                            // TODO: testing it as it seems the way to pass zkSNARKs tests
                            currentState.GasAvailable = 0;
                        }
                    }
                    else
                    {
                        if (_txTracer.IsTracingActions && !currentState.IsContinuation)
                        {
                            _txTracer.ReportAction(currentState.GasAvailable, currentState.Env.Value, currentState.From, currentState.To, currentState.ExecutionType.IsAnyCreate() ? currentState.Env.CodeInfo.MachineCode : currentState.Env.InputData, currentState.ExecutionType);
                            if (_txTracer.IsTracingCode) _txTracer.ReportByteCode(currentState.Env.CodeInfo.MachineCode);
                        }


                        callResult = ExecuteCall(currentState, previousCallResult, previousCallOutput, previousCallOutputDestination, spec);
                        if (!callResult.IsReturn)
                        {
                            _stateStack.Push(currentState);
                            currentState = callResult.StateToExecute;
                            previousCallResult = null; // TODO: testing on ropsten sync, write VirtualMachineTest for this case as it was not covered by Ethereum tests (failing block 9411 on Ropsten https://ropsten.etherscan.io/vmtrace?txhash=0x666194d15c14c54fffafab1a04c08064af165870ef9a87f65711dcce7ed27fe1)
                            _returnDataBuffer = Array.Empty<byte>();
                            previousCallOutput = ZeroPaddedSpan.Empty;
                            continue;
                        }
                        if (callResult.IsException)
                        {
                            if (_txTracer.IsTracingActions) _txTracer.ReportActionError(callResult.ExceptionType);

                            _worldState.Restore(currentState.Snapshot);

                            RevertParityTouchBugAccount(spec);

                            if (currentState.IsTopLevel)
                            {
                                return new TransactionSubstate(callResult.ExceptionType, _txTracer != NullTxTracer.Instance);
                            }

                            previousCallResult = StatusCode.FailureBytes;
                            previousCallOutputDestination = UInt256.Zero;
                            _returnDataBuffer = Array.Empty<byte>();
                            previousCallOutput = ZeroPaddedSpan.Empty;

                            currentState.Dispose();
                            currentState = _stateStack.Pop();
                            currentState.IsContinuation = true;
                            continue;
                        }
                    }

                    if (currentState.IsTopLevel)
                    {
                        if (_txTracer.IsTracingActions)
                        {
                            long codeDepositGasCost = CodeDepositHandler.CalculateCost(callResult.Output.Length, spec);

                            if (callResult.IsException)
                            {
                                _txTracer.ReportActionError(callResult.ExceptionType);
                            }
                            else if (callResult.ShouldRevert)
                            {
                                if (currentState.ExecutionType.IsAnyCreate())
                                {
                                    _txTracer.ReportActionError(EvmExceptionType.Revert, currentState.GasAvailable - codeDepositGasCost);
                                }
                                else
                                {
                                    _txTracer.ReportActionError(EvmExceptionType.Revert, currentState.GasAvailable);
                                }
                            }
                            else
                            {
                                if (currentState.ExecutionType.IsAnyCreate() && currentState.GasAvailable < codeDepositGasCost)
                                {
                                    if (spec.ChargeForTopLevelCreate)
                                    {
                                        _txTracer.ReportActionError(EvmExceptionType.OutOfGas);
                                    }
                                    else
                                    {
                                        _txTracer.ReportActionEnd(currentState.GasAvailable, currentState.To, callResult.Output);
                                    }
                                }
                                // Reject code starting with 0xEF if EIP-3541 is enabled And not following EOF if EIP-3540 is enabled and it has the EOF Prefix.
                                else if (currentState.ExecutionType.IsAnyCreate() && CodeDepositHandler.CodeIsInvalid(callResult.Output, spec, callResult.FromVersion))
                                {
                                    _txTracer.ReportActionError(EvmExceptionType.InvalidCode);
                                }
                                else
                                {
                                    if (currentState.ExecutionType.IsAnyCreate())
                                    {
                                        _txTracer.ReportActionEnd(currentState.GasAvailable - codeDepositGasCost, currentState.To, callResult.Output);
                                    }
                                    else
                                    {
                                        _txTracer.ReportActionEnd(currentState.GasAvailable, _returnDataBuffer);
                                    }
                                }
                            }
                        }

                        return new TransactionSubstate(
                            callResult.Output,
                            currentState.Refund,
                            (IReadOnlyCollection<Address>)currentState.DestroyList,
                            (IReadOnlyCollection<LogEntry>)currentState.Logs,
                            callResult.ShouldRevert,
                            _txTracer != NullTxTracer.Instance,
                            callResult.FromVersion);
                    }

                    Address callCodeOwner = currentState.Env.ExecutingAccount;
                    EvmState previousState = currentState;
                    currentState = _stateStack.Pop();
                    currentState.IsContinuation = true;
                    currentState.GasAvailable += previousState.GasAvailable;
                    bool previousStateSucceeded = true;

                    if (!callResult.ShouldRevert)
                    {
                        long gasAvailableForCodeDeposit = previousState.GasAvailable; // TODO: refactor, this is to fix 61363 Ropsten
                        if (previousState.ExecutionType.IsAnyCreate())
                        {
                            previousCallResult = callCodeOwner.Bytes;
                            previousCallOutputDestination = UInt256.Zero;
                            _returnDataBuffer = Array.Empty<byte>();
                            previousCallOutput = ZeroPaddedSpan.Empty;

                            long codeDepositGasCost = CodeDepositHandler.CalculateCost(callResult.Output.Length, spec);
                            bool invalidCode = CodeDepositHandler.CodeIsInvalid(callResult.Output, spec, callResult.FromVersion);
                            if (gasAvailableForCodeDeposit >= codeDepositGasCost && !invalidCode)
                            {
                                Keccak codeHash = _state.UpdateCode(callResult.Output);
                                _state.UpdateCodeHash(callCodeOwner, codeHash, spec);
                                currentState.GasAvailable -= codeDepositGasCost;

                                if (_txTracer.IsTracingActions)
                                {
                                    _txTracer.ReportActionEnd(previousState.GasAvailable - codeDepositGasCost, callCodeOwner, callResult.Output);
                                }
                            }
                            else if (spec.FailOnOutOfGasCodeDeposit || invalidCode)
                            {
                                currentState.GasAvailable -= gasAvailableForCodeDeposit;
                                worldState.Restore(previousState.Snapshot);
                                if (!previousState.IsCreateOnPreExistingAccount)
                                {
                                    _state.DeleteAccount(callCodeOwner);
                                }

                                previousCallResult = BytesZero;
                                previousStateSucceeded = false;

                                if (_txTracer.IsTracingActions)
                                {
                                    _txTracer.ReportActionError(invalidCode ? EvmExceptionType.InvalidCode : EvmExceptionType.OutOfGas);
                                }
                            }
                            else if (_txTracer.IsTracingActions)
                            {
                                _txTracer.ReportActionEnd(0L, callCodeOwner, callResult.Output);
                            }
                        }
                        else
                        {
                            _returnDataBuffer = callResult.Output;
                            previousCallResult = callResult.PrecompileSuccess.HasValue ? (callResult.PrecompileSuccess.Value ? StatusCode.SuccessBytes : StatusCode.FailureBytes) : StatusCode.SuccessBytes;
                            previousCallOutput = callResult.Output.AsSpan().SliceWithZeroPadding(0, Math.Min(callResult.Output.Length, (int)previousState.OutputLength));
                            previousCallOutputDestination = (ulong)previousState.OutputDestination;
                            if (previousState.IsPrecompile)
                            {
                                // parity induced if else for vmtrace
                                if (_txTracer.IsTracingInstructions)
                                {
                                    _txTracer.ReportMemoryChange((long)previousCallOutputDestination, previousCallOutput);
                                }
                            }

                            if (_txTracer.IsTracingActions)
                            {
                                _txTracer.ReportActionEnd(previousState.GasAvailable, _returnDataBuffer);
                            }
                        }

                        if (previousStateSucceeded)
                        {
                            previousState.CommitToParent(currentState);
                        }
                    }
                    else
                    {
                        worldState.Restore(previousState.Snapshot);
                        _returnDataBuffer = callResult.Output;
                        previousCallResult = StatusCode.FailureBytes;
                        previousCallOutput = callResult.Output.AsSpan().SliceWithZeroPadding(0, Math.Min(callResult.Output.Length, (int)previousState.OutputLength));
                        previousCallOutputDestination = (ulong)previousState.OutputDestination;


                        if (_txTracer.IsTracingActions)
                        {
                            _txTracer.ReportActionError(EvmExceptionType.Revert, previousState.GasAvailable);
                        }
                    }

                    previousState.Dispose();
                }
                catch (Exception ex) when (ex is EvmException or OverflowException)
                {
                    if (_logger.IsTrace) _logger.Trace($"exception ({ex.GetType().Name}) in {currentState.ExecutionType} at depth {currentState.Env.CallDepth} - restoring snapshot");

                    _worldState.Restore(currentState.Snapshot);

                    RevertParityTouchBugAccount(spec);

                    if (txTracer.IsTracingInstructions)
                    {
                        txTracer.ReportOperationError(ex is EvmException evmException ? evmException.ExceptionType : EvmExceptionType.Other);
                        txTracer.ReportOperationRemainingGas(0);
                    }

                    if (_txTracer.IsTracingActions)
                    {
                        EvmException evmException = ex as EvmException;
                        _txTracer.ReportActionError(evmException?.ExceptionType ?? EvmExceptionType.Other);
                    }

                    if (currentState.IsTopLevel)
                    {
                        return new TransactionSubstate(ex is OverflowException ? EvmExceptionType.Other : (ex as EvmException).ExceptionType, _txTracer != NullTxTracer.Instance);
                    }

                    previousCallResult = StatusCode.FailureBytes;
                    previousCallOutputDestination = UInt256.Zero;
                    _returnDataBuffer = Array.Empty<byte>();
                    previousCallOutput = ZeroPaddedSpan.Empty;

                    currentState.Dispose();
                    currentState = _stateStack.Pop();
                    currentState.IsContinuation = true;
                }
            }
        }

        private void RevertParityTouchBugAccount(IReleaseSpec spec)
        {
            if (_parityTouchBugAccount.ShouldDelete)
            {
                if (_state.AccountExists(_parityTouchBugAccount.Address))
                {
                    _state.AddToBalance(_parityTouchBugAccount.Address, UInt256.Zero, spec);
                }

                _parityTouchBugAccount.ShouldDelete = false;
            }
        }

        public ICodeInfo GetCachedCodeInfo(IWorldState worldState, Address codeSource, IReleaseSpec vmSpec)
        {
            IStateProvider state = worldState.StateProvider;
            if (codeSource.IsPrecompile(vmSpec))
            {
                if (_precompiles is null)
                {
                    throw new InvalidOperationException("EVM precompile have not been initialized properly.");
                }

                return _precompiles[codeSource];
            }

            Keccak codeHash = state.GetCodeHash(codeSource);
            ICodeInfo cachedCodeInfo = _codeCache.Get(codeHash);
            if (cachedCodeInfo is null)
            {
                byte[] code = state.GetCode(codeHash);

                if (code is null)
                {
                    throw new NullReferenceException($"Code {codeHash} missing in the state for address {codeSource}");
                }
                // check if Eof and make EofCodeInfo
                cachedCodeInfo = CodeInfoFactory.CreateCodeInfo(code, vmSpec);
                _codeCache.Set(codeHash, cachedCodeInfo);
            }
            else
            {
                // need to touch code so that any collectors that track database access are informed
                state.TouchCode(codeHash);
            }

            return cachedCodeInfo;
        }

        public void DisableSimdInstructions()
        {
            _simdOperationsEnabled = false;
        }

        private void InitializePrecompiledContracts()
        {
            _precompiles = new Dictionary<Address, ICodeInfo>
            {
                [EcRecoverPrecompile.Instance.Address] = new CodeInfo(EcRecoverPrecompile.Instance),
                [Sha256Precompile.Instance.Address] = new CodeInfo(Sha256Precompile.Instance),
                [Ripemd160Precompile.Instance.Address] = new CodeInfo(Ripemd160Precompile.Instance),
                [IdentityPrecompile.Instance.Address] = new CodeInfo(IdentityPrecompile.Instance),

                [Bn256AddPrecompile.Instance.Address] = new CodeInfo(Bn256AddPrecompile.Instance),
                [Bn256MulPrecompile.Instance.Address] = new CodeInfo(Bn256MulPrecompile.Instance),
                [Bn256PairingPrecompile.Instance.Address] = new CodeInfo(Bn256PairingPrecompile.Instance),
                [ModExpPrecompile.Instance.Address] = new CodeInfo(ModExpPrecompile.Instance),

                [Blake2FPrecompile.Instance.Address] = new CodeInfo(Blake2FPrecompile.Instance),

                [G1AddPrecompile.Instance.Address] = new CodeInfo(G1AddPrecompile.Instance),
                [G1MulPrecompile.Instance.Address] = new CodeInfo(G1MulPrecompile.Instance),
                [G1MultiExpPrecompile.Instance.Address] = new CodeInfo(G1MultiExpPrecompile.Instance),
                [G2AddPrecompile.Instance.Address] = new CodeInfo(G2AddPrecompile.Instance),
                [G2MulPrecompile.Instance.Address] = new CodeInfo(G2MulPrecompile.Instance),
                [G2MultiExpPrecompile.Instance.Address] = new CodeInfo(G2MultiExpPrecompile.Instance),
                [PairingPrecompile.Instance.Address] = new CodeInfo(PairingPrecompile.Instance),
                [MapToG1Precompile.Instance.Address] = new CodeInfo(MapToG1Precompile.Instance),
                [MapToG2Precompile.Instance.Address] = new CodeInfo(MapToG2Precompile.Instance),

                [PointEvaluationPrecompile.Instance.Address] = new CodeInfo(PointEvaluationPrecompile.Instance),
            };
        }

        private static bool UpdateGas(long gasCost, ref long gasAvailable)
        {
            // Console.WriteLine($"{gasCost}");
            if (gasAvailable < gasCost)
            {
                return false;
            }

            gasAvailable -= gasCost;
            return true;
        }

        private static void UpdateGasUp(long refund, ref long gasAvailable)
        {
            gasAvailable += refund;
        }

        private bool ChargeAccountAccessGas(ref long gasAvailable, EvmState vmState, Address address, IReleaseSpec spec, bool chargeForWarm = true)
        {
            // Console.WriteLine($"Accessing {address}");

            bool result = true;
            if (spec.UseHotAndColdStorage)
            {
                if (_txTracer.IsTracingAccess) // when tracing access we want cost as if it was warmed up from access list
                {
                    vmState.WarmUp(address);
                }

                if (vmState.IsCold(address) && !address.IsPrecompile(spec))
                {
                    result = UpdateGas(GasCostOf.ColdAccountAccess, ref gasAvailable);
                    vmState.WarmUp(address);
                }
                else if (chargeForWarm)
                {
                    result = UpdateGas(GasCostOf.WarmStateRead, ref gasAvailable);
                }
            }

            return result;
        }

        private enum StorageAccessType
        {
            SLOAD,
            SSTORE
        }

        private bool ChargeStorageAccessGas(
            ref long gasAvailable,
            EvmState vmState,
            StorageCell storageCell,
            StorageAccessType storageAccessType,
            IReleaseSpec spec)
        {
            // Console.WriteLine($"Accessing {storageCell} {storageAccessType}");

            bool result = true;
            if (spec.UseHotAndColdStorage)
            {
                if (_txTracer.IsTracingAccess) // when tracing access we want cost as if it was warmed up from access list
                {
                    vmState.WarmUp(storageCell);
                }

                if (vmState.IsCold(storageCell))
                {
                    result = UpdateGas(GasCostOf.ColdSLoad, ref gasAvailable);
                    vmState.WarmUp(storageCell);
                }
                else if (storageAccessType == StorageAccessType.SLOAD)
                {
                    // we do not charge for WARM_STORAGE_READ_COST in SSTORE scenario
                    result = UpdateGas(GasCostOf.WarmStateRead, ref gasAvailable);
                }
            }

            return result;
        }

        private CallResult ExecutePrecompile(EvmState state, IReleaseSpec spec)
        {
            ReadOnlyMemory<byte> callData = state.Env.InputData;
            UInt256 transferValue = state.Env.TransferValue;
            long gasAvailable = state.GasAvailable;

            IPrecompile precompile = state.Env.CodeInfo.Precompile;
            long baseGasCost = precompile.BaseGasCost(spec);
            long dataGasCost = precompile.DataGasCost(callData, spec);

            bool wasCreated = false;
            if (!_state.AccountExists(state.Env.ExecutingAccount))
            {
                wasCreated = true;
                _state.CreateAccount(state.Env.ExecutingAccount, transferValue);
            }
            else
            {
                _state.AddToBalance(state.Env.ExecutingAccount, transferValue, spec);
            }

            // https://github.com/ethereum/EIPs/blob/master/EIPS/eip-161.md
            // An additional issue was found in Parity,
            // where the Parity client incorrectly failed
            // to revert empty account deletions in a more limited set of contexts
            // involving out-of-gas calls to precompiled contracts;
            // the new Geth behavior matches Parity’s,
            // and empty accounts will cease to be a source of concern in general
            // in about one week once the state clearing process finishes.
            if (state.Env.ExecutingAccount.Equals(_parityTouchBugAccount.Address)
                && !wasCreated
                && transferValue.IsZero
                && spec.ClearEmptyAccountWhenTouched)
            {
                _parityTouchBugAccount.ShouldDelete = true;
            }

            //if(!UpdateGas(dataGasCost, ref gasAvailable)) return CallResult.Exception;
            if (!UpdateGas(baseGasCost, ref gasAvailable))
            {
                Metrics.EvmExceptions++;
                throw new OutOfGasException();
            }

            if (!UpdateGas(dataGasCost, ref gasAvailable))
            {
                Metrics.EvmExceptions++;
                throw new OutOfGasException();
            }

            state.GasAvailable = gasAvailable;

            try
            {
                (ReadOnlyMemory<byte> output, bool success) = precompile.Run(callData, spec);
                CallResult callResult = new(output.ToArray(), success, 0, !success);
                return callResult;
            }
            catch (Exception exception)
            {
                if (_logger.IsDebug) _logger.Error($"Precompiled contract ({precompile.GetType()}) execution exception", exception);
                CallResult callResult = new(Array.Empty<byte>(), false, 0, true);
                return callResult;
            }
        }

        [SkipLocalsInit]
        private CallResult ExecuteCall(EvmState vmState, byte[]? previousCallResult, ZeroPaddedSpan previousCallOutput, scoped in UInt256 previousCallOutputDestination, IReleaseSpec spec)
        {
            bool isTrace = _logger.IsTrace;
            bool traceOpcodes = _txTracer.IsTracingInstructions;
            ExecutionEnvironment env = vmState.Env;
            TxExecutionContext txCtx = env.TxExecutionContext;

            if (!vmState.IsContinuation)
            {
                if (!_state.AccountExists(env.ExecutingAccount))
                {
                    _state.CreateAccount(env.ExecutingAccount, env.TransferValue);
                }
                else
                {
                    _state.AddToBalance(env.ExecutingAccount, env.TransferValue, spec);
                }

                if (vmState.ExecutionType.IsAnyCreate() && spec.ClearEmptyAccountWhenTouched)
                {
                    _state.IncrementNonce(env.ExecutingAccount);
                }
            }

            if (vmState.Env.CodeInfo.MachineCode.Length == 0)
            {
                return CallResult.Empty(0);
            }

            if (vmState.Env.CodeInfo.MachineCode.AsSpan().StartsWith(EvmObjectFormat.MAGIC) && vmState.Env.CodeInfo is CodeInfo)
            {
                return CallResult.InvalidEofCodeException;
            }

            vmState.InitStacks();
            EvmStack stack = new(vmState.DataStack.AsSpan(), vmState.DataStackHead, _txTracer);
            long gasAvailable = vmState.GasAvailable;
            int programCounter = vmState.ProgramCounter;
            int sectionIndex = 0;
            ReadOnlySpan<byte> codeSection = env.CodeInfo.CodeSection.Span;
            ReadOnlySpan<byte> dataSection = env.CodeInfo.DataSection.Span;
            ReadOnlySpan<byte> typeSection = env.CodeInfo.TypeSection.Span;

            static void UpdateCurrentState(EvmState state, in int pc, in long gas, in int stackHead)
            {
                state.ProgramCounter = pc;
                state.GasAvailable = gas;
                state.DataStackHead = stackHead;
            }

            void StartInstructionTrace(Instruction instruction, EvmStack stackValue)
            {
                _txTracer.StartOperation(env.CallDepth + 1, gasAvailable, instruction, programCounter, txCtx.Header.IsPostMerge);
                if (_txTracer.IsTracingMemory)
                {
                    _txTracer.SetOperationMemory(vmState.Memory?.GetTrace() ?? new List<string>());
                }

                if (_txTracer.IsTracingStack)
                {
                    _txTracer.SetOperationStack(stackValue.GetStackTrace());
                }
            }

            void EndInstructionTrace()
            {
                if (traceOpcodes)
                {
                    if (_txTracer.IsTracingMemory)
                    {
                        _txTracer.SetOperationMemorySize(vmState.Memory?.Size ?? 0);
                    }

                    _txTracer.ReportOperationRemainingGas(gasAvailable);
                }
            }

            void EndInstructionTraceError(EvmExceptionType evmExceptionType)
            {
                if (traceOpcodes)
                {
                    _txTracer.ReportOperationError(evmExceptionType);
                    _txTracer.ReportOperationRemainingGas(gasAvailable);
                }
            }

            void Jump(in UInt256 jumpDest, bool isSubroutine = false)
            {
                if (jumpDest > int.MaxValue)
                {
                    Metrics.EvmExceptions++;
                    EndInstructionTraceError(EvmExceptionType.InvalidJumpDestination);
                    // https://github.com/NethermindEth/nethermind/issues/140
                    throw new InvalidJumpDestinationException();
                    //                                return CallResult.InvalidJumpDestination; // TODO: add a test, validating inside the condition was not covered by existing tests and fails on 0xf435a354924097686ea88dab3aac1dd464e6a3b387c77aeee94145b0fa5a63d2 mainnet
                }

                int jumpDestInt = (int)jumpDest;

                if (!env.CodeInfo.ValidateJump(jumpDestInt, isSubroutine))
                {
                    EndInstructionTraceError(EvmExceptionType.InvalidJumpDestination);
                    // https://github.com/NethermindEth/nethermind/issues/140
                    throw new InvalidJumpDestinationException();
                    //                                return CallResult.InvalidJumpDestination; // TODO: add a test, validating inside the condition was not covered by existing tests and fails on 61363 Ropsten
                }

                programCounter = jumpDestInt;
            }

            void UpdateMemoryCost(in UInt256 position, in UInt256 length)
            {
                if (vmState.Memory is null)
                {
                    throw new InvalidOperationException("EVM memory has not been initialized properly.");
                }

                long memoryCost = vmState.Memory.CalculateMemoryCost(in position, length);
                if (memoryCost != 0L)
                {
                    if (!UpdateGas(memoryCost, ref gasAvailable))
                    {
                        Metrics.EvmExceptions++;
                        EndInstructionTraceError(EvmExceptionType.OutOfGas);
                        throw new OutOfGasException();
                    }
                }
            }

            if (previousCallResult is not null)
            {
                stack.PushBytes(previousCallResult);
                if (_txTracer.IsTracingInstructions) _txTracer.ReportOperationRemainingGas(vmState.GasAvailable);
            }

            if (previousCallOutput.Length > 0)
            {
                UInt256 localPreviousDest = previousCallOutputDestination;
                UpdateMemoryCost(in localPreviousDest, (ulong)previousCallOutput.Length);

                if (vmState.Memory is null)
                {
                    throw new InvalidOperationException("EVM memory has not been initialized properly.");
                }

                vmState.Memory.Save(in localPreviousDest, previousCallOutput);
                //                if(_txTracer.IsTracingInstructions) _txTracer.ReportMemoryChange((long)localPreviousDest, previousCallOutput);
            }

            while (programCounter < codeSection.Length)
            {
                Instruction instruction = (Instruction)codeSection[programCounter];
                // Console.WriteLine(instruction);
                if (traceOpcodes)
                {
                    StartInstructionTrace(instruction, stack);
                }

                programCounter++;
                switch (instruction)
                {
                    case Instruction.STOP:
                        {
                            UpdateCurrentState(vmState, programCounter, gasAvailable, stack.Head);
                            EndInstructionTrace();
                            return CallResult.Empty(env.CodeInfo.EofVersion());
                        }
                    case Instruction.ADD:
                        {
                            if (!UpdateGas(GasCostOf.VeryLow, ref gasAvailable))
                            {
                                EndInstructionTraceError(EvmExceptionType.OutOfGas);
                                return CallResult.OutOfGasException;
                            }

                            stack.PopUInt256(out UInt256 b);
                            stack.PopUInt256(out UInt256 a);
                            UInt256.Add(in a, in b, out UInt256 c);
                            stack.PushUInt256(c);

                            break;
                        }
                    case Instruction.MUL:
                        {
                            if (!UpdateGas(GasCostOf.Low, ref gasAvailable))
                            {
                                EndInstructionTraceError(EvmExceptionType.OutOfGas);
                                return CallResult.OutOfGasException;
                            }

                            stack.PopUInt256(out UInt256 a);
                            stack.PopUInt256(out UInt256 b);
                            UInt256.Multiply(in a, in b, out UInt256 res);
                            stack.PushUInt256(in res);
                            break;
                        }
                    case Instruction.SUB:
                        {
                            if (!UpdateGas(GasCostOf.VeryLow, ref gasAvailable))
                            {
                                EndInstructionTraceError(EvmExceptionType.OutOfGas);
                                return CallResult.OutOfGasException;
                            }

                            stack.PopUInt256(out UInt256 a);
                            stack.PopUInt256(out UInt256 b);
                            UInt256.Subtract(in a, in b, out UInt256 result);

                            stack.PushUInt256(in result);
                            break;
                        }
                    case Instruction.DIV:
                        {
                            if (!UpdateGas(GasCostOf.Low, ref gasAvailable))
                            {
                                EndInstructionTraceError(EvmExceptionType.OutOfGas);
                                return CallResult.OutOfGasException;
                            }

                            stack.PopUInt256(out UInt256 a);
                            stack.PopUInt256(out UInt256 b);
                            if (b.IsZero)
                            {
                                stack.PushZero();
                            }
                            else
                            {
                                UInt256.Divide(in a, in b, out UInt256 res);
                                stack.PushUInt256(in res);
                            }

                            break;
                        }
                    case Instruction.SDIV:
                        {
                            if (!UpdateGas(GasCostOf.Low, ref gasAvailable))
                            {
                                EndInstructionTraceError(EvmExceptionType.OutOfGas);
                                return CallResult.OutOfGasException;
                            }

                            stack.PopUInt256(out UInt256 a);
                            stack.PopSignedInt256(out Int256.Int256 b);
                            if (b.IsZero)
                            {
                                stack.PushZero();
                            }
                            else if (b == Int256.Int256.MinusOne && a == P255)
                            {
                                UInt256 res = P255;
                                stack.PushUInt256(in res);
                            }
                            else
                            {
                                Int256.Int256 signedA = new(a);
                                Int256.Int256.Divide(in signedA, in b, out Int256.Int256 res);
                                stack.PushSignedInt256(in res);
                            }

                            break;
                        }
                    case Instruction.MOD:
                        {
                            if (!UpdateGas(GasCostOf.Low, ref gasAvailable))
                            {
                                EndInstructionTraceError(EvmExceptionType.OutOfGas);
                                return CallResult.OutOfGasException;
                            }

                            stack.PopUInt256(out UInt256 a);
                            stack.PopUInt256(out UInt256 b);
                            UInt256.Mod(in a, in b, out UInt256 result);
                            stack.PushUInt256(in result);
                            break;
                        }
                    case Instruction.SMOD:
                        {
                            if (!UpdateGas(GasCostOf.Low, ref gasAvailable))
                            {
                                EndInstructionTraceError(EvmExceptionType.OutOfGas);
                                return CallResult.OutOfGasException;
                            }

                            stack.PopSignedInt256(out Int256.Int256 a);
                            stack.PopSignedInt256(out Int256.Int256 b);
                            if (b.IsZero || b.IsOne)
                            {
                                stack.PushZero();
                            }
                            else
                            {
                                a.Mod(in b, out Int256.Int256 mod);
                                stack.PushSignedInt256(in mod);
                            }

                            break;
                        }
                    case Instruction.ADDMOD:
                        {
                            if (!UpdateGas(GasCostOf.Mid, ref gasAvailable))
                            {
                                EndInstructionTraceError(EvmExceptionType.OutOfGas);
                                return CallResult.OutOfGasException;
                            }

                            stack.PopUInt256(out UInt256 a);
                            stack.PopUInt256(out UInt256 b);
                            stack.PopUInt256(out UInt256 mod);

                            if (mod.IsZero)
                            {
                                stack.PushZero();
                            }
                            else
                            {
                                UInt256.AddMod(a, b, mod, out UInt256 res);
                                stack.PushUInt256(in res);
                            }

                            break;
                        }
                    case Instruction.MULMOD:
                        {
                            if (!UpdateGas(GasCostOf.Mid, ref gasAvailable))
                            {
                                EndInstructionTraceError(EvmExceptionType.OutOfGas);
                                return CallResult.OutOfGasException;
                            }

                            stack.PopUInt256(out UInt256 a);
                            stack.PopUInt256(out UInt256 b);
                            stack.PopUInt256(out UInt256 mod);

                            if (mod.IsZero)
                            {
                                stack.PushZero();
                            }
                            else
                            {
                                UInt256.MultiplyMod(in a, in b, in mod, out UInt256 res);
                                stack.PushUInt256(in res);
                            }

                            break;
                        }
                    case Instruction.EXP:
                        {
                            if (!UpdateGas(GasCostOf.Exp, ref gasAvailable))
                            {
                                EndInstructionTraceError(EvmExceptionType.OutOfGas);
                                return CallResult.OutOfGasException;
                            }

                            Metrics.ModExpOpcode++;

                            stack.PopUInt256(out UInt256 baseInt);
                            Span<byte> exp = stack.PopBytes();

                            int leadingZeros = exp.LeadingZerosCount();
                            if (leadingZeros != 32)
                            {
                                int expSize = 32 - leadingZeros;
                                if (!UpdateGas(spec.GetExpByteCost() * expSize, ref gasAvailable))
                                {
                                    EndInstructionTraceError(EvmExceptionType.OutOfGas);
                                    return CallResult.OutOfGasException;
                                }
                            }
                            else
                            {
                                stack.PushOne();
                                break;
                            }

                            if (baseInt.IsZero)
                            {
                                stack.PushZero();
                            }
                            else if (baseInt.IsOne)
                            {
                                stack.PushOne();
                            }
                            else
                            {
                                UInt256.Exp(baseInt, new UInt256(exp, true), out UInt256 res);
                                stack.PushUInt256(in res);
                            }

                            break;
                        }
                    case Instruction.SIGNEXTEND:
                        {
                            if (!UpdateGas(GasCostOf.Low, ref gasAvailable))
                            {
                                EndInstructionTraceError(EvmExceptionType.OutOfGas);
                                return CallResult.OutOfGasException;
                            }

                            stack.PopUInt256(out UInt256 a);
                            if (a >= BigInt32)
                            {
                                stack.EnsureDepth(1);
                                break;
                            }

                            int position = 31 - (int)a;

                            Span<byte> b = stack.PopBytes();
                            sbyte sign = (sbyte)b[position];

                            if (sign >= 0)
                            {
                                BytesZero32.AsSpan(0, position).CopyTo(b.Slice(0, position));
                            }
                            else
                            {
                                BytesMax32.AsSpan(0, position).CopyTo(b.Slice(0, position));
                            }

                            stack.PushBytes(b);
                            break;
                        }
                    case Instruction.LT:
                        {
                            if (!UpdateGas(GasCostOf.VeryLow, ref gasAvailable))
                            {
                                EndInstructionTraceError(EvmExceptionType.OutOfGas);
                                return CallResult.OutOfGasException;
                            }

                            stack.PopUInt256(out UInt256 a);
                            stack.PopUInt256(out UInt256 b);
                            if (a < b)
                            {
                                stack.PushOne();
                            }
                            else
                            {
                                stack.PushZero();
                            }

                            break;
                        }
                    case Instruction.GT:
                        {
                            if (!UpdateGas(GasCostOf.VeryLow, ref gasAvailable))
                            {
                                EndInstructionTraceError(EvmExceptionType.OutOfGas);
                                return CallResult.OutOfGasException;
                            }

                            stack.PopUInt256(out UInt256 a);
                            stack.PopUInt256(out UInt256 b);
                            if (a > b)
                            {
                                stack.PushOne();
                            }
                            else
                            {
                                stack.PushZero();
                            }

                            break;
                        }
                    case Instruction.SLT:
                        {
                            if (!UpdateGas(GasCostOf.VeryLow, ref gasAvailable))
                            {
                                EndInstructionTraceError(EvmExceptionType.OutOfGas);
                                return CallResult.OutOfGasException;
                            }

                            stack.PopSignedInt256(out Int256.Int256 a);
                            stack.PopSignedInt256(out Int256.Int256 b);

                            if (a.CompareTo(b) < 0)
                            {
                                stack.PushOne();
                            }
                            else
                            {
                                stack.PushZero();
                            }

                            break;
                        }
                    case Instruction.SGT:
                        {
                            if (!UpdateGas(GasCostOf.VeryLow, ref gasAvailable))
                            {
                                EndInstructionTraceError(EvmExceptionType.OutOfGas);
                                return CallResult.OutOfGasException;
                            }

                            stack.PopSignedInt256(out Int256.Int256 a);
                            stack.PopSignedInt256(out Int256.Int256 b);
                            if (a.CompareTo(b) > 0)
                            {
                                stack.PushOne();
                            }
                            else
                            {
                                stack.PushZero();
                            }

                            break;
                        }
                    case Instruction.EQ:
                        {
                            if (!UpdateGas(GasCostOf.VeryLow, ref gasAvailable))
                            {
                                EndInstructionTraceError(EvmExceptionType.OutOfGas);
                                return CallResult.OutOfGasException;
                            }

                            Span<byte> a = stack.PopBytes();
                            Span<byte> b = stack.PopBytes();
                            if (a.SequenceEqual(b))
                            {
                                stack.PushOne();
                            }
                            else
                            {
                                stack.PushZero();
                            }

                            break;
                        }
                    case Instruction.ISZERO:
                        {
                            if (!UpdateGas(GasCostOf.VeryLow, ref gasAvailable))
                            {
                                EndInstructionTraceError(EvmExceptionType.OutOfGas);
                                return CallResult.OutOfGasException;
                            }

                            Span<byte> a = stack.PopBytes();
                            if (a.SequenceEqual(BytesZero32))
                            {
                                stack.PushOne();
                            }
                            else
                            {
                                stack.PushZero();
                            }

                            break;
                        }
                    case Instruction.AND:
                        {
                            if (!UpdateGas(GasCostOf.VeryLow, ref gasAvailable))
                            {
                                EndInstructionTraceError(EvmExceptionType.OutOfGas);
                                return CallResult.OutOfGasException;
                            }

                            Span<byte> a = stack.PopBytes();
                            Span<byte> b = stack.PopBytes();

                            if (_simdOperationsEnabled)
                            {
                                Vector<byte> aVec = new(a);
                                Vector<byte> bVec = new(b);

                                Vector.BitwiseAnd(aVec, bVec).CopyTo(stack.Register);
                            }
                            else
                            {
                                ref ulong refA = ref MemoryMarshal.AsRef<ulong>(a);
                                ref ulong refB = ref MemoryMarshal.AsRef<ulong>(b);
                                ref ulong refBuffer = ref MemoryMarshal.AsRef<ulong>(stack.Register);

                                refBuffer = refA & refB;
                                Unsafe.Add(ref refBuffer, 1) = Unsafe.Add(ref refA, 1) & Unsafe.Add(ref refB, 1);
                                Unsafe.Add(ref refBuffer, 2) = Unsafe.Add(ref refA, 2) & Unsafe.Add(ref refB, 2);
                                Unsafe.Add(ref refBuffer, 3) = Unsafe.Add(ref refA, 3) & Unsafe.Add(ref refB, 3);
                            }

                            stack.PushBytes(stack.Register);
                            break;
                        }
                    case Instruction.OR:
                        {
                            if (!UpdateGas(GasCostOf.VeryLow, ref gasAvailable))
                            {
                                EndInstructionTraceError(EvmExceptionType.OutOfGas);
                                return CallResult.OutOfGasException;
                            }

                            Span<byte> a = stack.PopBytes();
                            Span<byte> b = stack.PopBytes();

                            if (_simdOperationsEnabled)
                            {
                                Vector<byte> aVec = new(a);
                                Vector<byte> bVec = new(b);

                                Vector.BitwiseOr(aVec, bVec).CopyTo(stack.Register);
                            }
                            else
                            {
                                ref ulong refA = ref MemoryMarshal.AsRef<ulong>(a);
                                ref ulong refB = ref MemoryMarshal.AsRef<ulong>(b);
                                ref ulong refBuffer = ref MemoryMarshal.AsRef<ulong>(stack.Register);

                                refBuffer = refA | refB;
                                Unsafe.Add(ref refBuffer, 1) = Unsafe.Add(ref refA, 1) | Unsafe.Add(ref refB, 1);
                                Unsafe.Add(ref refBuffer, 2) = Unsafe.Add(ref refA, 2) | Unsafe.Add(ref refB, 2);
                                Unsafe.Add(ref refBuffer, 3) = Unsafe.Add(ref refA, 3) | Unsafe.Add(ref refB, 3);
                            }

                            stack.PushBytes(stack.Register);
                            break;
                        }
                    case Instruction.XOR:
                        {
                            if (!UpdateGas(GasCostOf.VeryLow, ref gasAvailable))
                            {
                                EndInstructionTraceError(EvmExceptionType.OutOfGas);
                                return CallResult.OutOfGasException;
                            }

                            Span<byte> a = stack.PopBytes();
                            Span<byte> b = stack.PopBytes();

                            if (_simdOperationsEnabled)
                            {
                                Vector<byte> aVec = new(a);
                                Vector<byte> bVec = new(b);

                                Vector.Xor(aVec, bVec).CopyTo(stack.Register);
                            }
                            else
                            {
                                ref ulong refA = ref MemoryMarshal.AsRef<ulong>(a);
                                ref ulong refB = ref MemoryMarshal.AsRef<ulong>(b);
                                ref ulong refBuffer = ref MemoryMarshal.AsRef<ulong>(stack.Register);

                                refBuffer = refA ^ refB;
                                Unsafe.Add(ref refBuffer, 1) = Unsafe.Add(ref refA, 1) ^ Unsafe.Add(ref refB, 1);
                                Unsafe.Add(ref refBuffer, 2) = Unsafe.Add(ref refA, 2) ^ Unsafe.Add(ref refB, 2);
                                Unsafe.Add(ref refBuffer, 3) = Unsafe.Add(ref refA, 3) ^ Unsafe.Add(ref refB, 3);
                            }

                            stack.PushBytes(stack.Register);
                            break;
                        }
                    case Instruction.NOT:
                        {
                            if (!UpdateGas(GasCostOf.VeryLow, ref gasAvailable))
                            {
                                EndInstructionTraceError(EvmExceptionType.OutOfGas);
                                return CallResult.OutOfGasException;
                            }

                            Span<byte> a = stack.PopBytes();

                            if (_simdOperationsEnabled)
                            {
                                Vector<byte> aVec = new(a);
                                Vector<byte> negVec = Vector.Xor(aVec, new Vector<byte>(BytesMax32));

                                negVec.CopyTo(stack.Register);
                            }
                            else
                            {
                                ref var refA = ref MemoryMarshal.AsRef<ulong>(a);
                                ref var refBuffer = ref MemoryMarshal.AsRef<ulong>(stack.Register);

                                refBuffer = ~refA;
                                Unsafe.Add(ref refBuffer, 1) = ~Unsafe.Add(ref refA, 1);
                                Unsafe.Add(ref refBuffer, 2) = ~Unsafe.Add(ref refA, 2);
                                Unsafe.Add(ref refBuffer, 3) = ~Unsafe.Add(ref refA, 3);
                            }

                            stack.PushBytes(stack.Register);
                            break;
                        }
                    case Instruction.BYTE:
                        {
                            if (!UpdateGas(GasCostOf.VeryLow, ref gasAvailable))
                            {
                                EndInstructionTraceError(EvmExceptionType.OutOfGas);
                                return CallResult.OutOfGasException;
                            }

                            stack.PopUInt256(out UInt256 position);
                            Span<byte> bytes = stack.PopBytes();

                            if (position >= BigInt32)
                            {
                                stack.PushZero();
                                break;
                            }

                            int adjustedPosition = bytes.Length - 32 + (int)position;
                            if (adjustedPosition < 0)
                            {
                                stack.PushZero();
                            }
                            else
                            {
                                stack.PushByte(bytes[adjustedPosition]);
                            }

                            break;
                        }
                    case Instruction.SHA3:
                        {
                            stack.PopUInt256(out UInt256 memSrc);
                            stack.PopUInt256(out UInt256 memLength);
                            if (!UpdateGas(GasCostOf.Sha3 + GasCostOf.Sha3Word * EvmPooledMemory.Div32Ceiling(memLength),
                                ref gasAvailable))
                            {
                                EndInstructionTraceError(EvmExceptionType.OutOfGas);
                                return CallResult.OutOfGasException;
                            }

                            UpdateMemoryCost(in memSrc, memLength);

                            Span<byte> memData = vmState.Memory.LoadSpan(in memSrc, memLength);
                            stack.PushBytes(ValueKeccak.Compute(memData).BytesAsSpan);
                            break;
                        }
                    case Instruction.ADDRESS:
                        {
                            if (!UpdateGas(GasCostOf.Base, ref gasAvailable))
                            {
                                EndInstructionTraceError(EvmExceptionType.OutOfGas);
                                return CallResult.OutOfGasException;
                            }

                            stack.PushBytes(env.ExecutingAccount.Bytes);
                            break;
                        }
                    case Instruction.BALANCE:
                        {
                            long gasCost = spec.GetBalanceCost();
                            if (gasCost != 0 && !UpdateGas(gasCost, ref gasAvailable))
                            {
                                EndInstructionTraceError(EvmExceptionType.OutOfGas);
                                return CallResult.OutOfGasException;
                            }

                            Address address = stack.PopAddress();
                            if (!ChargeAccountAccessGas(ref gasAvailable, vmState, address, spec))
                            {
                                EndInstructionTraceError(EvmExceptionType.OutOfGas);
                                return CallResult.OutOfGasException;
                            }

                            UInt256 balance = _state.GetBalance(address);
                            stack.PushUInt256(in balance);
                            break;
                        }
                    case Instruction.CALLER:
                        {
                            if (!UpdateGas(GasCostOf.Base, ref gasAvailable))
                            {
                                EndInstructionTraceError(EvmExceptionType.OutOfGas);
                                return CallResult.OutOfGasException;
                            }

                            stack.PushBytes(env.Caller.Bytes);
                            break;
                        }
                    case Instruction.CALLVALUE:
                        {
                            if (!UpdateGas(GasCostOf.Base, ref gasAvailable))
                            {
                                EndInstructionTraceError(EvmExceptionType.OutOfGas);
                                return CallResult.OutOfGasException;
                            }

                            UInt256 callValue = env.Value;
                            stack.PushUInt256(in callValue);
                            break;
                        }
                    case Instruction.ORIGIN:
                        {
                            if (!UpdateGas(GasCostOf.Base, ref gasAvailable))
                            {
                                EndInstructionTraceError(EvmExceptionType.OutOfGas);
                                return CallResult.OutOfGasException;
                            }

                            stack.PushBytes(txCtx.Origin.Bytes);
                            break;
                        }
                    case Instruction.CALLDATALOAD:
                        {
                            if (!UpdateGas(GasCostOf.VeryLow, ref gasAvailable))
                            {
                                EndInstructionTraceError(EvmExceptionType.OutOfGas);
                                return CallResult.OutOfGasException;
                            }

                            stack.PopUInt256(out UInt256 src);
                            stack.PushBytes(env.InputData.SliceWithZeroPadding(src, 32));
                            break;
                        }
                    case Instruction.CALLDATASIZE:
                        {
                            if (!UpdateGas(GasCostOf.Base, ref gasAvailable))
                            {
                                EndInstructionTraceError(EvmExceptionType.OutOfGas);
                                return CallResult.OutOfGasException;
                            }

                            UInt256 callDataSize = (UInt256)env.InputData.Length;
                            stack.PushUInt256(in callDataSize);
                            break;
                        }
                    case Instruction.CALLDATACOPY:
                        {
                            stack.PopUInt256(out UInt256 dest);
                            stack.PopUInt256(out UInt256 src);
                            stack.PopUInt256(out UInt256 length);
                            if (!UpdateGas(GasCostOf.VeryLow + GasCostOf.Memory * EvmPooledMemory.Div32Ceiling(length),
                                ref gasAvailable))
                            {
                                EndInstructionTraceError(EvmExceptionType.OutOfGas);
                                return CallResult.OutOfGasException;
                            }

                            if (length > UInt256.Zero)
                            {
                                UpdateMemoryCost(in dest, length);

                                ZeroPaddedMemory callDataSlice = env.InputData.SliceWithZeroPadding(src, (int)length);
                                vmState.Memory.Save(in dest, callDataSlice);
                                if (_txTracer.IsTracingInstructions)
                                {
                                    _txTracer.ReportMemoryChange((long)dest, callDataSlice);
                                }
                            }

                            break;
                        }
                    case Instruction.CODESIZE:
                        {
                            if (!UpdateGas(GasCostOf.Base, ref gasAvailable))
                            {
                                EndInstructionTraceError(EvmExceptionType.OutOfGas);
                                return CallResult.OutOfGasException;
                            }

                            UInt256 codeLength = (UInt256)env.CodeInfo.MachineCode.Length;
                            stack.PushUInt256(in codeLength);
                            break;
                        }
                    case Instruction.CODECOPY:
                        {
                            UInt256 code_length = (UInt256)env.CodeInfo.MachineCode.Length;
                            stack.PopUInt256(out UInt256 dest);
                            stack.PopUInt256(out UInt256 src);
                            stack.PopUInt256(out UInt256 length);
                            if (!UpdateGas(GasCostOf.VeryLow + GasCostOf.Memory * EvmPooledMemory.Div32Ceiling(length), ref gasAvailable))
                            {
                                EndInstructionTraceError(EvmExceptionType.OutOfGas);
                                return CallResult.OutOfGasException;
                            }

                            if (length > UInt256.Zero)
                            {
                                UpdateMemoryCost(in dest, length);

                                ZeroPaddedSpan codeSlice = env.CodeInfo.MachineCode.SliceWithZeroPadding(src, (int)length);
                                vmState.Memory.Save(in dest, codeSlice);
                                if (_txTracer.IsTracingInstructions) _txTracer.ReportMemoryChange((long)dest, codeSlice);
                            }

                            break;
                        }
                    case Instruction.GASPRICE:
                        {
                            if (!UpdateGas(GasCostOf.Base, ref gasAvailable))
                            {
                                EndInstructionTraceError(EvmExceptionType.OutOfGas);
                                return CallResult.OutOfGasException;
                            }

                            UInt256 gasPrice = txCtx.GasPrice;
                            stack.PushUInt256(in gasPrice);
                            break;
                        }
                    case Instruction.EXTCODESIZE:
                        {
                            long gasCost = spec.GetExtCodeCost();
                            if (!UpdateGas(gasCost, ref gasAvailable))
                            {
                                EndInstructionTraceError(EvmExceptionType.OutOfGas);
                                return CallResult.OutOfGasException;
                            }

                            Address address = stack.PopAddress();
                            if (!ChargeAccountAccessGas(ref gasAvailable, vmState, address, spec))
                            {
                                EndInstructionTraceError(EvmExceptionType.OutOfGas);
                                return CallResult.OutOfGasException;
                            }

                            byte[] accountCode = GetCachedCodeInfo(_worldState, address, spec).MachineCode;
                            UInt256 codeSize = (UInt256)accountCode.Length;
                            stack.PushUInt256(in codeSize);
                            break;
                        }
                    case Instruction.EXTCODECOPY:
                        {
                            Address address = stack.PopAddress();
                            stack.PopUInt256(out UInt256 dest);
                            stack.PopUInt256(out UInt256 src);
                            stack.PopUInt256(out UInt256 length);

                            long gasCost = spec.GetExtCodeCost();
                            if (!UpdateGas(gasCost + GasCostOf.Memory * EvmPooledMemory.Div32Ceiling(length),
                                ref gasAvailable))
                            {
                                EndInstructionTraceError(EvmExceptionType.OutOfGas);
                                return CallResult.OutOfGasException;
                            }

                            if (!ChargeAccountAccessGas(ref gasAvailable, vmState, address, spec))
                            {
                                EndInstructionTraceError(EvmExceptionType.OutOfGas);
                                return CallResult.OutOfGasException;
                            }

                            if (length > UInt256.Zero)
                            {
                                UpdateMemoryCost(in dest, length);

                                byte[] externalCode = GetCachedCodeInfo(_worldState, address, spec).MachineCode;
                                ZeroPaddedSpan callDataSlice = externalCode.SliceWithZeroPadding(src, (int)length);
                                vmState.Memory.Save(in dest, callDataSlice);
                                if (_txTracer.IsTracingInstructions)
                                {
                                    _txTracer.ReportMemoryChange((long)dest, callDataSlice);
                                }
                            }

                            break;
                        }
                    case Instruction.RETURNDATASIZE:
                        {
                            if (!spec.ReturnDataOpcodesEnabled)
                            {
                                EndInstructionTraceError(EvmExceptionType.BadInstruction);
                                return CallResult.InvalidInstructionException;
                            }

                            if (!UpdateGas(GasCostOf.Base, ref gasAvailable))
                            {
                                EndInstructionTraceError(EvmExceptionType.OutOfGas);
                                return CallResult.OutOfGasException;
                            }

                            UInt256 res = (UInt256)_returnDataBuffer.Length;
                            stack.PushUInt256(in res);
                            break;
                        }
                    case Instruction.RETURNDATACOPY:
                        {
                            if (!spec.ReturnDataOpcodesEnabled)
                            {
                                EndInstructionTraceError(EvmExceptionType.BadInstruction);
                                return CallResult.InvalidInstructionException;
                            }

                            stack.PopUInt256(out UInt256 dest);
                            stack.PopUInt256(out UInt256 src);
                            stack.PopUInt256(out UInt256 length);
                            if (!UpdateGas(GasCostOf.VeryLow + GasCostOf.Memory * EvmPooledMemory.Div32Ceiling(length), ref gasAvailable))
                            {
                                EndInstructionTraceError(EvmExceptionType.OutOfGas);
                                return CallResult.OutOfGasException;
                            }

                            if (UInt256.AddOverflow(length, src, out UInt256 newLength) || newLength > _returnDataBuffer.Length)
                            {
                                return CallResult.AccessViolationException;
                            }

                            if (length > UInt256.Zero)
                            {
                                UpdateMemoryCost(in dest, length);

                                ZeroPaddedSpan returnDataSlice = _returnDataBuffer.AsSpan().SliceWithZeroPadding(src, (int)length);
                                vmState.Memory.Save(in dest, returnDataSlice);
                                if (_txTracer.IsTracingInstructions)
                                {
                                    _txTracer.ReportMemoryChange((long)dest, returnDataSlice);
                                }
                            }

                            break;
                        }
                    case Instruction.BLOCKHASH:
                        {
                            Metrics.BlockhashOpcode++;

                            if (!UpdateGas(GasCostOf.BlockHash, ref gasAvailable))
                            {
                                EndInstructionTraceError(EvmExceptionType.OutOfGas);
                                return CallResult.OutOfGasException;
                            }

                            stack.PopUInt256(out UInt256 a);
                            long number = a > long.MaxValue ? long.MaxValue : (long)a;
                            Keccak blockHash = _blockhashProvider.GetBlockhash(txCtx.Header, number);
                            stack.PushBytes(blockHash?.Bytes ?? BytesZero32);

                            if (isTrace)
                            {
                                if (_txTracer.IsTracingBlockHash && blockHash is not null)
                                {
                                    _txTracer.ReportBlockHash(blockHash);
                                }
                            }

                            break;
                        }
                    case Instruction.COINBASE:
                        {
                            if (!UpdateGas(GasCostOf.Base, ref gasAvailable))
                            {
                                EndInstructionTraceError(EvmExceptionType.OutOfGas);
                                return CallResult.OutOfGasException;
                            }

                            stack.PushBytes(txCtx.Header.GasBeneficiary.Bytes);
                            break;
                        }
                    case Instruction.PREVRANDAO:
                        {
                            if (!UpdateGas(GasCostOf.Base, ref gasAvailable))
                            {
                                EndInstructionTraceError(EvmExceptionType.OutOfGas);
                                return CallResult.OutOfGasException;
                            }

                            if (txCtx.Header.IsPostMerge)
                            {
                                byte[] random = txCtx.Header.Random.Bytes;
                                stack.PushBytes(random);
                            }
                            else
                            {
                                UInt256 diff = txCtx.Header.Difficulty;
                                stack.PushUInt256(in diff);
                            }
                            break;
                        }
                    case Instruction.TIMESTAMP:
                        {
                            if (!UpdateGas(GasCostOf.Base, ref gasAvailable))
                            {
                                EndInstructionTraceError(EvmExceptionType.OutOfGas);
                                return CallResult.OutOfGasException;
                            }

                            UInt256 timestamp = txCtx.Header.Timestamp;
                            stack.PushUInt256(in timestamp);
                            break;
                        }
                    case Instruction.NUMBER:
                        {
                            if (!UpdateGas(GasCostOf.Base, ref gasAvailable))
                            {
                                EndInstructionTraceError(EvmExceptionType.OutOfGas);
                                return CallResult.OutOfGasException;
                            }

                            UInt256 blockNumber = (UInt256)txCtx.Header.Number;
                            stack.PushUInt256(in blockNumber);
                            break;
                        }
                    case Instruction.GASLIMIT:
                        {
                            if (!UpdateGas(GasCostOf.Base, ref gasAvailable))
                            {
                                EndInstructionTraceError(EvmExceptionType.OutOfGas);
                                return CallResult.OutOfGasException;
                            }

                            UInt256 gasLimit = (UInt256)txCtx.Header.GasLimit;
                            stack.PushUInt256(in gasLimit);
                            break;
                        }
                    case Instruction.CHAINID:
                        {
                            if (!spec.ChainIdOpcodeEnabled)
                            {
                                EndInstructionTraceError(EvmExceptionType.BadInstruction);
                                return CallResult.InvalidInstructionException;
                            }

                            if (!UpdateGas(GasCostOf.Base, ref gasAvailable))
                            {
                                EndInstructionTraceError(EvmExceptionType.OutOfGas);
                                return CallResult.OutOfGasException;
                            }

                            stack.PushBytes(_chainId);
                            break;
                        }
                    case Instruction.SELFBALANCE:
                        {
                            if (!spec.SelfBalanceOpcodeEnabled)
                            {
                                EndInstructionTraceError(EvmExceptionType.BadInstruction);
                                return CallResult.InvalidInstructionException;
                            }

                            if (!UpdateGas(GasCostOf.SelfBalance, ref gasAvailable))
                            {
                                EndInstructionTraceError(EvmExceptionType.OutOfGas);
                                return CallResult.OutOfGasException;
                            }

                            UInt256 balance = _state.GetBalance(env.ExecutingAccount);
                            stack.PushUInt256(in balance);
                            break;
                        }
                    case Instruction.BASEFEE:
                        {
                            if (!spec.BaseFeeEnabled)
                            {
                                EndInstructionTraceError(EvmExceptionType.BadInstruction);
                                return CallResult.InvalidInstructionException;
                            }

                            if (!UpdateGas(GasCostOf.Base, ref gasAvailable))
                            {
                                EndInstructionTraceError(EvmExceptionType.OutOfGas);
                                return CallResult.OutOfGasException;
                            }

                            UInt256 baseFee = txCtx.Header.BaseFeePerGas;
                            stack.PushUInt256(in baseFee);
                            break;
                        }
                    case Instruction.DATAHASH:
                        {
                            if (!spec.IsEip4844Enabled)
                            {
                                EndInstructionTraceError(EvmExceptionType.BadInstruction);
                                return CallResult.InvalidInstructionException;
                            }

                            if (!UpdateGas(GasCostOf.DataHash, ref gasAvailable))
                            {
                                EndInstructionTraceError(EvmExceptionType.OutOfGas);
                                return CallResult.OutOfGasException;
                            }

                            stack.PopUInt256(out UInt256 blobIndex);

                            if (txCtx.BlobVersionedHashes is not null && blobIndex < txCtx.BlobVersionedHashes.Length)
                            {
                                stack.PushBytes(txCtx.BlobVersionedHashes[blobIndex.u0]);
                            }
                            else
                            {
                                stack.PushZero();
                            }
                            break;
                        }
                    case Instruction.POP:
                        {
                            if (!UpdateGas(GasCostOf.Base, ref gasAvailable))
                            {
                                EndInstructionTraceError(EvmExceptionType.OutOfGas);
                                return CallResult.OutOfGasException;
                            }

                            stack.PopLimbo();
                            break;
                        }
                    case Instruction.MLOAD:
                        {
                            if (!UpdateGas(GasCostOf.VeryLow, ref gasAvailable))
                            {
                                EndInstructionTraceError(EvmExceptionType.OutOfGas);
                                return CallResult.OutOfGasException;
                            }

                            stack.PopUInt256(out UInt256 memPosition);
                            UpdateMemoryCost(in memPosition, 32);
                            Span<byte> memData = vmState.Memory.LoadSpan(in memPosition);
                            if (_txTracer.IsTracingInstructions) _txTracer.ReportMemoryChange(memPosition, memData);

                            stack.PushBytes(memData);
                            break;
                        }
                    case Instruction.MSTORE:
                        {
                            if (!UpdateGas(GasCostOf.VeryLow, ref gasAvailable))
                            {
                                EndInstructionTraceError(EvmExceptionType.OutOfGas);
                                return CallResult.OutOfGasException;
                            }

                            stack.PopUInt256(out UInt256 memPosition);

                            Span<byte> data = stack.PopBytes();
                            UpdateMemoryCost(in memPosition, 32);
                            vmState.Memory.SaveWord(in memPosition, data);
                            if (_txTracer.IsTracingInstructions) _txTracer.ReportMemoryChange((long)memPosition, data.SliceWithZeroPadding(0, 32, PadDirection.Left));

                            break;
                        }
                    case Instruction.MSTORE8:
                        {
                            if (!UpdateGas(GasCostOf.VeryLow, ref gasAvailable))
                            {
                                EndInstructionTraceError(EvmExceptionType.OutOfGas);
                                return CallResult.OutOfGasException;
                            }

                            stack.PopUInt256(out UInt256 memPosition);
                            byte data = stack.PopByte();
                            UpdateMemoryCost(in memPosition, UInt256.One);
                            vmState.Memory.SaveByte(in memPosition, data);
                            if (_txTracer.IsTracingInstructions) _txTracer.ReportMemoryChange((long)memPosition, data);

                            break;
                        }
                    case Instruction.SLOAD:
                        {
                            Metrics.SloadOpcode++;
                            var gasCost = spec.GetSLoadCost();

                            if (!UpdateGas(gasCost, ref gasAvailable))
                            {
                                EndInstructionTraceError(EvmExceptionType.OutOfGas);
                                return CallResult.OutOfGasException;
                            }

                            stack.PopUInt256(out UInt256 storageIndex);
                            StorageCell storageCell = new(env.ExecutingAccount, storageIndex);
                            if (!ChargeStorageAccessGas(
                                ref gasAvailable,
                                vmState,
                                storageCell,
                                StorageAccessType.SLOAD,
                                spec))
                            {
                                EndInstructionTraceError(EvmExceptionType.OutOfGas);
                                return CallResult.OutOfGasException;
                            }

                            byte[] value = _storage.Get(storageCell);
                            stack.PushBytes(value);

                            if (_txTracer.IsTracingOpLevelStorage)
                            {
                                _txTracer.LoadOperationStorage(storageCell.Address, storageIndex, value);
                            }

                            break;
                        }
                    case Instruction.SSTORE:
                        {
                            Metrics.SstoreOpcode++;

                            if (vmState.IsStatic)
                            {
                                EndInstructionTraceError(EvmExceptionType.StaticCallViolation);
                                return CallResult.StaticCallViolationException;
                            }

                            // fail fast before the first storage read if gas is not enough even for reset
                            if (!spec.UseNetGasMetering && !UpdateGas(spec.GetSStoreResetCost(), ref gasAvailable))
                            {
                                EndInstructionTraceError(EvmExceptionType.OutOfGas);
                                return CallResult.OutOfGasException;
                            }

                            if (spec.UseNetGasMeteringWithAStipendFix)
                            {
                                if (_txTracer.IsTracingRefunds) _txTracer.ReportExtraGasPressure(GasCostOf.CallStipend - spec.GetNetMeteredSStoreCost() + 1);
                                if (gasAvailable <= GasCostOf.CallStipend)
                                {
                                    EndInstructionTraceError(EvmExceptionType.OutOfGas);
                                    return CallResult.OutOfGasException;
                                }
                            }

                            stack.PopUInt256(out UInt256 storageIndex);
                            Span<byte> newValue = stack.PopBytes();
                            bool newIsZero = newValue.IsZero();
                            if (!newIsZero)
                            {
                                newValue = newValue.WithoutLeadingZeros().ToArray();
                            }
                            else
                            {
                                newValue = new byte[] { 0 };
                            }

                            StorageCell storageCell = new(env.ExecutingAccount, storageIndex);

                            if (!ChargeStorageAccessGas(
                                ref gasAvailable,
                                vmState,
                                storageCell,
                                StorageAccessType.SSTORE,
                                spec))
                            {
                                EndInstructionTraceError(EvmExceptionType.OutOfGas);
                                return CallResult.OutOfGasException;
                            }

                            Span<byte> currentValue = _storage.Get(storageCell);
                            // Console.WriteLine($"current: {currentValue.ToHexString()} newValue {newValue.ToHexString()}");
                            bool currentIsZero = currentValue.IsZero();

                            bool newSameAsCurrent = (newIsZero && currentIsZero) || Bytes.AreEqual(currentValue, newValue);
                            long sClearRefunds = RefundOf.SClear(spec.IsEip3529Enabled);

                            if (!spec.UseNetGasMetering) // note that for this case we already deducted 5000
                            {
                                if (newIsZero)
                                {
                                    if (!newSameAsCurrent)
                                    {
                                        vmState.Refund += sClearRefunds;
                                        if (_txTracer.IsTracingRefunds) _txTracer.ReportRefund(sClearRefunds);
                                    }
                                }
                                else if (currentIsZero)
                                {
                                    if (!UpdateGas(GasCostOf.SSet - GasCostOf.SReset, ref gasAvailable))
                                    {
                                        EndInstructionTraceError(EvmExceptionType.OutOfGas);
                                        return CallResult.OutOfGasException;
                                    }
                                }
                            }
                            else // net metered
                            {
                                if (newSameAsCurrent)
                                {
                                    if (!UpdateGas(spec.GetNetMeteredSStoreCost(), ref gasAvailable))
                                    {
                                        EndInstructionTraceError(EvmExceptionType.OutOfGas);
                                        return CallResult.OutOfGasException;
                                    }
                                }
                                else // net metered, C != N
                                {
                                    Span<byte> originalValue = _storage.GetOriginal(storageCell);
                                    bool originalIsZero = originalValue.IsZero();

                                    bool currentSameAsOriginal = Bytes.AreEqual(originalValue, currentValue);
                                    if (currentSameAsOriginal)
                                    {
                                        if (currentIsZero)
                                        {
                                            if (!UpdateGas(GasCostOf.SSet, ref gasAvailable))
                                            {
                                                EndInstructionTraceError(EvmExceptionType.OutOfGas);
                                                return CallResult.OutOfGasException;
                                            }
                                        }
                                        else // net metered, current == original != new, !currentIsZero
                                        {
                                            if (!UpdateGas(spec.GetSStoreResetCost(), ref gasAvailable))
                                            {
                                                EndInstructionTraceError(EvmExceptionType.OutOfGas);
                                                return CallResult.OutOfGasException;
                                            }

                                            if (newIsZero)
                                            {
                                                vmState.Refund += sClearRefunds;
                                                if (_txTracer.IsTracingRefunds) _txTracer.ReportRefund(sClearRefunds);
                                            }
                                        }
                                    }
                                    else // net metered, new != current != original
                                    {
                                        long netMeteredStoreCost = spec.GetNetMeteredSStoreCost();
                                        if (!UpdateGas(netMeteredStoreCost, ref gasAvailable))
                                        {
                                            EndInstructionTraceError(EvmExceptionType.OutOfGas);
                                            return CallResult.OutOfGasException;
                                        }

                                        if (!originalIsZero) // net metered, new != current != original != 0
                                        {
                                            if (currentIsZero)
                                            {
                                                vmState.Refund -= sClearRefunds;
                                                if (_txTracer.IsTracingRefunds) _txTracer.ReportRefund(-sClearRefunds);
                                            }

                                            if (newIsZero)
                                            {
                                                vmState.Refund += sClearRefunds;
                                                if (_txTracer.IsTracingRefunds) _txTracer.ReportRefund(sClearRefunds);
                                            }
                                        }

                                        bool newSameAsOriginal = Bytes.AreEqual(originalValue, newValue);
                                        if (newSameAsOriginal)
                                        {
                                            long refundFromReversal;
                                            if (originalIsZero)
                                            {
                                                refundFromReversal = spec.GetSetReversalRefund();
                                            }
                                            else
                                            {
                                                refundFromReversal = spec.GetClearReversalRefund();
                                            }

                                            vmState.Refund += refundFromReversal;
                                            if (_txTracer.IsTracingRefunds) _txTracer.ReportRefund(refundFromReversal);
                                        }
                                    }
                                }
                            }

                            if (!newSameAsCurrent)
                            {
                                Span<byte> valueToStore = newIsZero ? BytesZero : newValue;
                                _storage.Set(storageCell, valueToStore.ToArray());
                            }

                            if (_txTracer.IsTracingInstructions)
                            {
                                Span<byte> valueToStore = newIsZero ? BytesZero : newValue;
                                Span<byte> span = new byte[32]; // do not stackalloc here
                                storageCell.Index.ToBigEndian(span);
                                _txTracer.ReportStorageChange(span, valueToStore);
                            }

                            if (_txTracer.IsTracingOpLevelStorage)
                            {
                                _txTracer.SetOperationStorage(storageCell.Address, storageIndex, newValue, currentValue);
                            }

                            break;
                        }
                    case Instruction.TLOAD:
                        {
                            Metrics.TloadOpcode++;
                            if (!spec.TransientStorageEnabled)
                            {
                                EndInstructionTraceError(EvmExceptionType.BadInstruction);
                                return CallResult.InvalidInstructionException;
                            }
                            var gasCost = GasCostOf.TLoad;

                            if (!UpdateGas(gasCost, ref gasAvailable))
                            {
                                EndInstructionTraceError(EvmExceptionType.OutOfGas);
                                return CallResult.OutOfGasException;
                            }

                            stack.PopUInt256(out UInt256 storageIndex);
                            StorageCell storageCell = new(env.ExecutingAccount, storageIndex);

                            byte[] value = _storage.GetTransientState(storageCell);
                            stack.PushBytes(value);

                            if (_txTracer.IsTracingOpLevelStorage)
                            {
                                _txTracer.LoadOperationTransientStorage(storageCell.Address, storageIndex, value);
                            }

                            break;
                        }
                    case Instruction.TSTORE:
                        {
                            Metrics.TstoreOpcode++;
                            if (!spec.TransientStorageEnabled)
                            {
                                EndInstructionTraceError(EvmExceptionType.BadInstruction);
                                return CallResult.InvalidInstructionException;
                            }

                            if (vmState.IsStatic)
                            {
                                EndInstructionTraceError(EvmExceptionType.StaticCallViolation);
                                return CallResult.StaticCallViolationException;
                            }

                            long gasCost = GasCostOf.TStore;
                            if (!UpdateGas(gasCost, ref gasAvailable))
                            {
                                EndInstructionTraceError(EvmExceptionType.OutOfGas);
                                return CallResult.OutOfGasException;
                            }

                            stack.PopUInt256(out UInt256 storageIndex);
                            Span<byte> newValue = stack.PopBytes();
                            bool newIsZero = newValue.IsZero();
                            if (!newIsZero)
                            {
                                newValue = newValue.WithoutLeadingZeros().ToArray();
                            }
                            else
                            {
                                newValue = BytesZero;
                            }

                            StorageCell storageCell = new(env.ExecutingAccount, storageIndex);
                            byte[] currentValue = newValue.ToArray();
                            _storage.SetTransientState(storageCell, currentValue);

                            if (_txTracer.IsTracingOpLevelStorage)
                            {
                                _txTracer.SetOperationTransientStorage(storageCell.Address, storageIndex, newValue, currentValue);
                            }

                            break;
                        }
                    case Instruction.JUMP:
                        {
                            if (!UpdateGas(GasCostOf.Mid, ref gasAvailable))
                            {
                                EndInstructionTraceError(EvmExceptionType.OutOfGas);
                                return CallResult.OutOfGasException;
                            }

                            stack.PopUInt256(out UInt256 jumpDest);
                            Jump(jumpDest);
                            break;
                        }
                    case Instruction.JUMPI:
                        {
                            if (!UpdateGas(GasCostOf.High, ref gasAvailable))
                            {
                                EndInstructionTraceError(EvmExceptionType.OutOfGas);
                                return CallResult.OutOfGasException;
                            }

                            stack.PopUInt256(out UInt256 jumpDest);
                            Span<byte> condition = stack.PopBytes();
                            if (!condition.SequenceEqual(BytesZero32))
                            {
                                Jump(jumpDest);
                            }

                            break;
                        }
                    case Instruction.PC:
                        {
                            if (!UpdateGas(GasCostOf.Base, ref gasAvailable))
                            {
                                EndInstructionTraceError(EvmExceptionType.OutOfGas);
                                return CallResult.OutOfGasException;
                            }
                            int currentCodeSectionOffset = env.CodeInfo.SectionOffset(sectionIndex);
                            int correctedPC = programCounter - currentCodeSectionOffset - 1;
                            stack.PushUInt32(correctedPC);
                            break;
                        }
                    case Instruction.MSIZE:
                        {
                            if (!UpdateGas(GasCostOf.Base, ref gasAvailable))
                            {
                                EndInstructionTraceError(EvmExceptionType.OutOfGas);
                                return CallResult.OutOfGasException;
                            }

                            UInt256 size = vmState.Memory.Size;
                            stack.PushUInt256(in size);
                            break;
                        }
                    case Instruction.GAS:
                        {
                            if (!UpdateGas(GasCostOf.Base, ref gasAvailable))
                            {
                                EndInstructionTraceError(EvmExceptionType.OutOfGas);
                                return CallResult.OutOfGasException;
                            }

                            UInt256 gas = (UInt256)gasAvailable;
                            stack.PushUInt256(in gas);
                            break;
                        }
                    case Instruction.JUMPDEST:
                        {
                            if (!UpdateGas(GasCostOf.JumpDest, ref gasAvailable))
                            {
                                EndInstructionTraceError(EvmExceptionType.OutOfGas);
                                return CallResult.OutOfGasException;
                            }

                            break;
                        }
                    case Instruction.PUSH0:
                        {
                            if (spec.IncludePush0Instruction)
                            {
                                if (!UpdateGas(GasCostOf.Base, ref gasAvailable))
                                {
                                    EndInstructionTraceError(EvmExceptionType.OutOfGas);
                                    return CallResult.OutOfGasException;
                                }

                                stack.PushZero();
                            }
                            else
                            {
                                EndInstructionTraceError(EvmExceptionType.BadInstruction);
                                return CallResult.InvalidInstructionException;
                            }
                            break;
                        }
                    case Instruction.PUSH1:
                        {
                            if (!UpdateGas(GasCostOf.VeryLow, ref gasAvailable))
                            {
                                EndInstructionTraceError(EvmExceptionType.OutOfGas);
                                return CallResult.OutOfGasException;
                            }

                            int programCounterInt = programCounter;
                            if (programCounterInt >= codeSection.Length)
                            {
                                stack.PushZero();
                            }
                            else
                            {
                                stack.PushByte(codeSection[programCounterInt]);
                            }

                            programCounter++;
                            break;
                        }
                    case Instruction.PUSH2:
                    case Instruction.PUSH3:
                    case Instruction.PUSH4:
                    case Instruction.PUSH5:
                    case Instruction.PUSH6:
                    case Instruction.PUSH7:
                    case Instruction.PUSH8:
                    case Instruction.PUSH9:
                    case Instruction.PUSH10:
                    case Instruction.PUSH11:
                    case Instruction.PUSH12:
                    case Instruction.PUSH13:
                    case Instruction.PUSH14:
                    case Instruction.PUSH15:
                    case Instruction.PUSH16:
                    case Instruction.PUSH17:
                    case Instruction.PUSH18:
                    case Instruction.PUSH19:
                    case Instruction.PUSH20:
                    case Instruction.PUSH21:
                    case Instruction.PUSH22:
                    case Instruction.PUSH23:
                    case Instruction.PUSH24:
                    case Instruction.PUSH25:
                    case Instruction.PUSH26:
                    case Instruction.PUSH27:
                    case Instruction.PUSH28:
                    case Instruction.PUSH29:
                    case Instruction.PUSH30:
                    case Instruction.PUSH31:
                    case Instruction.PUSH32:
                        {
                            if (!UpdateGas(GasCostOf.VeryLow, ref gasAvailable))
                            {
                                EndInstructionTraceError(EvmExceptionType.OutOfGas);
                                return CallResult.OutOfGasException;
                            }

                            int length = instruction - Instruction.PUSH1 + 1;
                            int programCounterInt = programCounter;
                            int usedFromCode = Math.Min(codeSection.Length - programCounterInt, length);

                            stack.PushLeftPaddedBytes(codeSection.Slice(programCounterInt, usedFromCode), length);

                            programCounter += length;
                            break;
                        }
                    case Instruction.DUP1:
                    case Instruction.DUP2:
                    case Instruction.DUP3:
                    case Instruction.DUP4:
                    case Instruction.DUP5:
                    case Instruction.DUP6:
                    case Instruction.DUP7:
                    case Instruction.DUP8:
                    case Instruction.DUP9:
                    case Instruction.DUP10:
                    case Instruction.DUP11:
                    case Instruction.DUP12:
                    case Instruction.DUP13:
                    case Instruction.DUP14:
                    case Instruction.DUP15:
                    case Instruction.DUP16:
                        {
                            if (!UpdateGas(GasCostOf.VeryLow, ref gasAvailable))
                            {
                                EndInstructionTraceError(EvmExceptionType.OutOfGas);
                                return CallResult.OutOfGasException;
                            }

                            stack.Dup(instruction - Instruction.DUP1 + 1);
                            break;
                        }
                    case Instruction.SWAP1:
                    case Instruction.SWAP2:
                    case Instruction.SWAP3:
                    case Instruction.SWAP4:
                    case Instruction.SWAP5:
                    case Instruction.SWAP6:
                    case Instruction.SWAP7:
                    case Instruction.SWAP8:
                    case Instruction.SWAP9:
                    case Instruction.SWAP10:
                    case Instruction.SWAP11:
                    case Instruction.SWAP12:
                    case Instruction.SWAP13:
                    case Instruction.SWAP14:
                    case Instruction.SWAP15:
                    case Instruction.SWAP16:
                        {
                            if (!UpdateGas(GasCostOf.VeryLow, ref gasAvailable))
                            {
                                EndInstructionTraceError(EvmExceptionType.OutOfGas);
                                return CallResult.OutOfGasException;
                            }

                            stack.Swap(instruction - Instruction.SWAP1 + 2);
                            break;
                        }
                    case Instruction.LOG0:
                    case Instruction.LOG1:
                    case Instruction.LOG2:
                    case Instruction.LOG3:
                    case Instruction.LOG4:
                        {
                            if (vmState.IsStatic)
                            {
                                EndInstructionTraceError(EvmExceptionType.StaticCallViolation);
                                return CallResult.StaticCallViolationException;
                            }

                            stack.PopUInt256(out UInt256 memoryPos);
                            stack.PopUInt256(out UInt256 length);
                            long topicsCount = instruction - Instruction.LOG0;
                            UpdateMemoryCost(in memoryPos, length);
                            if (!UpdateGas(
                                GasCostOf.Log + topicsCount * GasCostOf.LogTopic +
                                (long)length * GasCostOf.LogData, ref gasAvailable))
                            {
                                EndInstructionTraceError(EvmExceptionType.OutOfGas);
                                return CallResult.OutOfGasException;
                            }

                            ReadOnlyMemory<byte> data = vmState.Memory.Load(in memoryPos, length);
                            Keccak[] topics = new Keccak[topicsCount];
                            for (int i = 0; i < topicsCount; i++)
                            {
                                topics[i] = new Keccak(stack.PopBytes().ToArray());
                            }

                            LogEntry logEntry = new(
                                env.ExecutingAccount,
                                data.ToArray(),
                                topics);
                            vmState.Logs.Add(logEntry);
                            break;
                        }
                    case Instruction.CREATE:
                    case Instruction.CREATE2:
                        {
                            if (!spec.Create2OpcodeEnabled && instruction == Instruction.CREATE2)
                            {
                                EndInstructionTraceError(EvmExceptionType.BadInstruction);
                                return CallResult.InvalidInstructionException;
                            }

                            if (vmState.IsStatic)
                            {
                                EndInstructionTraceError(EvmExceptionType.StaticCallViolation);
                                return CallResult.StaticCallViolationException;
                            }

                            // TODO: happens in CREATE_empty000CreateInitCode_Transaction but probably has to be handled differently
                            if (!_state.AccountExists(env.ExecutingAccount))
                            {
                                _state.CreateAccount(env.ExecutingAccount, UInt256.Zero);
                            }

                            stack.PopUInt256(out UInt256 value);
                            stack.PopUInt256(out UInt256 memoryPositionOfInitCode);
                            stack.PopUInt256(out UInt256 initCodeLength);
                            Span<byte> salt = null;
                            if (instruction == Instruction.CREATE2)
                            {
                                salt = stack.PopBytes();
                            }

                            //EIP-3860
                            if (spec.IsEip3860Enabled)
                            {
                                if (initCodeLength > spec.MaxInitCodeSize)
                                {
                                    EndInstructionTraceError(EvmExceptionType.OutOfGas);
                                    return CallResult.OutOfGasException;
                                }
                            }

                            long gasCost = GasCostOf.Create +
                                (spec.IsEip3860Enabled ? GasCostOf.InitCodeWord * EvmPooledMemory.Div32Ceiling(initCodeLength) : 0) +
                                (instruction == Instruction.CREATE2 ? GasCostOf.Sha3Word * EvmPooledMemory.Div32Ceiling(initCodeLength) : 0);

                            if (!UpdateGas(gasCost, ref gasAvailable))
                            {
                                EndInstructionTraceError(EvmExceptionType.OutOfGas);
                                return CallResult.OutOfGasException;
                            }

                            UpdateMemoryCost(in memoryPositionOfInitCode, initCodeLength);

                            // TODO: copy pasted from CALL / DELEGATECALL, need to move it outside?
                            if (env.CallDepth >= MaxCallDepth) // TODO: fragile ordering / potential vulnerability for different clients
                            {
                                // TODO: need a test for this
                                _returnDataBuffer = Array.Empty<byte>();
                                stack.PushZero();
                                break;
                            }

<<<<<<< HEAD
                            ReadOnlySpan<byte> initCode = vmState.Memory.LoadSpan(in memoryPositionOfInitCode, initCodeLength);
                            // if container is EOF init code must be EOF
                            if (!CodeDepositHandler.CreateCodeIsValid(env.CodeInfo, initCode, spec))
                            {
                                _returnDataBuffer = Array.Empty<byte>();
                                stack.PushZero();
                                break;
                            }
=======
                            Span<byte> initCode = vmState.Memory.LoadSpan(in memoryPositionOfInitCode, initCodeLength);

>>>>>>> 519251cd

                            UInt256 balance = _state.GetBalance(env.ExecutingAccount);
                            if (value > balance)
                            {
                                _returnDataBuffer = Array.Empty<byte>();
                                stack.PushZero();
                                break;
                            }

                            UInt256 accountNonce = _state.GetNonce(env.ExecutingAccount);
                            UInt256 maxNonce = ulong.MaxValue;
                            if (accountNonce >= maxNonce)
                            {
                                _returnDataBuffer = Array.Empty<byte>();
                                stack.PushZero();
                                break;
                            }


                            EndInstructionTrace();
                            // todo: === below is a new call - refactor / move

                            long callGas = spec.Use63Over64Rule ? gasAvailable - gasAvailable / 64L : gasAvailable;
                            if (!UpdateGas(callGas, ref gasAvailable))
                            {
                                EndInstructionTraceError(EvmExceptionType.OutOfGas);
                                return CallResult.OutOfGasException;
                            }

                            Address contractAddress = instruction == Instruction.CREATE
                                ? ContractAddress.From(env.ExecutingAccount, _state.GetNonce(env.ExecutingAccount))
                                : ContractAddress.From(env.ExecutingAccount, salt, initCode);

                            if (spec.UseHotAndColdStorage)
                            {
                                // EIP-2929 assumes that warm-up cost is included in the costs of CREATE and CREATE2
                                vmState.WarmUp(contractAddress);
                            }

                            _state.IncrementNonce(env.ExecutingAccount);

                            // if container is EOF init code must be EOF
                            if (!CodeDepositHandler.CreateCodeIsValid(env.CodeInfo, initCode, spec))
                            {
                                _returnDataBuffer = Array.Empty<byte>();
                                stack.PushZero();
                                break;
                            }

                            Snapshot snapshot = _worldState.TakeSnapshot();

                            bool accountExists = _state.AccountExists(contractAddress);
                            if (accountExists && (GetCachedCodeInfo(_worldState, contractAddress, spec).MachineCode.Length != 0 || _state.GetNonce(contractAddress) != 0))
                            {
                                /* we get the snapshot before this as there is a possibility with that we will touch an empty account and remove it even if the REVERT operation follows */
                                if (isTrace) _logger.Trace($"Contract collision at {contractAddress}");
                                _returnDataBuffer = Array.Empty<byte>();
                                stack.PushZero();
                                break;
                            }

                            if (accountExists)
                            {
                                _state.UpdateStorageRoot(contractAddress, Keccak.EmptyTreeHash);
                            }
                            else if (_state.IsDeadAccount(contractAddress))
                            {
                                _storage.ClearStorage(contractAddress);
                            }

                            _state.SubtractFromBalance(env.ExecutingAccount, value, spec);
                            ExecutionEnvironment callEnv = new(
                                txExecutionContext: env.TxExecutionContext,
                                callDepth: env.CallDepth + 1,
                                caller: env.ExecutingAccount,
                                executingAccount: contractAddress,
                                codeSource: null,
                                codeInfo: CodeInfoFactory.CreateCodeInfo(initCode.ToArray(), spec),
                                inputData: ReadOnlyMemory<byte>.Empty,
                                transferValue: value,
                                value: value
                            );

                            EvmState callState = new(
                                callGas,
                                callEnv,
                                instruction == Instruction.CREATE2 ? ExecutionType.Create2 : ExecutionType.Create,
                                false,
                                snapshot,
                                0L,
                                0L,
                                vmState.IsStatic,
                                vmState,
                                false,
                                accountExists);
                            UpdateCurrentState(vmState, programCounter, gasAvailable, stack.Head);
                            return new CallResult(callState);
                        }
                    case Instruction.RETURN:
                        {
                            stack.PopUInt256(out UInt256 memoryPos);
                            stack.PopUInt256(out UInt256 length);

                            UpdateMemoryCost(in memoryPos, length);
                            ReadOnlySpan<byte> returnData = vmState.Memory.LoadSpan(in memoryPos, length);

                            UpdateCurrentState(vmState, programCounter, gasAvailable, stack.Head);
                            EndInstructionTrace();
                            return new CallResult(returnData.ToArray(), null, env.CodeInfo.EofVersion());
                        }
                    case Instruction.CALL:
                    case Instruction.CALLCODE:
                    case Instruction.DELEGATECALL:
                    case Instruction.STATICCALL:
                        {
                            Metrics.Calls++;

                            if (instruction == Instruction.DELEGATECALL && !spec.DelegateCallEnabled ||
                                instruction == Instruction.STATICCALL && !spec.StaticCallEnabled)
                            {
                                EndInstructionTraceError(EvmExceptionType.BadInstruction);
                                return CallResult.InvalidInstructionException;
                            }

                            stack.PopUInt256(out UInt256 gasLimit);
                            Address codeSource = stack.PopAddress();

                            // Console.WriteLine($"CALLIN {codeSource}");
                            if (!ChargeAccountAccessGas(ref gasAvailable, vmState, codeSource, spec))
                            {
                                EndInstructionTraceError(EvmExceptionType.OutOfGas);
                                return CallResult.OutOfGasException;
                            }

                            UInt256 callValue;
                            switch (instruction)
                            {
                                case Instruction.STATICCALL:
                                    callValue = UInt256.Zero;
                                    break;
                                case Instruction.DELEGATECALL:
                                    callValue = env.Value;
                                    break;
                                default:
                                    stack.PopUInt256(out callValue);
                                    break;
                            }

                            UInt256 transferValue = instruction == Instruction.DELEGATECALL ? UInt256.Zero : callValue;
                            stack.PopUInt256(out UInt256 dataOffset);
                            stack.PopUInt256(out UInt256 dataLength);
                            stack.PopUInt256(out UInt256 outputOffset);
                            stack.PopUInt256(out UInt256 outputLength);

                            if (vmState.IsStatic && !transferValue.IsZero && instruction != Instruction.CALLCODE)
                            {
                                EndInstructionTraceError(EvmExceptionType.StaticCallViolation);
                                return CallResult.StaticCallViolationException;
                            }

                            Address caller = instruction == Instruction.DELEGATECALL ? env.Caller : env.ExecutingAccount;
                            Address target = instruction == Instruction.CALL || instruction == Instruction.STATICCALL ? codeSource : env.ExecutingAccount;

                            if (isTrace)
                            {
                                _logger.Trace($"caller {caller}");
                                _logger.Trace($"code source {codeSource}");
                                _logger.Trace($"target {target}");
                                _logger.Trace($"value {callValue}");
                                _logger.Trace($"transfer value {transferValue}");
                            }

                            long gasExtra = 0L;

                            if (!transferValue.IsZero)
                            {
                                gasExtra += GasCostOf.CallValue;
                            }

                            if (!spec.ClearEmptyAccountWhenTouched && !_state.AccountExists(target))
                            {
                                gasExtra += GasCostOf.NewAccount;
                            }
                            else if (spec.ClearEmptyAccountWhenTouched && transferValue != 0 && _state.IsDeadAccount(target))
                            {
                                gasExtra += GasCostOf.NewAccount;
                            }

                            if (!UpdateGas(spec.GetCallCost(), ref gasAvailable))
                            {
                                EndInstructionTraceError(EvmExceptionType.OutOfGas);
                                return CallResult.OutOfGasException;
                            }

                            UpdateMemoryCost(in dataOffset, dataLength);
                            UpdateMemoryCost(in outputOffset, outputLength);
                            if (!UpdateGas(gasExtra, ref gasAvailable))
                            {
                                EndInstructionTraceError(EvmExceptionType.OutOfGas);
                                return CallResult.OutOfGasException;
                            }

                            if (spec.Use63Over64Rule)
                            {
                                gasLimit = UInt256.Min((UInt256)(gasAvailable - gasAvailable / 64), gasLimit);
                            }

                            if (gasLimit >= long.MaxValue)
                            {
                                EndInstructionTraceError(EvmExceptionType.OutOfGas);
                                return CallResult.OutOfGasException;
                            }

                            long gasLimitUl = (long)gasLimit;
                            if (!UpdateGas(gasLimitUl, ref gasAvailable))
                            {
                                EndInstructionTraceError(EvmExceptionType.OutOfGas);
                                return CallResult.OutOfGasException;
                            }

                            if (!transferValue.IsZero)
                            {
                                if (_txTracer.IsTracingRefunds) _txTracer.ReportExtraGasPressure(GasCostOf.CallStipend);
                                gasLimitUl += GasCostOf.CallStipend;
                            }

                            if (env.CallDepth >= MaxCallDepth || !transferValue.IsZero && _state.GetBalance(env.ExecutingAccount) < transferValue)
                            {
                                _returnDataBuffer = Array.Empty<byte>();
                                stack.PushZero();

                                if (_txTracer.IsTracingInstructions)
                                {
                                    // very specific for Parity trace, need to find generalization - very peculiar 32 length...
                                    ReadOnlyMemory<byte> memoryTrace = vmState.Memory.Inspect(in dataOffset, 32);
                                    _txTracer.ReportMemoryChange(dataOffset, memoryTrace.Span);
                                }

                                if (isTrace) _logger.Trace("FAIL - call depth");
                                if (_txTracer.IsTracingInstructions) _txTracer.ReportOperationRemainingGas(gasAvailable);
                                if (_txTracer.IsTracingInstructions) _txTracer.ReportOperationError(EvmExceptionType.NotEnoughBalance);

                                UpdateGasUp(gasLimitUl, ref gasAvailable);
                                if (_txTracer.IsTracingInstructions) _txTracer.ReportGasUpdateForVmTrace(gasLimitUl, gasAvailable);
                                break;
                            }

                            ReadOnlyMemory<byte> callData = vmState.Memory.Load(in dataOffset, dataLength);

                            Snapshot snapshot = _worldState.TakeSnapshot();
                            _state.SubtractFromBalance(caller, transferValue, spec);

                            ExecutionEnvironment callEnv = new(
                                txExecutionContext: env.TxExecutionContext,
                                callDepth: env.CallDepth + 1,
                                caller: caller,
                                codeSource: codeSource,
                                executingAccount: target,
                                transferValue: transferValue,
                                value: callValue,
                                inputData: callData,
                                codeInfo: GetCachedCodeInfo(_worldState, codeSource, spec)
                            );

                            if (isTrace) _logger.Trace($"Tx call gas {gasLimitUl}");
                            if (outputLength == 0)
                            {
                                // TODO: when output length is 0 outputOffset can have any value really
                                // and the value does not matter and it can cause trouble when beyond long range
                                outputOffset = 0;
                            }

                            ExecutionType executionType = GetCallExecutionType(instruction, txCtx.Header.IsPostMerge);
                            EvmState callState = new(
                                gasLimitUl,
                                callEnv,
                                executionType,
                                false,
                                snapshot,
                                (long)outputOffset,
                                (long)outputLength,
                                instruction == Instruction.STATICCALL || vmState.IsStatic,
                                vmState,
                                false,
                                false);

                            UpdateCurrentState(vmState, programCounter, gasAvailable, stack.Head);
                            EndInstructionTrace();
                            return new CallResult(callState);
                        }
                    case Instruction.REVERT:
                        {
                            if (!spec.RevertOpcodeEnabled)
                            {
                                EndInstructionTraceError(EvmExceptionType.BadInstruction);
                                return CallResult.InvalidInstructionException;
                            }

                            stack.PopUInt256(out UInt256 memoryPos);
                            stack.PopUInt256(out UInt256 length);

                            UpdateMemoryCost(in memoryPos, length);
                            ReadOnlyMemory<byte> errorDetails = vmState.Memory.Load(in memoryPos, length);

                            UpdateCurrentState(vmState, programCounter, gasAvailable, stack.Head);
                            EndInstructionTrace();
                            return new CallResult(errorDetails.ToArray(), null, env.CodeInfo.EofVersion(), true);
                        }
                    case Instruction.INVALID:
                        {
                            if (!UpdateGas(GasCostOf.High, ref gasAvailable))
                            {
                                EndInstructionTraceError(EvmExceptionType.OutOfGas);
                                return CallResult.OutOfGasException;
                            }

                            EndInstructionTraceError(EvmExceptionType.BadInstruction);
                            return CallResult.InvalidInstructionException;
                        }
                    case Instruction.SELFDESTRUCT:
                        {
                            if (vmState.IsStatic)
                            {
                                EndInstructionTraceError(EvmExceptionType.StaticCallViolation);
                                return CallResult.StaticCallViolationException;
                            }

                            if (spec.UseShanghaiDDosProtection && !UpdateGas(GasCostOf.SelfDestructEip150, ref gasAvailable))
                            {
                                EndInstructionTraceError(EvmExceptionType.OutOfGas);
                                return CallResult.OutOfGasException;
                            }

                            Metrics.SelfDestructs++;

                            Address inheritor = stack.PopAddress();
                            if (!ChargeAccountAccessGas(ref gasAvailable, vmState, inheritor, spec, false))
                            {
                                EndInstructionTraceError(EvmExceptionType.OutOfGas);
                                return CallResult.OutOfGasException;
                            }

                            vmState.DestroyList.Add(env.ExecutingAccount);

                            UInt256 ownerBalance = _state.GetBalance(env.ExecutingAccount);
                            if (_txTracer.IsTracingActions) _txTracer.ReportSelfDestruct(env.ExecutingAccount, ownerBalance, inheritor);
                            if (spec.ClearEmptyAccountWhenTouched && ownerBalance != 0 && _state.IsDeadAccount(inheritor))
                            {
                                if (!UpdateGas(GasCostOf.NewAccount, ref gasAvailable))
                                {
                                    EndInstructionTraceError(EvmExceptionType.OutOfGas);
                                    return CallResult.OutOfGasException;
                                }
                            }

                            bool inheritorAccountExists = _state.AccountExists(inheritor);
                            if (!spec.ClearEmptyAccountWhenTouched && !inheritorAccountExists && spec.UseShanghaiDDosProtection)
                            {
                                if (!UpdateGas(GasCostOf.NewAccount, ref gasAvailable))
                                {
                                    EndInstructionTraceError(EvmExceptionType.OutOfGas);
                                    return CallResult.OutOfGasException;
                                }
                            }

                            if (!inheritorAccountExists)
                            {
                                _state.CreateAccount(inheritor, ownerBalance);
                            }
                            else if (!inheritor.Equals(env.ExecutingAccount))
                            {
                                _state.AddToBalance(inheritor, ownerBalance, spec);
                            }

                            _state.SubtractFromBalance(env.ExecutingAccount, ownerBalance, spec);

                            UpdateCurrentState(vmState, programCounter, gasAvailable, stack.Head);
                            EndInstructionTrace();
                            return CallResult.Empty(env.CodeInfo.EofVersion());
                        }
                    case Instruction.SHL:
                        {
                            if (!spec.ShiftOpcodesEnabled)
                            {
                                EndInstructionTraceError(EvmExceptionType.BadInstruction);
                                return CallResult.InvalidInstructionException;
                            }

                            if (!UpdateGas(GasCostOf.VeryLow, ref gasAvailable))
                            {
                                EndInstructionTraceError(EvmExceptionType.OutOfGas);
                                return CallResult.OutOfGasException;
                            }

                            stack.PopUInt256(out UInt256 a);
                            if (a >= 256UL)
                            {
                                stack.PopLimbo();
                                stack.PushZero();
                            }
                            else
                            {
                                stack.PopUInt256(out UInt256 b);
                                UInt256 res = b << (int)a.u0;
                                stack.PushUInt256(in res);
                            }

                            break;
                        }
                    case Instruction.SHR:
                        {
                            if (!spec.ShiftOpcodesEnabled)
                            {
                                EndInstructionTraceError(EvmExceptionType.BadInstruction);
                                return CallResult.InvalidInstructionException;
                            }

                            if (!UpdateGas(GasCostOf.VeryLow, ref gasAvailable))
                            {
                                EndInstructionTraceError(EvmExceptionType.OutOfGas);
                                return CallResult.OutOfGasException;
                            }

                            stack.PopUInt256(out UInt256 a);
                            if (a >= 256)
                            {
                                stack.PopLimbo();
                                stack.PushZero();
                            }
                            else
                            {
                                stack.PopUInt256(out UInt256 b);
                                UInt256 res = b >> (int)a.u0;
                                stack.PushUInt256(in res);
                            }

                            break;
                        }
                    case Instruction.SAR:
                        {
                            if (!spec.ShiftOpcodesEnabled)
                            {
                                EndInstructionTraceError(EvmExceptionType.BadInstruction);
                                return CallResult.InvalidInstructionException;
                            }

                            if (!UpdateGas(GasCostOf.VeryLow, ref gasAvailable))
                            {
                                EndInstructionTraceError(EvmExceptionType.OutOfGas);
                                return CallResult.OutOfGasException;
                            }

                            stack.PopUInt256(out UInt256 a);
                            stack.PopSignedInt256(out Int256.Int256 b);
                            if (a >= BigInt256)
                            {
                                if (b.Sign >= 0)
                                {
                                    stack.PushZero();
                                }
                                else
                                {
                                    Int256.Int256 res = Int256.Int256.MinusOne;
                                    stack.PushSignedInt256(in res);
                                }
                            }
                            else
                            {
                                b.RightShift((int)a, out Int256.Int256 res);
                                stack.PushSignedInt256(in res);
                            }

                            break;
                        }
                    case Instruction.EXTCODEHASH:
                        {
                            if (!spec.ExtCodeHashOpcodeEnabled)
                            {
                                EndInstructionTraceError(EvmExceptionType.BadInstruction);
                                return CallResult.InvalidInstructionException;
                            }

                            var gasCost = spec.GetExtCodeHashCost();
                            if (!UpdateGas(gasCost, ref gasAvailable))
                            {
                                EndInstructionTraceError(EvmExceptionType.OutOfGas);
                                return CallResult.OutOfGasException;
                            }

                            Address address = stack.PopAddress();
                            if (!ChargeAccountAccessGas(ref gasAvailable, vmState, address, spec))
                            {
                                EndInstructionTraceError(EvmExceptionType.OutOfGas);
                                return CallResult.OutOfGasException;
                            }

                            if (!_state.AccountExists(address) || _state.IsDeadAccount(address))
                            {
                                stack.PushZero();
                            }
                            else
                            {
                                stack.PushBytes(_state.GetCodeHash(address).Bytes);
                            }

                            break;
                        }
                    case Instruction.RJUMP | Instruction.BEGINSUB:
                        {
                            if (spec.IsEofEvmModeOn && spec.StaticRelativeJumpsEnabled && env.CodeInfo.EofVersion() > 0)
                            {
                                if (!UpdateGas(GasCostOf.RJump, ref gasAvailable))
                                {
                                    EndInstructionTraceError(EvmExceptionType.OutOfGas);
                                    return CallResult.OutOfGasException;
                                }

                                short offset = codeSection.Slice(programCounter, EvmObjectFormat.Eof1.TWO_BYTE_LENGTH).ReadEthInt16();
                                programCounter += EvmObjectFormat.Eof1.TWO_BYTE_LENGTH + offset;
                                break;
                            }
                            else
                            {
                                if (!spec.SubroutinesEnabled)
                                {
                                    EndInstructionTraceError(EvmExceptionType.BadInstruction);
                                    return CallResult.InvalidInstructionException;
                                }

                                // why do we even need the cost of it?
                                if (!UpdateGas(GasCostOf.Base, ref gasAvailable))
                                {
                                    EndInstructionTraceError(EvmExceptionType.OutOfGas);
                                    return CallResult.OutOfGasException;
                                }

                                EndInstructionTraceError(EvmExceptionType.InvalidSubroutineEntry);
                                return CallResult.InvalidSubroutineEntry;
                            }
                        }
                    case Instruction.RJUMPI | Instruction.RETURNSUB:
                        {
                            if (spec.IsEofEvmModeOn && spec.StaticRelativeJumpsEnabled && env.CodeInfo.EofVersion() > 0)
                            {
                                if (!UpdateGas(GasCostOf.RJumpi, ref gasAvailable))
                                {
                                    EndInstructionTraceError(EvmExceptionType.OutOfGas);
                                    return CallResult.OutOfGasException;
                                }

                                Span<byte> condition = stack.PopBytes();
                                short offset = codeSection.Slice(programCounter, EvmObjectFormat.Eof1.TWO_BYTE_LENGTH).ReadEthInt16();
                                if (!condition.SequenceEqual(BytesZero32))
                                {
                                    programCounter += offset;
                                }
                                programCounter += EvmObjectFormat.Eof1.TWO_BYTE_LENGTH;
                            }
                            else
                            {
                                if (!spec.SubroutinesEnabled)
                                {
                                    EndInstructionTraceError(EvmExceptionType.BadInstruction);
                                    return CallResult.InvalidInstructionException;
                                }

                                if (!UpdateGas(GasCostOf.Low, ref gasAvailable))
                                {
                                    EndInstructionTraceError(EvmExceptionType.OutOfGas);
                                    return CallResult.OutOfGasException;
                                }

                                if (vmState.ReturnStackHead == 0)
                                {
                                    EndInstructionTraceError(EvmExceptionType.InvalidSubroutineReturn);
                                    return CallResult.InvalidSubroutineReturn;
                                }

                                programCounter = vmState.ReturnStack[--vmState.ReturnStackHead].Offset;
                            }
                            break;
                        }
                    case Instruction.RJUMPV | Instruction.JUMPSUB:
                        {
                            if (spec.IsEofEvmModeOn  && spec.StaticRelativeJumpsEnabled && env.CodeInfo.EofVersion() > 0)
                            {
                                if (!UpdateGas(GasCostOf.RJumpv, ref gasAvailable))
                                {
                                    EndInstructionTraceError(EvmExceptionType.OutOfGas);
                                    return CallResult.OutOfGasException;
                                }

                                var case_v = stack.PopByte();
                                var count = codeSection[programCounter];
                                var immediateValueSize = EvmObjectFormat.Eof1.ONE_BYTE_LENGTH + count * EvmObjectFormat.Eof1.TWO_BYTE_LENGTH;
                                if (case_v < count)
                                {
                                    int caseOffset = codeSection.Slice(
                                        programCounter + EvmObjectFormat.Eof1.ONE_BYTE_LENGTH + case_v * EvmObjectFormat.Eof1.TWO_BYTE_LENGTH,
                                        EvmObjectFormat.Eof1.TWO_BYTE_LENGTH).ReadEthInt16();
                                    programCounter += caseOffset;
                                }
                                programCounter += immediateValueSize;
                            }
                            else
                            {
                                if (!spec.SubroutinesEnabled)
                                {
                                    EndInstructionTraceError(EvmExceptionType.BadInstruction);
                                    return CallResult.InvalidInstructionException;
                                }

                                if (!UpdateGas(GasCostOf.High, ref gasAvailable))
                                {
                                    EndInstructionTraceError(EvmExceptionType.OutOfGas);
                                    return CallResult.OutOfGasException;
                                }

                                if (vmState.ReturnStackHead == EvmStack.ReturnStackSize)
                                {
                                    EndInstructionTraceError(EvmExceptionType.StackOverflow);
                                    return CallResult.StackOverflowException;
                                }

                                vmState.ReturnStack[vmState.ReturnStackHead++] = new EvmState.ReturnState
                                {
                                    Offset = programCounter
                                };

                                stack.PopUInt256(out UInt256 jumpDest);
                                Jump(jumpDest, true);
                                programCounter++;
                            }
                            break;
                        }
                    case Instruction.CALLF:
                        {
                            if (!spec.IsEofEvmModeOn || !spec.FunctionSections || env.CodeInfo.EofVersion() == 0)
                            {
                                EndInstructionTraceError(EvmExceptionType.BadInstruction);
                                return CallResult.InvalidInstructionException;
                            }

                            if (!UpdateGas(GasCostOf.Callf, ref gasAvailable))
                            {
                                EndInstructionTraceError(EvmExceptionType.OutOfGas);
                                return CallResult.OutOfGasException;
                            }

                            var index = (int)codeSection.Slice(programCounter, EvmObjectFormat.Eof1.TWO_BYTE_LENGTH).ReadEthUInt16();
                            var inputCount = typeSection[index * EvmObjectFormat.Eof1.MINIMUM_TYPESECTION_SIZE];

                            if (vmState.ReturnStackHead > EvmObjectFormat.Eof1.RETURN_STACK_MAX_HEIGHT)
                            {
                                return CallResult.StackOverflowException;
                            }

                            stack.EnsureDepth(inputCount);
                            vmState.ReturnStack[vmState.ReturnStackHead++] = new EvmState.ReturnState
                            {
                                Index = sectionIndex,
                                Height = stack.Head - inputCount,
                                Offset = programCounter + EvmObjectFormat.Eof1.TWO_BYTE_LENGTH
                            };

                            sectionIndex = index;
                            programCounter = env.CodeInfo.SectionOffset(index);
                            break;
                        }
                    case Instruction.RETF:
                        {
                            if (!spec.IsEofEvmModeOn && !spec.FunctionSections || env.CodeInfo.EofVersion() == 0)
                            {
                                EndInstructionTraceError(EvmExceptionType.BadInstruction);
                                return CallResult.InvalidInstructionException;
                            }

                            if (!UpdateGas(GasCostOf.Retf, ref gasAvailable)) // still undecided in EIP
                            {
                                EndInstructionTraceError(EvmExceptionType.OutOfGas);
                                return CallResult.OutOfGasException;
                            }

                            var index = sectionIndex;
                            var outputCount = typeSection[index * EvmObjectFormat.Eof1.MINIMUM_TYPESECTION_SIZE + 1];
                            if (vmState.ReturnStackHead-- == 0)
                            {
                                break;
                            }

                            var stackFrame = vmState.ReturnStack[vmState.ReturnStackHead];
                            sectionIndex = stackFrame.Index;
                            programCounter = stackFrame.Offset;
                            break;
                        }
                    default:
                        {
                            EndInstructionTraceError(EvmExceptionType.BadInstruction);
                            return CallResult.InvalidInstructionException;
                        }
                }

                EndInstructionTrace();
            }

            UpdateCurrentState(vmState, programCounter, gasAvailable, stack.Head);
            return CallResult.Empty(env.CodeInfo.EofVersion());
        }

        private static ExecutionType GetCallExecutionType(Instruction instruction, bool isPostMerge = false)
        {
            ExecutionType executionType;
            if (instruction == Instruction.CALL)
            {
                executionType = ExecutionType.Call;
            }
            else if (instruction == Instruction.DELEGATECALL)
            {
                executionType = ExecutionType.DelegateCall;
            }
            else if (instruction == Instruction.STATICCALL)
            {
                executionType = ExecutionType.StaticCall;
            }
            else if (instruction == Instruction.CALLCODE)
            {
                executionType = ExecutionType.CallCode;
            }
            else
            {
                throw new NotSupportedException($"Execution type is undefined for {instruction.GetName(isPostMerge)}");
            }

            return executionType;
        }

        internal readonly ref struct CallResult
        {
            public static CallResult InvalidSubroutineEntry => new(EvmExceptionType.InvalidSubroutineEntry);
            public static CallResult InvalidSubroutineReturn => new(EvmExceptionType.InvalidSubroutineReturn);
            public static CallResult OutOfGasException => new(EvmExceptionType.OutOfGas);
            public static CallResult InvalidEofCodeException => new(EvmExceptionType.InvalidEofCode);
            public static CallResult AccessViolationException => new(EvmExceptionType.AccessViolation);
            public static CallResult InvalidJumpDestination => new(EvmExceptionType.InvalidJumpDestination);
            public static CallResult InvalidInstructionException
            {
                get
                {
                    return new(EvmExceptionType.BadInstruction);
                }
            }

            public static CallResult StaticCallViolationException => new(EvmExceptionType.StaticCallViolation);
            public static CallResult StackOverflowException => new(EvmExceptionType.StackOverflow); // TODO: use these to avoid CALL POP attacks
            public static CallResult StackUnderflowException => new(EvmExceptionType.StackUnderflow); // TODO: use these to avoid CALL POP attacks

            public static CallResult InvalidCodeException => new(EvmExceptionType.InvalidCode);
            public static CallResult Empty(int version) => new(Array.Empty<byte>(), null, version);

            public CallResult(EvmState stateToExecute)
            {
                StateToExecute = stateToExecute;
                Output = Array.Empty<byte>();
                PrecompileSuccess = null;
                ShouldRevert = false;
                ExceptionType = EvmExceptionType.None;
            }

            private CallResult(EvmExceptionType exceptionType)
            {
                StateToExecute = null;
                Output = StatusCode.FailureBytes;
                PrecompileSuccess = null;
                ShouldRevert = false;
                ExceptionType = exceptionType;
            }

            public CallResult(byte[] output, bool? precompileSuccess, int fromVersion, bool shouldRevert = false, EvmExceptionType exceptionType = EvmExceptionType.None)
            {
                StateToExecute = null;
                Output = output;
                PrecompileSuccess = precompileSuccess;
                ShouldRevert = shouldRevert;
                ExceptionType = exceptionType;
                FromVersion = fromVersion;
            }

            public EvmState? StateToExecute { get; }
            public byte[] Output { get; }
            public int FromVersion { get; }
            public EvmExceptionType ExceptionType { get; }
            public bool ShouldRevert { get; }
            public bool? PrecompileSuccess { get; } // TODO: check this behaviour as it seems it is required and previously that was not the case
            public bool IsReturn => StateToExecute is null;
            public bool IsException => ExceptionType != EvmExceptionType.None;
        }
    }
}<|MERGE_RESOLUTION|>--- conflicted
+++ resolved
@@ -2430,19 +2430,8 @@
                                 break;
                             }
 
-<<<<<<< HEAD
-                            ReadOnlySpan<byte> initCode = vmState.Memory.LoadSpan(in memoryPositionOfInitCode, initCodeLength);
-                            // if container is EOF init code must be EOF
-                            if (!CodeDepositHandler.CreateCodeIsValid(env.CodeInfo, initCode, spec))
-                            {
-                                _returnDataBuffer = Array.Empty<byte>();
-                                stack.PushZero();
-                                break;
-                            }
-=======
                             Span<byte> initCode = vmState.Memory.LoadSpan(in memoryPositionOfInitCode, initCodeLength);
 
->>>>>>> 519251cd
 
                             UInt256 balance = _state.GetBalance(env.ExecutingAccount);
                             if (value > balance)
