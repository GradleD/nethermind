
// SPDX-FileCopyrightText: 2022 Demerzel Solutions Limited
// SPDX-License-Identifier: LGPL-3.0-only

using System;
using System.Collections.Generic;
using System.Runtime.CompilerServices;
using Nethermind.Core;
using Nethermind.Core.Crypto;
using Nethermind.Core.Extensions;
using Nethermind.Core.Specs;
using Nethermind.Evm.CodeAnalysis;
using Nethermind.Evm.Precompiles;
using Nethermind.Evm.Tracing;
using Nethermind.Logging;
using Nethermind.State;
using System.Diagnostics.CodeAnalysis;
using System.Runtime.Intrinsics;
using Nethermind.Evm.CodeAnalysis.IL;
using static Nethermind.Evm.VirtualMachine;
using static System.Runtime.CompilerServices.Unsafe;

#if DEBUG
using Nethermind.Evm.Tracing.Debugger;
#endif

[assembly: InternalsVisibleTo("Nethermind.Evm.Test")]

namespace Nethermind.Evm;
using Int256;
using Nethermind.Evm.Config;
using System.Diagnostics;


public class VirtualMachine : IVirtualMachine
{
    public const int MaxCallDepth = 1024;
    private static readonly UInt256 P255Int = (UInt256)System.Numerics.BigInteger.Pow(2, 255);
    internal static ref readonly UInt256 P255 => ref P255Int;
    internal static readonly UInt256 BigInt256 = 256;
    public static readonly UInt256 BigInt32 = 32;

    internal static readonly byte[] BytesZero = [0];

    public static readonly byte[] BytesZero32 =
    {
        0, 0, 0, 0, 0, 0, 0, 0,
        0, 0, 0, 0, 0, 0, 0, 0,
        0, 0, 0, 0, 0, 0, 0, 0,
        0, 0, 0, 0, 0, 0, 0, 0
    };

    public static readonly byte[] BytesMax32 =
    {
        255, 255, 255, 255, 255, 255, 255, 255,
        255, 255, 255, 255, 255, 255, 255, 255,
        255, 255, 255, 255, 255, 255, 255, 255,
        255, 255, 255, 255, 255, 255, 255, 255
    };

    internal static readonly PrecompileExecutionFailureException PrecompileExecutionFailureException = new();
    internal static readonly OutOfGasException PrecompileOutOfGasException = new();

    private readonly IVirtualMachine _evm;

    private IVMConfig _config;
    public VirtualMachine(
        IBlockhashProvider? blockhashProvider,
        ISpecProvider? specProvider,
        ICodeInfoRepository codeInfoRepository,
        ILogManager? logManager,
        IVMConfig vmConfig = null)
    {
        ILogger logger = logManager?.GetClassLogger() ?? throw new ArgumentNullException(nameof(logManager));
        _config = vmConfig ?? new VMConfig();
        _evm = logger.IsTrace
            ? new VirtualMachine<IsTracing>(blockhashProvider, specProvider, _config, logger)
            : new VirtualMachine<NotTracing>(blockhashProvider, specProvider, _config, logger);
    }

    public TransactionSubstate Run<TTracingActions>(EvmState state, IWorldState worldState, ITxTracer txTracer)
        where TTracingActions : struct, VirtualMachine.IIsTracing
        => _evm.Run<TTracingActions>(state, worldState, txTracer);

    internal readonly ref struct CallResult
    {
        public static CallResult InvalidSubroutineEntry => new(EvmExceptionType.InvalidSubroutineEntry);
        public static CallResult InvalidSubroutineReturn => new(EvmExceptionType.InvalidSubroutineReturn);
        public static CallResult OutOfGasException => new(EvmExceptionType.OutOfGas);
        public static CallResult AccessViolationException => new(EvmExceptionType.AccessViolation);
        public static CallResult InvalidJumpDestination => new(EvmExceptionType.InvalidJumpDestination);
        public static CallResult InvalidInstructionException => new(EvmExceptionType.BadInstruction);
        public static CallResult StaticCallViolationException => new(EvmExceptionType.StaticCallViolation);
        public static CallResult StackOverflowException => new(EvmExceptionType.StackOverflow); // TODO: use these to avoid CALL POP attacks
        public static CallResult StackUnderflowException => new(EvmExceptionType.StackUnderflow); // TODO: use these to avoid CALL POP attacks
        public static CallResult InvalidCodeException => new(EvmExceptionType.InvalidCode);
        public static CallResult Empty => new(default, null);
        public static object BoxedEmpty { get; } = new object();

        public CallResult(EvmState stateToExecute)
        {
            StateToExecute = stateToExecute;
            Output = Array.Empty<byte>();
            PrecompileSuccess = null;
            ShouldRevert = false;
            ExceptionType = EvmExceptionType.None;
        }

        private CallResult(EvmExceptionType exceptionType)
        {
            StateToExecute = null;
            Output = StatusCode.FailureBytes;
            PrecompileSuccess = null;
            ShouldRevert = false;
            ExceptionType = exceptionType;
        }

        public CallResult(ReadOnlyMemory<byte> output, bool? precompileSuccess, bool shouldRevert = false, EvmExceptionType exceptionType = EvmExceptionType.None)
        {
            StateToExecute = null;
            Output = output;
            PrecompileSuccess = precompileSuccess;
            ShouldRevert = shouldRevert;
            ExceptionType = exceptionType;
        }

        public EvmState? StateToExecute { get; }
        public ReadOnlyMemory<byte> Output { get; }
        public EvmExceptionType ExceptionType { get; }
        public bool ShouldRevert { get; }
        public bool? PrecompileSuccess { get; } // TODO: check this behaviour as it seems it is required and previously that was not the case
        public bool IsReturn => StateToExecute is null;
        public bool IsException => ExceptionType != EvmExceptionType.None;
    }

    public interface IIsTracing { }
    public readonly struct NotTracing : IIsTracing { }
    public readonly struct IsTracing : IIsTracing { }
}

internal sealed class VirtualMachine<TLogger> : IVirtualMachine where TLogger : struct, IIsTracing
{
    private readonly byte[] _chainId;

    private readonly IBlockhashProvider _blockhashProvider;
    private readonly ISpecProvider _specProvider;
    private readonly ILogger _logger;
    private IWorldState _state = null!;
    private readonly Stack<EvmState> _stateStack = new();
    private (Address Address, bool ShouldDelete) _parityTouchBugAccount = (Address.FromNumber(3), false);
    private ReadOnlyMemory<byte> _returnDataBuffer = Array.Empty<byte>();
    private ITxTracer _txTracer = NullTxTracer.Instance;
    private readonly IVMConfig _vmConfig;

    public VirtualMachine(
        IBlockhashProvider? blockhashProvider,
        ISpecProvider? specProvider,
        IVMConfig vmConfig,
        ILogger? logger)
    {
        _logger = logger ?? throw new ArgumentNullException(nameof(logger));
        _blockhashProvider = blockhashProvider ?? throw new ArgumentNullException(nameof(blockhashProvider));
        _specProvider = specProvider ?? throw new ArgumentNullException(nameof(specProvider));
        _chainId = ((UInt256)specProvider.ChainId).ToBigEndian();
        _vmConfig = vmConfig;
    }

    public TransactionSubstate Run<TTracingActions>(EvmState state, IWorldState worldState, ITxTracer txTracer)
        where TTracingActions : struct, IIsTracing
    {
        _txTracer = txTracer;
        _state = worldState;

        ref readonly TxExecutionContext txExecutionContext = ref state.Env.TxExecutionContext;
        ICodeInfoRepository codeInfoRepository = txExecutionContext.CodeInfoRepository;
        IReleaseSpec spec = _specProvider.GetSpec(txExecutionContext.BlockExecutionContext.Header.Number, txExecutionContext.BlockExecutionContext.Header.Timestamp);
        EvmState currentState = state;
        ReadOnlyMemory<byte>? previousCallResult = null;
        ZeroPaddedSpan previousCallOutput = ZeroPaddedSpan.Empty;
        UInt256 previousCallOutputDestination = UInt256.Zero;
        bool isTracing = _txTracer.IsTracing;

        while (true)
        {
            Exception? failure = null;
            if (!currentState.IsContinuation)
            {
                _returnDataBuffer = Array.Empty<byte>();
            }

            try
            {
                CallResult callResult;
                if (currentState.IsPrecompile)
                {
                    if (typeof(TTracingActions) == typeof(IsTracing))
                    {
                        _txTracer.ReportAction(currentState.GasAvailable, currentState.Env.Value, currentState.From, currentState.To, currentState.Env.InputData, currentState.ExecutionType, true);
                    }

                    callResult = ExecutePrecompile(currentState, spec);

                    if (!callResult.PrecompileSuccess.Value)
                    {
                        if (callResult.IsException)
                        {
                            failure = VirtualMachine.PrecompileOutOfGasException;
                            goto Failure;
                        }
                        if (currentState.IsPrecompile && currentState.IsTopLevel)
                        {
                            failure = VirtualMachine.PrecompileExecutionFailureException;
                            // TODO: when direct / calls are treated same we should not need such differentiation
                            goto Failure;
                        }

                        // TODO: testing it as it seems the way to pass zkSNARKs tests
                        currentState.GasAvailable = 0;
                    }
                }
                else
                {
                    if (typeof(TTracingActions) == typeof(IsTracing) && !currentState.IsContinuation)
                    {
                        _txTracer.ReportAction(currentState.GasAvailable,
                            currentState.Env.Value,
                            currentState.From,
                            currentState.To,
                            currentState.ExecutionType.IsAnyCreate()
                                ? currentState.Env.CodeInfo.MachineCode
                                : currentState.Env.InputData,
                            currentState.ExecutionType);

                        if (_txTracer.IsTracingCode) _txTracer.ReportByteCode(currentState.Env.CodeInfo.MachineCode);
                    }

                    callResult = !_txTracer.IsTracingInstructions
                        ? ExecuteCall<NotTracing>(currentState, previousCallResult, previousCallOutput, previousCallOutputDestination, spec)
                        : ExecuteCall<IsTracing>(currentState, previousCallResult, previousCallOutput, previousCallOutputDestination, spec);

                    if (!callResult.IsReturn)
                    {
                        _stateStack.Push(currentState);
                        currentState = callResult.StateToExecute;
                        previousCallResult = null; // TODO: testing on ropsten sync, write VirtualMachineTest for this case as it was not covered by Ethereum tests (failing block 9411 on Ropsten https://ropsten.etherscan.io/vmtrace?txhash=0x666194d15c14c54fffafab1a04c08064af165870ef9a87f65711dcce7ed27fe1)
                        _returnDataBuffer = Array.Empty<byte>();
                        previousCallOutput = ZeroPaddedSpan.Empty;
                        continue;
                    }

                    if (callResult.IsException)
                    {
                        if (typeof(TTracingActions) == typeof(IsTracing)) _txTracer.ReportActionError(callResult.ExceptionType);
                        _state.Restore(currentState.Snapshot);

                        RevertParityTouchBugAccount(spec);

                        if (currentState.IsTopLevel)
                        {
                            return new TransactionSubstate(callResult.ExceptionType, isTracing);
                        }

                        previousCallResult = StatusCode.FailureBytes;
                        previousCallOutputDestination = UInt256.Zero;
                        _returnDataBuffer = Array.Empty<byte>();
                        previousCallOutput = ZeroPaddedSpan.Empty;

                        currentState.Dispose();
                        currentState = _stateStack.Pop();
                        currentState.IsContinuation = true;
                        continue;
                    }
                }

                if (currentState.IsTopLevel)
                {
                    if (typeof(TTracingActions) == typeof(IsTracing))
                    {
                        long codeDepositGasCost = CodeDepositHandler.CalculateCost(callResult.Output.Length, spec);

                        if (callResult.IsException)
                        {
                            _txTracer.ReportActionError(callResult.ExceptionType);
                        }
                        else if (callResult.ShouldRevert)
                        {
                            _txTracer.ReportActionRevert(currentState.ExecutionType.IsAnyCreate()
                                    ? currentState.GasAvailable - codeDepositGasCost
                                    : currentState.GasAvailable,
                                callResult.Output);
                        }
                        else
                        {
                            if (currentState.ExecutionType.IsAnyCreate() && currentState.GasAvailable < codeDepositGasCost)
                            {
                                if (spec.ChargeForTopLevelCreate)
                                {
                                    _txTracer.ReportActionError(EvmExceptionType.OutOfGas);
                                }
                                else
                                {
                                    _txTracer.ReportActionEnd(currentState.GasAvailable, currentState.To, callResult.Output);
                                }
                            }
                            // Reject code starting with 0xEF if EIP-3541 is enabled.
                            else if (currentState.ExecutionType.IsAnyCreate() && CodeDepositHandler.CodeIsInvalid(spec, callResult.Output))
                            {
                                _txTracer.ReportActionError(EvmExceptionType.InvalidCode);
                            }
                            else
                            {
                                if (currentState.ExecutionType.IsAnyCreate())
                                {
                                    _txTracer.ReportActionEnd(currentState.GasAvailable - codeDepositGasCost, currentState.To, callResult.Output);
                                }
                                else
                                {
                                    _txTracer.ReportActionEnd(currentState.GasAvailable, _returnDataBuffer);
                                }
                            }
                        }
                    }

                    return new TransactionSubstate(
                        callResult.Output,
                        currentState.Refund,
                        currentState.AccessTracker.DestroyList,
                        (IReadOnlyCollection<LogEntry>)currentState.AccessTracker.Logs,
                        callResult.ShouldRevert,
                        isTracerConnected: isTracing,
                        _logger);
                }

                Address callCodeOwner = currentState.Env.ExecutingAccount;
                using (EvmState previousState = currentState)
                {
                    currentState = _stateStack.Pop();
                    currentState.IsContinuation = true;
                    currentState.GasAvailable += previousState.GasAvailable;
                    bool previousStateSucceeded = true;

                    if (!callResult.ShouldRevert)
                    {
                        long gasAvailableForCodeDeposit = previousState.GasAvailable; // TODO: refactor, this is to fix 61363 Ropsten
                        if (previousState.ExecutionType.IsAnyCreate())
                        {
                            previousCallResult = callCodeOwner.Bytes;
                            previousCallOutputDestination = UInt256.Zero;
                            _returnDataBuffer = Array.Empty<byte>();
                            previousCallOutput = ZeroPaddedSpan.Empty;

                            long codeDepositGasCost = CodeDepositHandler.CalculateCost(callResult.Output.Length, spec);
                            bool invalidCode = CodeDepositHandler.CodeIsInvalid(spec, callResult.Output);
                            if (gasAvailableForCodeDeposit >= codeDepositGasCost && !invalidCode)
                            {
                                ReadOnlyMemory<byte> code = callResult.Output;
                                codeInfoRepository.InsertCode(_state, code, callCodeOwner, spec);

                                currentState.GasAvailable -= codeDepositGasCost;

                                if (typeof(TTracingActions) == typeof(IsTracing))
                                {
                                    _txTracer.ReportActionEnd(previousState.GasAvailable - codeDepositGasCost, callCodeOwner, callResult.Output);
                                }
                            }
                            else if (spec.FailOnOutOfGasCodeDeposit || invalidCode)
                            {
                                currentState.GasAvailable -= gasAvailableForCodeDeposit;
                                worldState.Restore(previousState.Snapshot);
                                if (!previousState.IsCreateOnPreExistingAccount)
                                {
                                    _state.DeleteAccount(callCodeOwner);
                                }

                                previousCallResult = BytesZero;
                                previousStateSucceeded = false;

                                if (typeof(TTracingActions) == typeof(IsTracing))
                                {
                                    _txTracer.ReportActionError(invalidCode ? EvmExceptionType.InvalidCode : EvmExceptionType.OutOfGas);
                                }
                            }
                            else if (typeof(TTracingActions) == typeof(IsTracing))
                            {
                                _txTracer.ReportActionEnd(0L, callCodeOwner, callResult.Output);
                            }
                        }
                        else
                        {
                            _returnDataBuffer = callResult.Output;
                            previousCallResult = callResult.PrecompileSuccess.HasValue ? (callResult.PrecompileSuccess.Value ? StatusCode.SuccessBytes : StatusCode.FailureBytes) : StatusCode.SuccessBytes;
                            previousCallOutput = callResult.Output.Span.SliceWithZeroPadding(0, Math.Min(callResult.Output.Length, (int)previousState.OutputLength));
                            previousCallOutputDestination = (ulong)previousState.OutputDestination;
                            if (previousState.IsPrecompile)
                            {
                                // parity induced if else for vmtrace
                                if (_txTracer.IsTracingInstructions)
                                {
                                    _txTracer.ReportMemoryChange(previousCallOutputDestination, previousCallOutput);
                                }
                            }

                            if (typeof(TTracingActions) == typeof(IsTracing))
                            {
                                _txTracer.ReportActionEnd(previousState.GasAvailable, _returnDataBuffer);
                            }
                        }

                        if (previousStateSucceeded)
                        {
                            previousState.CommitToParent(currentState);
                        }
                    }
                    else
                    {
                        worldState.Restore(previousState.Snapshot);
                        _returnDataBuffer = callResult.Output;
                        previousCallResult = StatusCode.FailureBytes;
                        previousCallOutput = callResult.Output.Span.SliceWithZeroPadding(0, Math.Min(callResult.Output.Length, (int)previousState.OutputLength));
                        previousCallOutputDestination = (ulong)previousState.OutputDestination;


                        if (typeof(TTracingActions) == typeof(IsTracing))
                        {
                            _txTracer.ReportActionRevert(previousState.GasAvailable, callResult.Output);
                        }
                    }
                }
            }
            catch (Exception ex) when (ex is EvmException or OverflowException)
            {
                failure = ex;
                goto Failure;
            }

            continue;

        Failure:
            {
                if (typeof(TLogger) == typeof(IsTracing)) _logger.Trace($"exception ({failure.GetType().Name}) in {currentState.ExecutionType} at depth {currentState.Env.CallDepth} - restoring snapshot");

                _state.Restore(currentState.Snapshot);

                RevertParityTouchBugAccount(spec);

                if (txTracer.IsTracingInstructions)
                {
                    txTracer.ReportOperationRemainingGas(0);
                    txTracer.ReportOperationError(failure is EvmException evmException ? evmException.ExceptionType : EvmExceptionType.Other);
                }

                if (typeof(TTracingActions) == typeof(IsTracing))
                {
                    EvmException evmException = failure as EvmException;
                    _txTracer.ReportActionError(evmException?.ExceptionType ?? EvmExceptionType.Other);
                }

                if (currentState.IsTopLevel)
                {
                    return new TransactionSubstate(failure is OverflowException ? EvmExceptionType.Other : (failure as EvmException).ExceptionType, isTracing);
                }

                previousCallResult = StatusCode.FailureBytes;
                previousCallOutputDestination = UInt256.Zero;
                _returnDataBuffer = Array.Empty<byte>();
                previousCallOutput = ZeroPaddedSpan.Empty;

                currentState.Dispose();
                currentState = _stateStack.Pop();
                currentState.IsContinuation = true;
            }
        }
    }

    private void RevertParityTouchBugAccount(IReleaseSpec spec)
    {
        if (_parityTouchBugAccount.ShouldDelete)
        {
            if (_state.AccountExists(_parityTouchBugAccount.Address))
            {
                _state.AddToBalance(_parityTouchBugAccount.Address, UInt256.Zero, spec);
            }

            _parityTouchBugAccount.ShouldDelete = false;
        }
    }

    public static bool UpdateGas(long gasCost, ref long gasAvailable)
    {
        if (gasAvailable < gasCost)
        {
            return false;
        }

        gasAvailable -= gasCost;
        return true;
    }

    public static void UpdateGasUp(long refund, ref long gasAvailable)
    {
        gasAvailable += refund;
    }

    public static bool ChargeAccountAccessGas(ref long gasAvailable, EvmState vmState, Address address, bool chargeForDelegation, IWorldState state, IReleaseSpec spec, ITxTracer tracer, bool chargeForWarm = true)
    {
        if (!spec.UseHotAndColdStorage)
        {
            return true;
        }
        bool notOutOfGas = ChargeAccountGas(ref gasAvailable, vmState, address, spec);
        return notOutOfGas
               && chargeForDelegation
               && vmState.Env.TxExecutionContext.CodeInfoRepository.TryGetDelegation(state, address, out Address delegated)
            ? ChargeAccountGas(ref gasAvailable, vmState, delegated, spec)
            : notOutOfGas;

        bool ChargeAccountGas(ref long gasAvailable, EvmState vmState, Address address, IReleaseSpec spec)
        {
            bool result = true;
            if (tracer.IsTracingAccess) // when tracing access we want cost as if it was warmed up from access list
            {
                vmState.AccessTracker.WarmUp(address);
            }

            if (vmState.AccessTracker.IsCold(address) && !address.IsPrecompile(spec))
            {
                result = UpdateGas(GasCostOf.ColdAccountAccess, ref gasAvailable);
                vmState.AccessTracker.WarmUp(address);
            }
            else if (chargeForWarm)
            {
                result = UpdateGas(GasCostOf.WarmStateRead, ref gasAvailable);
            }
            return result;
        }
    }

    internal enum StorageAccessType
    {
        SLOAD,
        SSTORE
    }

    static internal bool ChargeStorageAccessGas(
        ref long gasAvailable,
        EvmState vmState,
        in StorageCell storageCell,
        StorageAccessType storageAccessType,
        IReleaseSpec spec,
        ITxTracer txTracer)
    {
        // Console.WriteLine($"Accessing {storageCell} {storageAccessType}");

        bool result = true;
        if (spec.UseHotAndColdStorage)
        {
            if (txTracer.IsTracingAccess) // when tracing access we want cost as if it was warmed up from access list
            {
                vmState.AccessTracker.WarmUp(in storageCell);
            }

            if (vmState.AccessTracker.IsCold(in storageCell))
            {
                result = UpdateGas(GasCostOf.ColdSLoad, ref gasAvailable);
                vmState.AccessTracker.WarmUp(in storageCell);
            }
            else if (storageAccessType == StorageAccessType.SLOAD)
            {
                // we do not charge for WARM_STORAGE_READ_COST in SSTORE scenario
                result = UpdateGas(GasCostOf.WarmStateRead, ref gasAvailable);
            }
        }

        return result;
    }

    private CallResult ExecutePrecompile(EvmState state, IReleaseSpec spec)
    {
        ReadOnlyMemory<byte> callData = state.Env.InputData;
        UInt256 transferValue = state.Env.TransferValue;
        long gasAvailable = state.GasAvailable;

        IPrecompile precompile = state.Env.CodeInfo.Precompile;
        long baseGasCost = precompile.BaseGasCost(spec);
        long blobGasCost = precompile.DataGasCost(callData, spec);

        bool wasCreated = false;
        if (!_state.AccountExists(state.Env.ExecutingAccount))
        {
            wasCreated = true;
            _state.CreateAccount(state.Env.ExecutingAccount, transferValue);
        }
        else
        {
            _state.AddToBalance(state.Env.ExecutingAccount, transferValue, spec);
        }

        // https://github.com/ethereum/EIPs/blob/master/EIPS/eip-161.md
        // An additional issue was found in Parity,
        // where the Parity client incorrectly failed
        // to revert empty account deletions in a more limited set of contexts
        // involving out-of-gas calls to precompiled contracts;
        // the new Geth behavior matches Parity’s,
        // and empty accounts will cease to be a source of concern in general
        // in about one week once the state clearing process finishes.
        if (state.Env.ExecutingAccount.Equals(_parityTouchBugAccount.Address)
            && !wasCreated
            && transferValue.IsZero
            && spec.ClearEmptyAccountWhenTouched)
        {
            _parityTouchBugAccount.ShouldDelete = true;
        }

        if (!UpdateGas(checked(baseGasCost + blobGasCost), ref gasAvailable))
        {
            return new(default, false, true, EvmExceptionType.OutOfGas);
        }

        state.GasAvailable = gasAvailable;

        try
        {
            (ReadOnlyMemory<byte> output, bool success) = precompile.Run(callData, spec);
            CallResult callResult = new(output, success, !success);
            return callResult;
        }
        catch (DllNotFoundException exception)
        {
            if (_logger.IsError) _logger.Error($"Failed to load one of the dependencies of {precompile.GetType()} precompile", exception);
            throw;
        }
        catch (Exception exception)
        {
            if (_logger.IsError) _logger.Error($"Precompiled contract ({precompile.GetType()}) execution exception", exception);
            CallResult callResult = new(default, false, true);
            return callResult;
        }
    }

    /// <remarks>
    /// Struct generic parameter is used to burn out all the if statements and inner code
    /// by typeof(TTracingInstructions) == typeof(NotTracing) checks that are evaluated to constant
    /// values at compile time.
    /// </remarks>
    [SkipLocalsInit]
    private CallResult ExecuteCall<TTracingInstructions>(EvmState vmState, ReadOnlyMemory<byte>? previousCallResult, ZeroPaddedSpan previousCallOutput, scoped in UInt256 previousCallOutputDestination, IReleaseSpec spec)
        where TTracingInstructions : struct, IIsTracing
    {
        ref readonly ExecutionEnvironment env = ref vmState.Env;
        if (!vmState.IsContinuation)
        {
            if (!_state.AccountExists(env.ExecutingAccount))
            {
                _state.CreateAccount(env.ExecutingAccount, env.TransferValue);
            }
            else
            {
                _state.AddToBalance(env.ExecutingAccount, env.TransferValue, spec);
            }

            if (vmState.ExecutionType.IsAnyCreate() && spec.ClearEmptyAccountWhenTouched)
            {
                _state.IncrementNonce(env.ExecutingAccount);
            }

            if (_vmConfig.IsVmOptimizationEnabled)
            {
                vmState.Env.CodeInfo.NoticeExecution(_vmConfig, _logger);
            }
        }

        if (env.CodeInfo.MachineCode.Length == 0)
        {
            if (!vmState.IsTopLevel)
            {
                Metrics.IncrementEmptyCalls();
            }
            goto Empty;
        }


        vmState.InitStacks();
        EvmStack<TTracingInstructions> stack = new(vmState.DataStack.AsSpan(), vmState.DataStackHead, _txTracer);
        long gasAvailable = vmState.GasAvailable;

        if (previousCallResult is not null)
        {
            stack.PushBytes(previousCallResult.Value.Span);
            if (typeof(TTracingInstructions) == typeof(IsTracing)) _txTracer.ReportOperationRemainingGas(vmState.GasAvailable);
        }

        if (previousCallOutput.Length > 0)
        {
            UInt256 localPreviousDest = previousCallOutputDestination;
            if (!UpdateMemoryCost(vmState, ref gasAvailable, in localPreviousDest, (ulong)previousCallOutput.Length))
            {
                goto OutOfGas;
            }

            vmState.Memory.Save(in localPreviousDest, previousCallOutput);
        }

        // Struct generic parameter is used to burn out all the if statements
        // and inner code by typeof(TTracing) == typeof(NotTracing)
        // checks that are evaluated to constant values at compile time.
        // This only works for structs, not for classes or interface types
        // which use shared generics.
        if (!_txTracer.IsTracingRefunds)
        {
            return _txTracer.IsTracingOpLevelStorage ?
                ExecuteCode<TTracingInstructions, NotTracing, IsTracing>(vmState, ref stack, gasAvailable, spec) :
                ExecuteCode<TTracingInstructions, NotTracing, NotTracing>(vmState, ref stack, gasAvailable, spec);
        }
        else
        {
            return _txTracer.IsTracingOpLevelStorage ?
                ExecuteCode<TTracingInstructions, IsTracing, IsTracing>(vmState, ref stack, gasAvailable, spec) :
                ExecuteCode<TTracingInstructions, IsTracing, NotTracing>(vmState, ref stack, gasAvailable, spec);
        }
    Empty:
        return CallResult.Empty;
    OutOfGas:
        return CallResult.OutOfGasException;
    }

    [SkipLocalsInit]
    private CallResult ExecuteCode<TTracingInstructions, TTracingRefunds, TTracingStorage>(EvmState vmState, scoped ref EvmStack<TTracingInstructions> stack, long gasAvailable, IReleaseSpec spec)
        where TTracingInstructions : struct, IIsTracing
        where TTracingRefunds : struct, IIsTracing
        where TTracingStorage : struct, IIsTracing
    {
        int programCounter = vmState.ProgramCounter;
        ref readonly ExecutionEnvironment env = ref vmState.Env;
        ref readonly TxExecutionContext txCtx = ref env.TxExecutionContext;
        ref readonly BlockExecutionContext blkCtx = ref txCtx.BlockExecutionContext;
        ReadOnlySpan<byte> code = env.CodeInfo.MachineCode.Span;
        EvmExceptionType exceptionType = EvmExceptionType.None;
        IlInfo? ilInfo = env.CodeInfo.IlInfo;


        bool isRevert = false;
#if DEBUG
        DebugTracer? debugger = _txTracer.GetTracer<DebugTracer>();
#endif
        SkipInit(out UInt256 a);
        SkipInit(out UInt256 b);
        SkipInit(out UInt256 c);
        SkipInit(out UInt256 result);
        SkipInit(out StorageCell storageCell);
        object returnData = null;
        IlInfo.ILChunkExecutionResult? chunkExecutionResult = null;
        ZeroPaddedSpan slice;
        bool isCancelable = _txTracer.IsCancelable;
        uint codeLength = (uint)code.Length;
        while ((uint)programCounter < codeLength)
        {
#if DEBUG
            debugger?.TryWait(ref vmState, ref programCounter, ref gasAvailable, ref stack.Head);
#endif

            // try execute as many as possible
            while (_vmConfig.IsVmOptimizationEnabled && (ilInfo?.TryExecute(_logger, vmState, _specProvider.ChainId, ref _returnDataBuffer, _state, _blockhashProvider, vmState.Env.TxExecutionContext.CodeInfoRepository, spec, _txTracer, ref programCounter, ref gasAvailable, ref stack, out chunkExecutionResult))
                   .GetValueOrDefault(false))
            {
                if (chunkExecutionResult.Value.ShouldReturn)
                {
                    returnData = ((ReadOnlyMemory<byte>)chunkExecutionResult.Value.ReturnData).ToArray();
                    goto DataReturn;
                }
                if (chunkExecutionResult.Value.ShouldRevert)
                {
                    isRevert = true;
                    returnData = ((ReadOnlyMemory<byte>)chunkExecutionResult.Value.ReturnData).ToArray();
                    goto DataReturn;
                }
                if (chunkExecutionResult.Value.ShouldStop)
                {
                    goto EmptyReturn;
                }
                if (chunkExecutionResult.Value.ShouldJump && !vmState.Env.CodeInfo.ValidateJump(programCounter))
                {
                    exceptionType = EvmExceptionType.InvalidJumpDestination;
                    goto InvalidJumpDestination;
                }
                if (chunkExecutionResult.Value.ShouldFail)
                {
                    exceptionType = chunkExecutionResult.Value.ExceptionType;
                    switch (exceptionType)
                    {
                        case EvmExceptionType.StackOverflow:
                            goto StackOverflow;
                        case EvmExceptionType.StackUnderflow:
                            goto StackUnderflow;
                        case EvmExceptionType.InvalidJumpDestination:
                            goto InvalidJumpDestination;
                        case EvmExceptionType.BadInstruction:
                            goto InvalidInstruction;
                        case EvmExceptionType.AccessViolation:
                            goto AccessViolation;
                        case EvmExceptionType.OutOfGas:
                            goto OutOfGas;
                        case EvmExceptionType.StaticCallViolation:
                            goto StaticCallViolation;
                    }
                }

                if (programCounter >= codeLength)
                {
                    goto EmptyReturnNoTrace;
                }
            }

            Instruction instruction = (Instruction)code[programCounter];

            if (isCancelable && _txTracer.IsCancelled)
            {
                ThrowOperationCanceledException();
            }

            // Evaluated to constant at compile time and code elided if not tracing
            if (typeof(TTracingInstructions) == typeof(IsTracing))
                StartInstructionTrace(_txTracer, instruction, vmState, gasAvailable, programCounter, stack.Head);

            programCounter++;
            Span<byte> bytes;
            switch (instruction)
            {
                case Instruction.STOP:
                    {
                        goto EmptyReturn;
                    }
                case Instruction.ADD:
                    {
                        gasAvailable -= GasCostOf.VeryLow;

                        if (!stack.PopUInt256(out b)) goto StackUnderflow;
                        if (!stack.PopUInt256(out a)) goto StackUnderflow;
                        UInt256.Add(in a, in b, out result);
                        stack.PushUInt256(result);

                        break;
                    }
                case Instruction.MUL:
                    {
                        gasAvailable -= GasCostOf.Low;

                        if (!stack.PopUInt256(out a)) goto StackUnderflow;
                        if (!stack.PopUInt256(out b)) goto StackUnderflow;
                        UInt256.Multiply(in a, in b, out result);
                        stack.PushUInt256(in result);
                        break;
                    }
                case Instruction.SUB:
                    {
                        gasAvailable -= GasCostOf.VeryLow;

                        if (!stack.PopUInt256(out a)) goto StackUnderflow;
                        if (!stack.PopUInt256(out b)) goto StackUnderflow;
                        UInt256.Subtract(in a, in b, out result);

                        stack.PushUInt256(in result);
                        break;
                    }
                case Instruction.DIV:
                    {
                        gasAvailable -= GasCostOf.Low;

                        if (!stack.PopUInt256(out a)) goto StackUnderflow;
                        if (!stack.PopUInt256(out b)) goto StackUnderflow;
                        if (b.IsZero)
                        {
                            stack.PushZero();
                        }
                        else
                        {
                            UInt256.Divide(in a, in b, out result);
                            stack.PushUInt256(in result);
                        }

                        break;
                    }
                case Instruction.SDIV:
                    {
                        gasAvailable -= GasCostOf.Low;

                        if (!stack.PopUInt256(out a)) goto StackUnderflow;
                        if (!stack.PopUInt256(out b)) goto StackUnderflow;
                        if (b.IsZero)
                        {
                            stack.PushZero();
                        }
                        else if (As<UInt256, Int256>(ref b) == Int256.MinusOne && a == P255)
                        {
                            result = P255;
                            stack.PushUInt256(in result);
                        }
                        else
                        {
                            Int256.Divide(in As<UInt256, Int256>(ref a), in As<UInt256, Int256>(ref b), out As<UInt256, Int256>(ref result));
                            stack.PushUInt256(in result);
                        }

                        break;
                    }
                case Instruction.MOD:
                    {
                        gasAvailable -= GasCostOf.Low;

                        if (!stack.PopUInt256(out a)) goto StackUnderflow;
                        if (!stack.PopUInt256(out b)) goto StackUnderflow;
                        UInt256.Mod(in a, in b, out result);
                        stack.PushUInt256(in result);
                        break;
                    }
                case Instruction.SMOD:
                    {
                        gasAvailable -= GasCostOf.Low;

                        if (!stack.PopUInt256(out a)) goto StackUnderflow;
                        if (!stack.PopUInt256(out b)) goto StackUnderflow;
                        if (b.IsZeroOrOne)
                        {
                            stack.PushZero();
                        }
                        else
                        {
                            As<UInt256, Int256>(ref a)
                                .Mod(in As<UInt256, Int256>(ref b), out As<UInt256, Int256>(ref result));
                            stack.PushUInt256(in result);
                        }

                        break;
                    }
                case Instruction.ADDMOD:
                    {
                        gasAvailable -= GasCostOf.Mid;

                        if (!stack.PopUInt256(out a)) goto StackUnderflow;
                        if (!stack.PopUInt256(out b)) goto StackUnderflow;
                        if (!stack.PopUInt256(out c)) goto StackUnderflow;

                        if (c.IsZero)
                        {
                            stack.PushZero();
                        }
                        else
                        {
                            UInt256.AddMod(a, b, c, out result);
                            stack.PushUInt256(in result);
                        }

                        break;
                    }
                case Instruction.MULMOD:
                    {
                        gasAvailable -= GasCostOf.Mid;

                        if (!stack.PopUInt256(out a)) goto StackUnderflow;
                        if (!stack.PopUInt256(out b)) goto StackUnderflow;
                        if (!stack.PopUInt256(out c)) goto StackUnderflow;

                        if (c.IsZero)
                        {
                            stack.PushZero();
                        }
                        else
                        {
                            UInt256.MultiplyMod(in a, in b, in c, out result);
                            stack.PushUInt256(in result);
                        }

                        break;
                    }
                case Instruction.EXP:
                    {
                        gasAvailable -= GasCostOf.Exp;

                        Metrics.ExpOpcode++;

                        if (!stack.PopUInt256(out a)) goto StackUnderflow;
                        bytes = stack.PopWord256();

                        int leadingZeros = bytes.LeadingZerosCount();
                        if (leadingZeros != 32)
                        {
                            int expSize = 32 - leadingZeros;
                            gasAvailable -= spec.GetExpByteCost() * expSize;
                        }
                        else
                        {
                            stack.PushOne();
                            break;
                        }

                        if (a.IsZero)
                        {
                            stack.PushZero();
                        }
                        else if (a.IsOne)
                        {
                            stack.PushOne();
                        }
                        else
                        {
                            UInt256.Exp(a, new UInt256(bytes, true), out result);
                            stack.PushUInt256(in result);
                        }

                        break;
                    }
                case Instruction.SIGNEXTEND:
                    {
                        gasAvailable -= GasCostOf.Low;

                        if (!stack.PopUInt256(out a)) goto StackUnderflow;
                        if (a >= BigInt32)
                        {
                            if (!stack.EnsureDepth(1)) goto StackUnderflow;
                            break;
                        }

                        int position = 31 - (int)a;

                        bytes = stack.PeekWord256();
                        sbyte sign = (sbyte)bytes[position];

                        if (sign >= 0)
                        {
                            BytesZero32.AsSpan(0, position).CopyTo(bytes[..position]);
                        }
                        else
                        {
                            BytesMax32.AsSpan(0, position).CopyTo(bytes[..position]);
                        }

                        // Didn't remove from stack so don't need to push back
                        break;
                    }
                case Instruction.LT:
                    {
                        gasAvailable -= GasCostOf.VeryLow;

                        if (!stack.PopUInt256(out a)) goto StackUnderflow;
                        if (!stack.PopUInt256(out b)) goto StackUnderflow;
                        if (a < b)
                        {
                            stack.PushOne();
                        }
                        else
                        {
                            stack.PushZero();
                        }

                        break;
                    }
                case Instruction.GT:
                    {
                        gasAvailable -= GasCostOf.VeryLow;

                        if (!stack.PopUInt256(out a)) goto StackUnderflow;
                        if (!stack.PopUInt256(out b)) goto StackUnderflow;
                        if (a > b)
                        {
                            stack.PushOne();
                        }
                        else
                        {
                            stack.PushZero();
                        }

                        break;
                    }
                case Instruction.SLT:
                    {
                        gasAvailable -= GasCostOf.VeryLow;

                        if (!stack.PopUInt256(out a)) goto StackUnderflow;
                        if (!stack.PopUInt256(out b)) goto StackUnderflow;

                        if (As<UInt256, Int256>(ref a).CompareTo(As<UInt256, Int256>(ref b)) < 0)
                        {
                            stack.PushOne();
                        }
                        else
                        {
                            stack.PushZero();
                        }

                        break;
                    }
                case Instruction.SGT:
                    {
                        gasAvailable -= GasCostOf.VeryLow;

                        if (!stack.PopUInt256(out a)) goto StackUnderflow;
                        if (!stack.PopUInt256(out b)) goto StackUnderflow;
                        if (As<UInt256, Int256>(ref a).CompareTo(As<UInt256, Int256>(ref b)) > 0)
                        {
                            stack.PushOne();
                        }
                        else
                        {
                            stack.PushZero();
                        }

                        break;
                    }
                case Instruction.EQ:
                    {
                        gasAvailable -= GasCostOf.VeryLow;

                        if (!stack.PopUInt256(out a)) goto StackUnderflow;
                        if (!stack.PopUInt256(out b)) goto StackUnderflow;
                        if (a.Equals(b))
                        {
                            stack.PushOne();
                        }
                        else
                        {
                            stack.PushZero();
                        }

                        break;
                    }
                case Instruction.ISZERO:
                    {
                        gasAvailable -= GasCostOf.VeryLow;

                        if (!stack.PopUInt256(out a)) goto StackUnderflow;
                        if (a.IsZero)
                        {
                            stack.PushOne();
                        }
                        else
                        {
                            stack.PushZero();
                        }

                        break;
                    }
                case Instruction.AND:
                    {
                        gasAvailable -= GasCostOf.VeryLow;

                        ref byte bytesRef = ref stack.PopBytesByRef();
                        if (IsNullRef(ref bytesRef)) goto StackUnderflow;
                        Vector256<byte> aVec = ReadUnaligned<Vector256<byte>>(ref bytesRef);

                        bytesRef = ref stack.PopBytesByRef();
                        if (IsNullRef(ref bytesRef)) goto StackUnderflow;
                        Vector256<byte> bVec = ReadUnaligned<Vector256<byte>>(ref bytesRef);

                        WriteUnaligned(ref stack.PushBytesRef(), Vector256.BitwiseAnd(aVec, bVec));
                        break;
                    }
                case Instruction.OR:
                    {
                        gasAvailable -= GasCostOf.VeryLow;

                        ref byte bytesRef = ref stack.PopBytesByRef();
                        if (IsNullRef(ref bytesRef)) goto StackUnderflow;
                        Vector256<byte> aVec = ReadUnaligned<Vector256<byte>>(ref bytesRef);

                        bytesRef = ref stack.PopBytesByRef();
                        if (IsNullRef(ref bytesRef)) goto StackUnderflow;
                        Vector256<byte> bVec = ReadUnaligned<Vector256<byte>>(ref bytesRef);

                        WriteUnaligned(ref stack.PushBytesRef(), Vector256.BitwiseOr(aVec, bVec));
                        break;
                    }
                case Instruction.XOR:
                    {
                        gasAvailable -= GasCostOf.VeryLow;

                        ref byte bytesRef = ref stack.PopBytesByRef();
                        if (IsNullRef(ref bytesRef)) goto StackUnderflow;
                        Vector256<byte> aVec = ReadUnaligned<Vector256<byte>>(ref bytesRef);

                        bytesRef = ref stack.PopBytesByRef();
                        if (IsNullRef(ref bytesRef)) goto StackUnderflow;
                        Vector256<byte> bVec = ReadUnaligned<Vector256<byte>>(ref bytesRef);

                        WriteUnaligned(ref stack.PushBytesRef(), Vector256.Xor(aVec, bVec));
                        break;
                    }
                case Instruction.NOT:
                    {
                        gasAvailable -= GasCostOf.VeryLow;

                        ref byte bytesRef = ref stack.PopBytesByRef();
                        if (IsNullRef(ref bytesRef)) goto StackUnderflow;

                        Vector256<byte> negVec = Vector256.OnesComplement(ReadUnaligned<Vector256<byte>>(ref bytesRef));

                        WriteUnaligned(ref stack.PushBytesRef(), negVec);
                        break;
                    }
                case Instruction.BYTE:
                    {
                        gasAvailable -= GasCostOf.VeryLow;

                        if (!stack.PopUInt256(out a)) goto StackUnderflow;
                        bytes = stack.PopWord256();

                        if (a >= BigInt32)
                        {
                            stack.PushZero();
                            break;
                        }

                        int adjustedPosition = bytes.Length - 32 + (int)a;
                        if (adjustedPosition < 0)
                        {
                            stack.PushZero();
                        }
                        else
                        {
                            stack.PushByte(bytes[adjustedPosition]);
                        }

                        break;
                    }
                case Instruction.KECCAK256:
                    {
                        if (!stack.PopUInt256(out a)) goto StackUnderflow;
                        if (!stack.PopUInt256(out b)) goto StackUnderflow;
                        gasAvailable -= GasCostOf.Sha3 + GasCostOf.Sha3Word * EvmPooledMemory.Div32Ceiling(in b, out bool outOfGas);
                        if (outOfGas) goto OutOfGas;

                        if (!UpdateMemoryCost(vmState, ref gasAvailable, in a, b)) goto OutOfGas;

                        bytes = vmState.Memory.LoadSpan(in a, b);

                        // Compute the KECCAK256 directly to the stack slot
                        KeccakCache.ComputeTo(bytes, out As<byte, ValueHash256>(ref stack.PushBytesRef()));
                        break;
                    }
                case Instruction.ADDRESS:
                    {
                        gasAvailable -= GasCostOf.Base;

                        stack.PushBytes(env.ExecutingAccount.Bytes);
                        break;
                    }
                case Instruction.BALANCE:
                    {
                        gasAvailable -= spec.GetBalanceCost();

                        Address address = stack.PopAddress();
                        if (address is null) goto StackUnderflow;

                        if (!ChargeAccountAccessGas(ref gasAvailable, vmState, address, false, _state, spec, _txTracer)) goto OutOfGas;

                        result = _state.GetBalance(address);
                        stack.PushUInt256(in result);
                        break;
                    }
                case Instruction.CALLER:
                    {
                        gasAvailable -= GasCostOf.Base;

                        stack.PushBytes(env.Caller.Bytes);
                        break;
                    }
                case Instruction.CALLVALUE:
                    {
                        gasAvailable -= GasCostOf.Base;

                        result = env.Value;
                        stack.PushUInt256(in result);
                        break;
                    }
                case Instruction.ORIGIN:
                    {
                        gasAvailable -= GasCostOf.Base;

                        stack.PushBytes(txCtx.Origin.Bytes);
                        break;
                    }
                case Instruction.CALLDATALOAD:
                    {
                        gasAvailable -= GasCostOf.VeryLow;

                        if (!stack.PopUInt256(out result)) goto StackUnderflow;
                        stack.PushBytes(env.InputData.SliceWithZeroPadding(result, 32));
                        break;
                    }
                case Instruction.CALLDATASIZE:
                    {
                        gasAvailable -= GasCostOf.Base;

                        result = (UInt256)env.InputData.Length;
                        stack.PushUInt256(in result);
                        break;
                    }
                case Instruction.CALLDATACOPY:
                    {
                        if (!stack.PopUInt256(out a)) goto StackUnderflow;
                        if (!stack.PopUInt256(out b)) goto StackUnderflow;
                        if (!stack.PopUInt256(out result)) goto StackUnderflow;
                        gasAvailable -= GasCostOf.VeryLow + GasCostOf.Memory * EvmPooledMemory.Div32Ceiling(in result, out bool outOfGas);
                        if (outOfGas) goto OutOfGas;

                        if (!result.IsZero)
                        {
                            if (!UpdateMemoryCost(vmState, ref gasAvailable, in a, in result)) goto OutOfGas;

                            slice = env.InputData.SliceWithZeroPadding(b, (int)result);
                            vmState.Memory.Save(in a, in slice);
                            if (typeof(TTracingInstructions) == typeof(IsTracing))
                            {
                                _txTracer.ReportMemoryChange(a, slice);
                            }
                        }

                        break;
                    }
                case Instruction.CODESIZE:
                    {
                        gasAvailable -= GasCostOf.Base;

                        result = (UInt256)code.Length;
                        stack.PushUInt256(in result);
                        break;
                    }
                case Instruction.CODECOPY:
                    {
                        if (!stack.PopUInt256(out a)) goto StackUnderflow;
                        if (!stack.PopUInt256(out b)) goto StackUnderflow;
                        if (!stack.PopUInt256(out result)) goto StackUnderflow;
                        gasAvailable -= GasCostOf.VeryLow + GasCostOf.Memory * EvmPooledMemory.Div32Ceiling(in result, out bool outOfGas);
                        if (outOfGas) goto OutOfGas;

                        if (!result.IsZero)
                        {
                            if (!UpdateMemoryCost(vmState, ref gasAvailable, in a, result)) goto OutOfGas;

                            slice = code.SliceWithZeroPadding(in b, (int)result);
                            vmState.Memory.Save(in a, in slice);
                            if (typeof(TTracingInstructions) == typeof(IsTracing)) _txTracer.ReportMemoryChange(a, in slice);
                        }

                        break;
                    }
                case Instruction.GASPRICE:
                    {
                        gasAvailable -= GasCostOf.Base;

                        result = txCtx.GasPrice;
                        stack.PushUInt256(in result);
                        break;
                    }
                case Instruction.EXTCODESIZE:
                    {
                        gasAvailable -= spec.GetExtCodeCost();

                        Address address = stack.PopAddress();
                        if (address is null) goto StackUnderflow;

                        if (!ChargeAccountAccessGas(ref gasAvailable, vmState, address, true, _state, spec, _txTracer)) goto OutOfGas;

                        if (typeof(TTracingInstructions) != typeof(IsTracing) && programCounter < code.Length)
                        {
                            bool optimizeAccess = false;
                            Instruction nextInstruction = (Instruction)code[programCounter];
                            // Thrown away result
                            if (nextInstruction == Instruction.POP)
                            {
                                programCounter++;
                                // Add gas cost for POP
                                gasAvailable -= GasCostOf.Base;
                                break;
                            }
                            // code.length is zero
                            if (nextInstruction == Instruction.ISZERO)
                            {
                                optimizeAccess = true;
                            }
                            // code.length > 0 || code.length == 0
                            else if ((nextInstruction == Instruction.GT || nextInstruction == Instruction.EQ) &&
                                    stack.PeekUInt256IsZero())
                            {
                                optimizeAccess = true;
                                stack.PopLimbo();
                            }

                            if (optimizeAccess)
                            {
                                // EXTCODESIZE ISZERO/GT/EQ peephole optimization.
                                // In solidity 0.8.1+: `return account.code.length > 0;`
                                // is is a common pattern to check if address is a contract
                                // however we can just check the address's loaded CodeHash
                                // to reduce storage access from trying to load the code

                                programCounter++;
                                // Add gas cost for ISZERO, GT, or EQ
                                gasAvailable -= GasCostOf.VeryLow;

                                // IsContract
                                bool isCodeLengthNotZero = _state.IsContract(address);
                                if (nextInstruction == Instruction.GT)
                                {
                                    // Invert, to IsNotContract
                                    isCodeLengthNotZero = !isCodeLengthNotZero;
                                }

                                if (!isCodeLengthNotZero)
                                {
                                    stack.PushOne();
                                }
                                else
                                {
                                    stack.PushZero();
                                }
                                break;
                            }
                        }

                        InstructionExtCodeSize(address, ref stack, txCtx.CodeInfoRepository, spec);
                        break;
                    }
                case Instruction.EXTCODECOPY:
                    {
                        Address address = stack.PopAddress();
                        if (address is null) goto StackUnderflow;
                        if (!stack.PopUInt256(out a)) goto StackUnderflow;
                        if (!stack.PopUInt256(out b)) goto StackUnderflow;
                        if (!stack.PopUInt256(out result)) goto StackUnderflow;

                        gasAvailable -= spec.GetExtCodeCost() + GasCostOf.Memory * EvmPooledMemory.Div32Ceiling(in result, out bool outOfGas);
                        if (outOfGas) goto OutOfGas;

                        if (!ChargeAccountAccessGas(ref gasAvailable, vmState, address, true, _state, spec, _txTracer)) goto OutOfGas;

                        if (!result.IsZero)
                        {
                            if (!UpdateMemoryCost(vmState, ref gasAvailable, in a, result)) goto OutOfGas;

                            ReadOnlyMemory<byte> externalCode = txCtx.CodeInfoRepository.GetCachedCodeInfo(_state, address, spec).MachineCode;
                            slice = externalCode.SliceWithZeroPadding(b, (int)result);
                            vmState.Memory.Save(in a, in slice);
                            if (typeof(TTracingInstructions) == typeof(IsTracing))
                            {
                                _txTracer.ReportMemoryChange(a, in slice);
                            }
                        }

                        break;
                    }
                case Instruction.RETURNDATASIZE:
                    {
                        if (!spec.ReturnDataOpcodesEnabled) goto InvalidInstruction;

                        gasAvailable -= GasCostOf.Base;

                        result = (UInt256)_returnDataBuffer.Length;
                        stack.PushUInt256(in result);
                        break;
                    }
                case Instruction.RETURNDATACOPY:
                    {
                        if (!spec.ReturnDataOpcodesEnabled) goto InvalidInstruction;

                        if (!stack.PopUInt256(out a)) goto StackUnderflow;
                        if (!stack.PopUInt256(out b)) goto StackUnderflow;
                        if (!stack.PopUInt256(out result)) goto StackUnderflow;
                        gasAvailable -= GasCostOf.VeryLow + GasCostOf.Memory * EvmPooledMemory.Div32Ceiling(in result, out bool outOfGas);
                        if (outOfGas) goto OutOfGas;

                        if (UInt256.AddOverflow(result, b, out c) || c > _returnDataBuffer.Length)
                        {
                            goto AccessViolation;
                        }

                        if (!result.IsZero)
                        {
                            if (!UpdateMemoryCost(vmState, ref gasAvailable, in a, result)) goto OutOfGas;

                            slice = _returnDataBuffer.Span.SliceWithZeroPadding(b, (int)result);
                            vmState.Memory.Save(in a, in slice);
                            if (typeof(TTracingInstructions) == typeof(IsTracing))
                            {
                                _txTracer.ReportMemoryChange(a, in slice);
                            }
                        }

                        break;
                    }
                case Instruction.BLOCKHASH:
                    {
                        Metrics.BlockhashOpcode++;

                        gasAvailable -= GasCostOf.BlockHash;

                        if (!stack.PopUInt256(out a)) goto StackUnderflow;
                        long number = a.ToLong();

                        Hash256? blockHash = _blockhashProvider.GetBlockhash(blkCtx.Header, number);

                        stack.PushBytes(blockHash is not null ? blockHash.Bytes : BytesZero32);

                        if (typeof(TLogger) == typeof(IsTracing))
                        {
                            if (_txTracer.IsTracingBlockHash && blockHash is not null)
                            {
                                _txTracer.ReportBlockHash(blockHash);
                            }
                        }

                        break;
                    }
                case Instruction.COINBASE:
                    {
                        gasAvailable -= GasCostOf.Base;

                        stack.PushBytes(blkCtx.Header.GasBeneficiary.Bytes);
                        break;
                    }
                case Instruction.PREVRANDAO:
                    {
                        gasAvailable -= GasCostOf.Base;

                        if (blkCtx.Header.IsPostMerge)
                        {
                            stack.PushBytes(blkCtx.Header.Random.Bytes);
                        }
                        else
                        {
                            result = blkCtx.Header.Difficulty;
                            stack.PushUInt256(in result);
                        }
                        break;
                    }
                case Instruction.TIMESTAMP:
                    {
                        gasAvailable -= GasCostOf.Base;

                        result = blkCtx.Header.Timestamp;
                        stack.PushUInt256(in result);
                        break;
                    }
                case Instruction.NUMBER:
                    {
                        gasAvailable -= GasCostOf.Base;

                        result = (UInt256)blkCtx.Header.Number;
                        stack.PushUInt256(in result);
                        break;
                    }
                case Instruction.GASLIMIT:
                    {
                        gasAvailable -= GasCostOf.Base;

                        result = (UInt256)blkCtx.Header.GasLimit;
                        stack.PushUInt256(in result);
                        break;
                    }
                case Instruction.CHAINID:
                    {
                        if (!spec.ChainIdOpcodeEnabled) goto InvalidInstruction;

                        gasAvailable -= GasCostOf.Base;

                        stack.PushBytes(_chainId);
                        break;
                    }
                case Instruction.SELFBALANCE:
                    {
                        if (!spec.SelfBalanceOpcodeEnabled) goto InvalidInstruction;

                        gasAvailable -= GasCostOf.SelfBalance;

                        result = _state.GetBalance(env.ExecutingAccount);
                        stack.PushUInt256(in result);
                        break;
                    }
                case Instruction.BASEFEE:
                    {
                        if (!spec.BaseFeeEnabled) goto InvalidInstruction;

                        gasAvailable -= GasCostOf.Base;

                        result = blkCtx.Header.BaseFeePerGas;
                        stack.PushUInt256(in result);
                        break;
                    }
                case Instruction.BLOBHASH:
                    {
                        if (!spec.IsEip4844Enabled) goto InvalidInstruction;

                        gasAvailable -= GasCostOf.BlobHash;

                        if (!stack.PopUInt256(out result)) goto StackUnderflow;

                        if (txCtx.BlobVersionedHashes is not null && result < txCtx.BlobVersionedHashes.Length)
                        {
                            stack.PushBytes(txCtx.BlobVersionedHashes[result.u0]);
                        }
                        else
                        {
                            stack.PushZero();
                        }
                        break;
                    }
                case Instruction.BLOBBASEFEE:
                    {
                        if (!spec.BlobBaseFeeEnabled || !blkCtx.BlobBaseFee.HasValue) goto InvalidInstruction;

                        gasAvailable -= GasCostOf.Base;

                        result = blkCtx.BlobBaseFee.Value;
                        stack.PushUInt256(in result);
                        break;
                    }
                case Instruction.POP:
                    {
                        gasAvailable -= GasCostOf.Base;

                        stack.PopLimbo();
                        break;
                    }
                case Instruction.MLOAD:
                    {
                        gasAvailable -= GasCostOf.VeryLow;

                        if (!stack.PopUInt256(out result)) goto StackUnderflow;
                        if (!UpdateMemoryCost(vmState, ref gasAvailable, in result, in BigInt32)) goto OutOfGas;
                        bytes = vmState.Memory.LoadSpan(in result);
                        if (typeof(TTracingInstructions) == typeof(IsTracing)) _txTracer.ReportMemoryChange(result, bytes);

                        stack.PushBytes(bytes);
                        break;
                    }
                case Instruction.MSTORE:
                    {
                        gasAvailable -= GasCostOf.VeryLow;

                        if (!stack.PopUInt256(out result)) goto StackUnderflow;

                        bytes = stack.PopWord256();
                        if (!UpdateMemoryCost(vmState, ref gasAvailable, in result, in BigInt32)) goto OutOfGas;
                        vmState.Memory.SaveWord(in result, bytes);
                        if (typeof(TTracingInstructions) == typeof(IsTracing)) _txTracer.ReportMemoryChange(result, bytes);

                        break;
                    }
                case Instruction.MSTORE8:
                    {
                        gasAvailable -= GasCostOf.VeryLow;

                        if (!stack.PopUInt256(out result)) goto StackUnderflow;
                        byte data = stack.PopByte();
                        if (!UpdateMemoryCost(vmState, ref gasAvailable, in result, UInt256.One)) goto OutOfGas;
                        vmState.Memory.SaveByte(in result, data);
                        if (typeof(TTracingInstructions) == typeof(IsTracing)) _txTracer.ReportMemoryChange(result, data);

                        break;
                    }
                case Instruction.SLOAD:
                    {
                        exceptionType = InstructionSLoad<TTracingInstructions, TTracingStorage>(vmState, ref stack, ref gasAvailable, spec);
                        if (exceptionType != EvmExceptionType.None) goto ReturnFailure;

                        break;
                    }
                case Instruction.SSTORE:
                    {
                        if (!stack.PopUInt256(out result)) goto StackUnderflow;
                        ReadOnlySpan<byte> bytesSpan = stack.PopWord256();
                        exceptionType = InstructionSStore<TTracingInstructions, TTracingRefunds, TTracingStorage>(vmState, _state, ref gasAvailable, ref result, ref bytesSpan, spec, _txTracer);
                        if (exceptionType != EvmExceptionType.None) goto ReturnFailure;

                        break;
                    }
                case Instruction.JUMP:
                    {
                        gasAvailable -= GasCostOf.Mid;

                        if (!stack.PopUInt256(out result)) goto StackUnderflow;
                        if (!Jump(result, ref programCounter, in env)) goto InvalidJumpDestination;
                        break;
                    }
                case Instruction.JUMPI:
                    {
                        gasAvailable -= GasCostOf.High;

                        if (!stack.PopUInt256(out result)) goto StackUnderflow;
                        bytes = stack.PopWord256();
                        if (!bytes.SequenceEqual(BytesZero32))
                        {
                            if (!Jump(result, ref programCounter, in env)) goto InvalidJumpDestination;
                        }

                        break;
                    }
                case Instruction.PC:
                    {
                        gasAvailable -= GasCostOf.Base;

                        stack.PushUInt32(programCounter - 1);
                        break;
                    }
                case Instruction.MSIZE:
                    {
                        gasAvailable -= GasCostOf.Base;

                        result = vmState.Memory.Size;
                        stack.PushUInt256(in result);
                        break;
                    }
                case Instruction.GAS:
                    {
                        gasAvailable -= GasCostOf.Base;
                        // Ensure gas is positive before pushing to stack
                        if (gasAvailable < 0) goto OutOfGas;

                        result = (UInt256)gasAvailable;
                        stack.PushUInt256(in result);
                        break;
                    }
                case Instruction.JUMPDEST:
                    {
                        gasAvailable -= GasCostOf.JumpDest;

                        break;
                    }
                case Instruction.PUSH0:
                    {
                        if (!spec.IncludePush0Instruction) goto InvalidInstruction;
                        gasAvailable -= GasCostOf.Base;

                        stack.PushZero();
                        break;
                    }
                case Instruction.PUSH1:
                    {
                        gasAvailable -= GasCostOf.VeryLow;

                        int programCounterInt = programCounter;
                        if (programCounterInt >= code.Length)
                        {
                            stack.PushZero();
                        }
                        else
                        {
                            stack.PushByte(code[programCounterInt]);
                        }

                        programCounter++;
                        break;
                    }
                case Instruction.PUSH2:
                case Instruction.PUSH3:
                case Instruction.PUSH4:
                case Instruction.PUSH5:
                case Instruction.PUSH6:
                case Instruction.PUSH7:
                case Instruction.PUSH8:
                case Instruction.PUSH9:
                case Instruction.PUSH10:
                case Instruction.PUSH11:
                case Instruction.PUSH12:
                case Instruction.PUSH13:
                case Instruction.PUSH14:
                case Instruction.PUSH15:
                case Instruction.PUSH16:
                case Instruction.PUSH17:
                case Instruction.PUSH18:
                case Instruction.PUSH19:
                case Instruction.PUSH20:
                case Instruction.PUSH21:
                case Instruction.PUSH22:
                case Instruction.PUSH23:
                case Instruction.PUSH24:
                case Instruction.PUSH25:
                case Instruction.PUSH26:
                case Instruction.PUSH27:
                case Instruction.PUSH28:
                case Instruction.PUSH29:
                case Instruction.PUSH30:
                case Instruction.PUSH31:
                case Instruction.PUSH32:
                    {
                        gasAvailable -= GasCostOf.VeryLow;

                        int length = instruction - Instruction.PUSH1 + 1;
                        int usedFromCode = Math.Min(code.Length - programCounter, length);
                        stack.PushLeftPaddedBytes(code.Slice(programCounter, usedFromCode), length);

                        programCounter += length;
                        break;
                    }
                case Instruction.DUP1:
                case Instruction.DUP2:
                case Instruction.DUP3:
                case Instruction.DUP4:
                case Instruction.DUP5:
                case Instruction.DUP6:
                case Instruction.DUP7:
                case Instruction.DUP8:
                case Instruction.DUP9:
                case Instruction.DUP10:
                case Instruction.DUP11:
                case Instruction.DUP12:
                case Instruction.DUP13:
                case Instruction.DUP14:
                case Instruction.DUP15:
                case Instruction.DUP16:
                    {
                        gasAvailable -= GasCostOf.VeryLow;

                        if (!stack.Dup(instruction - Instruction.DUP1 + 1)) goto StackUnderflow;
                        break;
                    }
                case Instruction.SWAP1:
                case Instruction.SWAP2:
                case Instruction.SWAP3:
                case Instruction.SWAP4:
                case Instruction.SWAP5:
                case Instruction.SWAP6:
                case Instruction.SWAP7:
                case Instruction.SWAP8:
                case Instruction.SWAP9:
                case Instruction.SWAP10:
                case Instruction.SWAP11:
                case Instruction.SWAP12:
                case Instruction.SWAP13:
                case Instruction.SWAP14:
                case Instruction.SWAP15:
                case Instruction.SWAP16:
                    {
                        gasAvailable -= GasCostOf.VeryLow;

                        if (!stack.Swap(instruction - Instruction.SWAP1 + 2)) goto StackUnderflow;
                        break;
                    }
                case Instruction.LOG0:
                case Instruction.LOG1:
                case Instruction.LOG2:
                case Instruction.LOG3:
                case Instruction.LOG4:
                    {
                        if (vmState.IsStatic) goto StaticCallViolation;

                        exceptionType = InstructionLog(vmState, ref stack, ref gasAvailable, instruction);
                        if (exceptionType != EvmExceptionType.None) goto ReturnFailure;
                        break;
                    }
                case Instruction.CREATE:
                case Instruction.CREATE2:
                    {
                        Metrics.IncrementCreates();
                        if (!spec.Create2OpcodeEnabled && instruction == Instruction.CREATE2) goto InvalidInstruction;

                        if (vmState.IsStatic) goto StaticCallViolation;

                        (exceptionType, returnData) = InstructionCreate(vmState, ref stack, ref gasAvailable, spec, instruction);
                        if (exceptionType != EvmExceptionType.None) goto ReturnFailure;

                        if (returnData is null) break;

                        goto DataReturnNoTrace;
                    }
                case Instruction.RETURN:
                    {
                        exceptionType = InstructionReturn(vmState, ref stack, ref gasAvailable, out returnData);
                        if (exceptionType != EvmExceptionType.None) goto ReturnFailure;

                        goto DataReturn;
                    }
                case Instruction.CALL:
                case Instruction.CALLCODE:
                case Instruction.DELEGATECALL:
                case Instruction.STATICCALL:
                    {
                        exceptionType = InstructionCall<TTracingInstructions, TTracingRefunds>(vmState, ref stack, ref gasAvailable, spec, instruction, out returnData);
                        if (exceptionType != EvmExceptionType.None) goto ReturnFailure;

                        if (returnData is null)
                        {
                            break;
                        }
                        if (ReferenceEquals(returnData, CallResult.BoxedEmpty))
                        {
                            // Non contract call continue rather than constructing a new frame
                            continue;
                        }

                        goto DataReturn;
                    }
                case Instruction.REVERT:
                    {
                        if (!spec.RevertOpcodeEnabled) goto InvalidInstruction;

                        exceptionType = InstructionRevert(vmState, ref stack, ref gasAvailable, out returnData);
                        if (exceptionType != EvmExceptionType.None) goto ReturnFailure;

                        isRevert = true;
                        goto DataReturn;
                    }
                case Instruction.INVALID:
                    {
                        gasAvailable -= GasCostOf.High;

                        goto InvalidInstruction;
                    }
                case Instruction.SELFDESTRUCT:
                    {
                        if (vmState.IsStatic) goto StaticCallViolation;

                        if (spec.UseShanghaiDDosProtection)
                        {
                            gasAvailable -= GasCostOf.SelfDestructEip150;
                        }

                        exceptionType = InstructionSelfDestruct(vmState, ref stack, ref gasAvailable, spec);
                        if (exceptionType != EvmExceptionType.None) goto ReturnFailure;

                        goto EmptyReturn;
                    }
                case Instruction.SHL:
                    {
                        if (!spec.ShiftOpcodesEnabled) goto InvalidInstruction;

                        gasAvailable -= GasCostOf.VeryLow;

                        if (!stack.PopUInt256(out a)) goto StackUnderflow;
                        if (a >= 256UL)
                        {
                            stack.PopLimbo();
                            stack.PushZero();
                        }
                        else
                        {
                            if (!stack.PopUInt256(out b)) goto StackUnderflow;
                            result = b << (int)a.u0;
                            stack.PushUInt256(in result);
                        }

                        break;
                    }
                case Instruction.SHR:
                    {
                        if (!spec.ShiftOpcodesEnabled) goto InvalidInstruction;

                        gasAvailable -= GasCostOf.VeryLow;

                        if (!stack.PopUInt256(out a)) goto StackUnderflow;
                        if (a >= 256)
                        {
                            stack.PopLimbo();
                            stack.PushZero();
                        }
                        else
                        {
                            if (!stack.PopUInt256(out b)) goto StackUnderflow;
                            result = b >> (int)a.u0;
                            stack.PushUInt256(in result);
                        }

                        break;
                    }
                case Instruction.SAR:
                    {
                        if (!spec.ShiftOpcodesEnabled) goto InvalidInstruction;

                        gasAvailable -= GasCostOf.VeryLow;

                        if (!stack.PopUInt256(out a)) goto StackUnderflow;
                        if (!stack.PopUInt256(out b)) goto StackUnderflow;
                        if (a >= BigInt256)
                        {
                            if (As<UInt256, Int256>(ref b).Sign >= 0)
                            {
                                stack.PushZero();
                            }
                            else
                            {
                                stack.PushSignedInt256(in Int256.MinusOne);
                            }
                        }
                        else
                        {
                            As<UInt256, Int256>(ref b).RightShift((int)a, out As<UInt256, Int256>(ref result));
                            stack.PushUInt256(in result);
                        }

                        break;
                    }
                case Instruction.EXTCODEHASH:
                    {
                        if (!spec.ExtCodeHashOpcodeEnabled) goto InvalidInstruction;

                        gasAvailable -= spec.GetExtCodeHashCost();

                        Address address = stack.PopAddress();
                        if (address is null) goto StackUnderflow;
                        if (!ChargeAccountAccessGas(ref gasAvailable, vmState, address, true, _state, spec, _txTracer)) goto OutOfGas;

                        if (_state.AccountExists(address)
                            && !_state.IsDeadAccount(address)
                            && (!env.TxExecutionContext.CodeInfoRepository.TryGetDelegation(_state, address, out Address delegatedAddress)
                            || (_state.AccountExists(delegatedAddress)
                            && !_state.IsDeadAccount(delegatedAddress))))
                        {
                            stack.PushBytes(env.TxExecutionContext.CodeInfoRepository.GetExecutableCodeHash(_state, address).BytesAsSpan);
                        }
                        else
                        {
                            stack.PushZero();
                        }

                        break;
                    }
                case Instruction.TLOAD:
                    {
                        if (!spec.TransientStorageEnabled) goto InvalidInstruction;

                        Metrics.TloadOpcode++;
                        gasAvailable -= GasCostOf.TLoad;

                        if (!stack.PopUInt256(out result)) goto StackUnderflow;
                        storageCell = new(env.ExecutingAccount, result);

                        ReadOnlySpan<byte> value = _state.GetTransientState(in storageCell);
                        stack.PushBytes(value);

                        if (typeof(TTracingStorage) == typeof(IsTracing))
                        {
                            if (gasAvailable < 0) goto OutOfGas;
                            _txTracer.LoadOperationTransientStorage(storageCell.Address, result, value);
                        }

                        break;
                    }
                case Instruction.TSTORE:
                    {
                        if (!spec.TransientStorageEnabled) goto InvalidInstruction;
                        {
                            Metrics.TstoreOpcode++;

                            if (vmState.IsStatic) goto StaticCallViolation;

                            gasAvailable -= GasCostOf.TStore;

                            if (!stack.PopUInt256(out result)) goto StackUnderflow;
                            storageCell = new(env.ExecutingAccount, result);
                            bytes = stack.PopWord256();

                            _state.SetTransientState(in storageCell, !bytes.IsZero() ? bytes.ToArray() : BytesZero32);

                            if (typeof(TTracingStorage) == typeof(IsTracing))
                            {
                                if (gasAvailable < 0) goto OutOfGas;
                                ReadOnlySpan<byte> currentValue = _state.GetTransientState(in storageCell);
                                _txTracer.SetOperationTransientStorage(storageCell.Address, result, bytes, currentValue);
                            }

                            break;
                        }
                    }
                case Instruction.MCOPY:
                    {
                        if (!spec.MCopyIncluded) goto InvalidInstruction;
                        {
                            Metrics.MCopyOpcode++;

                            if (!stack.PopUInt256(out a)) goto StackUnderflow;
                            if (!stack.PopUInt256(out b)) goto StackUnderflow;
                            if (!stack.PopUInt256(out c)) goto StackUnderflow;

                            gasAvailable -= GasCostOf.VeryLow + GasCostOf.VeryLow * EvmPooledMemory.Div32Ceiling(c, out bool outOfGas);
                            if (outOfGas) goto OutOfGas;
                            if (!UpdateMemoryCost(vmState, ref gasAvailable, UInt256.Max(b, a), c)) goto OutOfGas;

                            bytes = vmState.Memory.LoadSpan(in b, c);
                            if (typeof(TTracingInstructions) == typeof(IsTracing)) _txTracer.ReportMemoryChange(b, bytes);

                            vmState.Memory.Save(in a, bytes);
                            if (typeof(TTracingInstructions) == typeof(IsTracing)) _txTracer.ReportMemoryChange(a, bytes);

                            break;
                        }
                    }
                default:
                    {
                        goto InvalidInstruction;
                    }
            }

            if (gasAvailable < 0)
            {
                goto OutOfGas;
            }

            if (typeof(TTracingInstructions) == typeof(IsTracing))
            {
                EndInstructionTrace(_txTracer, gasAvailable, vmState.Memory.Size);
            }
        }

        goto EmptyReturnNoTrace;

    // Common exit errors, goto labels to reduce in loop code duplication and to keep loop body smaller
    EmptyReturn:
        if (typeof(TTracingInstructions) == typeof(IsTracing)) EndInstructionTrace(_txTracer, gasAvailable, vmState.Memory.Size);
        EmptyReturnNoTrace:
        // Ensure gas is positive before updating state
        if (gasAvailable < 0) goto OutOfGas;
        UpdateCurrentState(vmState, programCounter, gasAvailable, stack.Head);
#if DEBUG
        debugger?.TryWait(ref vmState, ref programCounter, ref gasAvailable, ref stack.Head);
#endif
        return CallResult.Empty;
    DataReturn:
        if (typeof(TTracingInstructions) == typeof(IsTracing)) EndInstructionTrace(_txTracer, gasAvailable, vmState.Memory.Size);
        DataReturnNoTrace:
        // Ensure gas is positive before updating state
        if (gasAvailable < 0) goto OutOfGas;
        UpdateCurrentState(vmState, programCounter, gasAvailable, stack.Head);

        if (returnData is EvmState state)
        {
            return new CallResult(state);
        }
        return new CallResult((byte[])returnData, null, shouldRevert: isRevert);

    OutOfGas:
        exceptionType = EvmExceptionType.OutOfGas;
        goto ReturnFailure;
    InvalidInstruction:
        exceptionType = EvmExceptionType.BadInstruction;
        goto ReturnFailure;
    StaticCallViolation:
        exceptionType = EvmExceptionType.StaticCallViolation;
        goto ReturnFailure;
    StackUnderflow:
        exceptionType = EvmExceptionType.StackUnderflow;
        goto ReturnFailure;
    StackOverflow:
        exceptionType = EvmExceptionType.StackOverflow;
        goto ReturnFailure;
    InvalidJumpDestination:
        exceptionType = EvmExceptionType.InvalidJumpDestination;
        goto ReturnFailure;
    AccessViolation:
        exceptionType = EvmExceptionType.AccessViolation;
    ReturnFailure:
        return GetFailureReturn<TTracingInstructions>(gasAvailable, exceptionType);

        [DoesNotReturn]
        static void ThrowOperationCanceledException() =>
            throw new OperationCanceledException("Cancellation Requested");
    }

    [SkipLocalsInit]
    [MethodImpl(MethodImplOptions.NoInlining)]
    private void InstructionExtCodeSize<TTracingInstructions>(Address address, ref EvmStack<TTracingInstructions> stack, ICodeInfoRepository codeInfoRepository, IReleaseSpec spec) where TTracingInstructions : struct, IIsTracing
    {
        ReadOnlyMemory<byte> accountCode = codeInfoRepository.GetCachedCodeInfo(_state, address, spec).MachineCode;
        UInt256 result = (UInt256)accountCode.Span.Length;
        stack.PushUInt256(in result);
    }

    [SkipLocalsInit]
    private EvmExceptionType InstructionCall<TTracingInstructions, TTracingRefunds>(EvmState vmState, ref EvmStack<TTracingInstructions> stack, ref long gasAvailable, IReleaseSpec spec,
        Instruction instruction, out object returnData)
        where TTracingInstructions : struct, IIsTracing
        where TTracingRefunds : struct, IIsTracing
    {
        returnData = null;
        ref readonly ExecutionEnvironment env = ref vmState.Env;

        Metrics.IncrementCalls();

        if (instruction == Instruction.DELEGATECALL && !spec.DelegateCallEnabled ||
            instruction == Instruction.STATICCALL && !spec.StaticCallEnabled) return EvmExceptionType.BadInstruction;

        if (!stack.PopUInt256(out UInt256 gasLimit)) return EvmExceptionType.StackUnderflow;
        Address codeSource = stack.PopAddress();
        if (codeSource is null) return EvmExceptionType.StackUnderflow;

        if (!ChargeAccountAccessGas(ref gasAvailable, vmState, codeSource, true, _state, spec, _txTracer)) return EvmExceptionType.OutOfGas;

        UInt256 callValue;
        switch (instruction)
        {
            case Instruction.STATICCALL:
                callValue = UInt256.Zero;
                break;
            case Instruction.DELEGATECALL:
                callValue = env.Value;
                break;
            default:
                if (!stack.PopUInt256(out callValue)) return EvmExceptionType.StackUnderflow;
                break;
        }

        UInt256 transferValue = instruction == Instruction.DELEGATECALL ? UInt256.Zero : callValue;
        if (!stack.PopUInt256(out UInt256 dataOffset)) return EvmExceptionType.StackUnderflow;
        if (!stack.PopUInt256(out UInt256 dataLength)) return EvmExceptionType.StackUnderflow;
        if (!stack.PopUInt256(out UInt256 outputOffset)) return EvmExceptionType.StackUnderflow;
        if (!stack.PopUInt256(out UInt256 outputLength)) return EvmExceptionType.StackUnderflow;

        if (vmState.IsStatic && !transferValue.IsZero && instruction != Instruction.CALLCODE) return EvmExceptionType.StaticCallViolation;

        Address caller = instruction == Instruction.DELEGATECALL ? env.Caller : env.ExecutingAccount;

        Address target = instruction == Instruction.CALL || instruction == Instruction.STATICCALL
            ? codeSource
            : env.ExecutingAccount;

        if (typeof(TLogger) == typeof(IsTracing))
        {
            TraceCallDetails(codeSource, ref callValue, ref transferValue, caller, target);
        }

        long gasExtra = 0L;

        if (!transferValue.IsZero)
        {
            gasExtra += GasCostOf.CallValue;
        }

        if (!spec.ClearEmptyAccountWhenTouched && !_state.AccountExists(target))
        {
            gasExtra += GasCostOf.NewAccount;
        }
        else if (spec.ClearEmptyAccountWhenTouched && transferValue != 0 && _state.IsDeadAccount(target))
        {
            gasExtra += GasCostOf.NewAccount;
        }

        if (!UpdateGas(spec.GetCallCost(), ref gasAvailable) ||
            !UpdateMemoryCost(vmState, ref gasAvailable, in dataOffset, dataLength) ||
            !UpdateMemoryCost(vmState, ref gasAvailable, in outputOffset, outputLength) ||
            !UpdateGas(gasExtra, ref gasAvailable)) return EvmExceptionType.OutOfGas;

        CodeInfo codeInfo = vmState.Env.TxExecutionContext.CodeInfoRepository.GetCachedCodeInfo(_state, codeSource, spec);
        codeInfo.AnalyseInBackgroundIfRequired();

        if (spec.Use63Over64Rule)
        {
            gasLimit = UInt256.Min((UInt256)(gasAvailable - gasAvailable / 64), gasLimit);
        }

        if (gasLimit >= long.MaxValue) return EvmExceptionType.OutOfGas;

        long gasLimitUl = gasLimit.ToLong();
        if (!UpdateGas(gasLimitUl, ref gasAvailable)) return EvmExceptionType.OutOfGas;

        if (!transferValue.IsZero)
        {
            if (typeof(TTracingRefunds) == typeof(IsTracing)) _txTracer.ReportExtraGasPressure(GasCostOf.CallStipend);
            gasLimitUl += GasCostOf.CallStipend;
        }

        if (env.CallDepth >= MaxCallDepth || !transferValue.IsZero && _state.GetBalance(env.ExecutingAccount) < transferValue)
        {
            _returnDataBuffer = Array.Empty<byte>();
            stack.PushZero();

            if (typeof(TTracingInstructions) == typeof(IsTracing))
            {
                // very specific for Parity trace, need to find generalization - very peculiar 32 length...
                ReadOnlyMemory<byte>? memoryTrace = vmState.Memory.Inspect(in dataOffset, 32);
                _txTracer.ReportMemoryChange(dataOffset, memoryTrace is null ? ReadOnlySpan<byte>.Empty : memoryTrace.Value.Span);
            }

            if (typeof(TLogger) == typeof(IsTracing)) _logger.Trace("FAIL - call depth");
            if (typeof(TTracingInstructions) == typeof(IsTracing)) _txTracer.ReportOperationRemainingGas(gasAvailable);
            if (typeof(TTracingInstructions) == typeof(IsTracing)) _txTracer.ReportOperationError(EvmExceptionType.NotEnoughBalance);

            UpdateGasUp(gasLimitUl, ref gasAvailable);
            if (typeof(TTracingInstructions) == typeof(IsTracing)) _txTracer.ReportGasUpdateForVmTrace(gasLimitUl, gasAvailable);
            return EvmExceptionType.None;
        }

        Snapshot snapshot = _state.TakeSnapshot();
        _state.SubtractFromBalance(caller, transferValue, spec);

        if (codeInfo.IsEmpty && typeof(TTracingInstructions) != typeof(IsTracing) && !_txTracer.IsTracingActions)
        {
            // Non contract call, no need to construct call frame can just credit balance and return gas
            _returnDataBuffer = default;
            stack.PushBytes(StatusCode.SuccessBytes.Span);
            UpdateGasUp(gasLimitUl, ref gasAvailable);
            return FastCall(spec, out returnData, in transferValue, target);
        }

        ReadOnlyMemory<byte> callData = vmState.Memory.Load(in dataOffset, dataLength);
        ExecutionEnvironment callEnv = new
        (
            txExecutionContext: in env.TxExecutionContext,
            callDepth: env.CallDepth + 1,
            caller: caller,
            codeSource: codeSource,
            executingAccount: target,
            transferValue: transferValue,
            value: callValue,
            inputData: callData,
            codeInfo: codeInfo
        );
        if (typeof(TLogger) == typeof(IsTracing)) _logger.Trace($"Tx call gas {gasLimitUl}");
        if (outputLength == 0)
        {
            // TODO: when output length is 0 outputOffset can have any value really
            // and the value does not matter and it can cause trouble when beyond long range
            outputOffset = 0;
        }

        ExecutionType executionType = GetCallExecutionType(instruction, env.IsPostMerge());
        returnData = new EvmState(
            gasLimitUl,
            callEnv,
            executionType,
            snapshot,
            outputOffset.ToLong(),
            outputLength.ToLong(),
            instruction == Instruction.STATICCALL || vmState.IsStatic,
            vmState.AccessTracker,
            isCreateOnPreExistingAccount: false);

        return EvmExceptionType.None;

        EvmExceptionType FastCall(IReleaseSpec spec, out object returnData, in UInt256 transferValue, Address target)
        {
            if (!_state.AccountExists(target))
            {
                _state.CreateAccount(target, transferValue);
            }
            else
            {
                _state.AddToBalance(target, transferValue, spec);
            }
            Metrics.IncrementEmptyCalls();

            returnData = CallResult.BoxedEmpty;
            return EvmExceptionType.None;
        }

        [MethodImpl(MethodImplOptions.NoInlining)]
        void TraceCallDetails(Address codeSource, ref UInt256 callValue, ref UInt256 transferValue, Address caller, Address target)
        {
            _logger.Trace($"caller {caller}");
            _logger.Trace($"code source {codeSource}");
            _logger.Trace($"target {target}");
            _logger.Trace($"value {callValue}");
            _logger.Trace($"transfer value {transferValue}");
        }
    }

    [SkipLocalsInit]
    private static EvmExceptionType InstructionRevert<TTracing>(EvmState vmState, ref EvmStack<TTracing> stack, ref long gasAvailable, out object returnData)
        where TTracing : struct, IIsTracing
    {
        SkipInit(out returnData);

        if (!stack.PopUInt256(out UInt256 position) ||
            !stack.PopUInt256(out UInt256 length))
            return EvmExceptionType.StackUnderflow;

        if (!UpdateMemoryCost(vmState, ref gasAvailable, in position, in length))
        {
            return EvmExceptionType.OutOfGas;
        }

        returnData = vmState.Memory.Load(in position, in length).ToArray();
        return EvmExceptionType.None;
    }

    [SkipLocalsInit]
    private static EvmExceptionType InstructionReturn<TTracing>(EvmState vmState, ref EvmStack<TTracing> stack, ref long gasAvailable, out object returnData)
        where TTracing : struct, IIsTracing
    {
        SkipInit(out returnData);

        if (!stack.PopUInt256(out UInt256 position) ||
            !stack.PopUInt256(out UInt256 length))
            return EvmExceptionType.StackUnderflow;

        if (!UpdateMemoryCost(vmState, ref gasAvailable, in position, in length))
        {
            return EvmExceptionType.OutOfGas;
        }

        returnData = vmState.Memory.Load(in position, in length).ToArray();

        return EvmExceptionType.None;
    }

    [SkipLocalsInit]
    private EvmExceptionType InstructionSelfDestruct<TTracing>(EvmState vmState, ref EvmStack<TTracing> stack, ref long gasAvailable, IReleaseSpec spec)
        where TTracing : struct, IIsTracing
    {
        Metrics.SelfDestructs++;

        Address inheritor = stack.PopAddress();
        if (inheritor is null) return EvmExceptionType.StackUnderflow;
        if (!ChargeAccountAccessGas(ref gasAvailable, vmState, inheritor, false, _state, spec, _txTracer, false)) return EvmExceptionType.OutOfGas;

        Address executingAccount = vmState.Env.ExecutingAccount;
        bool createInSameTx = vmState.AccessTracker.CreateList.Contains(executingAccount);
        if (!spec.SelfdestructOnlyOnSameTransaction || createInSameTx)
            vmState.AccessTracker.ToBeDestroyed(executingAccount);

        UInt256 result = _state.GetBalance(executingAccount);
        if (_txTracer.IsTracingActions) _txTracer.ReportSelfDestruct(executingAccount, result, inheritor);
        if (spec.ClearEmptyAccountWhenTouched && !result.IsZero && _state.IsDeadAccount(inheritor))
        {
            if (!UpdateGas(GasCostOf.NewAccount, ref gasAvailable)) return EvmExceptionType.OutOfGas;
        }

        bool inheritorAccountExists = _state.AccountExists(inheritor);
        if (!spec.ClearEmptyAccountWhenTouched && !inheritorAccountExists && spec.UseShanghaiDDosProtection)
        {
            if (!UpdateGas(GasCostOf.NewAccount, ref gasAvailable)) return EvmExceptionType.OutOfGas;
        }

        if (!inheritorAccountExists)
        {
            _state.CreateAccount(inheritor, result);
        }
        else if (!inheritor.Equals(executingAccount))
        {
            _state.AddToBalance(inheritor, result, spec);
        }

        if (spec.SelfdestructOnlyOnSameTransaction && !createInSameTx && inheritor.Equals(executingAccount))
            return EvmExceptionType.None; // don't burn eth when contract is not destroyed per EIP clarification

        _state.SubtractFromBalance(executingAccount, result, spec);
        return EvmExceptionType.None;
    }

    [SkipLocalsInit]
    private (EvmExceptionType exceptionType, EvmState? callState) InstructionCreate<TTracing>(EvmState vmState, ref EvmStack<TTracing> stack, ref long gasAvailable, IReleaseSpec spec, Instruction instruction)
        where TTracing : struct, IIsTracing
    {
        ref readonly ExecutionEnvironment env = ref vmState.Env;

        // TODO: happens in CREATE_empty000CreateInitCode_Transaction but probably has to be handled differently
        if (!_state.AccountExists(env.ExecutingAccount))
        {
            _state.CreateAccount(env.ExecutingAccount, UInt256.Zero);
        }

        if (!stack.PopUInt256(out UInt256 value) ||
            !stack.PopUInt256(out UInt256 memoryPositionOfInitCode) ||
            !stack.PopUInt256(out UInt256 initCodeLength))
            return (EvmExceptionType.StackUnderflow, null);

        Span<byte> salt = default;
        if (instruction == Instruction.CREATE2)
        {
            salt = stack.PopWord256();
        }

        //EIP-3860
        if (spec.IsEip3860Enabled)
        {
            if (initCodeLength > spec.MaxInitCodeSize) return (EvmExceptionType.OutOfGas, null);
        }

        bool outOfGas = false;
        long gasCost = GasCostOf.Create +
                       (spec.IsEip3860Enabled ? GasCostOf.InitCodeWord * EvmPooledMemory.Div32Ceiling(initCodeLength, out outOfGas) : 0) +
                       (instruction == Instruction.CREATE2
                           ? GasCostOf.Sha3Word * EvmPooledMemory.Div32Ceiling(initCodeLength, out outOfGas)
                           : 0);
        if (outOfGas || !UpdateGas(gasCost, ref gasAvailable)) return (EvmExceptionType.OutOfGas, null);

        if (!UpdateMemoryCost(vmState, ref gasAvailable, in memoryPositionOfInitCode, initCodeLength)) return (EvmExceptionType.OutOfGas, null);

        // TODO: copy pasted from CALL / DELEGATECALL, need to move it outside?
        if (env.CallDepth >= MaxCallDepth) // TODO: fragile ordering / potential vulnerability for different clients
        {
            // TODO: need a test for this
            _returnDataBuffer = Array.Empty<byte>();
            stack.PushZero();
            return (EvmExceptionType.None, null);
        }

        ReadOnlyMemory<byte> initCode = vmState.Memory.Load(in memoryPositionOfInitCode, initCodeLength);

        UInt256 balance = _state.GetBalance(env.ExecutingAccount);
        if (value > balance)
        {
            _returnDataBuffer = Array.Empty<byte>();
            stack.PushZero();
            return (EvmExceptionType.None, null);
        }

        UInt256 accountNonce = _state.GetNonce(env.ExecutingAccount);
        UInt256 maxNonce = ulong.MaxValue;
        if (accountNonce >= maxNonce)
        {
            _returnDataBuffer = Array.Empty<byte>();
            stack.PushZero();
            return (EvmExceptionType.None, null);
        }

        if (typeof(TTracing) == typeof(IsTracing)) EndInstructionTrace(_txTracer, gasAvailable, vmState.Memory.Size);
        // todo: === below is a new call - refactor / move

        long callGas = spec.Use63Over64Rule ? gasAvailable - gasAvailable / 64L : gasAvailable;
        if (!UpdateGas(callGas, ref gasAvailable)) return (EvmExceptionType.OutOfGas, null);

        Address contractAddress = instruction == Instruction.CREATE
            ? ContractAddress.From(env.ExecutingAccount, _state.GetNonce(env.ExecutingAccount))
            : ContractAddress.From(env.ExecutingAccount, salt, initCode.Span);

        if (spec.UseHotAndColdStorage)
        {
            // EIP-2929 assumes that warm-up cost is included in the costs of CREATE and CREATE2
            vmState.AccessTracker.WarmUp(contractAddress);
        }

        _state.IncrementNonce(env.ExecutingAccount);

        Snapshot snapshot = _state.TakeSnapshot();

        bool accountExists = _state.AccountExists(contractAddress);

        if (accountExists && contractAddress.IsNonZeroAccount(spec, env.TxExecutionContext.CodeInfoRepository, _state))
        {
            /* we get the snapshot before this as there is a possibility with that we will touch an empty account and remove it even if the REVERT operation follows */
            if (typeof(TLogger) == typeof(IsTracing)) _logger.Trace($"Contract collision at {contractAddress}");
            _returnDataBuffer = Array.Empty<byte>();
            stack.PushZero();
            return (EvmExceptionType.None, null);
        }

        if (_state.IsDeadAccount(contractAddress))
        {
            _state.ClearStorage(contractAddress);
        }

        _state.SubtractFromBalance(env.ExecutingAccount, value, spec);

        // Do not add the initCode to the cache as it is
        // pointing to data in this tx and will become invalid
        // for another tx as returned to pool.
        CodeInfo codeInfo = new(initCode, env.ExecutingAccount);
        codeInfo.AnalyseInBackgroundIfRequired();

        ExecutionEnvironment callEnv = new
        (
            txExecutionContext: in env.TxExecutionContext,
            callDepth: env.CallDepth + 1,
            caller: env.ExecutingAccount,
            executingAccount: contractAddress,
            codeSource: null,
            codeInfo: codeInfo,
            inputData: default,
            transferValue: value,
            value: value
        );
        EvmState callState = new(
            callGas,
            callEnv,
            instruction == Instruction.CREATE2 ? ExecutionType.CREATE2 : ExecutionType.CREATE,
            snapshot,
            0L,
            0L,
            vmState.IsStatic,
            vmState.AccessTracker,
            accountExists);

        return (EvmExceptionType.None, callState);
    }

    [SkipLocalsInit]
    private EvmExceptionType InstructionLog<TTracing>(EvmState vmState, ref EvmStack<TTracing> stack, ref long gasAvailable, Instruction instruction)
        where TTracing : struct, IIsTracing
    {
        if (!stack.PopUInt256(out UInt256 position)) return EvmExceptionType.StackUnderflow;
        if (!stack.PopUInt256(out UInt256 length)) return EvmExceptionType.StackUnderflow;
        long topicsCount = instruction - Instruction.LOG0;
        if (!UpdateMemoryCost(vmState, ref gasAvailable, in position, length)) return EvmExceptionType.OutOfGas;
        if (!UpdateGas(
                GasCostOf.Log + topicsCount * GasCostOf.LogTopic +
                length.ToLong() * GasCostOf.LogData, ref gasAvailable)) return EvmExceptionType.OutOfGas;

        ReadOnlyMemory<byte> data = vmState.Memory.Load(in position, length);
        Hash256[] topics = new Hash256[topicsCount];
        for (int i = 0; i < topicsCount; i++)
        {
            topics[i] = new Hash256(stack.PopWord256());
        }

        LogEntry logEntry = new(
            vmState.Env.ExecutingAccount,
            data.ToArray(),
            topics);
        vmState.AccessTracker.Logs.Add(logEntry);

        if (_txTracer.IsTracingLogs)
        {
            _txTracer.ReportLog(logEntry);
        }

        return EvmExceptionType.None;
    }

    [SkipLocalsInit]
    private EvmExceptionType InstructionSLoad<TTracingInstructions, TTracingStorage>(EvmState vmState, ref EvmStack<TTracingInstructions> stack, ref long gasAvailable, IReleaseSpec spec)
        where TTracingInstructions : struct, IIsTracing
        where TTracingStorage : struct, IIsTracing
    {
        Metrics.IncrementSLoadOpcode();
        gasAvailable -= spec.GetSLoadCost();

        if (!stack.PopUInt256(out UInt256 result)) return EvmExceptionType.StackUnderflow;
        StorageCell storageCell = new(vmState.Env.ExecutingAccount, result);
        if (!ChargeStorageAccessGas(
            ref gasAvailable,
            vmState,
            in storageCell,
            StorageAccessType.SLOAD,
            spec,
            _txTracer)) return EvmExceptionType.OutOfGas;

        ReadOnlySpan<byte> value = _state.Get(in storageCell);
        stack.PushBytes(value);
        if (typeof(TTracingStorage) == typeof(IsTracing))
        {
            _txTracer.LoadOperationStorage(storageCell.Address, result, value);
        }

        return EvmExceptionType.None;
    }

    [SkipLocalsInit]
    static internal EvmExceptionType InstructionSStore<TTracingInstructions, TTracingRefunds, TTracingStorage>(EvmState vmState, IWorldState state, ref long gasAvailable, ref UInt256 result, ref ReadOnlySpan<byte> bytes, IReleaseSpec spec, ITxTracer txTracer)
        where TTracingInstructions : struct, IIsTracing
        where TTracingRefunds : struct, IIsTracing
        where TTracingStorage : struct, IIsTracing
    {
        Metrics.IncrementSStoreOpcode();

        if (vmState.IsStatic) return EvmExceptionType.StaticCallViolation;
        // fail fast before the first storage read if gas is not enough even for reset
        if (!spec.UseNetGasMetering && !UpdateGas(spec.GetSStoreResetCost(), ref gasAvailable)) return EvmExceptionType.OutOfGas;

        if (spec.UseNetGasMeteringWithAStipendFix)
        {
            if (typeof(TTracingRefunds) == typeof(IsTracing))
                txTracer.ReportExtraGasPressure(GasCostOf.CallStipend - spec.GetNetMeteredSStoreCost() + 1);
            if (gasAvailable <= GasCostOf.CallStipend) return EvmExceptionType.OutOfGas;
        }

        bool newIsZero = bytes.IsZero();
        bytes = !newIsZero ? bytes.WithoutLeadingZeros() : BytesZero;

        StorageCell storageCell = new(vmState.Env.ExecutingAccount, result);

        if (!ChargeStorageAccessGas(
                ref gasAvailable,
                vmState,
                in storageCell,
                StorageAccessType.SSTORE,
                spec,
                txTracer)) return EvmExceptionType.OutOfGas;

        ReadOnlySpan<byte> currentValue = state.Get(in storageCell);
        // Console.WriteLine($"current: {currentValue.ToHexString()} newValue {newValue.ToHexString()}");
        bool currentIsZero = currentValue.IsZero();

        bool newSameAsCurrent = (newIsZero && currentIsZero) || Bytes.AreEqual(currentValue, bytes);
        long sClearRefunds = RefundOf.SClear(spec.IsEip3529Enabled);

        if (!spec.UseNetGasMetering) // note that for this case we already deducted 5000
        {
            if (newIsZero)
            {
                if (!newSameAsCurrent)
                {
                    vmState.Refund += sClearRefunds;
                    if (typeof(TTracingRefunds) == typeof(IsTracing)) txTracer.ReportRefund(sClearRefunds);
                }
            }
            else if (currentIsZero)
            {
                if (!UpdateGas(GasCostOf.SSet - GasCostOf.SReset, ref gasAvailable)) return EvmExceptionType.OutOfGas;
            }
        }
        else // net metered
        {
            if (newSameAsCurrent)
            {
                if (!UpdateGas(spec.GetNetMeteredSStoreCost(), ref gasAvailable)) return EvmExceptionType.OutOfGas;
            }
            else // net metered, C != N
            {
                Span<byte> originalValue = state.GetOriginal(in storageCell);
                bool originalIsZero = originalValue.IsZero();

                bool currentSameAsOriginal = Bytes.AreEqual(originalValue, currentValue);
                if (currentSameAsOriginal)
                {
                    if (currentIsZero)
                    {
                        if (!UpdateGas(GasCostOf.SSet, ref gasAvailable)) return EvmExceptionType.OutOfGas;
                    }
                    else // net metered, current == original != new, !currentIsZero
                    {
                        if (!UpdateGas(spec.GetSStoreResetCost(), ref gasAvailable)) return EvmExceptionType.OutOfGas;

                        if (newIsZero)
                        {
                            vmState.Refund += sClearRefunds;
                            if (typeof(TTracingRefunds) == typeof(IsTracing)) txTracer.ReportRefund(sClearRefunds);
                        }
                    }
                }
                else // net metered, new != current != original
                {
                    long netMeteredStoreCost = spec.GetNetMeteredSStoreCost();
                    if (!UpdateGas(netMeteredStoreCost, ref gasAvailable)) return EvmExceptionType.OutOfGas;

                    if (!originalIsZero) // net metered, new != current != original != 0
                    {
                        if (currentIsZero)
                        {
                            vmState.Refund -= sClearRefunds;
                            if (typeof(TTracingRefunds) == typeof(IsTracing)) txTracer.ReportRefund(-sClearRefunds);
                        }

                        if (newIsZero)
                        {
                            vmState.Refund += sClearRefunds;
                            if (typeof(TTracingRefunds) == typeof(IsTracing)) txTracer.ReportRefund(sClearRefunds);
                        }
                    }

                    bool newSameAsOriginal = Bytes.AreEqual(originalValue, bytes);
                    if (newSameAsOriginal)
                    {
                        long refundFromReversal;
                        if (originalIsZero)
                        {
                            refundFromReversal = spec.GetSetReversalRefund();
                        }
                        else
                        {
                            refundFromReversal = spec.GetClearReversalRefund();
                        }

                        vmState.Refund += refundFromReversal;
                        if (typeof(TTracingRefunds) == typeof(IsTracing)) txTracer.ReportRefund(refundFromReversal);
                    }
                }
            }
        }

        if (!newSameAsCurrent)
        {
<<<<<<< HEAD
            state.Set(in storageCell, newIsZero ? BytesZero : bytes.ToArray());
        }

        if (typeof(TTracingInstructions) == typeof(IsTracing))
        {
            ReadOnlySpan<byte> valueToStore = newIsZero ? BytesZero.AsSpan() : bytes;
            byte[] storageBytes = new byte[32]; // do not stackalloc here
            storageCell.Index.ToBigEndian(storageBytes);
            txTracer.ReportStorageChange(storageBytes, valueToStore);
        }

        if (typeof(TTracingStorage) == typeof(IsTracing))
        {
            txTracer.SetOperationStorage(storageCell.Address, result, bytes, currentValue);
=======
            _state.Set(in storageCell, newIsZero ? BytesZero : bytes.ToArray());

            if (typeof(TTracingInstructions) == typeof(IsTracing))
            {
                ReadOnlySpan<byte> valueToStore = newIsZero ? BytesZero.AsSpan() : bytes;
                byte[] storageBytes = new byte[32]; // do not stackalloc here
                storageCell.Index.ToBigEndian(storageBytes);
                _txTracer.ReportStorageChange(storageBytes, valueToStore);
            }

            if (typeof(TTracingStorage) == typeof(IsTracing))
            {
                _txTracer.SetOperationStorage(storageCell.Address, result, bytes, currentValue);
            }
>>>>>>> efe8dba6
        }

        return EvmExceptionType.None;
    }

    private CallResult GetFailureReturn<TTracingInstructions>(long gasAvailable, EvmExceptionType exceptionType)
        where TTracingInstructions : struct, IIsTracing
    {
        if (typeof(TTracingInstructions) == typeof(IsTracing)) EndInstructionTraceError(_txTracer, gasAvailable, exceptionType);

        return exceptionType switch
        {
            EvmExceptionType.OutOfGas => CallResult.OutOfGasException,
            EvmExceptionType.BadInstruction => CallResult.InvalidInstructionException,
            EvmExceptionType.StaticCallViolation => CallResult.StaticCallViolationException,
            EvmExceptionType.InvalidSubroutineEntry => CallResult.InvalidSubroutineEntry,
            EvmExceptionType.InvalidSubroutineReturn => CallResult.InvalidSubroutineReturn,
            EvmExceptionType.StackOverflow => CallResult.StackOverflowException,
            EvmExceptionType.StackUnderflow => CallResult.StackUnderflowException,
            EvmExceptionType.InvalidJumpDestination => CallResult.InvalidJumpDestination,
            EvmExceptionType.AccessViolation => CallResult.AccessViolationException,
            _ => throw new ArgumentOutOfRangeException(nameof(exceptionType), exceptionType, "")
        };
    }

    private static void UpdateCurrentState(EvmState state, int pc, long gas, int stackHead)
    {
        state.ProgramCounter = pc;
        state.GasAvailable = gas;
        state.DataStackHead = stackHead;
    }

    public static bool UpdateMemoryCost(EvmState vmState, ref long gasAvailable, in UInt256 position, in UInt256 length)
    {
        long memoryCost = vmState.Memory.CalculateMemoryCost(in position, length, out bool outOfGas);
        if (outOfGas) return false;
        return memoryCost == 0L || UpdateGas(memoryCost, ref gasAvailable);
    }

    private static bool Jump(in UInt256 jumpDest, ref int programCounter, in ExecutionEnvironment env)
    {
        if (jumpDest > int.MaxValue)
        {
            // https://github.com/NethermindEth/nethermind/issues/140
            // TODO: add a test, validating inside the condition was not covered by existing tests and fails on 0xf435a354924097686ea88dab3aac1dd464e6a3b387c77aeee94145b0fa5a63d2 mainnet
            return false;
        }

        int jumpDestInt = (int)jumpDest;
        if (!env.CodeInfo.ValidateJump(jumpDestInt))
        {
            // https://github.com/NethermindEth/nethermind/issues/140
            // TODO: add a test, validating inside the condition was not covered by existing tests and fails on 61363 Ropsten
            return false;
        }

        programCounter = jumpDestInt;
        return true;
    }

    [MethodImpl(MethodImplOptions.NoInlining)]
    internal static void StartInstructionTrace(ITxTracer tracer, Instruction instruction, EvmState vmState, long gasAvailable, int programCounter, int stackHead)
    {
        tracer.StartOperation(programCounter, instruction, gasAvailable, vmState.Env);
        if (tracer.IsTracingMemory)
        {
            tracer.SetOperationMemory(vmState.Memory.GetTrace());
            tracer.SetOperationMemorySize(vmState.Memory.Size);
        }

        if (tracer.IsTracingStack)
        {
            Memory<byte> stackMemory = vmState.DataStack.AsMemory().Slice(0, stackHead * EvmStack<VirtualMachine.IsTracing>.WordSize);
            tracer.SetOperationStack(new TraceStack(stackMemory));
        }
    }

    [MethodImpl(MethodImplOptions.NoInlining)]
    internal static void EndInstructionTrace(ITxTracer tracer, long gasAvailable, ulong memorySize)
    {
        tracer.ReportOperationRemainingGas(gasAvailable);
    }

    [MethodImpl(MethodImplOptions.NoInlining)]
    internal static void EndInstructionTraceError(ITxTracer tracer, long gasAvailable, EvmExceptionType evmExceptionType)
    {
        tracer.ReportOperationRemainingGas(gasAvailable);
        tracer.ReportOperationError(evmExceptionType);
    }

    private static ExecutionType GetCallExecutionType(Instruction instruction, bool isPostMerge = false) =>
        instruction switch
        {
            Instruction.CALL => ExecutionType.CALL,
            Instruction.DELEGATECALL => ExecutionType.DELEGATECALL,
            Instruction.STATICCALL => ExecutionType.STATICCALL,
            Instruction.CALLCODE => ExecutionType.CALLCODE,
            _ => throw new NotSupportedException($"Execution type is undefined for {instruction.GetName(isPostMerge)}")
        };
}<|MERGE_RESOLUTION|>--- conflicted
+++ resolved
@@ -2756,37 +2756,20 @@
 
         if (!newSameAsCurrent)
         {
-<<<<<<< HEAD
             state.Set(in storageCell, newIsZero ? BytesZero : bytes.ToArray());
-        }
-
-        if (typeof(TTracingInstructions) == typeof(IsTracing))
-        {
-            ReadOnlySpan<byte> valueToStore = newIsZero ? BytesZero.AsSpan() : bytes;
-            byte[] storageBytes = new byte[32]; // do not stackalloc here
-            storageCell.Index.ToBigEndian(storageBytes);
-            txTracer.ReportStorageChange(storageBytes, valueToStore);
-        }
-
-        if (typeof(TTracingStorage) == typeof(IsTracing))
-        {
-            txTracer.SetOperationStorage(storageCell.Address, result, bytes, currentValue);
-=======
-            _state.Set(in storageCell, newIsZero ? BytesZero : bytes.ToArray());
 
             if (typeof(TTracingInstructions) == typeof(IsTracing))
             {
                 ReadOnlySpan<byte> valueToStore = newIsZero ? BytesZero.AsSpan() : bytes;
                 byte[] storageBytes = new byte[32]; // do not stackalloc here
                 storageCell.Index.ToBigEndian(storageBytes);
-                _txTracer.ReportStorageChange(storageBytes, valueToStore);
+                txTracer.ReportStorageChange(storageBytes, valueToStore);
             }
 
             if (typeof(TTracingStorage) == typeof(IsTracing))
             {
-                _txTracer.SetOperationStorage(storageCell.Address, result, bytes, currentValue);
-            }
->>>>>>> efe8dba6
+                txTracer.SetOperationStorage(storageCell.Address, result, bytes, currentValue);
+            }
         }
 
         return EvmExceptionType.None;
