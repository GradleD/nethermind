--- conflicted
+++ resolved
@@ -1,9 +1,4 @@
-<<<<<<< HEAD
 // SPDX-FileCopyrightText: 2023 Demerzel Solutions Limited
-=======
-
-// SPDX-FileCopyrightText: 2022 Demerzel Solutions Limited
->>>>>>> a0737bc1
 // SPDX-License-Identifier: LGPL-3.0-only
 
 using System;
@@ -678,14 +673,10 @@
 
         while (programCounter < codeSection.Length)
         {
-<<<<<<< HEAD
-            Instruction instruction = (Instruction)codeSection[programCounter];
-=======
 #if DEBUG
             debugger?.TryWait(ref vmState, ref programCounter, ref gasAvailable, ref stack.Head);
 #endif  
-            Instruction instruction = (Instruction)code[programCounter];
->>>>>>> a0737bc1
+            Instruction instruction = (Instruction)codeSection[programCounter];
             // Console.WriteLine(instruction);
 
             if (traceOpcodes)
@@ -1283,11 +1274,7 @@
                         Address address = stack.PopAddress();
                         if (!ChargeAccountAccessGas(ref gasAvailable, vmState, address, spec)) goto OutOfGas;
 
-<<<<<<< HEAD
-                        if (programCounter < codeSection.Length)
-=======
-                        if (!traceOpcodes && programCounter < code.Length)
->>>>>>> a0737bc1
+                        if (!traceOpcodes && programCounter < codeSection.Length)
                         {
                             bool optimizeAccess = false;
                             Instruction nextInstruction = (Instruction)codeSection[programCounter];
@@ -2623,15 +2610,11 @@
         return CallResult.OutOfGasException;
 EmptyTrace:
         if (traceOpcodes) EndInstructionTrace(gasAvailable, vmState.Memory?.Size ?? 0);
-<<<<<<< HEAD
-        return CallResult.Empty(0);
-=======
 #if DEBUG
         debugger?.TryWait(ref vmState, ref programCounter, ref gasAvailable, ref stack.Head);
 #endif
-        return CallResult.Empty;
->>>>>>> a0737bc1
-InvalidInstruction:
+        return CallResult.Empty(0);
+    InvalidInstruction:
         if (traceOpcodes) EndInstructionTraceError(gasAvailable, EvmExceptionType.BadInstruction);
         return CallResult.InvalidInstructionException;
 StaticCallViolation:
