
// SPDX-FileCopyrightText: 2022 Demerzel Solutions Limited
// SPDX-License-Identifier: LGPL-3.0-only

using System;
using System.Collections.Generic;
using System.Runtime.CompilerServices;
using Nethermind.Core;
using Nethermind.Core.Crypto;
using Nethermind.Core.Extensions;
using Nethermind.Core.Specs;
using Nethermind.Evm.CodeAnalysis;
using Nethermind.Evm.Precompiles;
using Nethermind.Evm.Tracing;
using Nethermind.Logging;
using Nethermind.State;
using System.Diagnostics.CodeAnalysis;
using System.Runtime.Intrinsics;
using static Nethermind.Evm.VirtualMachine;
using static System.Runtime.CompilerServices.Unsafe;

#if DEBUG
using Nethermind.Evm.Tracing.Debugger;
#endif

[assembly: InternalsVisibleTo("Nethermind.Evm.Test")]

namespace Nethermind.Evm;
<<<<<<< HEAD
using System.Linq;
=======

using System.Linq;

>>>>>>> c9e36a87
using Int256;


public class VirtualMachine : IVirtualMachine
{
    public const int MaxCallDepth = 1024;
    private static readonly UInt256 P255Int = (UInt256)System.Numerics.BigInteger.Pow(2, 255);
    internal static ref readonly UInt256 P255 => ref P255Int;
    internal static readonly UInt256 BigInt256 = 256;
    internal static readonly UInt256 BigInt32 = 32;

    internal static readonly byte[] BytesZero = [0];

    internal static readonly byte[] BytesZero32 =
    {
        0, 0, 0, 0, 0, 0, 0, 0,
        0, 0, 0, 0, 0, 0, 0, 0,
        0, 0, 0, 0, 0, 0, 0, 0,
        0, 0, 0, 0, 0, 0, 0, 0
    };

    internal static readonly byte[] BytesMax32 =
    {
        255, 255, 255, 255, 255, 255, 255, 255,
        255, 255, 255, 255, 255, 255, 255, 255,
        255, 255, 255, 255, 255, 255, 255, 255,
        255, 255, 255, 255, 255, 255, 255, 255
    };

    private readonly IVirtualMachine _evm;

    public VirtualMachine(
        IBlockhashProvider? blockhashProvider,
        ISpecProvider? specProvider,
        ICodeInfoRepository codeInfoRepository,
        ILogManager? logManager)
    {
        ILogger logger = logManager?.GetClassLogger() ?? throw new ArgumentNullException(nameof(logManager));
        _evm = logger.IsTrace
            ? new VirtualMachine<IsTracing>(blockhashProvider, specProvider, logger)
            : new VirtualMachine<NotTracing>(blockhashProvider, specProvider, logger);
    }

    public TransactionSubstate Run<TTracingActions>(EvmState state, IWorldState worldState, ITxTracer txTracer)
        where TTracingActions : struct, VirtualMachine.IIsTracing
        => _evm.Run<TTracingActions>(state, worldState, txTracer);

    internal readonly ref struct CallResult
    {
        public static CallResult InvalidSubroutineEntry => new(EvmExceptionType.InvalidSubroutineEntry);
        public static CallResult InvalidSubroutineReturn => new(EvmExceptionType.InvalidSubroutineReturn);
        public static CallResult OutOfGasException => new(EvmExceptionType.OutOfGas);
        public static CallResult AccessViolationException => new(EvmExceptionType.AccessViolation);
        public static CallResult InvalidJumpDestination => new(EvmExceptionType.InvalidJumpDestination);
        public static CallResult InvalidInstructionException => new(EvmExceptionType.BadInstruction);
        public static CallResult StaticCallViolationException => new(EvmExceptionType.StaticCallViolation);
        public static CallResult StackOverflowException => new(EvmExceptionType.StackOverflow); // TODO: use these to avoid CALL POP attacks
        public static CallResult StackUnderflowException => new(EvmExceptionType.StackUnderflow); // TODO: use these to avoid CALL POP attacks
        public static CallResult InvalidCodeException => new(EvmExceptionType.InvalidCode);
        public static CallResult Empty => new(default, null);
        public static object BoxedEmpty { get; } = new object();

        public CallResult(EvmState stateToExecute)
        {
            StateToExecute = stateToExecute;
            Output = Array.Empty<byte>();
            PrecompileSuccess = null;
            ShouldRevert = false;
            ExceptionType = EvmExceptionType.None;
        }

        private CallResult(EvmExceptionType exceptionType)
        {
            StateToExecute = null;
            Output = StatusCode.FailureBytes;
            PrecompileSuccess = null;
            ShouldRevert = false;
            ExceptionType = exceptionType;
        }

        public CallResult(ReadOnlyMemory<byte> output, bool? precompileSuccess, bool shouldRevert = false, EvmExceptionType exceptionType = EvmExceptionType.None)
        {
            StateToExecute = null;
            Output = output;
            PrecompileSuccess = precompileSuccess;
            ShouldRevert = shouldRevert;
            ExceptionType = exceptionType;
        }

        public EvmState? StateToExecute { get; }
        public ReadOnlyMemory<byte> Output { get; }
        public EvmExceptionType ExceptionType { get; }
        public bool ShouldRevert { get; }
        public bool? PrecompileSuccess { get; } // TODO: check this behaviour as it seems it is required and previously that was not the case
        public bool IsReturn => StateToExecute is null;
        public bool IsException => ExceptionType != EvmExceptionType.None;
    }

    public interface IIsTracing { }
    public readonly struct NotTracing : IIsTracing { }
    public readonly struct IsTracing : IIsTracing { }
}

internal sealed class VirtualMachine<TLogger> : IVirtualMachine where TLogger : struct, IIsTracing
{
    private readonly byte[] _chainId;

    private readonly IBlockhashProvider _blockhashProvider;
    private readonly ISpecProvider _specProvider;
    private readonly ILogger _logger;
    private IWorldState _state = null!;
    private readonly Stack<EvmState> _stateStack = new();
    private (Address Address, bool ShouldDelete) _parityTouchBugAccount = (Address.FromNumber(3), false);
    private ReadOnlyMemory<byte> _returnDataBuffer = Array.Empty<byte>();
    private ITxTracer _txTracer = NullTxTracer.Instance;

    public VirtualMachine(
        IBlockhashProvider? blockhashProvider,
        ISpecProvider? specProvider,
        ILogger? logger)
    {
        _logger = logger ?? throw new ArgumentNullException(nameof(logger));
        _blockhashProvider = blockhashProvider ?? throw new ArgumentNullException(nameof(blockhashProvider));
        _specProvider = specProvider ?? throw new ArgumentNullException(nameof(specProvider));
        _chainId = ((UInt256)specProvider.ChainId).ToBigEndian();
    }

    public TransactionSubstate Run<TTracingActions>(EvmState state, IWorldState worldState, ITxTracer txTracer)
        where TTracingActions : struct, IIsTracing
    {
        _txTracer = txTracer;
        _state = worldState;

        TxExecutionContext txExecutionContext = state.Env.TxExecutionContext;
        ICodeInfoRepository codeInfoRepository = txExecutionContext.CodeInfoRepository;
        IReleaseSpec spec = _specProvider.GetSpec(txExecutionContext.BlockExecutionContext.Header.Number, txExecutionContext.BlockExecutionContext.Header.Timestamp);
        EvmState currentState = state;
        ReadOnlyMemory<byte>? previousCallResult = null;
        ZeroPaddedSpan previousCallOutput = ZeroPaddedSpan.Empty;
        UInt256 previousCallOutputDestination = UInt256.Zero;
        bool isTracing = _txTracer.IsTracing;

        while (true)
        {
            if (!currentState.IsContinuation)
            {
                _returnDataBuffer = Array.Empty<byte>();
            }

            try
            {
                CallResult callResult;
                if (currentState.IsPrecompile)
                {
                    if (typeof(TTracingActions) == typeof(IsTracing))
                    {
                        _txTracer.ReportAction(currentState.GasAvailable, currentState.Env.Value, currentState.From, currentState.To, currentState.Env.InputData, currentState.ExecutionType, true);
                    }

                    callResult = ExecutePrecompile(currentState, spec);

                    if (!callResult.PrecompileSuccess.Value)
                    {
                        if (currentState.IsPrecompile && currentState.IsTopLevel)
                        {
                            Metrics.EvmExceptions++;
                            // TODO: when direct / calls are treated same we should not need such differentiation
                            throw new PrecompileExecutionFailureException();
                        }

                        // TODO: testing it as it seems the way to pass zkSNARKs tests
                        currentState.GasAvailable = 0;
                    }
                }
                else
                {
                    if (typeof(TTracingActions) == typeof(IsTracing) && !currentState.IsContinuation)
                    {
                        _txTracer.ReportAction(currentState.GasAvailable,
                            currentState.Env.Value,
                            currentState.From,
                            currentState.To,
                            currentState.ExecutionType.IsAnyCreate()
                                ? currentState.Env.CodeInfo.MachineCode
                                : currentState.Env.InputData,
                            currentState.ExecutionType);

                        if (_txTracer.IsTracingCode) _txTracer.ReportByteCode(currentState.Env.CodeInfo.MachineCode);
                    }

                    callResult = !_txTracer.IsTracingInstructions
                        ? ExecuteCall<NotTracing>(currentState, previousCallResult, previousCallOutput, previousCallOutputDestination, spec)
                        : ExecuteCall<IsTracing>(currentState, previousCallResult, previousCallOutput, previousCallOutputDestination, spec);

                    if (!callResult.IsReturn)
                    {
                        _stateStack.Push(currentState);
                        currentState = callResult.StateToExecute;
                        previousCallResult = null; // TODO: testing on ropsten sync, write VirtualMachineTest for this case as it was not covered by Ethereum tests (failing block 9411 on Ropsten https://ropsten.etherscan.io/vmtrace?txhash=0x666194d15c14c54fffafab1a04c08064af165870ef9a87f65711dcce7ed27fe1)
                        _returnDataBuffer = Array.Empty<byte>();
                        previousCallOutput = ZeroPaddedSpan.Empty;
                        continue;
                    }

                    if (callResult.IsException)
                    {
                        if (typeof(TTracingActions) == typeof(IsTracing)) _txTracer.ReportActionError(callResult.ExceptionType);
                        _state.Restore(currentState.Snapshot);

                        RevertParityTouchBugAccount(spec, state.Env.IsSystemEnv);

                        if (currentState.IsTopLevel)
                        {
                            return new TransactionSubstate(callResult.ExceptionType, isTracing);
                        }

                        previousCallResult = StatusCode.FailureBytes;
                        previousCallOutputDestination = UInt256.Zero;
                        _returnDataBuffer = Array.Empty<byte>();
                        previousCallOutput = ZeroPaddedSpan.Empty;

                        currentState.Dispose();
                        currentState = _stateStack.Pop();
                        currentState.IsContinuation = true;
                        continue;
                    }
                }

                if (currentState.IsTopLevel)
                {
                    if (typeof(TTracingActions) == typeof(IsTracing))
                    {
                        long codeDepositGasCost = CodeDepositHandler.CalculateCost(callResult.Output.Length, spec);

                        if (callResult.IsException)
                        {
                            _txTracer.ReportActionError(callResult.ExceptionType);
                        }
                        else if (callResult.ShouldRevert)
                        {
                            _txTracer.ReportActionRevert(currentState.ExecutionType.IsAnyCreate()
                                    ? currentState.GasAvailable - codeDepositGasCost
                                    : currentState.GasAvailable,
                                callResult.Output);
                        }
                        else
                        {
                            if (currentState.ExecutionType.IsAnyCreate() && currentState.GasAvailable < codeDepositGasCost)
                            {
                                if (spec.ChargeForTopLevelCreate)
                                {
                                    _txTracer.ReportActionError(EvmExceptionType.OutOfGas);
                                }
                                else
                                {
                                    _txTracer.ReportActionEnd(currentState.GasAvailable, currentState.To, callResult.Output);
                                }
                            }
                            // Reject code starting with 0xEF if EIP-3541 is enabled.
                            else if (currentState.ExecutionType.IsAnyCreate() && CodeDepositHandler.CodeIsInvalid(spec, callResult.Output))
                            {
                                _txTracer.ReportActionError(EvmExceptionType.InvalidCode);
                            }
                            else
                            {
                                if (currentState.ExecutionType.IsAnyCreate())
                                {
                                    _txTracer.ReportActionEnd(currentState.GasAvailable - codeDepositGasCost, currentState.To, callResult.Output);
                                }
                                else
                                {
                                    _txTracer.ReportActionEnd(currentState.GasAvailable, _returnDataBuffer);
                                }
                            }
                        }
                    }

                    return new TransactionSubstate(
                        callResult.Output,
                        currentState.Refund,
                        (IReadOnlyCollection<Address>)currentState.DestroyList,
                        (IReadOnlyCollection<LogEntry>)currentState.Logs,
                        callResult.ShouldRevert,
                        isTracerConnected: isTracing,
                        _logger);
                }

                Address callCodeOwner = currentState.Env.ExecutingAccount;
                using EvmState previousState = currentState;
                currentState = _stateStack.Pop();
                currentState.IsContinuation = true;
                currentState.GasAvailable += previousState.GasAvailable;
                bool previousStateSucceeded = true;

                if (!callResult.ShouldRevert)
                {
                    long gasAvailableForCodeDeposit = previousState.GasAvailable; // TODO: refactor, this is to fix 61363 Ropsten
                    if (previousState.ExecutionType.IsAnyCreate())
                    {
                        previousCallResult = callCodeOwner.Bytes;
                        previousCallOutputDestination = UInt256.Zero;
                        _returnDataBuffer = Array.Empty<byte>();
                        previousCallOutput = ZeroPaddedSpan.Empty;

                        long codeDepositGasCost = CodeDepositHandler.CalculateCost(callResult.Output.Length, spec);
                        bool invalidCode = CodeDepositHandler.CodeIsInvalid(spec, callResult.Output);
                        if (gasAvailableForCodeDeposit >= codeDepositGasCost && !invalidCode)
                        {
                            ReadOnlyMemory<byte> code = callResult.Output;
<<<<<<< HEAD
                            codeInfoRepository.InsertCode(_state, code, callCodeOwner, spec);
=======
                            _codeInfoRepository.InsertCode(_state, code, callCodeOwner, spec, state.Env.IsSystemEnv);
>>>>>>> c9e36a87

                            currentState.GasAvailable -= codeDepositGasCost;

                            if (typeof(TTracingActions) == typeof(IsTracing))
                            {
                                _txTracer.ReportActionEnd(previousState.GasAvailable - codeDepositGasCost, callCodeOwner, callResult.Output);
                            }
                        }
                        else if (spec.FailOnOutOfGasCodeDeposit || invalidCode)
                        {
                            currentState.GasAvailable -= gasAvailableForCodeDeposit;
                            worldState.Restore(previousState.Snapshot);
                            if (!previousState.IsCreateOnPreExistingAccount)
                            {
                                _state.DeleteAccount(callCodeOwner);
                            }

                            previousCallResult = BytesZero;
                            previousStateSucceeded = false;

                            if (typeof(TTracingActions) == typeof(IsTracing))
                            {
                                _txTracer.ReportActionError(invalidCode ? EvmExceptionType.InvalidCode : EvmExceptionType.OutOfGas);
                            }
                        }
                        else if (typeof(TTracingActions) == typeof(IsTracing))
                        {
                            _txTracer.ReportActionEnd(0L, callCodeOwner, callResult.Output);
                        }
                    }
                    else
                    {
                        _returnDataBuffer = callResult.Output;
                        previousCallResult = callResult.PrecompileSuccess.HasValue ? (callResult.PrecompileSuccess.Value ? StatusCode.SuccessBytes : StatusCode.FailureBytes) : StatusCode.SuccessBytes;
                        previousCallOutput = callResult.Output.Span.SliceWithZeroPadding(0, Math.Min(callResult.Output.Length, (int)previousState.OutputLength));
                        previousCallOutputDestination = (ulong)previousState.OutputDestination;
                        if (previousState.IsPrecompile)
                        {
                            // parity induced if else for vmtrace
                            if (_txTracer.IsTracingInstructions)
                            {
                                _txTracer.ReportMemoryChange((long)previousCallOutputDestination, previousCallOutput);
                            }
                        }

                        if (typeof(TTracingActions) == typeof(IsTracing))
                        {
                            _txTracer.ReportActionEnd(previousState.GasAvailable, _returnDataBuffer);
                        }
                    }

                    if (previousStateSucceeded)
                    {
                        previousState.CommitToParent(currentState);
                    }
                }
                else
                {
                    worldState.Restore(previousState.Snapshot);
                    _returnDataBuffer = callResult.Output;
                    previousCallResult = StatusCode.FailureBytes;
                    previousCallOutput = callResult.Output.Span.SliceWithZeroPadding(0, Math.Min(callResult.Output.Length, (int)previousState.OutputLength));
                    previousCallOutputDestination = (ulong)previousState.OutputDestination;


                    if (typeof(TTracingActions) == typeof(IsTracing))
                    {
                        _txTracer.ReportActionRevert(previousState.GasAvailable, callResult.Output);
                    }
                }
            }
            catch (Exception ex) when (ex is EvmException or OverflowException)
            {
                if (typeof(TLogger) == typeof(IsTracing)) _logger.Trace($"exception ({ex.GetType().Name}) in {currentState.ExecutionType} at depth {currentState.Env.CallDepth} - restoring snapshot");

                _state.Restore(currentState.Snapshot);

                RevertParityTouchBugAccount(spec, state.Env.IsSystemEnv);

                if (txTracer.IsTracingInstructions)
                {
                    txTracer.ReportOperationRemainingGas(0);
                    txTracer.ReportOperationError(ex is EvmException evmException ? evmException.ExceptionType : EvmExceptionType.Other);
                }

                if (typeof(TTracingActions) == typeof(IsTracing))
                {
                    EvmException evmException = ex as EvmException;
                    _txTracer.ReportActionError(evmException?.ExceptionType ?? EvmExceptionType.Other);
                }

                if (currentState.IsTopLevel)
                {
                    return new TransactionSubstate(ex is OverflowException ? EvmExceptionType.Other : (ex as EvmException).ExceptionType, isTracing);
                }

                previousCallResult = StatusCode.FailureBytes;
                previousCallOutputDestination = UInt256.Zero;
                _returnDataBuffer = Array.Empty<byte>();
                previousCallOutput = ZeroPaddedSpan.Empty;

                currentState.Dispose();
                currentState = _stateStack.Pop();
                currentState.IsContinuation = true;
            }
        }
    }

    private void RevertParityTouchBugAccount(IReleaseSpec spec, bool isSystemEnv)
    {
        if (_parityTouchBugAccount.ShouldDelete)
        {
            if (_state.AccountExists(_parityTouchBugAccount.Address))
            {
                _state.AddToBalance(_parityTouchBugAccount.Address, UInt256.Zero, spec, isSystemEnv);
            }

            _parityTouchBugAccount.ShouldDelete = false;
        }
    }

    private static bool UpdateGas(long gasCost, ref long gasAvailable)
    {
        if (gasAvailable < gasCost)
        {
            return false;
        }

        gasAvailable -= gasCost;
        return true;
    }

    private static void UpdateGasUp(long refund, ref long gasAvailable)
    {
        gasAvailable += refund;
    }

    private bool ChargeAccountAccessGas(ref long gasAvailable, EvmState vmState, Address address, IReleaseSpec spec, bool chargeForWarm = true)
    {
        // Console.WriteLine($"Accessing {address}");

        bool result = true;
        if (spec.UseHotAndColdStorage)
        {
            if (_txTracer.IsTracingAccess) // when tracing access we want cost as if it was warmed up from access list
            {
                vmState.WarmUp(address);
            }

            if (vmState.IsCold(address) && !address.IsPrecompile(spec))
            {
                result = UpdateGas(GasCostOf.ColdAccountAccess, ref gasAvailable);
                vmState.WarmUp(address);
            }
            else if (chargeForWarm)
            {
                result = UpdateGas(GasCostOf.WarmStateRead, ref gasAvailable);
            }
        }

        return result;
    }

    private enum StorageAccessType
    {
        SLOAD,
        SSTORE
    }

    private bool ChargeStorageAccessGas(
        ref long gasAvailable,
        EvmState vmState,
        in StorageCell storageCell,
        StorageAccessType storageAccessType,
        IReleaseSpec spec)
    {
        // Console.WriteLine($"Accessing {storageCell} {storageAccessType}");

        bool result = true;
        if (spec.UseHotAndColdStorage)
        {
            if (_txTracer.IsTracingAccess) // when tracing access we want cost as if it was warmed up from access list
            {
                vmState.WarmUp(in storageCell);
            }

            if (vmState.IsCold(in storageCell))
            {
                result = UpdateGas(GasCostOf.ColdSLoad, ref gasAvailable);
                vmState.WarmUp(in storageCell);
            }
            else if (storageAccessType == StorageAccessType.SLOAD)
            {
                // we do not charge for WARM_STORAGE_READ_COST in SSTORE scenario
                result = UpdateGas(GasCostOf.WarmStateRead, ref gasAvailable);
            }
        }

        return result;
    }

    private CallResult ExecutePrecompile(EvmState state, IReleaseSpec spec)
    {
        ReadOnlyMemory<byte> callData = state.Env.InputData;
        UInt256 transferValue = state.Env.TransferValue;
        long gasAvailable = state.GasAvailable;

        IPrecompile precompile = state.Env.CodeInfo.Precompile;
        long baseGasCost = precompile.BaseGasCost(spec);
        long blobGasCost = precompile.DataGasCost(callData, spec);

        bool wasCreated = false;
        if (!_state.AccountExists(state.Env.ExecutingAccount))
        {
            wasCreated = true;
            _state.CreateAccount(state.Env.ExecutingAccount, transferValue);
        }
        else
        {
            _state.AddToBalance(state.Env.ExecutingAccount, transferValue, spec, state.Env.IsSystemEnv);
        }

        // https://github.com/ethereum/EIPs/blob/master/EIPS/eip-161.md
        // An additional issue was found in Parity,
        // where the Parity client incorrectly failed
        // to revert empty account deletions in a more limited set of contexts
        // involving out-of-gas calls to precompiled contracts;
        // the new Geth behavior matches Parity’s,
        // and empty accounts will cease to be a source of concern in general
        // in about one week once the state clearing process finishes.
        if (state.Env.ExecutingAccount.Equals(_parityTouchBugAccount.Address)
            && !wasCreated
            && transferValue.IsZero
            && spec.ClearEmptyAccountWhenTouched)
        {
            _parityTouchBugAccount.ShouldDelete = true;
        }

        if (!UpdateGas(checked(baseGasCost + blobGasCost), ref gasAvailable))
        {
            Metrics.EvmExceptions++;
            throw new OutOfGasException();
        }

        state.GasAvailable = gasAvailable;

        try
        {
            (ReadOnlyMemory<byte> output, bool success) = precompile.Run(callData, spec);
            CallResult callResult = new(output, success, !success);
            return callResult;
        }
        catch (DllNotFoundException exception)
        {
            if (_logger.IsError) _logger.Error($"Failed to load one of the dependencies of {precompile.GetType()} precompile", exception);
            throw;
        }
        catch (Exception exception)
        {
            if (_logger.IsError) _logger.Error($"Precompiled contract ({precompile.GetType()}) execution exception", exception);
            CallResult callResult = new(default, false, true);
            return callResult;
        }
    }

    /// <remarks>
    /// Struct generic parameter is used to burn out all the if statements and inner code
    /// by typeof(TTracingInstructions) == typeof(NotTracing) checks that are evaluated to constant
    /// values at compile time.
    /// </remarks>
    [SkipLocalsInit]
    private CallResult ExecuteCall<TTracingInstructions>(EvmState vmState, ReadOnlyMemory<byte>? previousCallResult, ZeroPaddedSpan previousCallOutput, scoped in UInt256 previousCallOutputDestination, IReleaseSpec spec)
        where TTracingInstructions : struct, IIsTracing
    {
        ref readonly ExecutionEnvironment env = ref vmState.Env;
        if (!vmState.IsContinuation)
        {
            if (!_state.AccountExists(env.ExecutingAccount))
            {
                _state.CreateAccount(env.ExecutingAccount, env.TransferValue);
            }
            else
            {
                _state.AddToBalance(env.ExecutingAccount, env.TransferValue, spec, vmState.Env.IsSystemEnv);
            }

            if (vmState.ExecutionType.IsAnyCreate() && spec.ClearEmptyAccountWhenTouched)
            {
                _state.IncrementNonce(env.ExecutingAccount);
            }
        }

        if (env.CodeInfo.MachineCode.Length == 0)
        {
            if (!vmState.IsTopLevel)
            {
                Metrics.IncrementEmptyCalls();
            }
            goto Empty;
        }

        vmState.InitStacks();
        EvmStack<TTracingInstructions> stack = new(vmState.DataStack.AsSpan(), vmState.DataStackHead, _txTracer);
        long gasAvailable = vmState.GasAvailable;

        if (previousCallResult is not null)
        {
            stack.PushBytes(previousCallResult.Value.Span);
            if (typeof(TTracingInstructions) == typeof(IsTracing)) _txTracer.ReportOperationRemainingGas(vmState.GasAvailable);
        }

        if (previousCallOutput.Length > 0)
        {
            UInt256 localPreviousDest = previousCallOutputDestination;
            if (!UpdateMemoryCost(vmState, ref gasAvailable, in localPreviousDest, (ulong)previousCallOutput.Length))
            {
                goto OutOfGas;
            }

            vmState.Memory.Save(in localPreviousDest, previousCallOutput);
        }

        // Struct generic parameter is used to burn out all the if statements
        // and inner code by typeof(TTracing) == typeof(NotTracing)
        // checks that are evaluated to constant values at compile time.
        // This only works for structs, not for classes or interface types
        // which use shared generics.
        if (!_txTracer.IsTracingRefunds)
        {
            return _txTracer.IsTracingOpLevelStorage ?
                ExecuteCode<TTracingInstructions, NotTracing, IsTracing>(vmState, ref stack, gasAvailable, spec) :
                ExecuteCode<TTracingInstructions, NotTracing, NotTracing>(vmState, ref stack, gasAvailable, spec);
        }
        else
        {
            return _txTracer.IsTracingOpLevelStorage ?
                ExecuteCode<TTracingInstructions, IsTracing, IsTracing>(vmState, ref stack, gasAvailable, spec) :
                ExecuteCode<TTracingInstructions, IsTracing, NotTracing>(vmState, ref stack, gasAvailable, spec);
        }
    Empty:
        return CallResult.Empty;
    OutOfGas:
        return CallResult.OutOfGasException;
    }

    [SkipLocalsInit]
    private CallResult ExecuteCode<TTracingInstructions, TTracingRefunds, TTracingStorage>(EvmState vmState, scoped ref EvmStack<TTracingInstructions> stack, long gasAvailable, IReleaseSpec spec)
        where TTracingInstructions : struct, IIsTracing
        where TTracingRefunds : struct, IIsTracing
        where TTracingStorage : struct, IIsTracing
    {
        int programCounter = vmState.ProgramCounter;
        ref readonly ExecutionEnvironment env = ref vmState.Env;
        ref readonly TxExecutionContext txCtx = ref env.TxExecutionContext;
        ref readonly BlockExecutionContext blkCtx = ref txCtx.BlockExecutionContext;
        ReadOnlySpan<byte> code = env.CodeInfo.MachineCode.Span;
        EvmExceptionType exceptionType = EvmExceptionType.None;
        bool isRevert = false;
#if DEBUG
        DebugTracer? debugger = _txTracer.GetTracer<DebugTracer>();
#endif
        SkipInit(out UInt256 a);
        SkipInit(out UInt256 b);
        SkipInit(out UInt256 c);
        SkipInit(out UInt256 result);
        SkipInit(out StorageCell storageCell);
        object returnData;
        ZeroPaddedSpan slice;
        bool isCancelable = _txTracer.IsCancelable;
        uint codeLength = (uint)code.Length;
        while ((uint)programCounter < codeLength)
        {
#if DEBUG
            debugger?.TryWait(ref vmState, ref programCounter, ref gasAvailable, ref stack.Head);
#endif
            Instruction instruction = (Instruction)code[programCounter];

            if (isCancelable && _txTracer.IsCancelled)
            {
                ThrowOperationCanceledException();
            }

            // Evaluated to constant at compile time and code elided if not tracing
            if (typeof(TTracingInstructions) == typeof(IsTracing))
                StartInstructionTrace(instruction, vmState, gasAvailable, programCounter, in stack);

            programCounter++;
            Span<byte> bytes;
            switch (instruction)
            {
                case Instruction.STOP:
                    {
                        goto EmptyReturn;
                    }
                case Instruction.ADD:
                    {
                        gasAvailable -= GasCostOf.VeryLow;

                        if (!stack.PopUInt256(out b)) goto StackUnderflow;
                        if (!stack.PopUInt256(out a)) goto StackUnderflow;
                        UInt256.Add(in a, in b, out result);
                        stack.PushUInt256(result);

                        break;
                    }
                case Instruction.MUL:
                    {
                        gasAvailable -= GasCostOf.Low;

                        if (!stack.PopUInt256(out a)) goto StackUnderflow;
                        if (!stack.PopUInt256(out b)) goto StackUnderflow;
                        UInt256.Multiply(in a, in b, out result);
                        stack.PushUInt256(in result);
                        break;
                    }
                case Instruction.SUB:
                    {
                        gasAvailable -= GasCostOf.VeryLow;

                        if (!stack.PopUInt256(out a)) goto StackUnderflow;
                        if (!stack.PopUInt256(out b)) goto StackUnderflow;
                        UInt256.Subtract(in a, in b, out result);

                        stack.PushUInt256(in result);
                        break;
                    }
                case Instruction.DIV:
                    {
                        gasAvailable -= GasCostOf.Low;

                        if (!stack.PopUInt256(out a)) goto StackUnderflow;
                        if (!stack.PopUInt256(out b)) goto StackUnderflow;
                        if (b.IsZero)
                        {
                            stack.PushZero();
                        }
                        else
                        {
                            UInt256.Divide(in a, in b, out result);
                            stack.PushUInt256(in result);
                        }

                        break;
                    }
                case Instruction.SDIV:
                    {
                        gasAvailable -= GasCostOf.Low;

                        if (!stack.PopUInt256(out a)) goto StackUnderflow;
                        if (!stack.PopUInt256(out b)) goto StackUnderflow;
                        if (b.IsZero)
                        {
                            stack.PushZero();
                        }
                        else if (As<UInt256, Int256>(ref b) == Int256.MinusOne && a == P255)
                        {
                            result = P255;
                            stack.PushUInt256(in result);
                        }
                        else
                        {
                            Int256.Divide(in As<UInt256, Int256>(ref a), in As<UInt256, Int256>(ref b), out As<UInt256, Int256>(ref result));
                            stack.PushUInt256(in result);
                        }

                        break;
                    }
                case Instruction.MOD:
                    {
                        gasAvailable -= GasCostOf.Low;

                        if (!stack.PopUInt256(out a)) goto StackUnderflow;
                        if (!stack.PopUInt256(out b)) goto StackUnderflow;
                        UInt256.Mod(in a, in b, out result);
                        stack.PushUInt256(in result);
                        break;
                    }
                case Instruction.SMOD:
                    {
                        gasAvailable -= GasCostOf.Low;

                        if (!stack.PopUInt256(out a)) goto StackUnderflow;
                        if (!stack.PopUInt256(out b)) goto StackUnderflow;
                        if (b.IsZeroOrOne)
                        {
                            stack.PushZero();
                        }
                        else
                        {
                            As<UInt256, Int256>(ref a)
                                .Mod(in As<UInt256, Int256>(ref b), out As<UInt256, Int256>(ref result));
                            stack.PushUInt256(in result);
                        }

                        break;
                    }
                case Instruction.ADDMOD:
                    {
                        gasAvailable -= GasCostOf.Mid;

                        if (!stack.PopUInt256(out a)) goto StackUnderflow;
                        if (!stack.PopUInt256(out b)) goto StackUnderflow;
                        if (!stack.PopUInt256(out c)) goto StackUnderflow;

                        if (c.IsZero)
                        {
                            stack.PushZero();
                        }
                        else
                        {
                            UInt256.AddMod(a, b, c, out result);
                            stack.PushUInt256(in result);
                        }

                        break;
                    }
                case Instruction.MULMOD:
                    {
                        gasAvailable -= GasCostOf.Mid;

                        if (!stack.PopUInt256(out a)) goto StackUnderflow;
                        if (!stack.PopUInt256(out b)) goto StackUnderflow;
                        if (!stack.PopUInt256(out c)) goto StackUnderflow;

                        if (c.IsZero)
                        {
                            stack.PushZero();
                        }
                        else
                        {
                            UInt256.MultiplyMod(in a, in b, in c, out result);
                            stack.PushUInt256(in result);
                        }

                        break;
                    }
                case Instruction.EXP:
                    {
                        gasAvailable -= GasCostOf.Exp;

                        Metrics.ExpOpcode++;

                        if (!stack.PopUInt256(out a)) goto StackUnderflow;
                        bytes = stack.PopWord256();

                        int leadingZeros = bytes.LeadingZerosCount();
                        if (leadingZeros != 32)
                        {
                            int expSize = 32 - leadingZeros;
                            gasAvailable -= spec.GetExpByteCost() * expSize;
                        }
                        else
                        {
                            stack.PushOne();
                            break;
                        }

                        if (a.IsZero)
                        {
                            stack.PushZero();
                        }
                        else if (a.IsOne)
                        {
                            stack.PushOne();
                        }
                        else
                        {
                            UInt256.Exp(a, new UInt256(bytes, true), out result);
                            stack.PushUInt256(in result);
                        }

                        break;
                    }
                case Instruction.SIGNEXTEND:
                    {
                        gasAvailable -= GasCostOf.Low;

                        if (!stack.PopUInt256(out a)) goto StackUnderflow;
                        if (a >= BigInt32)
                        {
                            if (!stack.EnsureDepth(1)) goto StackUnderflow;
                            break;
                        }

                        int position = 31 - (int)a;

                        bytes = stack.PeekWord256();
                        sbyte sign = (sbyte)bytes[position];

                        if (sign >= 0)
                        {
                            BytesZero32.AsSpan(0, position).CopyTo(bytes[..position]);
                        }
                        else
                        {
                            BytesMax32.AsSpan(0, position).CopyTo(bytes[..position]);
                        }

                        // Didn't remove from stack so don't need to push back
                        break;
                    }
                case Instruction.LT:
                    {
                        gasAvailable -= GasCostOf.VeryLow;

                        if (!stack.PopUInt256(out a)) goto StackUnderflow;
                        if (!stack.PopUInt256(out b)) goto StackUnderflow;
                        if (a < b)
                        {
                            stack.PushOne();
                        }
                        else
                        {
                            stack.PushZero();
                        }

                        break;
                    }
                case Instruction.GT:
                    {
                        gasAvailable -= GasCostOf.VeryLow;

                        if (!stack.PopUInt256(out a)) goto StackUnderflow;
                        if (!stack.PopUInt256(out b)) goto StackUnderflow;
                        if (a > b)
                        {
                            stack.PushOne();
                        }
                        else
                        {
                            stack.PushZero();
                        }

                        break;
                    }
                case Instruction.SLT:
                    {
                        gasAvailable -= GasCostOf.VeryLow;

                        if (!stack.PopUInt256(out a)) goto StackUnderflow;
                        if (!stack.PopUInt256(out b)) goto StackUnderflow;

                        if (As<UInt256, Int256>(ref a).CompareTo(As<UInt256, Int256>(ref b)) < 0)
                        {
                            stack.PushOne();
                        }
                        else
                        {
                            stack.PushZero();
                        }

                        break;
                    }
                case Instruction.SGT:
                    {
                        gasAvailable -= GasCostOf.VeryLow;

                        if (!stack.PopUInt256(out a)) goto StackUnderflow;
                        if (!stack.PopUInt256(out b)) goto StackUnderflow;
                        if (As<UInt256, Int256>(ref a).CompareTo(As<UInt256, Int256>(ref b)) > 0)
                        {
                            stack.PushOne();
                        }
                        else
                        {
                            stack.PushZero();
                        }

                        break;
                    }
                case Instruction.EQ:
                    {
                        gasAvailable -= GasCostOf.VeryLow;

                        if (!stack.PopUInt256(out a)) goto StackUnderflow;
                        if (!stack.PopUInt256(out b)) goto StackUnderflow;
                        if (a.Equals(b))
                        {
                            stack.PushOne();
                        }
                        else
                        {
                            stack.PushZero();
                        }

                        break;
                    }
                case Instruction.ISZERO:
                    {
                        gasAvailable -= GasCostOf.VeryLow;

                        if (!stack.PopUInt256(out a)) goto StackUnderflow;
                        if (a.IsZero)
                        {
                            stack.PushOne();
                        }
                        else
                        {
                            stack.PushZero();
                        }

                        break;
                    }
                case Instruction.AND:
                    {
                        gasAvailable -= GasCostOf.VeryLow;

                        ref byte bytesRef = ref stack.PopBytesByRef();
                        if (IsNullRef(ref bytesRef)) goto StackUnderflow;
                        Vector256<byte> aVec = ReadUnaligned<Vector256<byte>>(ref bytesRef);

                        bytesRef = ref stack.PopBytesByRef();
                        if (IsNullRef(ref bytesRef)) goto StackUnderflow;
                        Vector256<byte> bVec = ReadUnaligned<Vector256<byte>>(ref bytesRef);

                        WriteUnaligned(ref stack.PushBytesRef(), Vector256.BitwiseAnd(aVec, bVec));
                        break;
                    }
                case Instruction.OR:
                    {
                        gasAvailable -= GasCostOf.VeryLow;

                        ref byte bytesRef = ref stack.PopBytesByRef();
                        if (IsNullRef(ref bytesRef)) goto StackUnderflow;
                        Vector256<byte> aVec = ReadUnaligned<Vector256<byte>>(ref bytesRef);

                        bytesRef = ref stack.PopBytesByRef();
                        if (IsNullRef(ref bytesRef)) goto StackUnderflow;
                        Vector256<byte> bVec = ReadUnaligned<Vector256<byte>>(ref bytesRef);

                        WriteUnaligned(ref stack.PushBytesRef(), Vector256.BitwiseOr(aVec, bVec));
                        break;
                    }
                case Instruction.XOR:
                    {
                        gasAvailable -= GasCostOf.VeryLow;

                        ref byte bytesRef = ref stack.PopBytesByRef();
                        if (IsNullRef(ref bytesRef)) goto StackUnderflow;
                        Vector256<byte> aVec = ReadUnaligned<Vector256<byte>>(ref bytesRef);

                        bytesRef = ref stack.PopBytesByRef();
                        if (IsNullRef(ref bytesRef)) goto StackUnderflow;
                        Vector256<byte> bVec = ReadUnaligned<Vector256<byte>>(ref bytesRef);

                        WriteUnaligned(ref stack.PushBytesRef(), Vector256.Xor(aVec, bVec));
                        break;
                    }
                case Instruction.NOT:
                    {
                        gasAvailable -= GasCostOf.VeryLow;

                        ref byte bytesRef = ref stack.PopBytesByRef();
                        if (IsNullRef(ref bytesRef)) goto StackUnderflow;

                        Vector256<byte> negVec = Vector256.OnesComplement(ReadUnaligned<Vector256<byte>>(ref bytesRef));

                        WriteUnaligned(ref stack.PushBytesRef(), negVec);
                        break;
                    }
                case Instruction.BYTE:
                    {
                        gasAvailable -= GasCostOf.VeryLow;

                        if (!stack.PopUInt256(out a)) goto StackUnderflow;
                        bytes = stack.PopWord256();

                        if (a >= BigInt32)
                        {
                            stack.PushZero();
                            break;
                        }

                        int adjustedPosition = bytes.Length - 32 + (int)a;
                        if (adjustedPosition < 0)
                        {
                            stack.PushZero();
                        }
                        else
                        {
                            stack.PushByte(bytes[adjustedPosition]);
                        }

                        break;
                    }
                case Instruction.KECCAK256:
                    {
                        if (!stack.PopUInt256(out a)) goto StackUnderflow;
                        if (!stack.PopUInt256(out b)) goto StackUnderflow;
                        gasAvailable -= GasCostOf.Sha3 + GasCostOf.Sha3Word * EvmPooledMemory.Div32Ceiling(in b);

                        if (!UpdateMemoryCost(vmState, ref gasAvailable, in a, b)) goto OutOfGas;

                        bytes = vmState.Memory.LoadSpan(in a, b);
                        stack.PushBytes(ValueKeccak.Compute(bytes).BytesAsSpan);
                        break;
                    }
                case Instruction.ADDRESS:
                    {
                        gasAvailable -= GasCostOf.Base;

                        stack.PushBytes(env.ExecutingAccount.Bytes);
                        break;
                    }
                case Instruction.BALANCE:
                    {
                        gasAvailable -= spec.GetBalanceCost();

                        Address address = stack.PopAddress();
                        if (address is null) goto StackUnderflow;

                        if (!ChargeAccountAccessGas(ref gasAvailable, vmState, address, spec)) goto OutOfGas;

                        result = _state.GetBalance(address);
                        stack.PushUInt256(in result);
                        break;
                    }
                case Instruction.CALLER:
                    {
                        gasAvailable -= GasCostOf.Base;

                        stack.PushBytes(env.Caller.Bytes);
                        break;
                    }
                case Instruction.CALLVALUE:
                    {
                        gasAvailable -= GasCostOf.Base;

                        result = env.Value;
                        stack.PushUInt256(in result);
                        break;
                    }
                case Instruction.ORIGIN:
                    {
                        gasAvailable -= GasCostOf.Base;

                        stack.PushBytes(txCtx.Origin.Bytes);
                        break;
                    }
                case Instruction.CALLDATALOAD:
                    {
                        gasAvailable -= GasCostOf.VeryLow;

                        if (!stack.PopUInt256(out result)) goto StackUnderflow;
                        stack.PushBytes(env.InputData.SliceWithZeroPadding(result, 32));
                        break;
                    }
                case Instruction.CALLDATASIZE:
                    {
                        gasAvailable -= GasCostOf.Base;

                        result = (UInt256)env.InputData.Length;
                        stack.PushUInt256(in result);
                        break;
                    }
                case Instruction.CALLDATACOPY:
                    {
                        if (!stack.PopUInt256(out a)) goto StackUnderflow;
                        if (!stack.PopUInt256(out b)) goto StackUnderflow;
                        if (!stack.PopUInt256(out result)) goto StackUnderflow;
                        gasAvailable -= GasCostOf.VeryLow + GasCostOf.Memory * EvmPooledMemory.Div32Ceiling(in result);

                        if (!result.IsZero)
                        {
                            if (!UpdateMemoryCost(vmState, ref gasAvailable, in a, in result)) goto OutOfGas;

                            slice = env.InputData.SliceWithZeroPadding(b, (int)result);
                            vmState.Memory.Save(in a, in slice);
                            if (typeof(TTracingInstructions) == typeof(IsTracing))
                            {
                                _txTracer.ReportMemoryChange((long)a, slice);
                            }
                        }

                        break;
                    }
                case Instruction.CODESIZE:
                    {
                        gasAvailable -= GasCostOf.Base;

                        result = (UInt256)code.Length;
                        stack.PushUInt256(in result);
                        break;
                    }
                case Instruction.CODECOPY:
                    {
                        if (!stack.PopUInt256(out a)) goto StackUnderflow;
                        if (!stack.PopUInt256(out b)) goto StackUnderflow;
                        if (!stack.PopUInt256(out result)) goto StackUnderflow;
                        gasAvailable -= GasCostOf.VeryLow + GasCostOf.Memory * EvmPooledMemory.Div32Ceiling(in result);

                        if (!result.IsZero)
                        {
                            if (!UpdateMemoryCost(vmState, ref gasAvailable, in a, result)) goto OutOfGas;

                            slice = code.SliceWithZeroPadding(in b, (int)result);
                            vmState.Memory.Save(in a, in slice);
                            if (typeof(TTracingInstructions) == typeof(IsTracing)) _txTracer.ReportMemoryChange((long)a, in slice);
                        }

                        break;
                    }
                case Instruction.GASPRICE:
                    {
                        gasAvailable -= GasCostOf.Base;

                        result = txCtx.GasPrice;
                        stack.PushUInt256(in result);
                        break;
                    }
                case Instruction.EXTCODESIZE:
                    {
                        gasAvailable -= spec.GetExtCodeCost();

                        Address address = stack.PopAddress();
                        if (address is null) goto StackUnderflow;

                        if (!ChargeAccountAccessGas(ref gasAvailable, vmState, address, spec)) goto OutOfGas;

                        if (typeof(TTracingInstructions) != typeof(IsTracing) && programCounter < code.Length)
                        {
                            bool optimizeAccess = false;
                            Instruction nextInstruction = (Instruction)code[programCounter];
                            // code.length is zero
                            if (nextInstruction == Instruction.ISZERO)
                            {
                                optimizeAccess = true;
                            }
                            // code.length > 0 || code.length == 0
                            else if ((nextInstruction == Instruction.GT || nextInstruction == Instruction.EQ) &&
                                    stack.PeekUInt256IsZero())
                            {
                                optimizeAccess = true;
                                stack.PopLimbo();
                            }

                            if (optimizeAccess)
                            {
                                // EXTCODESIZE ISZERO/GT/EQ peephole optimization.
                                // In solidity 0.8.1+: `return account.code.length > 0;`
                                // is is a common pattern to check if address is a contract
                                // however we can just check the address's loaded CodeHash
                                // to reduce storage access from trying to load the code

                                programCounter++;
                                // Add gas cost for ISZERO, GT, or EQ
                                gasAvailable -= GasCostOf.VeryLow;

                                // IsContract
                                bool isCodeLengthNotZero = _state.IsContract(address);
                                if (nextInstruction == Instruction.GT)
                                {
                                    // Invert, to IsNotContract
                                    isCodeLengthNotZero = !isCodeLengthNotZero;
                                }

                                if (!isCodeLengthNotZero)
                                {
                                    stack.PushOne();
                                }
                                else
                                {
                                    stack.PushZero();
                                }
                                break;
                            }
                        }

                        InstructionExtCodeSize(address, ref stack, txCtx.CodeInfoRepository, spec);
                        break;
                    }
                case Instruction.EXTCODECOPY:
                    {
                        Address address = stack.PopAddress();
                        if (address is null) goto StackUnderflow;
                        if (!stack.PopUInt256(out a)) goto StackUnderflow;
                        if (!stack.PopUInt256(out b)) goto StackUnderflow;
                        if (!stack.PopUInt256(out result)) goto StackUnderflow;

                        gasAvailable -= spec.GetExtCodeCost() + GasCostOf.Memory * EvmPooledMemory.Div32Ceiling(in result);

                        if (!ChargeAccountAccessGas(ref gasAvailable, vmState, address, spec)) goto OutOfGas;

                        if (!result.IsZero)
                        {
                            if (!UpdateMemoryCost(vmState, ref gasAvailable, in a, result)) goto OutOfGas;

                            ReadOnlyMemory<byte> externalCode = txCtx.CodeInfoRepository.GetCachedCodeInfo(_state, address, spec).MachineCode;
                            slice = externalCode.SliceWithZeroPadding(b, (int)result);
                            vmState.Memory.Save(in a, in slice);
                            if (typeof(TTracingInstructions) == typeof(IsTracing))
                            {
                                _txTracer.ReportMemoryChange((long)a, in slice);
                            }
                        }

                        break;
                    }
                case Instruction.RETURNDATASIZE:
                    {
                        if (!spec.ReturnDataOpcodesEnabled) goto InvalidInstruction;

                        gasAvailable -= GasCostOf.Base;

                        result = (UInt256)_returnDataBuffer.Length;
                        stack.PushUInt256(in result);
                        break;
                    }
                case Instruction.RETURNDATACOPY:
                    {
                        if (!spec.ReturnDataOpcodesEnabled) goto InvalidInstruction;

                        if (!stack.PopUInt256(out a)) goto StackUnderflow;
                        if (!stack.PopUInt256(out b)) goto StackUnderflow;
                        if (!stack.PopUInt256(out result)) goto StackUnderflow;
                        gasAvailable -= GasCostOf.VeryLow + GasCostOf.Memory * EvmPooledMemory.Div32Ceiling(in result);

                        if (UInt256.AddOverflow(result, b, out c) || c > _returnDataBuffer.Length)
                        {
                            goto AccessViolation;
                        }

                        if (!result.IsZero)
                        {
                            if (!UpdateMemoryCost(vmState, ref gasAvailable, in a, result)) goto OutOfGas;

                            slice = _returnDataBuffer.Span.SliceWithZeroPadding(b, (int)result);
                            vmState.Memory.Save(in a, in slice);
                            if (typeof(TTracingInstructions) == typeof(IsTracing))
                            {
                                _txTracer.ReportMemoryChange((long)a, in slice);
                            }
                        }

                        break;
                    }
                case Instruction.BLOCKHASH:
                    {
                        Metrics.BlockhashOpcode++;

                        gasAvailable -= GasCostOf.BlockHash;

                        if (!stack.PopUInt256(out a)) goto StackUnderflow;
                        long number = a > long.MaxValue ? long.MaxValue : (long)a;

                        Hash256? blockHash = _blockhashProvider.GetBlockhash(blkCtx.Header, number);

                        stack.PushBytes(blockHash is not null ? blockHash.Bytes : BytesZero32);

                        if (typeof(TLogger) == typeof(IsTracing))
                        {
                            if (_txTracer.IsTracingBlockHash && blockHash is not null)
                            {
                                _txTracer.ReportBlockHash(blockHash);
                            }
                        }

                        break;
                    }
                case Instruction.COINBASE:
                    {
                        gasAvailable -= GasCostOf.Base;

                        stack.PushBytes(blkCtx.Header.GasBeneficiary.Bytes);
                        break;
                    }
                case Instruction.PREVRANDAO:
                    {
                        gasAvailable -= GasCostOf.Base;

                        if (blkCtx.Header.IsPostMerge)
                        {
                            stack.PushBytes(blkCtx.Header.Random.Bytes);
                        }
                        else
                        {
                            result = blkCtx.Header.Difficulty;
                            stack.PushUInt256(in result);
                        }
                        break;
                    }
                case Instruction.TIMESTAMP:
                    {
                        gasAvailable -= GasCostOf.Base;

                        result = blkCtx.Header.Timestamp;
                        stack.PushUInt256(in result);
                        break;
                    }
                case Instruction.NUMBER:
                    {
                        gasAvailable -= GasCostOf.Base;

                        result = (UInt256)blkCtx.Header.Number;
                        stack.PushUInt256(in result);
                        break;
                    }
                case Instruction.GASLIMIT:
                    {
                        gasAvailable -= GasCostOf.Base;

                        result = (UInt256)blkCtx.Header.GasLimit;
                        stack.PushUInt256(in result);
                        break;
                    }
                case Instruction.CHAINID:
                    {
                        if (!spec.ChainIdOpcodeEnabled) goto InvalidInstruction;

                        gasAvailable -= GasCostOf.Base;

                        stack.PushBytes(_chainId);
                        break;
                    }
                case Instruction.SELFBALANCE:
                    {
                        if (!spec.SelfBalanceOpcodeEnabled) goto InvalidInstruction;

                        gasAvailable -= GasCostOf.SelfBalance;

                        result = _state.GetBalance(env.ExecutingAccount);
                        stack.PushUInt256(in result);
                        break;
                    }
                case Instruction.BASEFEE:
                    {
                        if (!spec.BaseFeeEnabled) goto InvalidInstruction;

                        gasAvailable -= GasCostOf.Base;

                        result = blkCtx.Header.BaseFeePerGas;
                        stack.PushUInt256(in result);
                        break;
                    }
                case Instruction.BLOBHASH:
                    {
                        if (!spec.IsEip4844Enabled) goto InvalidInstruction;

                        gasAvailable -= GasCostOf.BlobHash;

                        if (!stack.PopUInt256(out result)) goto StackUnderflow;

                        if (txCtx.BlobVersionedHashes is not null && result < txCtx.BlobVersionedHashes.Length)
                        {
                            stack.PushBytes(txCtx.BlobVersionedHashes[result.u0]);
                        }
                        else
                        {
                            stack.PushZero();
                        }
                        break;
                    }
                case Instruction.BLOBBASEFEE:
                    {
                        if (!spec.BlobBaseFeeEnabled || !blkCtx.BlobBaseFee.HasValue) goto InvalidInstruction;

                        gasAvailable -= GasCostOf.Base;

                        result = blkCtx.BlobBaseFee.Value;
                        stack.PushUInt256(in result);
                        break;
                    }
                case Instruction.POP:
                    {
                        gasAvailable -= GasCostOf.Base;

                        stack.PopLimbo();
                        break;
                    }
                case Instruction.MLOAD:
                    {
                        gasAvailable -= GasCostOf.VeryLow;

                        if (!stack.PopUInt256(out result)) goto StackUnderflow;
                        if (!UpdateMemoryCost(vmState, ref gasAvailable, in result, in BigInt32)) goto OutOfGas;
                        bytes = vmState.Memory.LoadSpan(in result);
                        if (typeof(TTracingInstructions) == typeof(IsTracing)) _txTracer.ReportMemoryChange(result, bytes);

                        stack.PushBytes(bytes);
                        break;
                    }
                case Instruction.MSTORE:
                    {
                        gasAvailable -= GasCostOf.VeryLow;

                        if (!stack.PopUInt256(out result)) goto StackUnderflow;

                        bytes = stack.PopWord256();
                        if (!UpdateMemoryCost(vmState, ref gasAvailable, in result, in BigInt32)) goto OutOfGas;
                        vmState.Memory.SaveWord(in result, bytes);
                        if (typeof(TTracingInstructions) == typeof(IsTracing)) _txTracer.ReportMemoryChange((long)result, bytes);

                        break;
                    }
                case Instruction.MSTORE8:
                    {
                        gasAvailable -= GasCostOf.VeryLow;

                        if (!stack.PopUInt256(out result)) goto StackUnderflow;
                        byte data = stack.PopByte();
                        if (!UpdateMemoryCost(vmState, ref gasAvailable, in result, UInt256.One)) goto OutOfGas;
                        vmState.Memory.SaveByte(in result, data);
                        if (typeof(TTracingInstructions) == typeof(IsTracing)) _txTracer.ReportMemoryChange((long)result, data);

                        break;
                    }
                case Instruction.SLOAD:
                    {
                        exceptionType = InstructionSLoad<TTracingInstructions, TTracingStorage>(vmState, ref stack, ref gasAvailable, spec);
                        if (exceptionType != EvmExceptionType.None) goto ReturnFailure;

                        break;
                    }
                case Instruction.SSTORE:
                    {
                        exceptionType = InstructionSStore<TTracingInstructions, TTracingRefunds, TTracingStorage>(vmState, ref stack, ref gasAvailable, spec);
                        if (exceptionType != EvmExceptionType.None) goto ReturnFailure;

                        break;
                    }
                case Instruction.JUMP:
                    {
                        gasAvailable -= GasCostOf.Mid;

                        if (!stack.PopUInt256(out result)) goto StackUnderflow;
                        if (!Jump(result, ref programCounter, in env)) goto InvalidJumpDestination;
                        break;
                    }
                case Instruction.JUMPI:
                    {
                        gasAvailable -= GasCostOf.High;

                        if (!stack.PopUInt256(out result)) goto StackUnderflow;
                        bytes = stack.PopWord256();
                        if (!bytes.SequenceEqual(BytesZero32))
                        {
                            if (!Jump(result, ref programCounter, in env)) goto InvalidJumpDestination;
                        }

                        break;
                    }
                case Instruction.PC:
                    {
                        gasAvailable -= GasCostOf.Base;

                        stack.PushUInt32(programCounter - 1);
                        break;
                    }
                case Instruction.MSIZE:
                    {
                        gasAvailable -= GasCostOf.Base;

                        result = vmState.Memory.Size;
                        stack.PushUInt256(in result);
                        break;
                    }
                case Instruction.GAS:
                    {
                        gasAvailable -= GasCostOf.Base;
                        // Ensure gas is positive before pushing to stack
                        if (gasAvailable < 0) goto OutOfGas;

                        result = (UInt256)gasAvailable;
                        stack.PushUInt256(in result);
                        break;
                    }
                case Instruction.JUMPDEST:
                    {
                        gasAvailable -= GasCostOf.JumpDest;

                        break;
                    }
                case Instruction.PUSH0:
                    {
                        if (!spec.IncludePush0Instruction) goto InvalidInstruction;
                        gasAvailable -= GasCostOf.Base;

                        stack.PushZero();
                        break;
                    }
                case Instruction.PUSH1:
                    {
                        gasAvailable -= GasCostOf.VeryLow;

                        int programCounterInt = programCounter;
                        if (programCounterInt >= code.Length)
                        {
                            stack.PushZero();
                        }
                        else
                        {
                            stack.PushByte(code[programCounterInt]);
                        }

                        programCounter++;
                        break;
                    }
                case Instruction.PUSH2:
                case Instruction.PUSH3:
                case Instruction.PUSH4:
                case Instruction.PUSH5:
                case Instruction.PUSH6:
                case Instruction.PUSH7:
                case Instruction.PUSH8:
                case Instruction.PUSH9:
                case Instruction.PUSH10:
                case Instruction.PUSH11:
                case Instruction.PUSH12:
                case Instruction.PUSH13:
                case Instruction.PUSH14:
                case Instruction.PUSH15:
                case Instruction.PUSH16:
                case Instruction.PUSH17:
                case Instruction.PUSH18:
                case Instruction.PUSH19:
                case Instruction.PUSH20:
                case Instruction.PUSH21:
                case Instruction.PUSH22:
                case Instruction.PUSH23:
                case Instruction.PUSH24:
                case Instruction.PUSH25:
                case Instruction.PUSH26:
                case Instruction.PUSH27:
                case Instruction.PUSH28:
                case Instruction.PUSH29:
                case Instruction.PUSH30:
                case Instruction.PUSH31:
                case Instruction.PUSH32:
                    {
                        gasAvailable -= GasCostOf.VeryLow;

                        int length = instruction - Instruction.PUSH1 + 1;
                        int usedFromCode = Math.Min(code.Length - programCounter, length);
                        stack.PushLeftPaddedBytes(code.Slice(programCounter, usedFromCode), length);

                        programCounter += length;
                        break;
                    }
                case Instruction.DUP1:
                case Instruction.DUP2:
                case Instruction.DUP3:
                case Instruction.DUP4:
                case Instruction.DUP5:
                case Instruction.DUP6:
                case Instruction.DUP7:
                case Instruction.DUP8:
                case Instruction.DUP9:
                case Instruction.DUP10:
                case Instruction.DUP11:
                case Instruction.DUP12:
                case Instruction.DUP13:
                case Instruction.DUP14:
                case Instruction.DUP15:
                case Instruction.DUP16:
                    {
                        gasAvailable -= GasCostOf.VeryLow;

                        if (!stack.Dup(instruction - Instruction.DUP1 + 1)) goto StackUnderflow;
                        break;
                    }
                case Instruction.SWAP1:
                case Instruction.SWAP2:
                case Instruction.SWAP3:
                case Instruction.SWAP4:
                case Instruction.SWAP5:
                case Instruction.SWAP6:
                case Instruction.SWAP7:
                case Instruction.SWAP8:
                case Instruction.SWAP9:
                case Instruction.SWAP10:
                case Instruction.SWAP11:
                case Instruction.SWAP12:
                case Instruction.SWAP13:
                case Instruction.SWAP14:
                case Instruction.SWAP15:
                case Instruction.SWAP16:
                    {
                        gasAvailable -= GasCostOf.VeryLow;

                        if (!stack.Swap(instruction - Instruction.SWAP1 + 2)) goto StackUnderflow;
                        break;
                    }
                case Instruction.LOG0:
                case Instruction.LOG1:
                case Instruction.LOG2:
                case Instruction.LOG3:
                case Instruction.LOG4:
                    {
                        if (vmState.IsStatic) goto StaticCallViolation;

                        exceptionType = InstructionLog(vmState, ref stack, ref gasAvailable, instruction);
                        if (exceptionType != EvmExceptionType.None) goto ReturnFailure;
                        break;
                    }
                case Instruction.CREATE:
                case Instruction.CREATE2:
                    {
                        Metrics.IncrementCreates();
                        if (!spec.Create2OpcodeEnabled && instruction == Instruction.CREATE2) goto InvalidInstruction;

                        if (vmState.IsStatic) goto StaticCallViolation;

                        (exceptionType, returnData) = InstructionCreate(vmState, ref stack, ref gasAvailable, spec, instruction);
                        if (exceptionType != EvmExceptionType.None) goto ReturnFailure;

                        if (returnData is null) break;

                        goto DataReturnNoTrace;
                    }
                case Instruction.RETURN:
                    {
                        exceptionType = InstructionReturn(vmState, ref stack, ref gasAvailable, out returnData);
                        if (exceptionType != EvmExceptionType.None) goto ReturnFailure;

                        goto DataReturn;
                    }
                case Instruction.CALL:
                case Instruction.CALLCODE:
                case Instruction.DELEGATECALL:
                case Instruction.STATICCALL:
                    {
                        exceptionType = InstructionCall<TTracingInstructions, TTracingRefunds>(vmState, ref stack, ref gasAvailable, spec, instruction, out returnData);
                        if (exceptionType != EvmExceptionType.None) goto ReturnFailure;

                        if (returnData is null)
                        {
                            break;
                        }
                        if (ReferenceEquals(returnData, CallResult.BoxedEmpty))
                        {
                            // Non contract call continue rather than constructing a new frame
                            continue;
                        }

                        goto DataReturn;
                    }
                case Instruction.REVERT:
                    {
                        if (!spec.RevertOpcodeEnabled) goto InvalidInstruction;

                        exceptionType = InstructionRevert(vmState, ref stack, ref gasAvailable, out returnData);
                        if (exceptionType != EvmExceptionType.None) goto ReturnFailure;

                        isRevert = true;
                        goto DataReturn;
                    }
                case Instruction.INVALID:
                    {
                        gasAvailable -= GasCostOf.High;

                        goto InvalidInstruction;
                    }
                case Instruction.SELFDESTRUCT:
                    {
                        if (vmState.IsStatic) goto StaticCallViolation;

                        if (spec.UseShanghaiDDosProtection)
                        {
                            gasAvailable -= GasCostOf.SelfDestructEip150;
                        }

                        exceptionType = InstructionSelfDestruct(vmState, ref stack, ref gasAvailable, spec);
                        if (exceptionType != EvmExceptionType.None) goto ReturnFailure;

                        goto EmptyReturn;
                    }
                case Instruction.SHL:
                    {
                        if (!spec.ShiftOpcodesEnabled) goto InvalidInstruction;

                        gasAvailable -= GasCostOf.VeryLow;

                        if (!stack.PopUInt256(out a)) goto StackUnderflow;
                        if (a >= 256UL)
                        {
                            stack.PopLimbo();
                            stack.PushZero();
                        }
                        else
                        {
                            if (!stack.PopUInt256(out b)) goto StackUnderflow;
                            result = b << (int)a.u0;
                            stack.PushUInt256(in result);
                        }

                        break;
                    }
                case Instruction.SHR:
                    {
                        if (!spec.ShiftOpcodesEnabled) goto InvalidInstruction;

                        gasAvailable -= GasCostOf.VeryLow;

                        if (!stack.PopUInt256(out a)) goto StackUnderflow;
                        if (a >= 256)
                        {
                            stack.PopLimbo();
                            stack.PushZero();
                        }
                        else
                        {
                            if (!stack.PopUInt256(out b)) goto StackUnderflow;
                            result = b >> (int)a.u0;
                            stack.PushUInt256(in result);
                        }

                        break;
                    }
                case Instruction.SAR:
                    {
                        if (!spec.ShiftOpcodesEnabled) goto InvalidInstruction;

                        gasAvailable -= GasCostOf.VeryLow;

                        if (!stack.PopUInt256(out a)) goto StackUnderflow;
                        if (!stack.PopUInt256(out b)) goto StackUnderflow;
                        if (a >= BigInt256)
                        {
                            if (As<UInt256, Int256>(ref b).Sign >= 0)
                            {
                                stack.PushZero();
                            }
                            else
                            {
                                stack.PushSignedInt256(in Int256.MinusOne);
                            }
                        }
                        else
                        {
                            As<UInt256, Int256>(ref b).RightShift((int)a, out As<UInt256, Int256>(ref result));
                            stack.PushUInt256(in result);
                        }

                        break;
                    }
                case Instruction.EXTCODEHASH:
                    {
                        if (!spec.ExtCodeHashOpcodeEnabled) goto InvalidInstruction;

                        gasAvailable -= spec.GetExtCodeHashCost();

                        Address address = stack.PopAddress();
                        if (address is null) goto StackUnderflow;
                        if (!ChargeAccountAccessGas(ref gasAvailable, vmState, address, spec)) goto OutOfGas;

                        if (!_state.AccountExists(address) || _state.IsDeadAccount(address))
                        {
                            stack.PushZero();
                        }
                        else
                        {
                            stack.PushBytes(_state.GetCodeHash(address).Bytes);
                        }

                        break;
                    }
                case Instruction.TLOAD:
                    {
                        if (!spec.TransientStorageEnabled) goto InvalidInstruction;

                        Metrics.TloadOpcode++;
                        gasAvailable -= GasCostOf.TLoad;

                        if (!stack.PopUInt256(out result)) goto StackUnderflow;
                        storageCell = new(env.ExecutingAccount, result);

                        ReadOnlySpan<byte> value = _state.GetTransientState(in storageCell);
                        stack.PushBytes(value);

                        if (typeof(TTracingStorage) == typeof(IsTracing))
                        {
                            if (gasAvailable < 0) goto OutOfGas;
                            _txTracer.LoadOperationTransientStorage(storageCell.Address, result, value);
                        }

                        break;
                    }
                case Instruction.TSTORE:
                    {
                        if (!spec.TransientStorageEnabled) goto InvalidInstruction;
                        {
                            Metrics.TstoreOpcode++;

                            if (vmState.IsStatic) goto StaticCallViolation;

                            gasAvailable -= GasCostOf.TStore;

                            if (!stack.PopUInt256(out result)) goto StackUnderflow;
                            storageCell = new(env.ExecutingAccount, result);
                            bytes = stack.PopWord256();

                            _state.SetTransientState(in storageCell, !bytes.IsZero() ? bytes.ToArray() : BytesZero32);

                            if (typeof(TTracingStorage) == typeof(IsTracing))
                            {
                                if (gasAvailable < 0) goto OutOfGas;
                                ReadOnlySpan<byte> currentValue = _state.GetTransientState(in storageCell);
                                _txTracer.SetOperationTransientStorage(storageCell.Address, result, bytes, currentValue);
                            }

                            break;
                        }
                    }
                case Instruction.MCOPY:
                    {
                        if (!spec.MCopyIncluded) goto InvalidInstruction;
                        {
                            Metrics.MCopyOpcode++;

                            if (!stack.PopUInt256(out a)) goto StackUnderflow;
                            if (!stack.PopUInt256(out b)) goto StackUnderflow;
                            if (!stack.PopUInt256(out c)) goto StackUnderflow;

                            gasAvailable -= GasCostOf.VeryLow + GasCostOf.VeryLow * EvmPooledMemory.Div32Ceiling(c);
                            if (!UpdateMemoryCost(vmState, ref gasAvailable, UInt256.Max(b, a), c)) goto OutOfGas;

                            bytes = vmState.Memory.LoadSpan(in b, c);
                            if (typeof(TTracingInstructions) == typeof(IsTracing)) _txTracer.ReportMemoryChange(b, bytes);

                            vmState.Memory.Save(in a, bytes);
                            if (typeof(TTracingInstructions) == typeof(IsTracing)) _txTracer.ReportMemoryChange(a, bytes);

                            break;
                        }
                    }
                default:
                    {
                        goto InvalidInstruction;
                    }
            }

            if (gasAvailable < 0)
            {
                goto OutOfGas;
            }

            if (typeof(TTracingInstructions) == typeof(IsTracing))
            {
                EndInstructionTrace(gasAvailable, vmState.Memory.Size);
            }
        }

        goto EmptyReturnNoTrace;

    // Common exit errors, goto labels to reduce in loop code duplication and to keep loop body smaller
    EmptyReturn:
        if (typeof(TTracingInstructions) == typeof(IsTracing)) EndInstructionTrace(gasAvailable, vmState.Memory.Size);
        EmptyReturnNoTrace:
        // Ensure gas is positive before updating state
        if (gasAvailable < 0) goto OutOfGas;
        UpdateCurrentState(vmState, programCounter, gasAvailable, stack.Head);
#if DEBUG
        debugger?.TryWait(ref vmState, ref programCounter, ref gasAvailable, ref stack.Head);
#endif
        return CallResult.Empty;
    DataReturn:
        if (typeof(TTracingInstructions) == typeof(IsTracing)) EndInstructionTrace(gasAvailable, vmState.Memory.Size);
        DataReturnNoTrace:
        // Ensure gas is positive before updating state
        if (gasAvailable < 0) goto OutOfGas;
        UpdateCurrentState(vmState, programCounter, gasAvailable, stack.Head);

        if (returnData is EvmState state)
        {
            return new CallResult(state);
        }
        return new CallResult((byte[])returnData, null, shouldRevert: isRevert);

    OutOfGas:
        exceptionType = EvmExceptionType.OutOfGas;
        goto ReturnFailure;
    InvalidInstruction:
        exceptionType = EvmExceptionType.BadInstruction;
        goto ReturnFailure;
    StaticCallViolation:
        exceptionType = EvmExceptionType.StaticCallViolation;
        goto ReturnFailure;
    StackUnderflow:
        exceptionType = EvmExceptionType.StackUnderflow;
        goto ReturnFailure;
    InvalidJumpDestination:
        exceptionType = EvmExceptionType.InvalidJumpDestination;
        goto ReturnFailure;
    AccessViolation:
        exceptionType = EvmExceptionType.AccessViolation;
    ReturnFailure:
        return GetFailureReturn<TTracingInstructions>(gasAvailable, exceptionType);

        [DoesNotReturn]
        static void ThrowOperationCanceledException() =>
            throw new OperationCanceledException("Cancellation Requested");
    }

    [SkipLocalsInit]
    [MethodImpl(MethodImplOptions.NoInlining)]
    private void InstructionExtCodeSize<TTracingInstructions>(Address address, ref EvmStack<TTracingInstructions> stack, ICodeInfoRepository codeInfoRepository, IReleaseSpec spec) where TTracingInstructions : struct, IIsTracing
    {
        ReadOnlyMemory<byte> accountCode = codeInfoRepository.GetCachedCodeInfo(_state, address, spec).MachineCode;
        UInt256 result = (UInt256)accountCode.Span.Length;
        stack.PushUInt256(in result);
    }

    [SkipLocalsInit]
    private EvmExceptionType InstructionCall<TTracingInstructions, TTracingRefunds>(EvmState vmState, ref EvmStack<TTracingInstructions> stack, ref long gasAvailable, IReleaseSpec spec,
        Instruction instruction, out object returnData)
        where TTracingInstructions : struct, IIsTracing
        where TTracingRefunds : struct, IIsTracing
    {
        returnData = null;
        ref readonly ExecutionEnvironment env = ref vmState.Env;

        Metrics.IncrementCalls();

        if (instruction == Instruction.DELEGATECALL && !spec.DelegateCallEnabled ||
            instruction == Instruction.STATICCALL && !spec.StaticCallEnabled) return EvmExceptionType.BadInstruction;

        if (!stack.PopUInt256(out UInt256 gasLimit)) return EvmExceptionType.StackUnderflow;
        Address codeSource = stack.PopAddress();
        if (codeSource is null) return EvmExceptionType.StackUnderflow;

        if (!ChargeAccountAccessGas(ref gasAvailable, vmState, codeSource, spec)) return EvmExceptionType.OutOfGas;

        UInt256 callValue;
        switch (instruction)
        {
            case Instruction.STATICCALL:
                callValue = UInt256.Zero;
                break;
            case Instruction.DELEGATECALL:
                callValue = env.Value;
                break;
            default:
                if (!stack.PopUInt256(out callValue)) return EvmExceptionType.StackUnderflow;
                break;
        }

        UInt256 transferValue = instruction == Instruction.DELEGATECALL ? UInt256.Zero : callValue;
        if (!stack.PopUInt256(out UInt256 dataOffset)) return EvmExceptionType.StackUnderflow;
        if (!stack.PopUInt256(out UInt256 dataLength)) return EvmExceptionType.StackUnderflow;
        if (!stack.PopUInt256(out UInt256 outputOffset)) return EvmExceptionType.StackUnderflow;
        if (!stack.PopUInt256(out UInt256 outputLength)) return EvmExceptionType.StackUnderflow;

        if (vmState.IsStatic && !transferValue.IsZero && instruction != Instruction.CALLCODE) return EvmExceptionType.StaticCallViolation;

        Address caller = instruction == Instruction.DELEGATECALL ? env.Caller : env.ExecutingAccount;

        Address target = instruction == Instruction.CALL || instruction == Instruction.STATICCALL
            ? codeSource
            : env.ExecutingAccount;

        if (typeof(TLogger) == typeof(IsTracing))
        {
            TraceCallDetails(codeSource, ref callValue, ref transferValue, caller, target);
        }

        long gasExtra = 0L;

        if (!transferValue.IsZero)
        {
            gasExtra += GasCostOf.CallValue;
        }

        if (!spec.ClearEmptyAccountWhenTouched && !_state.AccountExists(target))
        {
            gasExtra += GasCostOf.NewAccount;
        }
        else if (spec.ClearEmptyAccountWhenTouched && transferValue != 0 && _state.IsDeadAccount(target))
        {
            gasExtra += GasCostOf.NewAccount;
        }

        if (!UpdateGas(spec.GetCallCost(), ref gasAvailable) ||
            !UpdateMemoryCost(vmState, ref gasAvailable, in dataOffset, dataLength) ||
            !UpdateMemoryCost(vmState, ref gasAvailable, in outputOffset, outputLength) ||
            !UpdateGas(gasExtra, ref gasAvailable)) return EvmExceptionType.OutOfGas;
        
        CodeInfo codeInfo = vmState.Env.TxExecutionContext.CodeInfoRepository.GetCachedCodeInfo(_state, codeSource, spec);
        codeInfo.AnalyseInBackgroundIfRequired();

        if (spec.Use63Over64Rule)
        {
            gasLimit = UInt256.Min((UInt256)(gasAvailable - gasAvailable / 64), gasLimit);
        }

        if (gasLimit >= long.MaxValue) return EvmExceptionType.OutOfGas;

        long gasLimitUl = (long)gasLimit;
        if (!UpdateGas(gasLimitUl, ref gasAvailable)) return EvmExceptionType.OutOfGas;

        if (!transferValue.IsZero)
        {
            if (typeof(TTracingRefunds) == typeof(IsTracing)) _txTracer.ReportExtraGasPressure(GasCostOf.CallStipend);
            gasLimitUl += GasCostOf.CallStipend;
        }

        if (env.CallDepth >= MaxCallDepth || !transferValue.IsZero && _state.GetBalance(env.ExecutingAccount) < transferValue)
        {
            _returnDataBuffer = Array.Empty<byte>();
            stack.PushZero();

            if (typeof(TTracingInstructions) == typeof(IsTracing))
            {
                // very specific for Parity trace, need to find generalization - very peculiar 32 length...
                ReadOnlyMemory<byte>? memoryTrace = vmState.Memory.Inspect(in dataOffset, 32);
                _txTracer.ReportMemoryChange(dataOffset, memoryTrace is null ? ReadOnlySpan<byte>.Empty : memoryTrace.Value.Span);
            }

            if (typeof(TLogger) == typeof(IsTracing)) _logger.Trace("FAIL - call depth");
            if (typeof(TTracingInstructions) == typeof(IsTracing)) _txTracer.ReportOperationRemainingGas(gasAvailable);
            if (typeof(TTracingInstructions) == typeof(IsTracing)) _txTracer.ReportOperationError(EvmExceptionType.NotEnoughBalance);

            UpdateGasUp(gasLimitUl, ref gasAvailable);
            if (typeof(TTracingInstructions) == typeof(IsTracing)) _txTracer.ReportGasUpdateForVmTrace(gasLimitUl, gasAvailable);
            return EvmExceptionType.None;
        }

        Snapshot snapshot = _state.TakeSnapshot();
        _state.SubtractFromBalance(caller, transferValue, spec, env.IsSystemEnv);

        if (codeInfo.IsEmpty && typeof(TTracingInstructions) != typeof(IsTracing) && !_txTracer.IsTracingActions)
        {
            // Non contract call, no need to construct call frame can just credit balance and return gas
            _returnDataBuffer = default;
            stack.PushBytes(StatusCode.SuccessBytes.Span);
            UpdateGasUp(gasLimitUl, ref gasAvailable);
            return FastCall(spec, out returnData, in transferValue, target);
        }

        ReadOnlyMemory<byte> callData = vmState.Memory.Load(in dataOffset, dataLength);
        ExecutionEnvironment callEnv = new
        (
            txExecutionContext: in env.TxExecutionContext,
            callDepth: env.CallDepth + 1,
            caller: caller,
            codeSource: codeSource,
            executingAccount: target,
            transferValue: transferValue,
            value: callValue,
            inputData: callData,
            codeInfo: codeInfo,
            isSystemExecutionEnv: env.IsSystemEnv
        );
        if (typeof(TLogger) == typeof(IsTracing)) _logger.Trace($"Tx call gas {gasLimitUl}");
        if (outputLength == 0)
        {
            // TODO: when output length is 0 outputOffset can have any value really
            // and the value does not matter and it can cause trouble when beyond long range
            outputOffset = 0;
        }

        ExecutionType executionType = GetCallExecutionType(instruction, env.IsPostMerge());
        returnData = new EvmState(
            gasLimitUl,
            callEnv,
            executionType,
            isTopLevel: false,
            snapshot,
            (long)outputOffset,
            (long)outputLength,
            instruction == Instruction.STATICCALL || vmState.IsStatic,
            vmState,
            isContinuation: false,
            isCreateOnPreExistingAccount: false);

        return EvmExceptionType.None;

        EvmExceptionType FastCall(IReleaseSpec spec, out object returnData, in UInt256 transferValue, Address target)
        {
            if (!_state.AccountExists(target))
            {
                _state.CreateAccount(target, transferValue);
            }
            else
            {
                _state.AddToBalance(target, transferValue, spec);
            }
            Metrics.IncrementEmptyCalls();

            returnData = CallResult.BoxedEmpty;
            return EvmExceptionType.None;
        }

        [MethodImpl(MethodImplOptions.NoInlining)]
        void TraceCallDetails(Address codeSource, ref UInt256 callValue, ref UInt256 transferValue, Address caller, Address target)
        {
            _logger.Trace($"caller {caller}");
            _logger.Trace($"code source {codeSource}");
            _logger.Trace($"target {target}");
            _logger.Trace($"value {callValue}");
            _logger.Trace($"transfer value {transferValue}");
        }
    }

    [SkipLocalsInit]
    private static EvmExceptionType InstructionRevert<TTracing>(EvmState vmState, ref EvmStack<TTracing> stack, ref long gasAvailable, out object returnData)
        where TTracing : struct, IIsTracing
    {
        SkipInit(out returnData);

        if (!stack.PopUInt256(out UInt256 position) ||
            !stack.PopUInt256(out UInt256 length))
            return EvmExceptionType.StackUnderflow;

        if (!UpdateMemoryCost(vmState, ref gasAvailable, in position, in length))
        {
            return EvmExceptionType.OutOfGas;
        }

        returnData = vmState.Memory.Load(in position, in length).ToArray();
        return EvmExceptionType.None;
    }

    [SkipLocalsInit]
    private static EvmExceptionType InstructionReturn<TTracing>(EvmState vmState, ref EvmStack<TTracing> stack, ref long gasAvailable, out object returnData)
        where TTracing : struct, IIsTracing
    {
        SkipInit(out returnData);

        if (!stack.PopUInt256(out UInt256 position) ||
            !stack.PopUInt256(out UInt256 length))
            return EvmExceptionType.StackUnderflow;

        if (!UpdateMemoryCost(vmState, ref gasAvailable, in position, in length))
        {
            return EvmExceptionType.OutOfGas;
        }

        returnData = vmState.Memory.Load(in position, in length).ToArray();

        return EvmExceptionType.None;
    }

    [SkipLocalsInit]
    private EvmExceptionType InstructionSelfDestruct<TTracing>(EvmState vmState, ref EvmStack<TTracing> stack, ref long gasAvailable, IReleaseSpec spec)
        where TTracing : struct, IIsTracing
    {
        Metrics.SelfDestructs++;

        Address inheritor = stack.PopAddress();
        if (inheritor is null) return EvmExceptionType.StackUnderflow;
        if (!ChargeAccountAccessGas(ref gasAvailable, vmState, inheritor, spec, false)) return EvmExceptionType.OutOfGas;

        Address executingAccount = vmState.Env.ExecutingAccount;
        bool createInSameTx = vmState.CreateList.Contains(executingAccount);
        if (!spec.SelfdestructOnlyOnSameTransaction || createInSameTx)
            vmState.DestroyList.Add(executingAccount);

        UInt256 result = _state.GetBalance(executingAccount);
        if (_txTracer.IsTracingActions) _txTracer.ReportSelfDestruct(executingAccount, result, inheritor);
        if (spec.ClearEmptyAccountWhenTouched && !result.IsZero && _state.IsDeadAccount(inheritor))
        {
            if (!UpdateGas(GasCostOf.NewAccount, ref gasAvailable)) return EvmExceptionType.OutOfGas;
        }

        bool inheritorAccountExists = _state.AccountExists(inheritor);
        if (!spec.ClearEmptyAccountWhenTouched && !inheritorAccountExists && spec.UseShanghaiDDosProtection)
        {
            if (!UpdateGas(GasCostOf.NewAccount, ref gasAvailable)) return EvmExceptionType.OutOfGas;
        }

        if (!inheritorAccountExists)
        {
            _state.CreateAccount(inheritor, result);
        }
        else if (!inheritor.Equals(executingAccount))
        {
            _state.AddToBalance(inheritor, result, spec, vmState.Env.IsSystemEnv);
        }

        if (spec.SelfdestructOnlyOnSameTransaction && !createInSameTx && inheritor.Equals(executingAccount))
            return EvmExceptionType.None; // don't burn eth when contract is not destroyed per EIP clarification

        _state.SubtractFromBalance(executingAccount, result, spec, vmState.Env.IsSystemEnv);
        return EvmExceptionType.None;
    }

    [SkipLocalsInit]
    private (EvmExceptionType exceptionType, EvmState? callState) InstructionCreate<TTracing>(EvmState vmState, ref EvmStack<TTracing> stack, ref long gasAvailable, IReleaseSpec spec, Instruction instruction)
        where TTracing : struct, IIsTracing
    {
        ref readonly ExecutionEnvironment env = ref vmState.Env;

        // TODO: happens in CREATE_empty000CreateInitCode_Transaction but probably has to be handled differently
        if (!_state.AccountExists(env.ExecutingAccount))
        {
            _state.CreateAccount(env.ExecutingAccount, UInt256.Zero);
        }

        if (!stack.PopUInt256(out UInt256 value) ||
            !stack.PopUInt256(out UInt256 memoryPositionOfInitCode) ||
            !stack.PopUInt256(out UInt256 initCodeLength))
            return (EvmExceptionType.StackUnderflow, null);

        Span<byte> salt = default;
        if (instruction == Instruction.CREATE2)
        {
            salt = stack.PopWord256();
        }

        //EIP-3860
        if (spec.IsEip3860Enabled)
        {
            if (initCodeLength > spec.MaxInitCodeSize) return (EvmExceptionType.OutOfGas, null);
        }

        long gasCost = GasCostOf.Create +
                       (spec.IsEip3860Enabled ? GasCostOf.InitCodeWord * EvmPooledMemory.Div32Ceiling(initCodeLength) : 0) +
                       (instruction == Instruction.CREATE2
                           ? GasCostOf.Sha3Word * EvmPooledMemory.Div32Ceiling(initCodeLength)
                           : 0);

        if (!UpdateGas(gasCost, ref gasAvailable)) return (EvmExceptionType.OutOfGas, null);

        if (!UpdateMemoryCost(vmState, ref gasAvailable, in memoryPositionOfInitCode, initCodeLength)) return (EvmExceptionType.OutOfGas, null);

        // TODO: copy pasted from CALL / DELEGATECALL, need to move it outside?
        if (env.CallDepth >= MaxCallDepth) // TODO: fragile ordering / potential vulnerability for different clients
        {
            // TODO: need a test for this
            _returnDataBuffer = Array.Empty<byte>();
            stack.PushZero();
            return (EvmExceptionType.None, null);
        }

        ReadOnlyMemory<byte> initCode = vmState.Memory.Load(in memoryPositionOfInitCode, initCodeLength);

        UInt256 balance = _state.GetBalance(env.ExecutingAccount);
        if (value > balance)
        {
            _returnDataBuffer = Array.Empty<byte>();
            stack.PushZero();
            return (EvmExceptionType.None, null);
        }

        UInt256 accountNonce = _state.GetNonce(env.ExecutingAccount);
        UInt256 maxNonce = ulong.MaxValue;
        if (accountNonce >= maxNonce)
        {
            _returnDataBuffer = Array.Empty<byte>();
            stack.PushZero();
            return (EvmExceptionType.None, null);
        }

        if (typeof(TTracing) == typeof(IsTracing)) EndInstructionTrace(gasAvailable, vmState.Memory.Size);
        // todo: === below is a new call - refactor / move

        long callGas = spec.Use63Over64Rule ? gasAvailable - gasAvailable / 64L : gasAvailable;
        if (!UpdateGas(callGas, ref gasAvailable)) return (EvmExceptionType.OutOfGas, null);

        Address contractAddress = instruction == Instruction.CREATE
            ? ContractAddress.From(env.ExecutingAccount, _state.GetNonce(env.ExecutingAccount))
            : ContractAddress.From(env.ExecutingAccount, salt, initCode.Span);

        if (spec.UseHotAndColdStorage)
        {
            // EIP-2929 assumes that warm-up cost is included in the costs of CREATE and CREATE2
            vmState.WarmUp(contractAddress);
        }

        _state.IncrementNonce(env.ExecutingAccount);

        Snapshot snapshot = _state.TakeSnapshot();

        bool accountExists = _state.AccountExists(contractAddress);

        if (accountExists && contractAddress.IsNonZeroAccount(spec, env.TxExecutionContext.CodeInfoRepository, _state))
        {
            /* we get the snapshot before this as there is a possibility with that we will touch an empty account and remove it even if the REVERT operation follows */
            if (typeof(TLogger) == typeof(IsTracing)) _logger.Trace($"Contract collision at {contractAddress}");
            _returnDataBuffer = Array.Empty<byte>();
            stack.PushZero();
            return (EvmExceptionType.None, null);
        }

        if (_state.IsDeadAccount(contractAddress))
        {
            _state.ClearStorage(contractAddress);
        }

        _state.SubtractFromBalance(env.ExecutingAccount, value, spec, env.IsSystemEnv);

        // Do not add the initCode to the cache as it is
        // pointing to data in this tx and will become invalid
        // for another tx as returned to pool.
        CodeInfo codeInfo = new(initCode);
        codeInfo.AnalyseInBackgroundIfRequired();

        ExecutionEnvironment callEnv = new
        (
            txExecutionContext: in env.TxExecutionContext,
            callDepth: env.CallDepth + 1,
            caller: env.ExecutingAccount,
            executingAccount: contractAddress,
            codeSource: null,
            codeInfo: codeInfo,
            inputData: default,
            transferValue: value,
            value: value,
            isSystemExecutionEnv: env.IsSystemEnv
        );
        EvmState callState = new(
            callGas,
            callEnv,
            instruction == Instruction.CREATE2 ? ExecutionType.CREATE2 : ExecutionType.CREATE,
            false,
            snapshot,
            0L,
            0L,
            vmState.IsStatic,
            vmState,
            false,
            accountExists);

        return (EvmExceptionType.None, callState);
    }

    [SkipLocalsInit]
    private EvmExceptionType InstructionLog<TTracing>(EvmState vmState, ref EvmStack<TTracing> stack, ref long gasAvailable, Instruction instruction)
        where TTracing : struct, IIsTracing
    {
        if (!stack.PopUInt256(out UInt256 position)) return EvmExceptionType.StackUnderflow;
        if (!stack.PopUInt256(out UInt256 length)) return EvmExceptionType.StackUnderflow;
        long topicsCount = instruction - Instruction.LOG0;
        if (!UpdateMemoryCost(vmState, ref gasAvailable, in position, length)) return EvmExceptionType.OutOfGas;
        if (!UpdateGas(
                GasCostOf.Log + topicsCount * GasCostOf.LogTopic +
                (long)length * GasCostOf.LogData, ref gasAvailable)) return EvmExceptionType.OutOfGas;

        ReadOnlyMemory<byte> data = vmState.Memory.Load(in position, length);
        Hash256[] topics = new Hash256[topicsCount];
        for (int i = 0; i < topicsCount; i++)
        {
            topics[i] = new Hash256(stack.PopWord256());
        }

        LogEntry logEntry = new(
            vmState.Env.ExecutingAccount,
            data.ToArray(),
            topics);
        vmState.Logs.Add(logEntry);

        if (_txTracer.IsTracingLogs)
        {
            _txTracer.ReportLog(logEntry);
        }

        return EvmExceptionType.None;
    }

    [SkipLocalsInit]
    private EvmExceptionType InstructionSLoad<TTracingInstructions, TTracingStorage>(EvmState vmState, ref EvmStack<TTracingInstructions> stack, ref long gasAvailable, IReleaseSpec spec)
        where TTracingInstructions : struct, IIsTracing
        where TTracingStorage : struct, IIsTracing
    {
        Metrics.IncrementSLoadOpcode();
        gasAvailable -= spec.GetSLoadCost();

        if (!stack.PopUInt256(out UInt256 result)) return EvmExceptionType.StackUnderflow;
        StorageCell storageCell = new(vmState.Env.ExecutingAccount, result);
        if (!ChargeStorageAccessGas(
            ref gasAvailable,
            vmState,
            in storageCell,
            StorageAccessType.SLOAD,
            spec)) return EvmExceptionType.OutOfGas;

        ReadOnlySpan<byte> value = _state.Get(in storageCell);
        stack.PushBytes(value);
        if (typeof(TTracingStorage) == typeof(IsTracing))
        {
            _txTracer.LoadOperationStorage(storageCell.Address, result, value);
        }

        return EvmExceptionType.None;
    }

    [SkipLocalsInit]
    private EvmExceptionType InstructionSStore<TTracingInstructions, TTracingRefunds, TTracingStorage>(EvmState vmState, ref EvmStack<TTracingInstructions> stack, ref long gasAvailable, IReleaseSpec spec)
        where TTracingInstructions : struct, IIsTracing
        where TTracingRefunds : struct, IIsTracing
        where TTracingStorage : struct, IIsTracing
    {
        Metrics.IncrementSStoreOpcode();

        if (vmState.IsStatic) return EvmExceptionType.StaticCallViolation;
        // fail fast before the first storage read if gas is not enough even for reset
        if (!spec.UseNetGasMetering && !UpdateGas(spec.GetSStoreResetCost(), ref gasAvailable)) return EvmExceptionType.OutOfGas;

        if (spec.UseNetGasMeteringWithAStipendFix)
        {
            if (typeof(TTracingRefunds) == typeof(IsTracing))
                _txTracer.ReportExtraGasPressure(GasCostOf.CallStipend - spec.GetNetMeteredSStoreCost() + 1);
            if (gasAvailable <= GasCostOf.CallStipend) return EvmExceptionType.OutOfGas;
        }

        if (!stack.PopUInt256(out UInt256 result)) return EvmExceptionType.StackUnderflow;
        ReadOnlySpan<byte> bytes = stack.PopWord256();
        bool newIsZero = bytes.IsZero();
        bytes = !newIsZero ? bytes.WithoutLeadingZeros() : BytesZero;

        StorageCell storageCell = new(vmState.Env.ExecutingAccount, result);

        if (!ChargeStorageAccessGas(
                ref gasAvailable,
                vmState,
                in storageCell,
                StorageAccessType.SSTORE,
                spec)) return EvmExceptionType.OutOfGas;

        ReadOnlySpan<byte> currentValue = _state.Get(in storageCell);
        // Console.WriteLine($"current: {currentValue.ToHexString()} newValue {newValue.ToHexString()}");
        bool currentIsZero = currentValue.IsZero();

        bool newSameAsCurrent = (newIsZero && currentIsZero) || Bytes.AreEqual(currentValue, bytes);
        long sClearRefunds = RefundOf.SClear(spec.IsEip3529Enabled);

        if (!spec.UseNetGasMetering) // note that for this case we already deducted 5000
        {
            if (newIsZero)
            {
                if (!newSameAsCurrent)
                {
                    vmState.Refund += sClearRefunds;
                    if (typeof(TTracingRefunds) == typeof(IsTracing)) _txTracer.ReportRefund(sClearRefunds);
                }
            }
            else if (currentIsZero)
            {
                if (!UpdateGas(GasCostOf.SSet - GasCostOf.SReset, ref gasAvailable)) return EvmExceptionType.OutOfGas;
            }
        }
        else // net metered
        {
            if (newSameAsCurrent)
            {
                if (!UpdateGas(spec.GetNetMeteredSStoreCost(), ref gasAvailable)) return EvmExceptionType.OutOfGas;
            }
            else // net metered, C != N
            {
                Span<byte> originalValue = _state.GetOriginal(in storageCell);
                bool originalIsZero = originalValue.IsZero();

                bool currentSameAsOriginal = Bytes.AreEqual(originalValue, currentValue);
                if (currentSameAsOriginal)
                {
                    if (currentIsZero)
                    {
                        if (!UpdateGas(GasCostOf.SSet, ref gasAvailable)) return EvmExceptionType.OutOfGas;
                    }
                    else // net metered, current == original != new, !currentIsZero
                    {
                        if (!UpdateGas(spec.GetSStoreResetCost(), ref gasAvailable)) return EvmExceptionType.OutOfGas;

                        if (newIsZero)
                        {
                            vmState.Refund += sClearRefunds;
                            if (typeof(TTracingRefunds) == typeof(IsTracing)) _txTracer.ReportRefund(sClearRefunds);
                        }
                    }
                }
                else // net metered, new != current != original
                {
                    long netMeteredStoreCost = spec.GetNetMeteredSStoreCost();
                    if (!UpdateGas(netMeteredStoreCost, ref gasAvailable)) return EvmExceptionType.OutOfGas;

                    if (!originalIsZero) // net metered, new != current != original != 0
                    {
                        if (currentIsZero)
                        {
                            vmState.Refund -= sClearRefunds;
                            if (typeof(TTracingRefunds) == typeof(IsTracing)) _txTracer.ReportRefund(-sClearRefunds);
                        }

                        if (newIsZero)
                        {
                            vmState.Refund += sClearRefunds;
                            if (typeof(TTracingRefunds) == typeof(IsTracing)) _txTracer.ReportRefund(sClearRefunds);
                        }
                    }

                    bool newSameAsOriginal = Bytes.AreEqual(originalValue, bytes);
                    if (newSameAsOriginal)
                    {
                        long refundFromReversal;
                        if (originalIsZero)
                        {
                            refundFromReversal = spec.GetSetReversalRefund();
                        }
                        else
                        {
                            refundFromReversal = spec.GetClearReversalRefund();
                        }

                        vmState.Refund += refundFromReversal;
                        if (typeof(TTracingRefunds) == typeof(IsTracing)) _txTracer.ReportRefund(refundFromReversal);
                    }
                }
            }
        }

        if (!newSameAsCurrent)
        {
            _state.Set(in storageCell, newIsZero ? BytesZero : bytes.ToArray());
        }

        if (typeof(TTracingInstructions) == typeof(IsTracing))
        {
            ReadOnlySpan<byte> valueToStore = newIsZero ? BytesZero.AsSpan() : bytes;
            byte[] storageBytes = new byte[32]; // do not stackalloc here
            storageCell.Index.ToBigEndian(storageBytes);
            _txTracer.ReportStorageChange(storageBytes, valueToStore);
        }

        if (typeof(TTracingStorage) == typeof(IsTracing))
        {
            _txTracer.SetOperationStorage(storageCell.Address, result, bytes, currentValue);
        }

        return EvmExceptionType.None;
    }

    private CallResult GetFailureReturn<TTracingInstructions>(long gasAvailable, EvmExceptionType exceptionType)
        where TTracingInstructions : struct, IIsTracing
    {
        if (typeof(TTracingInstructions) == typeof(IsTracing)) EndInstructionTraceError(gasAvailable, exceptionType);

        return exceptionType switch
        {
            EvmExceptionType.OutOfGas => CallResult.OutOfGasException,
            EvmExceptionType.BadInstruction => CallResult.InvalidInstructionException,
            EvmExceptionType.StaticCallViolation => CallResult.StaticCallViolationException,
            EvmExceptionType.InvalidSubroutineEntry => CallResult.InvalidSubroutineEntry,
            EvmExceptionType.InvalidSubroutineReturn => CallResult.InvalidSubroutineReturn,
            EvmExceptionType.StackOverflow => CallResult.StackOverflowException,
            EvmExceptionType.StackUnderflow => CallResult.StackUnderflowException,
            EvmExceptionType.InvalidJumpDestination => CallResult.InvalidJumpDestination,
            EvmExceptionType.AccessViolation => CallResult.AccessViolationException,
            _ => throw new ArgumentOutOfRangeException(nameof(exceptionType), exceptionType, "")
        };
    }

    private static void UpdateCurrentState(EvmState state, int pc, long gas, int stackHead)
    {
        state.ProgramCounter = pc;
        state.GasAvailable = gas;
        state.DataStackHead = stackHead;
    }

    private static bool UpdateMemoryCost(EvmState vmState, ref long gasAvailable, in UInt256 position, in UInt256 length)
    {
        long memoryCost = vmState.Memory.CalculateMemoryCost(in position, length);
        if (memoryCost != 0L)
        {
            if (!UpdateGas(memoryCost, ref gasAvailable))
            {
                return false;
            }
        }

        return true;
    }

    private static bool Jump(in UInt256 jumpDest, ref int programCounter, in ExecutionEnvironment env)
    {
        if (jumpDest > int.MaxValue)
        {
            // https://github.com/NethermindEth/nethermind/issues/140
            // TODO: add a test, validating inside the condition was not covered by existing tests and fails on 0xf435a354924097686ea88dab3aac1dd464e6a3b387c77aeee94145b0fa5a63d2 mainnet
            return false;
        }

        int jumpDestInt = (int)jumpDest;
        if (!env.CodeInfo.ValidateJump(jumpDestInt))
        {
            // https://github.com/NethermindEth/nethermind/issues/140
            // TODO: add a test, validating inside the condition was not covered by existing tests and fails on 61363 Ropsten
            return false;
        }

        programCounter = jumpDestInt;
        return true;
    }

    [MethodImpl(MethodImplOptions.NoInlining)]
    private void StartInstructionTrace<TIsTracing>(Instruction instruction, EvmState vmState, long gasAvailable, int programCounter, in EvmStack<TIsTracing> stackValue)
        where TIsTracing : struct, IIsTracing
    {
        _txTracer.StartOperation(programCounter, instruction, gasAvailable, vmState.Env);
        if (_txTracer.IsTracingMemory)
        {
            _txTracer.SetOperationMemory(vmState.Memory.GetTrace());
            _txTracer.SetOperationMemorySize(vmState.Memory.Size);
        }

        if (_txTracer.IsTracingStack)
        {
            Memory<byte> stackMemory = vmState.DataStack.AsMemory().Slice(0, stackValue.Head * EvmStack<TIsTracing>.WordSize);
            _txTracer.SetOperationStack(new TraceStack(stackMemory));
        }
    }

    [MethodImpl(MethodImplOptions.NoInlining)]
    private void EndInstructionTrace(long gasAvailable, ulong memorySize)
    {
        _txTracer.ReportOperationRemainingGas(gasAvailable);
    }

    [MethodImpl(MethodImplOptions.NoInlining)]
    private void EndInstructionTraceError(long gasAvailable, EvmExceptionType evmExceptionType)
    {
        _txTracer.ReportOperationRemainingGas(gasAvailable);
        _txTracer.ReportOperationError(evmExceptionType);
    }

    private static ExecutionType GetCallExecutionType(Instruction instruction, bool isPostMerge = false) =>
        instruction switch
        {
            Instruction.CALL => ExecutionType.CALL,
            Instruction.DELEGATECALL => ExecutionType.DELEGATECALL,
            Instruction.STATICCALL => ExecutionType.STATICCALL,
            Instruction.CALLCODE => ExecutionType.CALLCODE,
            _ => throw new NotSupportedException($"Execution type is undefined for {instruction.GetName(isPostMerge)}")
        };
}<|MERGE_RESOLUTION|>--- conflicted
+++ resolved
@@ -26,13 +26,7 @@
 [assembly: InternalsVisibleTo("Nethermind.Evm.Test")]
 
 namespace Nethermind.Evm;
-<<<<<<< HEAD
 using System.Linq;
-=======
-
-using System.Linq;
-
->>>>>>> c9e36a87
 using Int256;
 
 
@@ -342,11 +336,7 @@
                         if (gasAvailableForCodeDeposit >= codeDepositGasCost && !invalidCode)
                         {
                             ReadOnlyMemory<byte> code = callResult.Output;
-<<<<<<< HEAD
-                            codeInfoRepository.InsertCode(_state, code, callCodeOwner, spec);
-=======
-                            _codeInfoRepository.InsertCode(_state, code, callCodeOwner, spec, state.Env.IsSystemEnv);
->>>>>>> c9e36a87
+                            codeInfoRepository.InsertCode(_state, code, callCodeOwner, spec, state.Env.IsSystemEnv);
 
                             currentState.GasAvailable -= codeDepositGasCost;
 
