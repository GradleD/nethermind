
// SPDX-FileCopyrightText: 2022 Demerzel Solutions Limited
// SPDX-License-Identifier: LGPL-3.0-only

using System;
using System.Collections.Generic;
using System.Linq;
using System.Runtime.CompilerServices;
using Nethermind.Core;
using Nethermind.Core.Crypto;
using Nethermind.Core.Extensions;
using Nethermind.Core.Specs;
using Nethermind.Evm.CodeAnalysis;
using Nethermind.Evm.Precompiles;
using Nethermind.Evm.Tracing;
using Nethermind.Logging;
using Nethermind.State;
using System.Diagnostics.CodeAnalysis;
using System.Runtime.Intrinsics;
using static Nethermind.Evm.VirtualMachine;
using static System.Runtime.CompilerServices.Unsafe;

#if DEBUG
using Nethermind.Evm.Tracing.Debugger;
#endif

[assembly: InternalsVisibleTo("Nethermind.Evm.Test")]

namespace Nethermind.Evm;

<<<<<<< HEAD
using System.Linq;

using Int256;


=======
using Int256;

>>>>>>> 229bd6b5
public class VirtualMachine : IVirtualMachine
{
    public const int MaxCallDepth = 1024;
    private static readonly UInt256 P255Int = (UInt256)System.Numerics.BigInteger.Pow(2, 255);
    internal static ref readonly UInt256 P255 => ref P255Int;
    internal static readonly UInt256 BigInt256 = 256;
    internal static readonly UInt256 BigInt32 = 32;

    internal static readonly byte[] BytesZero = [0];

    internal static readonly byte[] BytesZero32 =
    {
        0, 0, 0, 0, 0, 0, 0, 0,
        0, 0, 0, 0, 0, 0, 0, 0,
        0, 0, 0, 0, 0, 0, 0, 0,
        0, 0, 0, 0, 0, 0, 0, 0
    };

    internal static readonly byte[] BytesMax32 =
    {
        255, 255, 255, 255, 255, 255, 255, 255,
        255, 255, 255, 255, 255, 255, 255, 255,
        255, 255, 255, 255, 255, 255, 255, 255,
        255, 255, 255, 255, 255, 255, 255, 255
    };

    private readonly IVirtualMachine _evm;

    public VirtualMachine(
        IBlockhashProvider? blockhashProvider,
        ISpecProvider? specProvider,
        ICodeInfoRepository codeInfoRepository,
        ILogManager? logManager)
    {
        ILogger logger = logManager?.GetClassLogger() ?? throw new ArgumentNullException(nameof(logManager));
        _evm = logger.IsTrace
            ? new VirtualMachine<IsTracing>(blockhashProvider, specProvider, codeInfoRepository, logger)
            : new VirtualMachine<NotTracing>(blockhashProvider, specProvider, codeInfoRepository, logger);
    }

    public TransactionSubstate Run<TTracingActions>(EvmState state, IWorldState worldState, ITxTracer txTracer)
        where TTracingActions : struct, VirtualMachine.IIsTracing
        => _evm.Run<TTracingActions>(state, worldState, txTracer);

    internal readonly ref struct CallResult
    {
        public static CallResult InvalidSubroutineEntry => new(EvmExceptionType.InvalidSubroutineEntry);
        public static CallResult InvalidSubroutineReturn => new(EvmExceptionType.InvalidSubroutineReturn);
        public static CallResult OutOfGasException => new(EvmExceptionType.OutOfGas);
        public static CallResult AccessViolationException => new(EvmExceptionType.AccessViolation);
        public static CallResult InvalidJumpDestination => new(EvmExceptionType.InvalidJumpDestination);
        public static CallResult InvalidInstructionException => new(EvmExceptionType.BadInstruction);
        public static CallResult StaticCallViolationException => new(EvmExceptionType.StaticCallViolation);
        public static CallResult StackOverflowException => new(EvmExceptionType.StackOverflow); // TODO: use these to avoid CALL POP attacks
        public static CallResult StackUnderflowException => new(EvmExceptionType.StackUnderflow); // TODO: use these to avoid CALL POP attacks
        public static CallResult InvalidCodeException => new(EvmExceptionType.InvalidCode);
        public static CallResult Empty => new(default, null);
        public static object BoxedEmpty { get; } = new object();

        public CallResult(EvmState stateToExecute)
        {
            StateToExecute = stateToExecute;
            Output = Array.Empty<byte>();
            PrecompileSuccess = null;
            ShouldRevert = false;
            ExceptionType = EvmExceptionType.None;
        }

        private CallResult(EvmExceptionType exceptionType)
        {
            StateToExecute = null;
            Output = StatusCode.FailureBytes;
            PrecompileSuccess = null;
            ShouldRevert = false;
            ExceptionType = exceptionType;
        }

        public CallResult(ReadOnlyMemory<byte> output, bool? precompileSuccess, bool shouldRevert = false, EvmExceptionType exceptionType = EvmExceptionType.None)
        {
            StateToExecute = null;
            Output = output;
            PrecompileSuccess = precompileSuccess;
            ShouldRevert = shouldRevert;
            ExceptionType = exceptionType;
        }

        public EvmState? StateToExecute { get; }
        public ReadOnlyMemory<byte> Output { get; }
        public EvmExceptionType ExceptionType { get; }
        public bool ShouldRevert { get; }
        public bool? PrecompileSuccess { get; } // TODO: check this behaviour as it seems it is required and previously that was not the case
        public bool IsReturn => StateToExecute is null;
        public bool IsException => ExceptionType != EvmExceptionType.None;
    }

    public interface IIsTracing { }
    public readonly struct NotTracing : IIsTracing { }
    public readonly struct IsTracing : IIsTracing { }
}

internal sealed class VirtualMachine<TLogger> : IVirtualMachine where TLogger : struct, IIsTracing
{
    private readonly byte[] _chainId;

    private readonly IBlockhashProvider _blockhashProvider;
    private readonly ISpecProvider _specProvider;
    private readonly ILogger _logger;
    private IWorldState _state;
    private readonly Stack<EvmState> _stateStack = new();
    private (Address Address, bool ShouldDelete) _parityTouchBugAccount = (Address.FromNumber(3), false);
    private ReadOnlyMemory<byte> _returnDataBuffer = Array.Empty<byte>();
    private ITxTracer _txTracer = NullTxTracer.Instance;
    private readonly ICodeInfoRepository _codeInfoRepository;

    public VirtualMachine(
        IBlockhashProvider? blockhashProvider,
        ISpecProvider? specProvider,
        ICodeInfoRepository codeInfoRepository,
        ILogger? logger)
    {
        _logger = logger ?? throw new ArgumentNullException(nameof(logger));
        _blockhashProvider = blockhashProvider ?? throw new ArgumentNullException(nameof(blockhashProvider));
        _specProvider = specProvider ?? throw new ArgumentNullException(nameof(specProvider));
        _codeInfoRepository = codeInfoRepository ?? throw new ArgumentNullException(nameof(codeInfoRepository));
        _chainId = ((UInt256)specProvider.ChainId).ToBigEndian();
    }

    public TransactionSubstate Run<TTracingActions>(EvmState state, IWorldState worldState, ITxTracer txTracer)
        where TTracingActions : struct, IIsTracing
    {
        _txTracer = txTracer;
        _state = worldState;

        IReleaseSpec spec = _specProvider.GetSpec(state.Env.TxExecutionContext.BlockExecutionContext.Header.Number, state.Env.TxExecutionContext.BlockExecutionContext.Header.Timestamp);
        EvmState currentState = state;
        ReadOnlyMemory<byte>? previousCallResult = null;
        ZeroPaddedSpan previousCallOutput = ZeroPaddedSpan.Empty;
        UInt256 previousCallOutputDestination = UInt256.Zero;
        bool isTracing = _txTracer.IsTracing;

        while (true)
        {
            if (!currentState.IsContinuation)
            {
                _returnDataBuffer = Array.Empty<byte>();
            }

            try
            {
                CallResult callResult;
                if (currentState.IsPrecompile)
                {
                    if (typeof(TTracingActions) == typeof(IsTracing))
                    {
                        _txTracer.ReportAction(currentState.GasAvailable, currentState.Env.Value, currentState.From, currentState.To, currentState.Env.InputData, currentState.ExecutionType, true);
                    }

                    callResult = ExecutePrecompile(currentState, spec);

                    if (!callResult.PrecompileSuccess.Value)
                    {
                        if (currentState.IsPrecompile && currentState.IsTopLevel)
                        {
                            Metrics.EvmExceptions++;
                            // TODO: when direct / calls are treated same we should not need such differentiation
                            throw new PrecompileExecutionFailureException();
                        }

                        // TODO: testing it as it seems the way to pass zkSNARKs tests
                        currentState.GasAvailable = 0;
                    }
                }
                else
                {
                    if (typeof(TTracingActions) == typeof(IsTracing) && !currentState.IsContinuation)
                    {
                        _txTracer.ReportAction(currentState.GasAvailable,
                            currentState.Env.Value,
                            currentState.From,
                            currentState.To,
                            currentState.ExecutionType.IsAnyCreate()
                                ? currentState.Env.CodeInfo.MachineCode
                                : currentState.Env.InputData,
                            currentState.ExecutionType);

                        if (_txTracer.IsTracingCode) _txTracer.ReportByteCode(currentState.Env.CodeInfo.MachineCode);
                    }

                    callResult = !_txTracer.IsTracingInstructions
                        ? ExecuteCall<NotTracing>(currentState, previousCallResult, previousCallOutput, previousCallOutputDestination, spec)
                        : ExecuteCall<IsTracing>(currentState, previousCallResult, previousCallOutput, previousCallOutputDestination, spec);

                    if (!callResult.IsReturn)
                    {
                        _stateStack.Push(currentState);
                        currentState = callResult.StateToExecute;
                        previousCallResult = null; // TODO: testing on ropsten sync, write VirtualMachineTest for this case as it was not covered by Ethereum tests (failing block 9411 on Ropsten https://ropsten.etherscan.io/vmtrace?txhash=0x666194d15c14c54fffafab1a04c08064af165870ef9a87f65711dcce7ed27fe1)
                        _returnDataBuffer = Array.Empty<byte>();
                        previousCallOutput = ZeroPaddedSpan.Empty;
                        continue;
                    }

                    if (callResult.IsException)
                    {
                        if (typeof(TTracingActions) == typeof(IsTracing)) _txTracer.ReportActionError(callResult.ExceptionType);
                        _state.Restore(currentState.Snapshot);

                        RevertParityTouchBugAccount(spec, state.Env.IsSystemEnv);

                        if (currentState.IsTopLevel)
                        {
                            return new TransactionSubstate(callResult.ExceptionType, isTracing);
                        }

                        previousCallResult = StatusCode.FailureBytes;
                        previousCallOutputDestination = UInt256.Zero;
                        _returnDataBuffer = Array.Empty<byte>();
                        previousCallOutput = ZeroPaddedSpan.Empty;

                        currentState.Dispose();
                        currentState = _stateStack.Pop();
                        currentState.IsContinuation = true;
                        continue;
                    }
                }

                if (currentState.IsTopLevel)
                {
                    if (typeof(TTracingActions) == typeof(IsTracing))
                    {
                        long codeDepositGasCost = CodeDepositHandler.CalculateCost(callResult.Output.Length, spec);

                        if (callResult.IsException)
                        {
                            _txTracer.ReportActionError(callResult.ExceptionType);
                        }
                        else if (callResult.ShouldRevert)
                        {
                            _txTracer.ReportActionRevert(currentState.ExecutionType.IsAnyCreate()
                                    ? currentState.GasAvailable - codeDepositGasCost
                                    : currentState.GasAvailable,
                                callResult.Output);
                        }
                        else
                        {
                            if (currentState.ExecutionType.IsAnyCreate() && currentState.GasAvailable < codeDepositGasCost)
                            {
                                if (spec.ChargeForTopLevelCreate)
                                {
                                    _txTracer.ReportActionError(EvmExceptionType.OutOfGas);
                                }
                                else
                                {
                                    _txTracer.ReportActionEnd(currentState.GasAvailable, currentState.To, callResult.Output);
                                }
                            }
                            // Reject code starting with 0xEF if EIP-3541 is enabled.
                            else if (currentState.ExecutionType.IsAnyCreate() && CodeDepositHandler.CodeIsInvalid(spec, callResult.Output))
                            {
                                _txTracer.ReportActionError(EvmExceptionType.InvalidCode);
                            }
                            else
                            {
                                if (currentState.ExecutionType.IsAnyCreate())
                                {
                                    _txTracer.ReportActionEnd(currentState.GasAvailable - codeDepositGasCost, currentState.To, callResult.Output);
                                }
                                else
                                {
                                    _txTracer.ReportActionEnd(currentState.GasAvailable, _returnDataBuffer);
                                }
                            }
                        }
                    }

                    return new TransactionSubstate(
                        callResult.Output,
                        currentState.Refund,
                        (IReadOnlyCollection<Address>)currentState.DestroyList,
                        (IReadOnlyCollection<LogEntry>)currentState.Logs,
                        callResult.ShouldRevert,
                        isTracerConnected: isTracing,
                        _logger);
                }

                Address callCodeOwner = currentState.Env.ExecutingAccount;
                using EvmState previousState = currentState;
                currentState = _stateStack.Pop();
                currentState.IsContinuation = true;
                currentState.GasAvailable += previousState.GasAvailable;
                bool previousStateSucceeded = true;

                if (!callResult.ShouldRevert)
                {
                    long gasAvailableForCodeDeposit = previousState.GasAvailable; // TODO: refactor, this is to fix 61363 Ropsten
                    if (previousState.ExecutionType.IsAnyCreate())
                    {
                        previousCallResult = callCodeOwner.Bytes;
                        previousCallOutputDestination = UInt256.Zero;
                        _returnDataBuffer = Array.Empty<byte>();
                        previousCallOutput = ZeroPaddedSpan.Empty;

                        long codeDepositGasCost = CodeDepositHandler.CalculateCost(callResult.Output.Length, spec);
                        bool invalidCode = CodeDepositHandler.CodeIsInvalid(spec, callResult.Output);
                        if (gasAvailableForCodeDeposit >= codeDepositGasCost && !invalidCode)
                        {
                            ReadOnlyMemory<byte> code = callResult.Output;
                            _codeInfoRepository.InsertCode(_state, code, callCodeOwner, spec, state.Env.IsSystemEnv);

                            currentState.GasAvailable -= codeDepositGasCost;

                            if (typeof(TTracingActions) == typeof(IsTracing))
                            {
                                _txTracer.ReportActionEnd(previousState.GasAvailable - codeDepositGasCost, callCodeOwner, callResult.Output);
                            }
                        }
                        else if (spec.FailOnOutOfGasCodeDeposit || invalidCode)
                        {
                            currentState.GasAvailable -= gasAvailableForCodeDeposit;
                            worldState.Restore(previousState.Snapshot);
                            if (!previousState.IsCreateOnPreExistingAccount)
                            {
                                _state.DeleteAccount(callCodeOwner);
                            }

                            previousCallResult = BytesZero;
                            previousStateSucceeded = false;

                            if (typeof(TTracingActions) == typeof(IsTracing))
                            {
                                _txTracer.ReportActionError(invalidCode ? EvmExceptionType.InvalidCode : EvmExceptionType.OutOfGas);
                            }
                        }
                        else if (typeof(TTracingActions) == typeof(IsTracing))
                        {
                            _txTracer.ReportActionEnd(0L, callCodeOwner, callResult.Output);
                        }
                    }
                    else
                    {
                        _returnDataBuffer = callResult.Output;
                        previousCallResult = callResult.PrecompileSuccess.HasValue ? (callResult.PrecompileSuccess.Value ? StatusCode.SuccessBytes : StatusCode.FailureBytes) : StatusCode.SuccessBytes;
                        previousCallOutput = callResult.Output.Span.SliceWithZeroPadding(0, Math.Min(callResult.Output.Length, (int)previousState.OutputLength));
                        previousCallOutputDestination = (ulong)previousState.OutputDestination;
                        if (previousState.IsPrecompile)
                        {
                            // parity induced if else for vmtrace
                            if (_txTracer.IsTracingInstructions)
                            {
                                _txTracer.ReportMemoryChange((long)previousCallOutputDestination, previousCallOutput);
                            }
                        }

                        if (typeof(TTracingActions) == typeof(IsTracing))
                        {
                            _txTracer.ReportActionEnd(previousState.GasAvailable, _returnDataBuffer);
                        }
                    }

                    if (previousStateSucceeded)
                    {
                        previousState.CommitToParent(currentState);
                    }
                }
                else
                {
                    worldState.Restore(previousState.Snapshot);
                    _returnDataBuffer = callResult.Output;
                    previousCallResult = StatusCode.FailureBytes;
                    previousCallOutput = callResult.Output.Span.SliceWithZeroPadding(0, Math.Min(callResult.Output.Length, (int)previousState.OutputLength));
                    previousCallOutputDestination = (ulong)previousState.OutputDestination;


                    if (typeof(TTracingActions) == typeof(IsTracing))
                    {
                        _txTracer.ReportActionRevert(previousState.GasAvailable, callResult.Output);
                    }
                }
            }
            catch (Exception ex) when (ex is EvmException or OverflowException)
            {
                if (typeof(TLogger) == typeof(IsTracing)) _logger.Trace($"exception ({ex.GetType().Name}) in {currentState.ExecutionType} at depth {currentState.Env.CallDepth} - restoring snapshot");

                _state.Restore(currentState.Snapshot);

                RevertParityTouchBugAccount(spec, state.Env.IsSystemEnv);

                if (txTracer.IsTracingInstructions)
                {
                    txTracer.ReportOperationRemainingGas(0);
                    txTracer.ReportOperationError(ex is EvmException evmException ? evmException.ExceptionType : EvmExceptionType.Other);
                }

                if (typeof(TTracingActions) == typeof(IsTracing))
                {
                    EvmException evmException = ex as EvmException;
                    _txTracer.ReportActionError(evmException?.ExceptionType ?? EvmExceptionType.Other);
                }

                if (currentState.IsTopLevel)
                {
                    return new TransactionSubstate(ex is OverflowException ? EvmExceptionType.Other : (ex as EvmException).ExceptionType, isTracing);
                }

                previousCallResult = StatusCode.FailureBytes;
                previousCallOutputDestination = UInt256.Zero;
                _returnDataBuffer = Array.Empty<byte>();
                previousCallOutput = ZeroPaddedSpan.Empty;

                currentState.Dispose();
                currentState = _stateStack.Pop();
                currentState.IsContinuation = true;
            }
        }
    }

    private void RevertParityTouchBugAccount(IReleaseSpec spec, bool isSystemEnv)
    {
        if (_parityTouchBugAccount.ShouldDelete)
        {
            if (_state.AccountExists(_parityTouchBugAccount.Address))
            {
                _state.AddToBalance(_parityTouchBugAccount.Address, UInt256.Zero, spec, isSystemEnv);
            }

            _parityTouchBugAccount.ShouldDelete = false;
        }
    }

    private static bool UpdateGas(long gasCost, ref long gasAvailable)
    {
        if (gasAvailable < gasCost)
        {
            return false;
        }

        gasAvailable -= gasCost;
        return true;
    }

    private static void UpdateGasUp(long refund, ref long gasAvailable)
    {
        gasAvailable += refund;
    }

    private bool ChargeAccountAccessGas(ref long gasAvailable, EvmState vmState, Address address, IReleaseSpec spec, bool chargeForWarm = true)
    {
        // Console.WriteLine($"Accessing {address}");

        bool result = true;
        if (spec.UseHotAndColdStorage)
        {
            if (_txTracer.IsTracingAccess) // when tracing access we want cost as if it was warmed up from access list
            {
                vmState.WarmUp(address);
            }

            if (vmState.IsCold(address) && !address.IsPrecompile(spec))
            {
                result = UpdateGas(GasCostOf.ColdAccountAccess, ref gasAvailable);
                vmState.WarmUp(address);
            }
            else if (chargeForWarm)
            {
                result = UpdateGas(GasCostOf.WarmStateRead, ref gasAvailable);
            }
        }

        return result;
    }

    private enum StorageAccessType
    {
        SLOAD,
        SSTORE
    }

    private bool ChargeStorageAccessGas(
        ref long gasAvailable,
        EvmState vmState,
        in StorageCell storageCell,
        StorageAccessType storageAccessType,
        IReleaseSpec spec)
    {
        // Console.WriteLine($"Accessing {storageCell} {storageAccessType}");

        bool result = true;
        if (spec.UseHotAndColdStorage)
        {
            if (_txTracer.IsTracingAccess) // when tracing access we want cost as if it was warmed up from access list
            {
                vmState.WarmUp(in storageCell);
            }

            if (vmState.IsCold(in storageCell))
            {
                result = UpdateGas(GasCostOf.ColdSLoad, ref gasAvailable);
                vmState.WarmUp(in storageCell);
            }
            else if (storageAccessType == StorageAccessType.SLOAD)
            {
                // we do not charge for WARM_STORAGE_READ_COST in SSTORE scenario
                result = UpdateGas(GasCostOf.WarmStateRead, ref gasAvailable);
            }
        }

        return result;
    }

    private CallResult ExecutePrecompile(EvmState state, IReleaseSpec spec)
    {
        ReadOnlyMemory<byte> callData = state.Env.InputData;
        UInt256 transferValue = state.Env.TransferValue;
        long gasAvailable = state.GasAvailable;

        IPrecompile precompile = state.Env.CodeInfo.Precompile;
        long baseGasCost = precompile.BaseGasCost(spec);
        long blobGasCost = precompile.DataGasCost(callData, spec);

        bool wasCreated = false;
        if (!_state.AccountExists(state.Env.ExecutingAccount))
        {
            wasCreated = true;
            _state.CreateAccount(state.Env.ExecutingAccount, transferValue);
        }
        else
        {
            _state.AddToBalance(state.Env.ExecutingAccount, transferValue, spec, state.Env.IsSystemEnv);
        }

        // https://github.com/ethereum/EIPs/blob/master/EIPS/eip-161.md
        // An additional issue was found in Parity,
        // where the Parity client incorrectly failed
        // to revert empty account deletions in a more limited set of contexts
        // involving out-of-gas calls to precompiled contracts;
        // the new Geth behavior matches Parity’s,
        // and empty accounts will cease to be a source of concern in general
        // in about one week once the state clearing process finishes.
        if (state.Env.ExecutingAccount.Equals(_parityTouchBugAccount.Address)
            && !wasCreated
            && transferValue.IsZero
            && spec.ClearEmptyAccountWhenTouched)
        {
            _parityTouchBugAccount.ShouldDelete = true;
        }

        if (!UpdateGas(checked(baseGasCost + blobGasCost), ref gasAvailable))
        {
            Metrics.EvmExceptions++;
            throw new OutOfGasException();
        }

        state.GasAvailable = gasAvailable;

        try
        {
            (ReadOnlyMemory<byte> output, bool success) = precompile.Run(callData, spec);
            CallResult callResult = new(output, success, !success);
            return callResult;
        }
        catch (DllNotFoundException exception)
        {
            if (_logger.IsError) _logger.Error($"Failed to load one of the dependencies of {precompile.GetType()} precompile", exception);
            throw;
        }
        catch (Exception exception)
        {
            if (_logger.IsError) _logger.Error($"Precompiled contract ({precompile.GetType()}) execution exception", exception);
            CallResult callResult = new(default, false, true);
            return callResult;
        }
    }

    /// <remarks>
    /// Struct generic parameter is used to burn out all the if statements and inner code
    /// by typeof(TTracingInstructions) == typeof(NotTracing) checks that are evaluated to constant
    /// values at compile time.
    /// </remarks>
    [SkipLocalsInit]
    private CallResult ExecuteCall<TTracingInstructions>(EvmState vmState, ReadOnlyMemory<byte>? previousCallResult, ZeroPaddedSpan previousCallOutput, scoped in UInt256 previousCallOutputDestination, IReleaseSpec spec)
        where TTracingInstructions : struct, IIsTracing
    {
        ref readonly ExecutionEnvironment env = ref vmState.Env;
        if (!vmState.IsContinuation)
        {
            if (!_state.AccountExists(env.ExecutingAccount))
            {
                _state.CreateAccount(env.ExecutingAccount, env.TransferValue);
            }
            else
            {
                _state.AddToBalance(env.ExecutingAccount, env.TransferValue, spec, vmState.Env.IsSystemEnv);
            }

            if (vmState.ExecutionType.IsAnyCreate() && spec.ClearEmptyAccountWhenTouched)
            {
                _state.IncrementNonce(env.ExecutingAccount);
            }
        }

        if (env.CodeInfo.MachineCode.Length == 0)
        {
            if (!vmState.IsTopLevel)
            {
                Metrics.IncrementEmptyCalls();
            }
            goto Empty;
        }

        vmState.InitStacks();
        EvmStack<TTracingInstructions> stack = new(vmState.DataStack.AsSpan(), vmState.DataStackHead, _txTracer);
        long gasAvailable = vmState.GasAvailable;

        if (previousCallResult is not null)
        {
            stack.PushBytes(previousCallResult.Value.Span);
            if (typeof(TTracingInstructions) == typeof(IsTracing)) _txTracer.ReportOperationRemainingGas(vmState.GasAvailable);
        }

        if (previousCallOutput.Length > 0)
        {
            UInt256 localPreviousDest = previousCallOutputDestination;
            if (!UpdateMemoryCost(vmState, ref gasAvailable, in localPreviousDest, (ulong)previousCallOutput.Length))
            {
                goto OutOfGas;
            }

            vmState.Memory.Save(in localPreviousDest, previousCallOutput);
        }

        // Struct generic parameter is used to burn out all the if statements
        // and inner code by typeof(TTracing) == typeof(NotTracing)
        // checks that are evaluated to constant values at compile time.
        // This only works for structs, not for classes or interface types
        // which use shared generics.
        if (!_txTracer.IsTracingRefunds)
        {
            return _txTracer.IsTracingOpLevelStorage ?
                ExecuteCode<TTracingInstructions, NotTracing, IsTracing>(vmState, ref stack, gasAvailable, spec) :
                ExecuteCode<TTracingInstructions, NotTracing, NotTracing>(vmState, ref stack, gasAvailable, spec);
        }
        else
        {
            return _txTracer.IsTracingOpLevelStorage ?
                ExecuteCode<TTracingInstructions, IsTracing, IsTracing>(vmState, ref stack, gasAvailable, spec) :
                ExecuteCode<TTracingInstructions, IsTracing, NotTracing>(vmState, ref stack, gasAvailable, spec);
        }
    Empty:
        return CallResult.Empty;
    OutOfGas:
        return CallResult.OutOfGasException;
    }

    [SkipLocalsInit]
    private CallResult ExecuteCode<TTracingInstructions, TTracingRefunds, TTracingStorage>(EvmState vmState, scoped ref EvmStack<TTracingInstructions> stack, long gasAvailable, IReleaseSpec spec)
        where TTracingInstructions : struct, IIsTracing
        where TTracingRefunds : struct, IIsTracing
        where TTracingStorage : struct, IIsTracing
    {
        int programCounter = vmState.ProgramCounter;
        ref readonly ExecutionEnvironment env = ref vmState.Env;
        ref readonly TxExecutionContext txCtx = ref env.TxExecutionContext;
        ref readonly BlockExecutionContext blkCtx = ref txCtx.BlockExecutionContext;
        ReadOnlySpan<byte> code = env.CodeInfo.MachineCode.Span;
        EvmExceptionType exceptionType = EvmExceptionType.None;
        bool isRevert = false;
#if DEBUG
        DebugTracer? debugger = _txTracer.GetTracer<DebugTracer>();
#endif
        SkipInit(out UInt256 a);
        SkipInit(out UInt256 b);
        SkipInit(out UInt256 c);
        SkipInit(out UInt256 result);
        SkipInit(out StorageCell storageCell);
        object returnData;
        ZeroPaddedSpan slice;
        bool isCancelable = _txTracer.IsCancelable;
        uint codeLength = (uint)code.Length;
        while ((uint)programCounter < codeLength)
        {
#if DEBUG
            debugger?.TryWait(ref vmState, ref programCounter, ref gasAvailable, ref stack.Head);
#endif
            Instruction instruction = (Instruction)code[programCounter];

            if (isCancelable && _txTracer.IsCancelled)
            {
                ThrowOperationCanceledException();
            }

            // Evaluated to constant at compile time and code elided if not tracing
            if (typeof(TTracingInstructions) == typeof(IsTracing))
                StartInstructionTrace(instruction, vmState, gasAvailable, programCounter, in stack);

            programCounter++;
            Span<byte> bytes;
            switch (instruction)
            {
                case Instruction.STOP:
                    {
                        goto EmptyReturn;
                    }
                case Instruction.ADD:
                    {
                        gasAvailable -= GasCostOf.VeryLow;

                        if (!stack.PopUInt256(out b)) goto StackUnderflow;
                        if (!stack.PopUInt256(out a)) goto StackUnderflow;
                        UInt256.Add(in a, in b, out result);
                        stack.PushUInt256(result);

                        break;
                    }
                case Instruction.MUL:
                    {
                        gasAvailable -= GasCostOf.Low;

                        if (!stack.PopUInt256(out a)) goto StackUnderflow;
                        if (!stack.PopUInt256(out b)) goto StackUnderflow;
                        UInt256.Multiply(in a, in b, out result);
                        stack.PushUInt256(in result);
                        break;
                    }
                case Instruction.SUB:
                    {
                        gasAvailable -= GasCostOf.VeryLow;

                        if (!stack.PopUInt256(out a)) goto StackUnderflow;
                        if (!stack.PopUInt256(out b)) goto StackUnderflow;
                        UInt256.Subtract(in a, in b, out result);

                        stack.PushUInt256(in result);
                        break;
                    }
                case Instruction.DIV:
                    {
                        gasAvailable -= GasCostOf.Low;

                        if (!stack.PopUInt256(out a)) goto StackUnderflow;
                        if (!stack.PopUInt256(out b)) goto StackUnderflow;
                        if (b.IsZero)
                        {
                            stack.PushZero();
                        }
                        else
                        {
                            UInt256.Divide(in a, in b, out result);
                            stack.PushUInt256(in result);
                        }

                        break;
                    }
                case Instruction.SDIV:
                    {
                        gasAvailable -= GasCostOf.Low;

                        if (!stack.PopUInt256(out a)) goto StackUnderflow;
                        if (!stack.PopUInt256(out b)) goto StackUnderflow;
                        if (b.IsZero)
                        {
                            stack.PushZero();
                        }
                        else if (As<UInt256, Int256>(ref b) == Int256.MinusOne && a == P255)
                        {
                            result = P255;
                            stack.PushUInt256(in result);
                        }
                        else
                        {
                            Int256.Divide(in As<UInt256, Int256>(ref a), in As<UInt256, Int256>(ref b), out As<UInt256, Int256>(ref result));
                            stack.PushUInt256(in result);
                        }

                        break;
                    }
                case Instruction.MOD:
                    {
                        gasAvailable -= GasCostOf.Low;

                        if (!stack.PopUInt256(out a)) goto StackUnderflow;
                        if (!stack.PopUInt256(out b)) goto StackUnderflow;
                        UInt256.Mod(in a, in b, out result);
                        stack.PushUInt256(in result);
                        break;
                    }
                case Instruction.SMOD:
                    {
                        gasAvailable -= GasCostOf.Low;

                        if (!stack.PopUInt256(out a)) goto StackUnderflow;
                        if (!stack.PopUInt256(out b)) goto StackUnderflow;
                        if (b.IsZeroOrOne)
                        {
                            stack.PushZero();
                        }
                        else
                        {
                            As<UInt256, Int256>(ref a)
                                .Mod(in As<UInt256, Int256>(ref b), out As<UInt256, Int256>(ref result));
                            stack.PushUInt256(in result);
                        }

                        break;
                    }
                case Instruction.ADDMOD:
                    {
                        gasAvailable -= GasCostOf.Mid;

                        if (!stack.PopUInt256(out a)) goto StackUnderflow;
                        if (!stack.PopUInt256(out b)) goto StackUnderflow;
                        if (!stack.PopUInt256(out c)) goto StackUnderflow;

                        if (c.IsZero)
                        {
                            stack.PushZero();
                        }
                        else
                        {
                            UInt256.AddMod(a, b, c, out result);
                            stack.PushUInt256(in result);
                        }

                        break;
                    }
                case Instruction.MULMOD:
                    {
                        gasAvailable -= GasCostOf.Mid;

                        if (!stack.PopUInt256(out a)) goto StackUnderflow;
                        if (!stack.PopUInt256(out b)) goto StackUnderflow;
                        if (!stack.PopUInt256(out c)) goto StackUnderflow;

                        if (c.IsZero)
                        {
                            stack.PushZero();
                        }
                        else
                        {
                            UInt256.MultiplyMod(in a, in b, in c, out result);
                            stack.PushUInt256(in result);
                        }

                        break;
                    }
                case Instruction.EXP:
                    {
                        gasAvailable -= GasCostOf.Exp;

                        Metrics.ExpOpcode++;

                        if (!stack.PopUInt256(out a)) goto StackUnderflow;
                        bytes = stack.PopWord256();

                        int leadingZeros = bytes.LeadingZerosCount();
                        if (leadingZeros != 32)
                        {
                            int expSize = 32 - leadingZeros;
                            gasAvailable -= spec.GetExpByteCost() * expSize;
                        }
                        else
                        {
                            stack.PushOne();
                            break;
                        }

                        if (a.IsZero)
                        {
                            stack.PushZero();
                        }
                        else if (a.IsOne)
                        {
                            stack.PushOne();
                        }
                        else
                        {
                            UInt256.Exp(a, new UInt256(bytes, true), out result);
                            stack.PushUInt256(in result);
                        }

                        break;
                    }
                case Instruction.SIGNEXTEND:
                    {
                        gasAvailable -= GasCostOf.Low;

                        if (!stack.PopUInt256(out a)) goto StackUnderflow;
                        if (a >= BigInt32)
                        {
                            if (!stack.EnsureDepth(1)) goto StackUnderflow;
                            break;
                        }

                        int position = 31 - (int)a;

                        bytes = stack.PeekWord256();
                        sbyte sign = (sbyte)bytes[position];

                        if (sign >= 0)
                        {
                            BytesZero32.AsSpan(0, position).CopyTo(bytes[..position]);
                        }
                        else
                        {
                            BytesMax32.AsSpan(0, position).CopyTo(bytes[..position]);
                        }

                        // Didn't remove from stack so don't need to push back
                        break;
                    }
                case Instruction.LT:
                    {
                        gasAvailable -= GasCostOf.VeryLow;

                        if (!stack.PopUInt256(out a)) goto StackUnderflow;
                        if (!stack.PopUInt256(out b)) goto StackUnderflow;
                        if (a < b)
                        {
                            stack.PushOne();
                        }
                        else
                        {
                            stack.PushZero();
                        }

                        break;
                    }
                case Instruction.GT:
                    {
                        gasAvailable -= GasCostOf.VeryLow;

                        if (!stack.PopUInt256(out a)) goto StackUnderflow;
                        if (!stack.PopUInt256(out b)) goto StackUnderflow;
                        if (a > b)
                        {
                            stack.PushOne();
                        }
                        else
                        {
                            stack.PushZero();
                        }

                        break;
                    }
                case Instruction.SLT:
                    {
                        gasAvailable -= GasCostOf.VeryLow;

                        if (!stack.PopUInt256(out a)) goto StackUnderflow;
                        if (!stack.PopUInt256(out b)) goto StackUnderflow;

                        if (As<UInt256, Int256>(ref a).CompareTo(As<UInt256, Int256>(ref b)) < 0)
                        {
                            stack.PushOne();
                        }
                        else
                        {
                            stack.PushZero();
                        }

                        break;
                    }
                case Instruction.SGT:
                    {
                        gasAvailable -= GasCostOf.VeryLow;

                        if (!stack.PopUInt256(out a)) goto StackUnderflow;
                        if (!stack.PopUInt256(out b)) goto StackUnderflow;
                        if (As<UInt256, Int256>(ref a).CompareTo(As<UInt256, Int256>(ref b)) > 0)
                        {
                            stack.PushOne();
                        }
                        else
                        {
                            stack.PushZero();
                        }

                        break;
                    }
                case Instruction.EQ:
                    {
                        gasAvailable -= GasCostOf.VeryLow;

                        if (!stack.PopUInt256(out a)) goto StackUnderflow;
                        if (!stack.PopUInt256(out b)) goto StackUnderflow;
                        if (a.Equals(b))
                        {
                            stack.PushOne();
                        }
                        else
                        {
                            stack.PushZero();
                        }

                        break;
                    }
                case Instruction.ISZERO:
                    {
                        gasAvailable -= GasCostOf.VeryLow;

                        if (!stack.PopUInt256(out a)) goto StackUnderflow;
                        if (a.IsZero)
                        {
                            stack.PushOne();
                        }
                        else
                        {
                            stack.PushZero();
                        }

                        break;
                    }
                case Instruction.AND:
                    {
                        gasAvailable -= GasCostOf.VeryLow;

                        ref byte bytesRef = ref stack.PopBytesByRef();
                        if (IsNullRef(ref bytesRef)) goto StackUnderflow;
                        Vector256<byte> aVec = ReadUnaligned<Vector256<byte>>(ref bytesRef);

                        bytesRef = ref stack.PopBytesByRef();
                        if (IsNullRef(ref bytesRef)) goto StackUnderflow;
                        Vector256<byte> bVec = ReadUnaligned<Vector256<byte>>(ref bytesRef);

                        WriteUnaligned(ref stack.PushBytesRef(), Vector256.BitwiseAnd(aVec, bVec));
                        break;
                    }
                case Instruction.OR:
                    {
                        gasAvailable -= GasCostOf.VeryLow;

                        ref byte bytesRef = ref stack.PopBytesByRef();
                        if (IsNullRef(ref bytesRef)) goto StackUnderflow;
                        Vector256<byte> aVec = ReadUnaligned<Vector256<byte>>(ref bytesRef);

                        bytesRef = ref stack.PopBytesByRef();
                        if (IsNullRef(ref bytesRef)) goto StackUnderflow;
                        Vector256<byte> bVec = ReadUnaligned<Vector256<byte>>(ref bytesRef);

                        WriteUnaligned(ref stack.PushBytesRef(), Vector256.BitwiseOr(aVec, bVec));
                        break;
                    }
                case Instruction.XOR:
                    {
                        gasAvailable -= GasCostOf.VeryLow;

                        ref byte bytesRef = ref stack.PopBytesByRef();
                        if (IsNullRef(ref bytesRef)) goto StackUnderflow;
                        Vector256<byte> aVec = ReadUnaligned<Vector256<byte>>(ref bytesRef);

                        bytesRef = ref stack.PopBytesByRef();
                        if (IsNullRef(ref bytesRef)) goto StackUnderflow;
                        Vector256<byte> bVec = ReadUnaligned<Vector256<byte>>(ref bytesRef);

                        WriteUnaligned(ref stack.PushBytesRef(), Vector256.Xor(aVec, bVec));
                        break;
                    }
                case Instruction.NOT:
                    {
                        gasAvailable -= GasCostOf.VeryLow;

                        ref byte bytesRef = ref stack.PopBytesByRef();
                        if (IsNullRef(ref bytesRef)) goto StackUnderflow;

                        Vector256<byte> negVec = Vector256.OnesComplement(ReadUnaligned<Vector256<byte>>(ref bytesRef));

                        WriteUnaligned(ref stack.PushBytesRef(), negVec);
                        break;
                    }
                case Instruction.BYTE:
                    {
                        gasAvailable -= GasCostOf.VeryLow;

                        if (!stack.PopUInt256(out a)) goto StackUnderflow;
                        bytes = stack.PopWord256();

                        if (a >= BigInt32)
                        {
                            stack.PushZero();
                            break;
                        }

                        int adjustedPosition = bytes.Length - 32 + (int)a;
                        if (adjustedPosition < 0)
                        {
                            stack.PushZero();
                        }
                        else
                        {
                            stack.PushByte(bytes[adjustedPosition]);
                        }

                        break;
                    }
                case Instruction.KECCAK256:
                    {
                        if (!stack.PopUInt256(out a)) goto StackUnderflow;
                        if (!stack.PopUInt256(out b)) goto StackUnderflow;
                        gasAvailable -= GasCostOf.Sha3 + GasCostOf.Sha3Word * EvmPooledMemory.Div32Ceiling(in b);

                        if (!UpdateMemoryCost(vmState, ref gasAvailable, in a, b)) goto OutOfGas;

                        bytes = vmState.Memory.LoadSpan(in a, b);
                        stack.PushBytes(ValueKeccak.Compute(bytes).BytesAsSpan);
                        break;
                    }
                case Instruction.ADDRESS:
                    {
                        gasAvailable -= GasCostOf.Base;

                        stack.PushBytes(env.ExecutingAccount.Bytes);
                        break;
                    }
                case Instruction.BALANCE:
                    {
                        gasAvailable -= spec.GetBalanceCost();

                        Address address = stack.PopAddress();
                        if (address is null) goto StackUnderflow;

                        if (!ChargeAccountAccessGas(ref gasAvailable, vmState, address, spec)) goto OutOfGas;

                        result = _state.GetBalance(address);
                        stack.PushUInt256(in result);
                        break;
                    }
                case Instruction.CALLER:
                    {
                        gasAvailable -= GasCostOf.Base;

                        stack.PushBytes(env.Caller.Bytes);
                        break;
                    }
                case Instruction.CALLVALUE:
                    {
                        gasAvailable -= GasCostOf.Base;

                        result = env.Value;
                        stack.PushUInt256(in result);
                        break;
                    }
                case Instruction.ORIGIN:
                    {
                        gasAvailable -= GasCostOf.Base;

                        stack.PushBytes(txCtx.Origin.Bytes);
                        break;
                    }
                case Instruction.CALLDATALOAD:
                    {
                        gasAvailable -= GasCostOf.VeryLow;

                        if (!stack.PopUInt256(out result)) goto StackUnderflow;
                        stack.PushBytes(env.InputData.SliceWithZeroPadding(result, 32));
                        break;
                    }
                case Instruction.CALLDATASIZE:
                    {
                        gasAvailable -= GasCostOf.Base;

                        result = (UInt256)env.InputData.Length;
                        stack.PushUInt256(in result);
                        break;
                    }
                case Instruction.CALLDATACOPY:
                    {
                        if (!stack.PopUInt256(out a)) goto StackUnderflow;
                        if (!stack.PopUInt256(out b)) goto StackUnderflow;
                        if (!stack.PopUInt256(out result)) goto StackUnderflow;
                        gasAvailable -= GasCostOf.VeryLow + GasCostOf.Memory * EvmPooledMemory.Div32Ceiling(in result);

                        if (!result.IsZero)
                        {
                            if (!UpdateMemoryCost(vmState, ref gasAvailable, in a, in result)) goto OutOfGas;

                            slice = env.InputData.SliceWithZeroPadding(b, (int)result);
                            vmState.Memory.Save(in a, in slice);
                            if (typeof(TTracingInstructions) == typeof(IsTracing))
                            {
                                _txTracer.ReportMemoryChange((long)a, slice);
                            }
                        }

                        break;
                    }
                case Instruction.CODESIZE:
                    {
                        gasAvailable -= GasCostOf.Base;

                        result = (UInt256)code.Length;
                        stack.PushUInt256(in result);
                        break;
                    }
                case Instruction.CODECOPY:
                    {
                        if (!stack.PopUInt256(out a)) goto StackUnderflow;
                        if (!stack.PopUInt256(out b)) goto StackUnderflow;
                        if (!stack.PopUInt256(out result)) goto StackUnderflow;
                        gasAvailable -= GasCostOf.VeryLow + GasCostOf.Memory * EvmPooledMemory.Div32Ceiling(in result);

                        if (!result.IsZero)
                        {
                            if (!UpdateMemoryCost(vmState, ref gasAvailable, in a, result)) goto OutOfGas;

                            slice = code.SliceWithZeroPadding(in b, (int)result);
                            vmState.Memory.Save(in a, in slice);
                            if (typeof(TTracingInstructions) == typeof(IsTracing)) _txTracer.ReportMemoryChange((long)a, in slice);
                        }

                        break;
                    }
                case Instruction.GASPRICE:
                    {
                        gasAvailable -= GasCostOf.Base;

                        result = txCtx.GasPrice;
                        stack.PushUInt256(in result);
                        break;
                    }
                case Instruction.EXTCODESIZE:
                    {
                        gasAvailable -= spec.GetExtCodeCost();

                        Address address = stack.PopAddress();
                        if (address is null) goto StackUnderflow;

                        if (!ChargeAccountAccessGas(ref gasAvailable, vmState, address, spec)) goto OutOfGas;

                        if (typeof(TTracingInstructions) != typeof(IsTracing) && programCounter < code.Length)
                        {
                            bool optimizeAccess = false;
                            Instruction nextInstruction = (Instruction)code[programCounter];
                            // code.length is zero
                            if (nextInstruction == Instruction.ISZERO)
                            {
                                optimizeAccess = true;
                            }
                            // code.length > 0 || code.length == 0
                            else if ((nextInstruction == Instruction.GT || nextInstruction == Instruction.EQ) &&
                                    stack.PeekUInt256IsZero())
                            {
                                optimizeAccess = true;
                                stack.PopLimbo();
                            }

                            if (optimizeAccess)
                            {
                                // EXTCODESIZE ISZERO/GT/EQ peephole optimization.
                                // In solidity 0.8.1+: `return account.code.length > 0;`
                                // is is a common pattern to check if address is a contract
                                // however we can just check the address's loaded CodeHash
                                // to reduce storage access from trying to load the code

                                programCounter++;
                                // Add gas cost for ISZERO, GT, or EQ
                                gasAvailable -= GasCostOf.VeryLow;

                                // IsContract
                                bool isCodeLengthNotZero = _state.IsContract(address);
                                if (nextInstruction == Instruction.GT)
                                {
                                    // Invert, to IsNotContract
                                    isCodeLengthNotZero = !isCodeLengthNotZero;
                                }

                                if (!isCodeLengthNotZero)
                                {
                                    stack.PushOne();
                                }
                                else
                                {
                                    stack.PushZero();
                                }
                                break;
                            }
                        }

                        InstructionExtCodeSize(address, ref stack, spec);
                        break;
                    }
                case Instruction.EXTCODECOPY:
                    {
                        Address address = stack.PopAddress();
                        if (address is null) goto StackUnderflow;
                        if (!stack.PopUInt256(out a)) goto StackUnderflow;
                        if (!stack.PopUInt256(out b)) goto StackUnderflow;
                        if (!stack.PopUInt256(out result)) goto StackUnderflow;

                        gasAvailable -= spec.GetExtCodeCost() + GasCostOf.Memory * EvmPooledMemory.Div32Ceiling(in result);

                        if (!ChargeAccountAccessGas(ref gasAvailable, vmState, address, spec)) goto OutOfGas;

                        if (!result.IsZero)
                        {
                            if (!UpdateMemoryCost(vmState, ref gasAvailable, in a, result)) goto OutOfGas;

                            ReadOnlyMemory<byte> externalCode = _codeInfoRepository.GetCachedCodeInfo(_state, address, spec).MachineCode;
                            slice = externalCode.SliceWithZeroPadding(b, (int)result);
                            vmState.Memory.Save(in a, in slice);
                            if (typeof(TTracingInstructions) == typeof(IsTracing))
                            {
                                _txTracer.ReportMemoryChange((long)a, in slice);
                            }
                        }

                        break;
                    }
                case Instruction.RETURNDATASIZE:
                    {
                        if (!spec.ReturnDataOpcodesEnabled) goto InvalidInstruction;

                        gasAvailable -= GasCostOf.Base;

                        result = (UInt256)_returnDataBuffer.Length;
                        stack.PushUInt256(in result);
                        break;
                    }
                case Instruction.RETURNDATACOPY:
                    {
                        if (!spec.ReturnDataOpcodesEnabled) goto InvalidInstruction;

                        if (!stack.PopUInt256(out a)) goto StackUnderflow;
                        if (!stack.PopUInt256(out b)) goto StackUnderflow;
                        if (!stack.PopUInt256(out result)) goto StackUnderflow;
                        gasAvailable -= GasCostOf.VeryLow + GasCostOf.Memory * EvmPooledMemory.Div32Ceiling(in result);

                        if (UInt256.AddOverflow(result, b, out c) || c > _returnDataBuffer.Length)
                        {
                            goto AccessViolation;
                        }

                        if (!result.IsZero)
                        {
                            if (!UpdateMemoryCost(vmState, ref gasAvailable, in a, result)) goto OutOfGas;

                            slice = _returnDataBuffer.Span.SliceWithZeroPadding(b, (int)result);
                            vmState.Memory.Save(in a, in slice);
                            if (typeof(TTracingInstructions) == typeof(IsTracing))
                            {
                                _txTracer.ReportMemoryChange((long)a, in slice);
                            }
                        }

                        break;
                    }
                case Instruction.BLOCKHASH:
                    {
                        Metrics.BlockhashOpcode++;

                        gasAvailable -= GasCostOf.BlockHash;

                        if (!stack.PopUInt256(out a)) goto StackUnderflow;
                        long number = a > long.MaxValue ? long.MaxValue : (long)a;

                        Hash256? blockHash = _blockhashProvider.GetBlockhash(blkCtx.Header, number);

                        stack.PushBytes(blockHash is not null ? blockHash.Bytes : BytesZero32);

                        if (typeof(TLogger) == typeof(IsTracing))
                        {
                            if (_txTracer.IsTracingBlockHash && blockHash is not null)
                            {
                                _txTracer.ReportBlockHash(blockHash);
                            }
                        }

                        break;
                    }
                case Instruction.COINBASE:
                    {
                        gasAvailable -= GasCostOf.Base;

                        stack.PushBytes(blkCtx.Header.GasBeneficiary.Bytes);
                        break;
                    }
                case Instruction.PREVRANDAO:
                    {
                        gasAvailable -= GasCostOf.Base;

                        if (blkCtx.Header.IsPostMerge)
                        {
                            stack.PushBytes(blkCtx.Header.Random.Bytes);
                        }
                        else
                        {
                            result = blkCtx.Header.Difficulty;
                            stack.PushUInt256(in result);
                        }
                        break;
                    }
                case Instruction.TIMESTAMP:
                    {
                        gasAvailable -= GasCostOf.Base;

                        result = blkCtx.Header.Timestamp;
                        stack.PushUInt256(in result);
                        break;
                    }
                case Instruction.NUMBER:
                    {
                        gasAvailable -= GasCostOf.Base;

                        result = (UInt256)blkCtx.Header.Number;
                        stack.PushUInt256(in result);
                        break;
                    }
                case Instruction.GASLIMIT:
                    {
                        gasAvailable -= GasCostOf.Base;

                        result = (UInt256)blkCtx.Header.GasLimit;
                        stack.PushUInt256(in result);
                        break;
                    }
                case Instruction.CHAINID:
                    {
                        if (!spec.ChainIdOpcodeEnabled) goto InvalidInstruction;

                        gasAvailable -= GasCostOf.Base;

                        stack.PushBytes(_chainId);
                        break;
                    }
                case Instruction.SELFBALANCE:
                    {
                        if (!spec.SelfBalanceOpcodeEnabled) goto InvalidInstruction;

                        gasAvailable -= GasCostOf.SelfBalance;

                        result = _state.GetBalance(env.ExecutingAccount);
                        stack.PushUInt256(in result);
                        break;
                    }
                case Instruction.BASEFEE:
                    {
                        if (!spec.BaseFeeEnabled) goto InvalidInstruction;

                        gasAvailable -= GasCostOf.Base;

                        result = blkCtx.Header.BaseFeePerGas;
                        stack.PushUInt256(in result);
                        break;
                    }
                case Instruction.BLOBHASH:
                    {
                        if (!spec.IsEip4844Enabled) goto InvalidInstruction;

                        gasAvailable -= GasCostOf.BlobHash;

                        if (!stack.PopUInt256(out result)) goto StackUnderflow;

                        if (txCtx.BlobVersionedHashes is not null && result < txCtx.BlobVersionedHashes.Length)
                        {
                            stack.PushBytes(txCtx.BlobVersionedHashes[result.u0]);
                        }
                        else
                        {
                            stack.PushZero();
                        }
                        break;
                    }
                case Instruction.BLOBBASEFEE:
                    {
                        if (!spec.BlobBaseFeeEnabled || !blkCtx.BlobBaseFee.HasValue) goto InvalidInstruction;

                        gasAvailable -= GasCostOf.Base;

                        result = blkCtx.BlobBaseFee.Value;
                        stack.PushUInt256(in result);
                        break;
                    }
                case Instruction.POP:
                    {
                        gasAvailable -= GasCostOf.Base;

                        stack.PopLimbo();
                        break;
                    }
                case Instruction.MLOAD:
                    {
                        gasAvailable -= GasCostOf.VeryLow;

                        if (!stack.PopUInt256(out result)) goto StackUnderflow;
                        if (!UpdateMemoryCost(vmState, ref gasAvailable, in result, in BigInt32)) goto OutOfGas;
                        bytes = vmState.Memory.LoadSpan(in result);
                        if (typeof(TTracingInstructions) == typeof(IsTracing)) _txTracer.ReportMemoryChange(result, bytes);

                        stack.PushBytes(bytes);
                        break;
                    }
                case Instruction.MSTORE:
                    {
                        gasAvailable -= GasCostOf.VeryLow;

                        if (!stack.PopUInt256(out result)) goto StackUnderflow;

                        bytes = stack.PopWord256();
                        if (!UpdateMemoryCost(vmState, ref gasAvailable, in result, in BigInt32)) goto OutOfGas;
                        vmState.Memory.SaveWord(in result, bytes);
                        if (typeof(TTracingInstructions) == typeof(IsTracing)) _txTracer.ReportMemoryChange((long)result, bytes);

                        break;
                    }
                case Instruction.MSTORE8:
                    {
                        gasAvailable -= GasCostOf.VeryLow;

                        if (!stack.PopUInt256(out result)) goto StackUnderflow;
                        byte data = stack.PopByte();
                        if (!UpdateMemoryCost(vmState, ref gasAvailable, in result, UInt256.One)) goto OutOfGas;
                        vmState.Memory.SaveByte(in result, data);
                        if (typeof(TTracingInstructions) == typeof(IsTracing)) _txTracer.ReportMemoryChange((long)result, data);

                        break;
                    }
                case Instruction.SLOAD:
                    {
                        exceptionType = InstructionSLoad<TTracingInstructions, TTracingStorage>(vmState, ref stack, ref gasAvailable, spec);
                        if (exceptionType != EvmExceptionType.None) goto ReturnFailure;

                        break;
                    }
                case Instruction.SSTORE:
                    {
                        exceptionType = InstructionSStore<TTracingInstructions, TTracingRefunds, TTracingStorage>(vmState, ref stack, ref gasAvailable, spec);
                        if (exceptionType != EvmExceptionType.None) goto ReturnFailure;

                        break;
                    }
                case Instruction.JUMP:
                    {
                        gasAvailable -= GasCostOf.Mid;

                        if (!stack.PopUInt256(out result)) goto StackUnderflow;
                        if (!Jump(result, ref programCounter, in env)) goto InvalidJumpDestination;
                        break;
                    }
                case Instruction.JUMPI:
                    {
                        gasAvailable -= GasCostOf.High;

                        if (!stack.PopUInt256(out result)) goto StackUnderflow;
                        bytes = stack.PopWord256();
                        if (!bytes.SequenceEqual(BytesZero32))
                        {
                            if (!Jump(result, ref programCounter, in env)) goto InvalidJumpDestination;
                        }

                        break;
                    }
                case Instruction.PC:
                    {
                        gasAvailable -= GasCostOf.Base;

                        stack.PushUInt32(programCounter - 1);
                        break;
                    }
                case Instruction.MSIZE:
                    {
                        gasAvailable -= GasCostOf.Base;

                        result = vmState.Memory.Size;
                        stack.PushUInt256(in result);
                        break;
                    }
                case Instruction.GAS:
                    {
                        gasAvailable -= GasCostOf.Base;
                        // Ensure gas is positive before pushing to stack
                        if (gasAvailable < 0) goto OutOfGas;

                        result = (UInt256)gasAvailable;
                        stack.PushUInt256(in result);
                        break;
                    }
                case Instruction.JUMPDEST:
                    {
                        gasAvailable -= GasCostOf.JumpDest;

                        break;
                    }
                case Instruction.PUSH0:
                    {
                        if (!spec.IncludePush0Instruction) goto InvalidInstruction;
                        gasAvailable -= GasCostOf.Base;

                        stack.PushZero();
                        break;
                    }
                case Instruction.PUSH1:
                    {
                        gasAvailable -= GasCostOf.VeryLow;

                        int programCounterInt = programCounter;
                        if (programCounterInt >= code.Length)
                        {
                            stack.PushZero();
                        }
                        else
                        {
                            stack.PushByte(code[programCounterInt]);
                        }

                        programCounter++;
                        break;
                    }
                case Instruction.PUSH2:
                case Instruction.PUSH3:
                case Instruction.PUSH4:
                case Instruction.PUSH5:
                case Instruction.PUSH6:
                case Instruction.PUSH7:
                case Instruction.PUSH8:
                case Instruction.PUSH9:
                case Instruction.PUSH10:
                case Instruction.PUSH11:
                case Instruction.PUSH12:
                case Instruction.PUSH13:
                case Instruction.PUSH14:
                case Instruction.PUSH15:
                case Instruction.PUSH16:
                case Instruction.PUSH17:
                case Instruction.PUSH18:
                case Instruction.PUSH19:
                case Instruction.PUSH20:
                case Instruction.PUSH21:
                case Instruction.PUSH22:
                case Instruction.PUSH23:
                case Instruction.PUSH24:
                case Instruction.PUSH25:
                case Instruction.PUSH26:
                case Instruction.PUSH27:
                case Instruction.PUSH28:
                case Instruction.PUSH29:
                case Instruction.PUSH30:
                case Instruction.PUSH31:
                case Instruction.PUSH32:
                    {
                        gasAvailable -= GasCostOf.VeryLow;

                        int length = instruction - Instruction.PUSH1 + 1;
                        int usedFromCode = Math.Min(code.Length - programCounter, length);
                        stack.PushLeftPaddedBytes(code.Slice(programCounter, usedFromCode), length);

                        programCounter += length;
                        break;
                    }
                case Instruction.DUP1:
                case Instruction.DUP2:
                case Instruction.DUP3:
                case Instruction.DUP4:
                case Instruction.DUP5:
                case Instruction.DUP6:
                case Instruction.DUP7:
                case Instruction.DUP8:
                case Instruction.DUP9:
                case Instruction.DUP10:
                case Instruction.DUP11:
                case Instruction.DUP12:
                case Instruction.DUP13:
                case Instruction.DUP14:
                case Instruction.DUP15:
                case Instruction.DUP16:
                    {
                        gasAvailable -= GasCostOf.VeryLow;

                        if (!stack.Dup(instruction - Instruction.DUP1 + 1)) goto StackUnderflow;
                        break;
                    }
                case Instruction.SWAP1:
                case Instruction.SWAP2:
                case Instruction.SWAP3:
                case Instruction.SWAP4:
                case Instruction.SWAP5:
                case Instruction.SWAP6:
                case Instruction.SWAP7:
                case Instruction.SWAP8:
                case Instruction.SWAP9:
                case Instruction.SWAP10:
                case Instruction.SWAP11:
                case Instruction.SWAP12:
                case Instruction.SWAP13:
                case Instruction.SWAP14:
                case Instruction.SWAP15:
                case Instruction.SWAP16:
                    {
                        gasAvailable -= GasCostOf.VeryLow;

                        if (!stack.Swap(instruction - Instruction.SWAP1 + 2)) goto StackUnderflow;
                        break;
                    }
                case Instruction.LOG0:
                case Instruction.LOG1:
                case Instruction.LOG2:
                case Instruction.LOG3:
                case Instruction.LOG4:
                    {
                        if (vmState.IsStatic) goto StaticCallViolation;

                        exceptionType = InstructionLog(vmState, ref stack, ref gasAvailable, instruction);
                        if (exceptionType != EvmExceptionType.None) goto ReturnFailure;
                        break;
                    }
                case Instruction.CREATE:
                case Instruction.CREATE2:
                    {
                        Metrics.IncrementCreates();
                        if (!spec.Create2OpcodeEnabled && instruction == Instruction.CREATE2) goto InvalidInstruction;

                        if (vmState.IsStatic) goto StaticCallViolation;

                        (exceptionType, returnData) = InstructionCreate(vmState, ref stack, ref gasAvailable, spec, instruction);
                        if (exceptionType != EvmExceptionType.None) goto ReturnFailure;

                        if (returnData is null) break;

                        goto DataReturnNoTrace;
                    }
                case Instruction.RETURN:
                    {
                        exceptionType = InstructionReturn(vmState, ref stack, ref gasAvailable, out returnData);
                        if (exceptionType != EvmExceptionType.None) goto ReturnFailure;

                        goto DataReturn;
                    }
                case Instruction.CALL:
                case Instruction.CALLCODE:
                case Instruction.DELEGATECALL:
                case Instruction.STATICCALL:
                    {
                        exceptionType = InstructionCall<TTracingInstructions, TTracingRefunds>(vmState, ref stack, ref gasAvailable, spec, instruction, out returnData);
                        if (exceptionType != EvmExceptionType.None) goto ReturnFailure;

                        if (returnData is null)
                        {
                            break;
                        }
                        if (ReferenceEquals(returnData, CallResult.BoxedEmpty))
                        {
                            // Non contract call continue rather than constructing a new frame
                            continue;
                        }

                        goto DataReturn;
                    }
                case Instruction.REVERT:
                    {
                        if (!spec.RevertOpcodeEnabled) goto InvalidInstruction;

                        exceptionType = InstructionRevert(vmState, ref stack, ref gasAvailable, out returnData);
                        if (exceptionType != EvmExceptionType.None) goto ReturnFailure;

                        isRevert = true;
                        goto DataReturn;
                    }
                case Instruction.INVALID:
                    {
                        gasAvailable -= GasCostOf.High;

                        goto InvalidInstruction;
                    }
                case Instruction.SELFDESTRUCT:
                    {
                        if (vmState.IsStatic) goto StaticCallViolation;

                        if (spec.UseShanghaiDDosProtection)
                        {
                            gasAvailable -= GasCostOf.SelfDestructEip150;
                        }

                        exceptionType = InstructionSelfDestruct(vmState, ref stack, ref gasAvailable, spec);
                        if (exceptionType != EvmExceptionType.None) goto ReturnFailure;

                        goto EmptyReturn;
                    }
                case Instruction.SHL:
                    {
                        if (!spec.ShiftOpcodesEnabled) goto InvalidInstruction;

                        gasAvailable -= GasCostOf.VeryLow;

                        if (!stack.PopUInt256(out a)) goto StackUnderflow;
                        if (a >= 256UL)
                        {
                            stack.PopLimbo();
                            stack.PushZero();
                        }
                        else
                        {
                            if (!stack.PopUInt256(out b)) goto StackUnderflow;
                            result = b << (int)a.u0;
                            stack.PushUInt256(in result);
                        }

                        break;
                    }
                case Instruction.SHR:
                    {
                        if (!spec.ShiftOpcodesEnabled) goto InvalidInstruction;

                        gasAvailable -= GasCostOf.VeryLow;

                        if (!stack.PopUInt256(out a)) goto StackUnderflow;
                        if (a >= 256)
                        {
                            stack.PopLimbo();
                            stack.PushZero();
                        }
                        else
                        {
                            if (!stack.PopUInt256(out b)) goto StackUnderflow;
                            result = b >> (int)a.u0;
                            stack.PushUInt256(in result);
                        }

                        break;
                    }
                case Instruction.SAR:
                    {
                        if (!spec.ShiftOpcodesEnabled) goto InvalidInstruction;

                        gasAvailable -= GasCostOf.VeryLow;

                        if (!stack.PopUInt256(out a)) goto StackUnderflow;
                        if (!stack.PopUInt256(out b)) goto StackUnderflow;
                        if (a >= BigInt256)
                        {
                            if (As<UInt256, Int256>(ref b).Sign >= 0)
                            {
                                stack.PushZero();
                            }
                            else
                            {
                                stack.PushSignedInt256(in Int256.MinusOne);
                            }
                        }
                        else
                        {
                            As<UInt256, Int256>(ref b).RightShift((int)a, out As<UInt256, Int256>(ref result));
                            stack.PushUInt256(in result);
                        }

                        break;
                    }
                case Instruction.EXTCODEHASH:
                    {
                        if (!spec.ExtCodeHashOpcodeEnabled) goto InvalidInstruction;

                        gasAvailable -= spec.GetExtCodeHashCost();

                        Address address = stack.PopAddress();
                        if (address is null) goto StackUnderflow;
                        if (!ChargeAccountAccessGas(ref gasAvailable, vmState, address, spec)) goto OutOfGas;

                        if (!_state.AccountExists(address) || _state.IsDeadAccount(address))
                        {
                            stack.PushZero();
                        }
                        else
                        {
                            stack.PushBytes(_state.GetCodeHash(address).Bytes);
                        }

                        break;
                    }
                case Instruction.TLOAD:
                    {
                        if (!spec.TransientStorageEnabled) goto InvalidInstruction;

                        Metrics.TloadOpcode++;
                        gasAvailable -= GasCostOf.TLoad;

                        if (!stack.PopUInt256(out result)) goto StackUnderflow;
                        storageCell = new(env.ExecutingAccount, result);

                        ReadOnlySpan<byte> value = _state.GetTransientState(in storageCell);
                        stack.PushBytes(value);

                        if (typeof(TTracingStorage) == typeof(IsTracing))
                        {
                            if (gasAvailable < 0) goto OutOfGas;
                            _txTracer.LoadOperationTransientStorage(storageCell.Address, result, value);
                        }

                        break;
                    }
                case Instruction.TSTORE:
                    {
                        if (!spec.TransientStorageEnabled) goto InvalidInstruction;
                        {
                            Metrics.TstoreOpcode++;

                            if (vmState.IsStatic) goto StaticCallViolation;

                            gasAvailable -= GasCostOf.TStore;

                            if (!stack.PopUInt256(out result)) goto StackUnderflow;
                            storageCell = new(env.ExecutingAccount, result);
                            bytes = stack.PopWord256();

                            _state.SetTransientState(in storageCell, !bytes.IsZero() ? bytes.ToArray() : BytesZero32);

                            if (typeof(TTracingStorage) == typeof(IsTracing))
                            {
                                if (gasAvailable < 0) goto OutOfGas;
                                ReadOnlySpan<byte> currentValue = _state.GetTransientState(in storageCell);
                                _txTracer.SetOperationTransientStorage(storageCell.Address, result, bytes, currentValue);
                            }

                            break;
                        }
                    }
                case Instruction.MCOPY:
                    {
                        if (!spec.MCopyIncluded) goto InvalidInstruction;
                        {
                            Metrics.MCopyOpcode++;

                            if (!stack.PopUInt256(out a)) goto StackUnderflow;
                            if (!stack.PopUInt256(out b)) goto StackUnderflow;
                            if (!stack.PopUInt256(out c)) goto StackUnderflow;

                            gasAvailable -= GasCostOf.VeryLow + GasCostOf.VeryLow * EvmPooledMemory.Div32Ceiling(c);
                            if (!UpdateMemoryCost(vmState, ref gasAvailable, UInt256.Max(b, a), c)) goto OutOfGas;

                            bytes = vmState.Memory.LoadSpan(in b, c);
                            if (typeof(TTracingInstructions) == typeof(IsTracing)) _txTracer.ReportMemoryChange(b, bytes);

                            vmState.Memory.Save(in a, bytes);
                            if (typeof(TTracingInstructions) == typeof(IsTracing)) _txTracer.ReportMemoryChange(a, bytes);

                            break;
                        }
                    }
                default:
                    {
                        goto InvalidInstruction;
                    }
            }

            if (gasAvailable < 0)
            {
                goto OutOfGas;
            }

            if (typeof(TTracingInstructions) == typeof(IsTracing))
            {
                EndInstructionTrace(gasAvailable, vmState.Memory.Size);
            }
        }

        goto EmptyReturnNoTrace;

    // Common exit errors, goto labels to reduce in loop code duplication and to keep loop body smaller
    EmptyReturn:
        if (typeof(TTracingInstructions) == typeof(IsTracing)) EndInstructionTrace(gasAvailable, vmState.Memory.Size);
        EmptyReturnNoTrace:
        // Ensure gas is positive before updating state
        if (gasAvailable < 0) goto OutOfGas;
        UpdateCurrentState(vmState, programCounter, gasAvailable, stack.Head);
#if DEBUG
        debugger?.TryWait(ref vmState, ref programCounter, ref gasAvailable, ref stack.Head);
#endif
        return CallResult.Empty;
    DataReturn:
        if (typeof(TTracingInstructions) == typeof(IsTracing)) EndInstructionTrace(gasAvailable, vmState.Memory.Size);
        DataReturnNoTrace:
        // Ensure gas is positive before updating state
        if (gasAvailable < 0) goto OutOfGas;
        UpdateCurrentState(vmState, programCounter, gasAvailable, stack.Head);

        if (returnData is EvmState state)
        {
            return new CallResult(state);
        }
        return new CallResult((byte[])returnData, null, shouldRevert: isRevert);

    OutOfGas:
        exceptionType = EvmExceptionType.OutOfGas;
        goto ReturnFailure;
    InvalidInstruction:
        exceptionType = EvmExceptionType.BadInstruction;
        goto ReturnFailure;
    StaticCallViolation:
        exceptionType = EvmExceptionType.StaticCallViolation;
        goto ReturnFailure;
    StackUnderflow:
        exceptionType = EvmExceptionType.StackUnderflow;
        goto ReturnFailure;
    InvalidJumpDestination:
        exceptionType = EvmExceptionType.InvalidJumpDestination;
        goto ReturnFailure;
    AccessViolation:
        exceptionType = EvmExceptionType.AccessViolation;
    ReturnFailure:
        return GetFailureReturn<TTracingInstructions>(gasAvailable, exceptionType);

        [DoesNotReturn]
        static void ThrowOperationCanceledException() =>
            throw new OperationCanceledException("Cancellation Requested");
    }

    [SkipLocalsInit]
    [MethodImpl(MethodImplOptions.NoInlining)]
    private void InstructionExtCodeSize<TTracingInstructions>(Address address, ref EvmStack<TTracingInstructions> stack, IReleaseSpec spec) where TTracingInstructions : struct, IIsTracing
    {
        ReadOnlyMemory<byte> accountCode = _codeInfoRepository.GetCachedCodeInfo(_state, address, spec).MachineCode;
        UInt256 result = (UInt256)accountCode.Span.Length;
        stack.PushUInt256(in result);
    }

    [SkipLocalsInit]
    private EvmExceptionType InstructionCall<TTracingInstructions, TTracingRefunds>(EvmState vmState, ref EvmStack<TTracingInstructions> stack, ref long gasAvailable, IReleaseSpec spec,
        Instruction instruction, out object returnData)
        where TTracingInstructions : struct, IIsTracing
        where TTracingRefunds : struct, IIsTracing
    {
        returnData = null;
        ref readonly ExecutionEnvironment env = ref vmState.Env;

        Metrics.IncrementCalls();

        if (instruction == Instruction.DELEGATECALL && !spec.DelegateCallEnabled ||
            instruction == Instruction.STATICCALL && !spec.StaticCallEnabled) return EvmExceptionType.BadInstruction;

        if (!stack.PopUInt256(out UInt256 gasLimit)) return EvmExceptionType.StackUnderflow;
        Address codeSource = stack.PopAddress();
        if (codeSource is null) return EvmExceptionType.StackUnderflow;

        if (!ChargeAccountAccessGas(ref gasAvailable, vmState, codeSource, spec)) return EvmExceptionType.OutOfGas;

        UInt256 callValue;
        switch (instruction)
        {
            case Instruction.STATICCALL:
                callValue = UInt256.Zero;
                break;
            case Instruction.DELEGATECALL:
                callValue = env.Value;
                break;
            default:
                if (!stack.PopUInt256(out callValue)) return EvmExceptionType.StackUnderflow;
                break;
        }

        UInt256 transferValue = instruction == Instruction.DELEGATECALL ? UInt256.Zero : callValue;
        if (!stack.PopUInt256(out UInt256 dataOffset)) return EvmExceptionType.StackUnderflow;
        if (!stack.PopUInt256(out UInt256 dataLength)) return EvmExceptionType.StackUnderflow;
        if (!stack.PopUInt256(out UInt256 outputOffset)) return EvmExceptionType.StackUnderflow;
        if (!stack.PopUInt256(out UInt256 outputLength)) return EvmExceptionType.StackUnderflow;

        if (vmState.IsStatic && !transferValue.IsZero && instruction != Instruction.CALLCODE) return EvmExceptionType.StaticCallViolation;

        Address caller = instruction == Instruction.DELEGATECALL ? env.Caller : env.ExecutingAccount;

        Address target = instruction == Instruction.CALL || instruction == Instruction.STATICCALL
            ? codeSource
            : env.ExecutingAccount;

        if (typeof(TLogger) == typeof(IsTracing))
        {
            TraceCallDetails(codeSource, ref callValue, ref transferValue, caller, target);
        }

        long gasExtra = 0L;

        if (!transferValue.IsZero)
        {
            gasExtra += GasCostOf.CallValue;
        }

        if (!spec.ClearEmptyAccountWhenTouched && !_state.AccountExists(target))
        {
            gasExtra += GasCostOf.NewAccount;
        }
        else if (spec.ClearEmptyAccountWhenTouched && transferValue != 0 && _state.IsDeadAccount(target))
        {
            gasExtra += GasCostOf.NewAccount;
        }

        if (!UpdateGas(spec.GetCallCost(), ref gasAvailable) ||
            !UpdateMemoryCost(vmState, ref gasAvailable, in dataOffset, dataLength) ||
            !UpdateMemoryCost(vmState, ref gasAvailable, in outputOffset, outputLength) ||
            !UpdateGas(gasExtra, ref gasAvailable)) return EvmExceptionType.OutOfGas;

        CodeInfo codeInfo = _codeInfoRepository.GetCachedCodeInfo(_state, codeSource, spec);
        codeInfo.AnalyseInBackgroundIfRequired();

        if (spec.Use63Over64Rule)
        {
            gasLimit = UInt256.Min((UInt256)(gasAvailable - gasAvailable / 64), gasLimit);
        }

        if (gasLimit >= long.MaxValue) return EvmExceptionType.OutOfGas;

        long gasLimitUl = (long)gasLimit;
        if (!UpdateGas(gasLimitUl, ref gasAvailable)) return EvmExceptionType.OutOfGas;

        if (!transferValue.IsZero)
        {
            if (typeof(TTracingRefunds) == typeof(IsTracing)) _txTracer.ReportExtraGasPressure(GasCostOf.CallStipend);
            gasLimitUl += GasCostOf.CallStipend;
        }

        if (env.CallDepth >= MaxCallDepth || !transferValue.IsZero && _state.GetBalance(env.ExecutingAccount) < transferValue)
        {
            _returnDataBuffer = Array.Empty<byte>();
            stack.PushZero();

            if (typeof(TTracingInstructions) == typeof(IsTracing))
            {
                // very specific for Parity trace, need to find generalization - very peculiar 32 length...
                ReadOnlyMemory<byte>? memoryTrace = vmState.Memory.Inspect(in dataOffset, 32);
                _txTracer.ReportMemoryChange(dataOffset, memoryTrace is null ? ReadOnlySpan<byte>.Empty : memoryTrace.Value.Span);
            }

            if (typeof(TLogger) == typeof(IsTracing)) _logger.Trace("FAIL - call depth");
            if (typeof(TTracingInstructions) == typeof(IsTracing)) _txTracer.ReportOperationRemainingGas(gasAvailable);
            if (typeof(TTracingInstructions) == typeof(IsTracing)) _txTracer.ReportOperationError(EvmExceptionType.NotEnoughBalance);

            UpdateGasUp(gasLimitUl, ref gasAvailable);
            if (typeof(TTracingInstructions) == typeof(IsTracing)) _txTracer.ReportGasUpdateForVmTrace(gasLimitUl, gasAvailable);
            return EvmExceptionType.None;
        }

<<<<<<< HEAD
        Snapshot snapshot = _worldState.TakeSnapshot();
        _state.SubtractFromBalance(caller, transferValue, spec, env.IsSystemEnv);
=======
        Snapshot snapshot = _state.TakeSnapshot();
        _state.SubtractFromBalance(caller, transferValue, spec);
>>>>>>> 229bd6b5

        if (codeInfo.IsEmpty && typeof(TTracingInstructions) != typeof(IsTracing) && !_txTracer.IsTracingActions)
        {
            // Non contract call, no need to construct call frame can just credit balance and return gas
            _returnDataBuffer = default;
            stack.PushBytes(StatusCode.SuccessBytes.Span);
            UpdateGasUp(gasLimitUl, ref gasAvailable);
            return FastCall(spec, out returnData, in transferValue, target);
        }

        ReadOnlyMemory<byte> callData = vmState.Memory.Load(in dataOffset, dataLength);
        ExecutionEnvironment callEnv = new
        (
            txExecutionContext: in env.TxExecutionContext,
            callDepth: env.CallDepth + 1,
            caller: caller,
            codeSource: codeSource,
            executingAccount: target,
            transferValue: transferValue,
            value: callValue,
            inputData: callData,
            codeInfo: codeInfo,
            isSystemExecutionEnv: env.IsSystemEnv
        );
        if (typeof(TLogger) == typeof(IsTracing)) _logger.Trace($"Tx call gas {gasLimitUl}");
        if (outputLength == 0)
        {
            // TODO: when output length is 0 outputOffset can have any value really
            // and the value does not matter and it can cause trouble when beyond long range
            outputOffset = 0;
        }

        ExecutionType executionType = GetCallExecutionType(instruction, env.IsPostMerge());
        returnData = new EvmState(
            gasLimitUl,
            callEnv,
            executionType,
            isTopLevel: false,
            snapshot,
            (long)outputOffset,
            (long)outputLength,
            instruction == Instruction.STATICCALL || vmState.IsStatic,
            vmState,
            isContinuation: false,
            isCreateOnPreExistingAccount: false);

        return EvmExceptionType.None;

        EvmExceptionType FastCall(IReleaseSpec spec, out object returnData, in UInt256 transferValue, Address target)
        {
            if (!_state.AccountExists(target))
            {
                _state.CreateAccount(target, transferValue);
            }
            else
            {
                _state.AddToBalance(target, transferValue, spec);
            }
            Metrics.IncrementEmptyCalls();

            returnData = CallResult.BoxedEmpty;
            return EvmExceptionType.None;
        }

        [MethodImpl(MethodImplOptions.NoInlining)]
        void TraceCallDetails(Address codeSource, ref UInt256 callValue, ref UInt256 transferValue, Address caller, Address target)
        {
            _logger.Trace($"caller {caller}");
            _logger.Trace($"code source {codeSource}");
            _logger.Trace($"target {target}");
            _logger.Trace($"value {callValue}");
            _logger.Trace($"transfer value {transferValue}");
        }
    }

    [SkipLocalsInit]
    private static EvmExceptionType InstructionRevert<TTracing>(EvmState vmState, ref EvmStack<TTracing> stack, ref long gasAvailable, out object returnData)
        where TTracing : struct, IIsTracing
    {
        SkipInit(out returnData);

        if (!stack.PopUInt256(out UInt256 position) ||
            !stack.PopUInt256(out UInt256 length))
            return EvmExceptionType.StackUnderflow;

        if (!UpdateMemoryCost(vmState, ref gasAvailable, in position, in length))
        {
            return EvmExceptionType.OutOfGas;
        }

        returnData = vmState.Memory.Load(in position, in length).ToArray();
        return EvmExceptionType.None;
    }

    [SkipLocalsInit]
    private static EvmExceptionType InstructionReturn<TTracing>(EvmState vmState, ref EvmStack<TTracing> stack, ref long gasAvailable, out object returnData)
        where TTracing : struct, IIsTracing
    {
        SkipInit(out returnData);

        if (!stack.PopUInt256(out UInt256 position) ||
            !stack.PopUInt256(out UInt256 length))
            return EvmExceptionType.StackUnderflow;

        if (!UpdateMemoryCost(vmState, ref gasAvailable, in position, in length))
        {
            return EvmExceptionType.OutOfGas;
        }

        returnData = vmState.Memory.Load(in position, in length).ToArray();

        return EvmExceptionType.None;
    }

    [SkipLocalsInit]
    private EvmExceptionType InstructionSelfDestruct<TTracing>(EvmState vmState, ref EvmStack<TTracing> stack, ref long gasAvailable, IReleaseSpec spec)
        where TTracing : struct, IIsTracing
    {
        Metrics.SelfDestructs++;

        Address inheritor = stack.PopAddress();
        if (inheritor is null) return EvmExceptionType.StackUnderflow;
        if (!ChargeAccountAccessGas(ref gasAvailable, vmState, inheritor, spec, false)) return EvmExceptionType.OutOfGas;

        Address executingAccount = vmState.Env.ExecutingAccount;
        bool createInSameTx = vmState.CreateList.Contains(executingAccount);
        if (!spec.SelfdestructOnlyOnSameTransaction || createInSameTx)
            vmState.DestroyList.Add(executingAccount);

        UInt256 result = _state.GetBalance(executingAccount);
        if (_txTracer.IsTracingActions) _txTracer.ReportSelfDestruct(executingAccount, result, inheritor);
        if (spec.ClearEmptyAccountWhenTouched && !result.IsZero && _state.IsDeadAccount(inheritor))
        {
            if (!UpdateGas(GasCostOf.NewAccount, ref gasAvailable)) return EvmExceptionType.OutOfGas;
        }

        bool inheritorAccountExists = _state.AccountExists(inheritor);
        if (!spec.ClearEmptyAccountWhenTouched && !inheritorAccountExists && spec.UseShanghaiDDosProtection)
        {
            if (!UpdateGas(GasCostOf.NewAccount, ref gasAvailable)) return EvmExceptionType.OutOfGas;
        }

        if (!inheritorAccountExists)
        {
            _state.CreateAccount(inheritor, result);
        }
        else if (!inheritor.Equals(executingAccount))
        {
            _state.AddToBalance(inheritor, result, spec, vmState.Env.IsSystemEnv);
        }

        if (spec.SelfdestructOnlyOnSameTransaction && !createInSameTx && inheritor.Equals(executingAccount))
            return EvmExceptionType.None; // don't burn eth when contract is not destroyed per EIP clarification

        _state.SubtractFromBalance(executingAccount, result, spec, vmState.Env.IsSystemEnv);
        return EvmExceptionType.None;
    }

    [SkipLocalsInit]
    private (EvmExceptionType exceptionType, EvmState? callState) InstructionCreate<TTracing>(EvmState vmState, ref EvmStack<TTracing> stack, ref long gasAvailable, IReleaseSpec spec, Instruction instruction)
        where TTracing : struct, IIsTracing
    {
        ref readonly ExecutionEnvironment env = ref vmState.Env;

        // TODO: happens in CREATE_empty000CreateInitCode_Transaction but probably has to be handled differently
        if (!_state.AccountExists(env.ExecutingAccount))
        {
            _state.CreateAccount(env.ExecutingAccount, UInt256.Zero);
        }

        if (!stack.PopUInt256(out UInt256 value) ||
            !stack.PopUInt256(out UInt256 memoryPositionOfInitCode) ||
            !stack.PopUInt256(out UInt256 initCodeLength))
            return (EvmExceptionType.StackUnderflow, null);

        Span<byte> salt = default;
        if (instruction == Instruction.CREATE2)
        {
            salt = stack.PopWord256();
        }

        //EIP-3860
        if (spec.IsEip3860Enabled)
        {
            if (initCodeLength > spec.MaxInitCodeSize) return (EvmExceptionType.OutOfGas, null);
        }

        long gasCost = GasCostOf.Create +
                       (spec.IsEip3860Enabled ? GasCostOf.InitCodeWord * EvmPooledMemory.Div32Ceiling(initCodeLength) : 0) +
                       (instruction == Instruction.CREATE2
                           ? GasCostOf.Sha3Word * EvmPooledMemory.Div32Ceiling(initCodeLength)
                           : 0);

        if (!UpdateGas(gasCost, ref gasAvailable)) return (EvmExceptionType.OutOfGas, null);

        if (!UpdateMemoryCost(vmState, ref gasAvailable, in memoryPositionOfInitCode, initCodeLength)) return (EvmExceptionType.OutOfGas, null);

        // TODO: copy pasted from CALL / DELEGATECALL, need to move it outside?
        if (env.CallDepth >= MaxCallDepth) // TODO: fragile ordering / potential vulnerability for different clients
        {
            // TODO: need a test for this
            _returnDataBuffer = Array.Empty<byte>();
            stack.PushZero();
            return (EvmExceptionType.None, null);
        }

        ReadOnlyMemory<byte> initCode = vmState.Memory.Load(in memoryPositionOfInitCode, initCodeLength);

        UInt256 balance = _state.GetBalance(env.ExecutingAccount);
        if (value > balance)
        {
            _returnDataBuffer = Array.Empty<byte>();
            stack.PushZero();
            return (EvmExceptionType.None, null);
        }

        UInt256 accountNonce = _state.GetNonce(env.ExecutingAccount);
        UInt256 maxNonce = ulong.MaxValue;
        if (accountNonce >= maxNonce)
        {
            _returnDataBuffer = Array.Empty<byte>();
            stack.PushZero();
            return (EvmExceptionType.None, null);
        }

        if (typeof(TTracing) == typeof(IsTracing)) EndInstructionTrace(gasAvailable, vmState.Memory.Size);
        // todo: === below is a new call - refactor / move

        long callGas = spec.Use63Over64Rule ? gasAvailable - gasAvailable / 64L : gasAvailable;
        if (!UpdateGas(callGas, ref gasAvailable)) return (EvmExceptionType.OutOfGas, null);

        Address contractAddress = instruction == Instruction.CREATE
            ? ContractAddress.From(env.ExecutingAccount, _state.GetNonce(env.ExecutingAccount))
            : ContractAddress.From(env.ExecutingAccount, salt, initCode.Span);

        if (spec.UseHotAndColdStorage)
        {
            // EIP-2929 assumes that warm-up cost is included in the costs of CREATE and CREATE2
            vmState.WarmUp(contractAddress);
        }

        _state.IncrementNonce(env.ExecutingAccount);

        Snapshot snapshot = _state.TakeSnapshot();

        bool accountExists = _state.AccountExists(contractAddress);

        if (accountExists && contractAddress.IsNonZeroAccount(spec, _codeInfoRepository, _state))
        {
            /* we get the snapshot before this as there is a possibility with that we will touch an empty account and remove it even if the REVERT operation follows */
            if (typeof(TLogger) == typeof(IsTracing)) _logger.Trace($"Contract collision at {contractAddress}");
            _returnDataBuffer = Array.Empty<byte>();
            stack.PushZero();
            return (EvmExceptionType.None, null);
        }

        if (_state.IsDeadAccount(contractAddress))
        {
            _state.ClearStorage(contractAddress);
        }

        _state.SubtractFromBalance(env.ExecutingAccount, value, spec, env.IsSystemEnv);

        // Do not add the initCode to the cache as it is
        // pointing to data in this tx and will become invalid
        // for another tx as returned to pool.
        CodeInfo codeInfo = new(initCode);
        codeInfo.AnalyseInBackgroundIfRequired();

        ExecutionEnvironment callEnv = new
        (
            txExecutionContext: in env.TxExecutionContext,
            callDepth: env.CallDepth + 1,
            caller: env.ExecutingAccount,
            executingAccount: contractAddress,
            codeSource: null,
            codeInfo: codeInfo,
            inputData: default,
            transferValue: value,
            value: value,
            isSystemExecutionEnv: env.IsSystemEnv
        );
        EvmState callState = new(
            callGas,
            callEnv,
            instruction == Instruction.CREATE2 ? ExecutionType.CREATE2 : ExecutionType.CREATE,
            false,
            snapshot,
            0L,
            0L,
            vmState.IsStatic,
            vmState,
            false,
            accountExists);

        return (EvmExceptionType.None, callState);
    }

    [SkipLocalsInit]
    private EvmExceptionType InstructionLog<TTracing>(EvmState vmState, ref EvmStack<TTracing> stack, ref long gasAvailable, Instruction instruction)
        where TTracing : struct, IIsTracing
    {
        if (!stack.PopUInt256(out UInt256 position)) return EvmExceptionType.StackUnderflow;
        if (!stack.PopUInt256(out UInt256 length)) return EvmExceptionType.StackUnderflow;
        long topicsCount = instruction - Instruction.LOG0;
        if (!UpdateMemoryCost(vmState, ref gasAvailable, in position, length)) return EvmExceptionType.OutOfGas;
        if (!UpdateGas(
                GasCostOf.Log + topicsCount * GasCostOf.LogTopic +
                (long)length * GasCostOf.LogData, ref gasAvailable)) return EvmExceptionType.OutOfGas;

        ReadOnlyMemory<byte> data = vmState.Memory.Load(in position, length);
        Hash256[] topics = new Hash256[topicsCount];
        for (int i = 0; i < topicsCount; i++)
        {
            topics[i] = new Hash256(stack.PopWord256());
        }

        LogEntry logEntry = new(
            vmState.Env.ExecutingAccount,
            data.ToArray(),
            topics);
        vmState.Logs.Add(logEntry);

        if (_txTracer.IsTracingLogs)
        {
            _txTracer.ReportLog(logEntry);
        }

        return EvmExceptionType.None;
    }

    [SkipLocalsInit]
    private EvmExceptionType InstructionSLoad<TTracingInstructions, TTracingStorage>(EvmState vmState, ref EvmStack<TTracingInstructions> stack, ref long gasAvailable, IReleaseSpec spec)
        where TTracingInstructions : struct, IIsTracing
        where TTracingStorage : struct, IIsTracing
    {
        Metrics.IncrementSLoadOpcode();
        gasAvailable -= spec.GetSLoadCost();

        if (!stack.PopUInt256(out UInt256 result)) return EvmExceptionType.StackUnderflow;
        StorageCell storageCell = new(vmState.Env.ExecutingAccount, result);
        if (!ChargeStorageAccessGas(
            ref gasAvailable,
            vmState,
            in storageCell,
            StorageAccessType.SLOAD,
            spec)) return EvmExceptionType.OutOfGas;

        ReadOnlySpan<byte> value = _state.Get(in storageCell);
        stack.PushBytes(value);
        if (typeof(TTracingStorage) == typeof(IsTracing))
        {
            _txTracer.LoadOperationStorage(storageCell.Address, result, value);
        }

        return EvmExceptionType.None;
    }

    [SkipLocalsInit]
    private EvmExceptionType InstructionSStore<TTracingInstructions, TTracingRefunds, TTracingStorage>(EvmState vmState, ref EvmStack<TTracingInstructions> stack, ref long gasAvailable, IReleaseSpec spec)
        where TTracingInstructions : struct, IIsTracing
        where TTracingRefunds : struct, IIsTracing
        where TTracingStorage : struct, IIsTracing
    {
        Metrics.IncrementSStoreOpcode();

        if (vmState.IsStatic) return EvmExceptionType.StaticCallViolation;
        // fail fast before the first storage read if gas is not enough even for reset
        if (!spec.UseNetGasMetering && !UpdateGas(spec.GetSStoreResetCost(), ref gasAvailable)) return EvmExceptionType.OutOfGas;

        if (spec.UseNetGasMeteringWithAStipendFix)
        {
            if (typeof(TTracingRefunds) == typeof(IsTracing))
                _txTracer.ReportExtraGasPressure(GasCostOf.CallStipend - spec.GetNetMeteredSStoreCost() + 1);
            if (gasAvailable <= GasCostOf.CallStipend) return EvmExceptionType.OutOfGas;
        }

        if (!stack.PopUInt256(out UInt256 result)) return EvmExceptionType.StackUnderflow;
        ReadOnlySpan<byte> bytes = stack.PopWord256();
        bool newIsZero = bytes.IsZero();
        bytes = !newIsZero ? bytes.WithoutLeadingZeros() : BytesZero;

        StorageCell storageCell = new(vmState.Env.ExecutingAccount, result);

        if (!ChargeStorageAccessGas(
                ref gasAvailable,
                vmState,
                in storageCell,
                StorageAccessType.SSTORE,
                spec)) return EvmExceptionType.OutOfGas;

        ReadOnlySpan<byte> currentValue = _state.Get(in storageCell);
        // Console.WriteLine($"current: {currentValue.ToHexString()} newValue {newValue.ToHexString()}");
        bool currentIsZero = currentValue.IsZero();

        bool newSameAsCurrent = (newIsZero && currentIsZero) || Bytes.AreEqual(currentValue, bytes);
        long sClearRefunds = RefundOf.SClear(spec.IsEip3529Enabled);

        if (!spec.UseNetGasMetering) // note that for this case we already deducted 5000
        {
            if (newIsZero)
            {
                if (!newSameAsCurrent)
                {
                    vmState.Refund += sClearRefunds;
                    if (typeof(TTracingRefunds) == typeof(IsTracing)) _txTracer.ReportRefund(sClearRefunds);
                }
            }
            else if (currentIsZero)
            {
                if (!UpdateGas(GasCostOf.SSet - GasCostOf.SReset, ref gasAvailable)) return EvmExceptionType.OutOfGas;
            }
        }
        else // net metered
        {
            if (newSameAsCurrent)
            {
                if (!UpdateGas(spec.GetNetMeteredSStoreCost(), ref gasAvailable)) return EvmExceptionType.OutOfGas;
            }
            else // net metered, C != N
            {
                Span<byte> originalValue = _state.GetOriginal(in storageCell);
                bool originalIsZero = originalValue.IsZero();

                bool currentSameAsOriginal = Bytes.AreEqual(originalValue, currentValue);
                if (currentSameAsOriginal)
                {
                    if (currentIsZero)
                    {
                        if (!UpdateGas(GasCostOf.SSet, ref gasAvailable)) return EvmExceptionType.OutOfGas;
                    }
                    else // net metered, current == original != new, !currentIsZero
                    {
                        if (!UpdateGas(spec.GetSStoreResetCost(), ref gasAvailable)) return EvmExceptionType.OutOfGas;

                        if (newIsZero)
                        {
                            vmState.Refund += sClearRefunds;
                            if (typeof(TTracingRefunds) == typeof(IsTracing)) _txTracer.ReportRefund(sClearRefunds);
                        }
                    }
                }
                else // net metered, new != current != original
                {
                    long netMeteredStoreCost = spec.GetNetMeteredSStoreCost();
                    if (!UpdateGas(netMeteredStoreCost, ref gasAvailable)) return EvmExceptionType.OutOfGas;

                    if (!originalIsZero) // net metered, new != current != original != 0
                    {
                        if (currentIsZero)
                        {
                            vmState.Refund -= sClearRefunds;
                            if (typeof(TTracingRefunds) == typeof(IsTracing)) _txTracer.ReportRefund(-sClearRefunds);
                        }

                        if (newIsZero)
                        {
                            vmState.Refund += sClearRefunds;
                            if (typeof(TTracingRefunds) == typeof(IsTracing)) _txTracer.ReportRefund(sClearRefunds);
                        }
                    }

                    bool newSameAsOriginal = Bytes.AreEqual(originalValue, bytes);
                    if (newSameAsOriginal)
                    {
                        long refundFromReversal;
                        if (originalIsZero)
                        {
                            refundFromReversal = spec.GetSetReversalRefund();
                        }
                        else
                        {
                            refundFromReversal = spec.GetClearReversalRefund();
                        }

                        vmState.Refund += refundFromReversal;
                        if (typeof(TTracingRefunds) == typeof(IsTracing)) _txTracer.ReportRefund(refundFromReversal);
                    }
                }
            }
        }

        if (!newSameAsCurrent)
        {
            _state.Set(in storageCell, newIsZero ? BytesZero : bytes.ToArray());
        }

        if (typeof(TTracingInstructions) == typeof(IsTracing))
        {
            ReadOnlySpan<byte> valueToStore = newIsZero ? BytesZero.AsSpan() : bytes;
            byte[] storageBytes = new byte[32]; // do not stackalloc here
            storageCell.Index.ToBigEndian(storageBytes);
            _txTracer.ReportStorageChange(storageBytes, valueToStore);
        }

        if (typeof(TTracingStorage) == typeof(IsTracing))
        {
            _txTracer.SetOperationStorage(storageCell.Address, result, bytes, currentValue);
        }

        return EvmExceptionType.None;
    }

    private CallResult GetFailureReturn<TTracingInstructions>(long gasAvailable, EvmExceptionType exceptionType)
        where TTracingInstructions : struct, IIsTracing
    {
        if (typeof(TTracingInstructions) == typeof(IsTracing)) EndInstructionTraceError(gasAvailable, exceptionType);

        return exceptionType switch
        {
            EvmExceptionType.OutOfGas => CallResult.OutOfGasException,
            EvmExceptionType.BadInstruction => CallResult.InvalidInstructionException,
            EvmExceptionType.StaticCallViolation => CallResult.StaticCallViolationException,
            EvmExceptionType.InvalidSubroutineEntry => CallResult.InvalidSubroutineEntry,
            EvmExceptionType.InvalidSubroutineReturn => CallResult.InvalidSubroutineReturn,
            EvmExceptionType.StackOverflow => CallResult.StackOverflowException,
            EvmExceptionType.StackUnderflow => CallResult.StackUnderflowException,
            EvmExceptionType.InvalidJumpDestination => CallResult.InvalidJumpDestination,
            EvmExceptionType.AccessViolation => CallResult.AccessViolationException,
            _ => throw new ArgumentOutOfRangeException(nameof(exceptionType), exceptionType, "")
        };
    }

    private static void UpdateCurrentState(EvmState state, int pc, long gas, int stackHead)
    {
        state.ProgramCounter = pc;
        state.GasAvailable = gas;
        state.DataStackHead = stackHead;
    }

    private static bool UpdateMemoryCost(EvmState vmState, ref long gasAvailable, in UInt256 position, in UInt256 length)
    {
        long memoryCost = vmState.Memory.CalculateMemoryCost(in position, length);
        if (memoryCost != 0L)
        {
            if (!UpdateGas(memoryCost, ref gasAvailable))
            {
                return false;
            }
        }

        return true;
    }

    private static bool Jump(in UInt256 jumpDest, ref int programCounter, in ExecutionEnvironment env)
    {
        if (jumpDest > int.MaxValue)
        {
            // https://github.com/NethermindEth/nethermind/issues/140
            // TODO: add a test, validating inside the condition was not covered by existing tests and fails on 0xf435a354924097686ea88dab3aac1dd464e6a3b387c77aeee94145b0fa5a63d2 mainnet
            return false;
        }

        int jumpDestInt = (int)jumpDest;
        if (!env.CodeInfo.ValidateJump(jumpDestInt))
        {
            // https://github.com/NethermindEth/nethermind/issues/140
            // TODO: add a test, validating inside the condition was not covered by existing tests and fails on 61363 Ropsten
            return false;
        }

        programCounter = jumpDestInt;
        return true;
    }

    [MethodImpl(MethodImplOptions.NoInlining)]
    private void StartInstructionTrace<TIsTracing>(Instruction instruction, EvmState vmState, long gasAvailable, int programCounter, in EvmStack<TIsTracing> stackValue)
        where TIsTracing : struct, IIsTracing
    {
        _txTracer.StartOperation(programCounter, instruction, gasAvailable, vmState.Env);
        if (_txTracer.IsTracingMemory)
        {
            _txTracer.SetOperationMemory(vmState.Memory.GetTrace());
            _txTracer.SetOperationMemorySize(vmState.Memory.Size);
        }

        if (_txTracer.IsTracingStack)
        {
            Memory<byte> stackMemory = vmState.DataStack.AsMemory().Slice(0, stackValue.Head * EvmStack<TIsTracing>.WordSize);
            _txTracer.SetOperationStack(new TraceStack(stackMemory));
        }
    }

    [MethodImpl(MethodImplOptions.NoInlining)]
    private void EndInstructionTrace(long gasAvailable, ulong memorySize)
    {
        _txTracer.ReportOperationRemainingGas(gasAvailable);
    }

    [MethodImpl(MethodImplOptions.NoInlining)]
    private void EndInstructionTraceError(long gasAvailable, EvmExceptionType evmExceptionType)
    {
        _txTracer.ReportOperationRemainingGas(gasAvailable);
        _txTracer.ReportOperationError(evmExceptionType);
    }

    private static ExecutionType GetCallExecutionType(Instruction instruction, bool isPostMerge = false) =>
        instruction switch
        {
            Instruction.CALL => ExecutionType.CALL,
            Instruction.DELEGATECALL => ExecutionType.DELEGATECALL,
            Instruction.STATICCALL => ExecutionType.STATICCALL,
            Instruction.CALLCODE => ExecutionType.CALLCODE,
            _ => throw new NotSupportedException($"Execution type is undefined for {instruction.GetName(isPostMerge)}")
        };
}<|MERGE_RESOLUTION|>--- conflicted
+++ resolved
@@ -28,16 +28,11 @@
 
 namespace Nethermind.Evm;
 
-<<<<<<< HEAD
 using System.Linq;
 
 using Int256;
 
 
-=======
-using Int256;
-
->>>>>>> 229bd6b5
 public class VirtualMachine : IVirtualMachine
 {
     public const int MaxCallDepth = 1024;
@@ -2162,13 +2157,8 @@
             return EvmExceptionType.None;
         }
 
-<<<<<<< HEAD
-        Snapshot snapshot = _worldState.TakeSnapshot();
+        Snapshot snapshot = _state.TakeSnapshot();
         _state.SubtractFromBalance(caller, transferValue, spec, env.IsSystemEnv);
-=======
-        Snapshot snapshot = _state.TakeSnapshot();
-        _state.SubtractFromBalance(caller, transferValue, spec);
->>>>>>> 229bd6b5
 
         if (codeInfo.IsEmpty && typeof(TTracingInstructions) != typeof(IsTracing) && !_txTracer.IsTracingActions)
         {
