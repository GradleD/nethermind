// SPDX-FileCopyrightText: 2022 Demerzel Solutions Limited
// SPDX-License-Identifier: LGPL-3.0-only

using System;
using System.Collections.Generic;
using System.Numerics;
using System.Runtime.CompilerServices;
using System.Runtime.InteropServices;
using Nethermind.Core;
using Nethermind.Core.Caching;
using Nethermind.Core.Crypto;
using Nethermind.Core.Extensions;
using Nethermind.Core.Specs;
using Nethermind.Evm.CodeAnalysis;
using Nethermind.Int256;
using Nethermind.Evm.Precompiles;
using Nethermind.Evm.Precompiles.Bls.Shamatar;
using Nethermind.Evm.Precompiles.Snarks.Shamatar;
using Nethermind.Evm.Tracing;
using Nethermind.Logging;
using Nethermind.State;
using System.ComponentModel.DataAnnotations;
using Nethermind.Evm.EOF;

[assembly: InternalsVisibleTo("Nethermind.Evm.Test")]

namespace Nethermind.Evm
{
    public class VirtualMachine : IVirtualMachine
    {
        public const int MaxCallDepth = 1024;

        private bool _simdOperationsEnabled = Vector<byte>.Count == 32;
        private UInt256 P255Int = (UInt256)BigInteger.Pow(2, 255);
        private UInt256 P255 => P255Int;
        private UInt256 BigInt256 = 256;
        public UInt256 BigInt32 = 32;

        internal byte[] BytesZero = { 0 };

        internal byte[] BytesZero32 =
        {
            0, 0, 0, 0, 0, 0, 0, 0,
            0, 0, 0, 0, 0, 0, 0, 0,
            0, 0, 0, 0, 0, 0, 0, 0,
            0, 0, 0, 0, 0, 0, 0, 0
        };

        internal byte[] BytesMax32 =
        {
            255, 255, 255, 255, 255, 255, 255, 255,
            255, 255, 255, 255, 255, 255, 255, 255,
            255, 255, 255, 255, 255, 255, 255, 255,
            255, 255, 255, 255, 255, 255, 255, 255
        };

        private readonly byte[] _chainId;

        private readonly IBlockhashProvider _blockhashProvider;
        private readonly ISpecProvider _specProvider;
        private static readonly ICache<Keccak, CodeInfo> _codeCache = new LruCache<Keccak, CodeInfo>(MemoryAllowance.CodeCacheSize, MemoryAllowance.CodeCacheSize, "VM bytecodes");
        private readonly ILogger _logger;
        private IWorldState _worldState;
        private IStateProvider _state;
        private readonly Stack<EvmState> _stateStack = new();
        private IStorageProvider _storage;
        private (Address Address, bool ShouldDelete) _parityTouchBugAccount = (Address.FromNumber(3), false);
        private Dictionary<Address, CodeInfo>? _precompiles;
        private byte[] _returnDataBuffer = Array.Empty<byte>();
        private ITxTracer _txTracer = NullTxTracer.Instance;
        private ByteCodeValidator _byteCodeValidator;

        public VirtualMachine(
            IBlockhashProvider? blockhashProvider,
            ISpecProvider? specProvider,
            ILogManager? logManager)
        {
            _logger = logManager?.GetClassLogger() ?? throw new ArgumentNullException(nameof(logManager));
            _blockhashProvider = blockhashProvider ?? throw new ArgumentNullException(nameof(blockhashProvider));
            _specProvider = specProvider ?? throw new ArgumentNullException(nameof(specProvider));
            _chainId = ((UInt256)specProvider.ChainId).ToBigEndian();
            _byteCodeValidator = new ByteCodeValidator(logManager);
            InitializePrecompiledContracts();
        }

        public TransactionSubstate Run(EvmState state, IWorldState worldState, ITxTracer txTracer)
        {
            _txTracer = txTracer;

            _state = worldState.StateProvider;
            _storage = worldState.StorageProvider;
            _worldState = worldState;

            IReleaseSpec spec = _specProvider.GetSpec(state.Env.TxExecutionContext.Header.Number, state.Env.TxExecutionContext.Header.Timestamp);
            EvmState currentState = state;
            byte[] previousCallResult = null;
            ZeroPaddedSpan previousCallOutput = ZeroPaddedSpan.Empty;
            UInt256 previousCallOutputDestination = UInt256.Zero;
            while (true)
            {
                if (!currentState.IsContinuation)
                {
                    _returnDataBuffer = Array.Empty<byte>();
                }

                try
                {
                    CallResult callResult;
                    if (currentState.IsPrecompile)
                    {
                        if (_txTracer.IsTracingActions)
                        {
                            _txTracer.ReportAction(currentState.GasAvailable, currentState.Env.Value, currentState.From, currentState.To, currentState.Env.InputData, currentState.ExecutionType, true);
                        }

                        callResult = ExecutePrecompile(currentState, spec);

                        if (!callResult.PrecompileSuccess.Value)
                        {
                            if (currentState.IsPrecompile && currentState.IsTopLevel)
                            {
                                Metrics.EvmExceptions++;
                                // TODO: when direct / calls are treated same we should not need such differentiation
                                throw new PrecompileExecutionFailureException();
                            }

                            // TODO: testing it as it seems the way to pass zkSNARKs tests
                            currentState.GasAvailable = 0;
                        }
                    }
                    else
                    {
                        if (_txTracer.IsTracingActions && !currentState.IsContinuation)
                        {
                            _txTracer.ReportAction(currentState.GasAvailable, currentState.Env.Value, currentState.From, currentState.To, currentState.ExecutionType.IsAnyCreate() ? currentState.Env.CodeInfo.MachineCode : currentState.Env.InputData, currentState.ExecutionType);
                            if (_txTracer.IsTracingCode) _txTracer.ReportByteCode(currentState.Env.CodeInfo.MachineCode);
                        }

                        callResult = ExecuteCall(currentState, previousCallResult, previousCallOutput, previousCallOutputDestination, spec);
                        if (!callResult.IsReturn)
                        {
                            _stateStack.Push(currentState);
                            currentState = callResult.StateToExecute;
                            previousCallResult = null; // TODO: testing on ropsten sync, write VirtualMachineTest for this case as it was not covered by Ethereum tests (failing block 9411 on Ropsten https://ropsten.etherscan.io/vmtrace?txhash=0x666194d15c14c54fffafab1a04c08064af165870ef9a87f65711dcce7ed27fe1)
                            _returnDataBuffer = Array.Empty<byte>();
                            previousCallOutput = ZeroPaddedSpan.Empty;
                            continue;
                        }

                        if (callResult.IsException)
                        {
                            if (_txTracer.IsTracingActions) _txTracer.ReportActionError(callResult.ExceptionType);
                            _worldState.Restore(currentState.Snapshot);

                            RevertParityTouchBugAccount(spec);

                            if (currentState.IsTopLevel)
                            {
                                return new TransactionSubstate(callResult.ExceptionType, _txTracer != NullTxTracer.Instance);
                            }

                            previousCallResult = StatusCode.FailureBytes;
                            previousCallOutputDestination = UInt256.Zero;
                            _returnDataBuffer = Array.Empty<byte>();
                            previousCallOutput = ZeroPaddedSpan.Empty;

                            currentState.Dispose();
                            currentState = _stateStack.Pop();
                            currentState.IsContinuation = true;
                            continue;
                        }
                    }

                    if (currentState.IsTopLevel)
                    {
                        if (_txTracer.IsTracingActions)
                        {
                            long codeDepositGasCost = CodeDepositHandler.CalculateCost(callResult.Output.Length, spec);

                            if (callResult.IsException)
                            {
                                _txTracer.ReportActionError(callResult.ExceptionType);
                            }
                            else if (callResult.ShouldRevert)
                            {
                                if (currentState.ExecutionType.IsAnyCreate())
                                {
                                    _txTracer.ReportActionError(EvmExceptionType.Revert, currentState.GasAvailable - codeDepositGasCost);
                                }
                                else
                                {
                                    _txTracer.ReportActionError(EvmExceptionType.Revert, currentState.GasAvailable);
                                }
                            }
                            else
                            {
                                if (currentState.ExecutionType.IsAnyCreate() && currentState.GasAvailable < codeDepositGasCost)
                                {
                                    _txTracer.ReportActionError(EvmExceptionType.OutOfGas);
                                }
                                // Reject code starting with 0xEF if EIP-3541 is enabled And not following EOF if EIP-3540 is enabled and it has the EOF Prefix.
                                else if (currentState.ExecutionType.IsAnyCreate() && !_byteCodeValidator.ValidateBytecode(callResult.Output, spec))
                                {
                                    _txTracer.ReportActionError(EvmExceptionType.InvalidCode);
                                }
                                else
                                {
                                    if (currentState.ExecutionType.IsAnyCreate())
                                    {
                                        _txTracer.ReportActionEnd(currentState.GasAvailable - codeDepositGasCost, currentState.To, callResult.Output);
                                    }
                                    else
                                    {
                                        _txTracer.ReportActionEnd(currentState.GasAvailable, _returnDataBuffer);
                                    }
                                }
                            }
                        }

                        return new TransactionSubstate(
                            callResult.Output,
                            currentState.Refund,
                            (IReadOnlyCollection<Address>)currentState.DestroyList,
                            (IReadOnlyCollection<LogEntry>)currentState.Logs,
                            callResult.ShouldRevert,
                            _txTracer != NullTxTracer.Instance);
                    }

                    Address callCodeOwner = currentState.Env.ExecutingAccount;
                    EvmState previousState = currentState;
                    currentState = _stateStack.Pop();
                    currentState.IsContinuation = true;
                    currentState.GasAvailable += previousState.GasAvailable;
                    bool previousStateSucceeded = true;

                    if (!callResult.ShouldRevert)
                    {
                        long gasAvailableForCodeDeposit = previousState.GasAvailable; // TODO: refactor, this is to fix 61363 Ropsten
                        if (previousState.ExecutionType.IsAnyCreate())
                        {
                            previousCallResult = callCodeOwner.Bytes;
                            previousCallOutputDestination = UInt256.Zero;
                            _returnDataBuffer = Array.Empty<byte>();
                            previousCallOutput = ZeroPaddedSpan.Empty;

                            long codeDepositGasCost = CodeDepositHandler.CalculateCost(callResult.Output.Length, spec);
                            bool invalidCode = !_byteCodeValidator.ValidateBytecode(callResult.Output, spec);
                            if (gasAvailableForCodeDeposit >= codeDepositGasCost && !invalidCode)
                            {
                                Keccak codeHash = _state.UpdateCode(callResult.Output);
                                _state.UpdateCodeHash(callCodeOwner, codeHash, spec);
                                currentState.GasAvailable -= codeDepositGasCost;

                                if (_txTracer.IsTracingActions)
                                {
                                    _txTracer.ReportActionEnd(previousState.GasAvailable - codeDepositGasCost, callCodeOwner, callResult.Output);
                                }
                            }
                            else
                            {
                                if (spec.FailOnOutOfGasCodeDeposit || invalidCode)
                                {
                                    currentState.GasAvailable -= gasAvailableForCodeDeposit;
                                    worldState.Restore(previousState.Snapshot);
                                    if (!previousState.IsCreateOnPreExistingAccount)
                                    {
                                        _state.DeleteAccount(callCodeOwner);
                                    }

                                    previousCallResult = BytesZero;
                                    previousStateSucceeded = false;

                                    if (_txTracer.IsTracingActions)
                                    {
                                        if (invalidCode)
                                            _txTracer.ReportActionError(EvmExceptionType.InvalidCode);
                                        else
                                            _txTracer.ReportActionError(EvmExceptionType.OutOfGas);
                                    }
                                }
                            }
                        }
                        else
                        {
                            _returnDataBuffer = callResult.Output;
                            previousCallResult = callResult.PrecompileSuccess.HasValue ? (callResult.PrecompileSuccess.Value ? StatusCode.SuccessBytes : StatusCode.FailureBytes) : StatusCode.SuccessBytes;
                            previousCallOutput = callResult.Output.AsSpan().SliceWithZeroPadding(0, Math.Min(callResult.Output.Length, (int)previousState.OutputLength));
                            previousCallOutputDestination = (ulong)previousState.OutputDestination;
                            if (previousState.IsPrecompile)
                            {
                                // parity induced if else for vmtrace
                                if (_txTracer.IsTracingInstructions)
                                {
                                    _txTracer.ReportMemoryChange((long)previousCallOutputDestination, previousCallOutput);
                                }
                            }

                            if (_txTracer.IsTracingActions)
                            {
                                _txTracer.ReportActionEnd(previousState.GasAvailable, _returnDataBuffer);
                            }
                        }

                        if (previousStateSucceeded)
                        {
                            previousState.CommitToParent(currentState);
                        }
                    }
                    else
                    {
                        worldState.Restore(previousState.Snapshot);
                        _returnDataBuffer = callResult.Output;
                        previousCallResult = StatusCode.FailureBytes;
                        previousCallOutput = callResult.Output.AsSpan().SliceWithZeroPadding(0, Math.Min(callResult.Output.Length, (int)previousState.OutputLength));
                        previousCallOutputDestination = (ulong)previousState.OutputDestination;


                        if (_txTracer.IsTracingActions)
                        {
                            _txTracer.ReportActionError(EvmExceptionType.Revert, previousState.GasAvailable);
                        }
                    }

                    previousState.Dispose();
                }
                catch (Exception ex) when (ex is EvmException or OverflowException)
                {
                    if (_logger.IsTrace) _logger.Trace($"exception ({ex.GetType().Name}) in {currentState.ExecutionType} at depth {currentState.Env.CallDepth} - restoring snapshot");

                    _worldState.Restore(currentState.Snapshot);

                    RevertParityTouchBugAccount(spec);

                    if (txTracer.IsTracingInstructions)
                    {
                        txTracer.ReportOperationError(ex is EvmException evmException ? evmException.ExceptionType : EvmExceptionType.Other);
                        txTracer.ReportOperationRemainingGas(0);
                    }

                    if (_txTracer.IsTracingActions)
                    {
                        EvmException evmException = ex as EvmException;
                        _txTracer.ReportActionError(evmException?.ExceptionType ?? EvmExceptionType.Other);
                    }

                    if (currentState.IsTopLevel)
                    {
                        return new TransactionSubstate(ex is OverflowException ? EvmExceptionType.Other : (ex as EvmException).ExceptionType, _txTracer != NullTxTracer.Instance);
                    }

                    previousCallResult = StatusCode.FailureBytes;
                    previousCallOutputDestination = UInt256.Zero;
                    _returnDataBuffer = Array.Empty<byte>();
                    previousCallOutput = ZeroPaddedSpan.Empty;

                    currentState.Dispose();
                    currentState = _stateStack.Pop();
                    currentState.IsContinuation = true;
                }
            }
        }

        private void RevertParityTouchBugAccount(IReleaseSpec spec)
        {
            if (_parityTouchBugAccount.ShouldDelete)
            {
                if (_state.AccountExists(_parityTouchBugAccount.Address))
                {
                    _state.AddToBalance(_parityTouchBugAccount.Address, UInt256.Zero, spec);
                }

                _parityTouchBugAccount.ShouldDelete = false;
            }
        }

        public CodeInfo GetCachedCodeInfo(IWorldState worldState, Address codeSource, IReleaseSpec vmSpec)
        {
            IStateProvider state = worldState.StateProvider;
            if (codeSource.IsPrecompile(vmSpec))
            {
                if (_precompiles is null)
                {
                    throw new InvalidOperationException("EVM precompile have not been initialized properly.");
                }

                return _precompiles[codeSource];
            }

            Keccak codeHash = state.GetCodeHash(codeSource);
            CodeInfo cachedCodeInfo = _codeCache.Get(codeHash);
            if (cachedCodeInfo is null)
            {
                byte[] code = state.GetCode(codeHash);

                if (code is null)
                {
                    throw new NullReferenceException($"Code {codeHash} missing in the state for address {codeSource}");
                }

                cachedCodeInfo = new CodeInfo(code, vmSpec);
                _codeCache.Set(codeHash, cachedCodeInfo);
            }
            else
            {
                // need to touch code so that any collectors that track database access are informed
                state.TouchCode(codeHash);
            }

            return cachedCodeInfo;
        }

        public void DisableSimdInstructions()
        {
            _simdOperationsEnabled = false;
        }

        private void InitializePrecompiledContracts()
        {
            _precompiles = new Dictionary<Address, CodeInfo>
            {
                [EcRecoverPrecompile.Instance.Address] = new(EcRecoverPrecompile.Instance),
                [Sha256Precompile.Instance.Address] = new(Sha256Precompile.Instance),
                [Ripemd160Precompile.Instance.Address] = new(Ripemd160Precompile.Instance),
                [IdentityPrecompile.Instance.Address] = new(IdentityPrecompile.Instance),

                [Bn256AddPrecompile.Instance.Address] = new(Bn256AddPrecompile.Instance),
                [Bn256MulPrecompile.Instance.Address] = new(Bn256MulPrecompile.Instance),
                [Bn256PairingPrecompile.Instance.Address] = new(Bn256PairingPrecompile.Instance),
                [ModExpPrecompile.Instance.Address] = new(ModExpPrecompile.Instance),

                [Blake2FPrecompile.Instance.Address] = new(Blake2FPrecompile.Instance),

                [G1AddPrecompile.Instance.Address] = new(G1AddPrecompile.Instance),
                [G1MulPrecompile.Instance.Address] = new(G1MulPrecompile.Instance),
                [G1MultiExpPrecompile.Instance.Address] = new(G1MultiExpPrecompile.Instance),
                [G2AddPrecompile.Instance.Address] = new(G2AddPrecompile.Instance),
                [G2MulPrecompile.Instance.Address] = new(G2MulPrecompile.Instance),
                [G2MultiExpPrecompile.Instance.Address] = new(G2MultiExpPrecompile.Instance),
                [PairingPrecompile.Instance.Address] = new(PairingPrecompile.Instance),
                [MapToG1Precompile.Instance.Address] = new(MapToG1Precompile.Instance),
                [MapToG2Precompile.Instance.Address] = new(MapToG2Precompile.Instance),
            };
        }

        private static bool UpdateGas(long gasCost, ref long gasAvailable)
        {
            // Console.WriteLine($"{gasCost}");
            if (gasAvailable < gasCost)
            {
                return false;
            }

            gasAvailable -= gasCost;
            return true;
        }

        private static void UpdateGasUp(long refund, ref long gasAvailable)
        {
            gasAvailable += refund;
        }

        private bool ChargeAccountAccessGas(ref long gasAvailable, EvmState vmState, Address address, IReleaseSpec spec, bool chargeForWarm = true)
        {
            // Console.WriteLine($"Accessing {address}");

            bool result = true;
            if (spec.UseHotAndColdStorage)
            {
                if (_txTracer.IsTracingAccess) // when tracing access we want cost as if it was warmed up from access list
                {
                    vmState.WarmUp(address);
                }

                if (vmState.IsCold(address) && !address.IsPrecompile(spec))
                {
                    result = UpdateGas(GasCostOf.ColdAccountAccess, ref gasAvailable);
                    vmState.WarmUp(address);
                }
                else if (chargeForWarm)
                {
                    result = UpdateGas(GasCostOf.WarmStateRead, ref gasAvailable);
                }
            }

            return result;
        }

        private enum StorageAccessType
        {
            SLOAD,
            SSTORE
        }

        private bool ChargeStorageAccessGas(
            ref long gasAvailable,
            EvmState vmState,
            StorageCell storageCell,
            StorageAccessType storageAccessType,
            IReleaseSpec spec)
        {
            // Console.WriteLine($"Accessing {storageCell} {storageAccessType}");

            bool result = true;
            if (spec.UseHotAndColdStorage)
            {
                if (_txTracer.IsTracingAccess) // when tracing access we want cost as if it was warmed up from access list
                {
                    vmState.WarmUp(storageCell);
                }

                if (vmState.IsCold(storageCell))
                {
                    result = UpdateGas(GasCostOf.ColdSLoad, ref gasAvailable);
                    vmState.WarmUp(storageCell);
                }
                else if (storageAccessType == StorageAccessType.SLOAD)
                {
                    // we do not charge for WARM_STORAGE_READ_COST in SSTORE scenario
                    result = UpdateGas(GasCostOf.WarmStateRead, ref gasAvailable);
                }
            }

            return result;
        }

        private CallResult ExecutePrecompile(EvmState state, IReleaseSpec spec)
        {
            ReadOnlyMemory<byte> callData = state.Env.InputData;
            UInt256 transferValue = state.Env.TransferValue;
            long gasAvailable = state.GasAvailable;

            IPrecompile precompile = state.Env.CodeInfo.Precompile;
            long baseGasCost = precompile.BaseGasCost(spec);
            long dataGasCost = precompile.DataGasCost(callData, spec);

            bool wasCreated = false;
            if (!_state.AccountExists(state.Env.ExecutingAccount))
            {
                wasCreated = true;
                _state.CreateAccount(state.Env.ExecutingAccount, transferValue);
            }
            else
            {
                _state.AddToBalance(state.Env.ExecutingAccount, transferValue, spec);
            }

            // https://github.com/ethereum/EIPs/blob/master/EIPS/eip-161.md
            // An additional issue was found in Parity,
            // where the Parity client incorrectly failed
            // to revert empty account deletions in a more limited set of contexts
            // involving out-of-gas calls to precompiled contracts;
            // the new Geth behavior matches Parity’s,
            // and empty accounts will cease to be a source of concern in general
            // in about one week once the state clearing process finishes.
            if (state.Env.ExecutingAccount.Equals(_parityTouchBugAccount.Address)
                && !wasCreated
                && transferValue.IsZero
                && spec.ClearEmptyAccountWhenTouched)
            {
                _parityTouchBugAccount.ShouldDelete = true;
            }

            //if(!UpdateGas(dataGasCost, ref gasAvailable)) return CallResult.Exception;
            if (!UpdateGas(baseGasCost, ref gasAvailable))
            {
                Metrics.EvmExceptions++;
                throw new OutOfGasException();
            }

            if (!UpdateGas(dataGasCost, ref gasAvailable))
            {
                Metrics.EvmExceptions++;
                throw new OutOfGasException();
            }

            state.GasAvailable = gasAvailable;

            try
            {
                (ReadOnlyMemory<byte> output, bool success) = precompile.Run(callData, spec);
                CallResult callResult = new(output.ToArray(), success, !success);
                return callResult;
            }
            catch (Exception exception)
            {
                if (_logger.IsDebug) _logger.Error($"Precompiled contract ({precompile.GetType()}) execution exception", exception);
                CallResult callResult = new(Array.Empty<byte>(), false, true);
                return callResult;
            }
        }

        [SkipLocalsInit]
        private CallResult ExecuteCall(EvmState vmState, byte[]? previousCallResult, ZeroPaddedSpan previousCallOutput, scoped in UInt256 previousCallOutputDestination, IReleaseSpec spec)
        {
            bool isTrace = _logger.IsTrace;
            bool traceOpcodes = _txTracer.IsTracingInstructions;
            ExecutionEnvironment env = vmState.Env;
            TxExecutionContext txCtx = env.TxExecutionContext;

            if (!vmState.IsContinuation)
            {
                if (!_state.AccountExists(env.ExecutingAccount))
                {
                    _state.CreateAccount(env.ExecutingAccount, env.TransferValue);
                }
                else
                {
                    _state.AddToBalance(env.ExecutingAccount, env.TransferValue, spec);
                }

                if (vmState.ExecutionType.IsAnyCreate() && spec.ClearEmptyAccountWhenTouched)
                {
                    _state.IncrementNonce(env.ExecutingAccount);
                }
            }

            if (vmState.Env.CodeInfo.MachineCode.Length == 0)
            {
                return CallResult.Empty;
            }

            vmState.InitStacks();
            EvmStack stack = new(vmState.DataStack.AsSpan(), vmState.DataStackHead, _txTracer);
            long gasAvailable = vmState.GasAvailable;
            int programCounter = vmState.ProgramCounter;
<<<<<<< HEAD
            var CodeContainer = env.CodeInfo.SeparateEOFSections(spec, out Span<byte> fullCode, out Span<byte> typeSection, out Span<byte> codeSection, out Span<byte> dataSection);

=======
            Span<byte> codeSection = env.CodeInfo.MachineCode;
            Span<byte> dataSection = Span<byte>.Empty;
            if (env.CodeInfo.IsEof)
            {
                codeSection = env.CodeInfo.ExtractCodeSection();
                dataSection = env.CodeInfo.ExtractDataSection();
            }
>>>>>>> 12daae0f
            static void UpdateCurrentState(EvmState state, in int pc, in long gas, in int stackHead)
            {
                state.ProgramCounter = pc;
                state.GasAvailable = gas;
                state.DataStackHead = stackHead;
            }

            void StartInstructionTrace(Instruction instruction, EvmStack stackValue)
            {
                _txTracer.StartOperation(env.CallDepth + 1, gasAvailable, instruction, programCounter, txCtx.Header.IsPostMerge);
                if (_txTracer.IsTracingMemory)
                {
                    _txTracer.SetOperationMemory(vmState.Memory?.GetTrace() ?? new List<string>());
                }

                if (_txTracer.IsTracingStack)
                {
                    _txTracer.SetOperationStack(stackValue.GetStackTrace());
                }
            }

            void RemoveInBetween(ref EvmStack stack, int height, int argsCount)
            {
                List<UInt256> arguments = new();
                for (int i = 0; i < argsCount; i++)
                {
                    stack.PopUInt256(out var item);
                    arguments.Add(item);
                }

                while (stack.Head > height)
                {
                    stack.PopUInt256(out _);
                }

                for (int i = argsCount - 1; i >= 0; i--)
                {
                    stack.PushUInt256(arguments[i]);
                }
            }

            void EndInstructionTrace()
            {
                if (traceOpcodes)
                {
                    if (_txTracer.IsTracingMemory)
                    {
                        _txTracer.SetOperationMemorySize(vmState.Memory?.Size ?? 0);
                    }

                    _txTracer.ReportOperationRemainingGas(gasAvailable);
                }
            }

            void EndInstructionTraceError(EvmExceptionType evmExceptionType)
            {
                if (traceOpcodes)
                {
                    _txTracer.ReportOperationError(evmExceptionType);
                    _txTracer.ReportOperationRemainingGas(gasAvailable);
                }
            }

            void Jump(in UInt256 jumpDest, bool isSubroutine = false)
            {
                if (jumpDest > int.MaxValue)
                {
                    Metrics.EvmExceptions++;
                    EndInstructionTraceError(EvmExceptionType.InvalidJumpDestination);
                    // https://github.com/NethermindEth/nethermind/issues/140
                    throw new InvalidJumpDestinationException();
                    //                                return CallResult.InvalidJumpDestination; // TODO: add a test, validating inside the condition was not covered by existing tests and fails on 0xf435a354924097686ea88dab3aac1dd464e6a3b387c77aeee94145b0fa5a63d2 mainnet
                }

                int jumpDestInt = (int)jumpDest;

                if (!env.CodeInfo.ValidateJump(jumpDestInt, isSubroutine, spec))
                {
                    EndInstructionTraceError(EvmExceptionType.InvalidJumpDestination);
                    // https://github.com/NethermindEth/nethermind/issues/140
                    throw new InvalidJumpDestinationException();
                    //                                return CallResult.InvalidJumpDestination; // TODO: add a test, validating inside the condition was not covered by existing tests and fails on 61363 Ropsten
                }

                programCounter = jumpDestInt;
            }

            void UpdateMemoryCost(in UInt256 position, in UInt256 length)
            {
                if (vmState.Memory is null)
                {
                    throw new InvalidOperationException("EVM memory has not been initialized properly.");
                }

                long memoryCost = vmState.Memory.CalculateMemoryCost(in position, length);
                if (memoryCost != 0L)
                {
                    if (!UpdateGas(memoryCost, ref gasAvailable))
                    {
                        Metrics.EvmExceptions++;
                        EndInstructionTraceError(EvmExceptionType.OutOfGas);
                        throw new OutOfGasException();
                    }
                }
            }

            if (previousCallResult is not null)
            {
                stack.PushBytes(previousCallResult);
                if (_txTracer.IsTracingInstructions) _txTracer.ReportOperationRemainingGas(vmState.GasAvailable);
            }

            if (previousCallOutput.Length > 0)
            {
                UInt256 localPreviousDest = previousCallOutputDestination;
                UpdateMemoryCost(in localPreviousDest, (ulong)previousCallOutput.Length);

                if (vmState.Memory is null)
                {
                    throw new InvalidOperationException("EVM memory has not been initialized properly.");
                }

                vmState.Memory.Save(in localPreviousDest, previousCallOutput);
                //                if(_txTracer.IsTracingInstructions) _txTracer.ReportMemoryChange((long)localPreviousDest, previousCallOutput);
            }

            while (programCounter < codeSection.Length)
            {
                Instruction instruction = (Instruction)codeSection[programCounter];
                // Console.WriteLine(instruction);
                if (traceOpcodes)
                {
                    StartInstructionTrace(instruction, stack);
                }

                programCounter++;
                switch (instruction)
                {
                    case Instruction.STOP:
                        {
                            UpdateCurrentState(vmState, programCounter, gasAvailable, stack.Head);
                            EndInstructionTrace();
                            return CallResult.Empty;
                        }
                    case Instruction.ADD:
                        {
                            if (!UpdateGas(GasCostOf.VeryLow, ref gasAvailable))
                            {
                                EndInstructionTraceError(EvmExceptionType.OutOfGas);
                                return CallResult.OutOfGasException;
                            }

                            stack.PopUInt256(out UInt256 b);
                            stack.PopUInt256(out UInt256 a);
                            UInt256.Add(in a, in b, out UInt256 c);
                            stack.PushUInt256(c);

                            break;
                        }
                    case Instruction.MUL:
                        {
                            if (!UpdateGas(GasCostOf.Low, ref gasAvailable))
                            {
                                EndInstructionTraceError(EvmExceptionType.OutOfGas);
                                return CallResult.OutOfGasException;
                            }

                            stack.PopUInt256(out UInt256 a);
                            stack.PopUInt256(out UInt256 b);
                            UInt256.Multiply(in a, in b, out UInt256 res);
                            stack.PushUInt256(in res);
                            break;
                        }
                    case Instruction.SUB:
                        {
                            if (!UpdateGas(GasCostOf.VeryLow, ref gasAvailable))
                            {
                                EndInstructionTraceError(EvmExceptionType.OutOfGas);
                                return CallResult.OutOfGasException;
                            }

                            stack.PopUInt256(out UInt256 a);
                            stack.PopUInt256(out UInt256 b);
                            UInt256.Subtract(in a, in b, out UInt256 result);

                            stack.PushUInt256(in result);
                            break;
                        }
                    case Instruction.DIV:
                        {
                            if (!UpdateGas(GasCostOf.Low, ref gasAvailable))
                            {
                                EndInstructionTraceError(EvmExceptionType.OutOfGas);
                                return CallResult.OutOfGasException;
                            }

                            stack.PopUInt256(out UInt256 a);
                            stack.PopUInt256(out UInt256 b);
                            if (b.IsZero)
                            {
                                stack.PushZero();
                            }
                            else
                            {
                                UInt256.Divide(in a, in b, out UInt256 res);
                                stack.PushUInt256(in res);
                            }

                            break;
                        }
                    case Instruction.SDIV:
                        {
                            if (!UpdateGas(GasCostOf.Low, ref gasAvailable))
                            {
                                EndInstructionTraceError(EvmExceptionType.OutOfGas);
                                return CallResult.OutOfGasException;
                            }

                            stack.PopUInt256(out UInt256 a);
                            stack.PopSignedInt256(out Int256.Int256 b);
                            if (b.IsZero)
                            {
                                stack.PushZero();
                            }
                            else if (b == Int256.Int256.MinusOne && a == P255)
                            {
                                UInt256 res = P255;
                                stack.PushUInt256(in res);
                            }
                            else
                            {
                                Int256.Int256 signedA = new(a);
                                Int256.Int256.Divide(in signedA, in b, out Int256.Int256 res);
                                stack.PushSignedInt256(in res);
                            }

                            break;
                        }
                    case Instruction.MOD:
                        {
                            if (!UpdateGas(GasCostOf.Low, ref gasAvailable))
                            {
                                EndInstructionTraceError(EvmExceptionType.OutOfGas);
                                return CallResult.OutOfGasException;
                            }

                            stack.PopUInt256(out UInt256 a);
                            stack.PopUInt256(out UInt256 b);
                            UInt256.Mod(in a, in b, out UInt256 result);
                            stack.PushUInt256(in result);
                            break;
                        }
                    case Instruction.SMOD:
                        {
                            if (!UpdateGas(GasCostOf.Low, ref gasAvailable))
                            {
                                EndInstructionTraceError(EvmExceptionType.OutOfGas);
                                return CallResult.OutOfGasException;
                            }

                            stack.PopSignedInt256(out Int256.Int256 a);
                            stack.PopSignedInt256(out Int256.Int256 b);
                            if (b.IsZero || b.IsOne)
                            {
                                stack.PushZero();
                            }
                            else
                            {
                                a.Mod(in b, out Int256.Int256 mod);
                                stack.PushSignedInt256(in mod);
                            }

                            break;
                        }
                    case Instruction.ADDMOD:
                        {
                            if (!UpdateGas(GasCostOf.Mid, ref gasAvailable))
                            {
                                EndInstructionTraceError(EvmExceptionType.OutOfGas);
                                return CallResult.OutOfGasException;
                            }

                            stack.PopUInt256(out UInt256 a);
                            stack.PopUInt256(out UInt256 b);
                            stack.PopUInt256(out UInt256 mod);

                            if (mod.IsZero)
                            {
                                stack.PushZero();
                            }
                            else
                            {
                                UInt256.AddMod(a, b, mod, out UInt256 res);
                                stack.PushUInt256(in res);
                            }

                            break;
                        }
                    case Instruction.MULMOD:
                        {
                            if (!UpdateGas(GasCostOf.Mid, ref gasAvailable))
                            {
                                EndInstructionTraceError(EvmExceptionType.OutOfGas);
                                return CallResult.OutOfGasException;
                            }

                            stack.PopUInt256(out UInt256 a);
                            stack.PopUInt256(out UInt256 b);
                            stack.PopUInt256(out UInt256 mod);

                            if (mod.IsZero)
                            {
                                stack.PushZero();
                            }
                            else
                            {
                                UInt256.MultiplyMod(in a, in b, in mod, out UInt256 res);
                                stack.PushUInt256(in res);
                            }

                            break;
                        }
                    case Instruction.EXP:
                        {
                            if (!UpdateGas(GasCostOf.Exp, ref gasAvailable))
                            {
                                EndInstructionTraceError(EvmExceptionType.OutOfGas);
                                return CallResult.OutOfGasException;
                            }

                            Metrics.ModExpOpcode++;

                            stack.PopUInt256(out UInt256 baseInt);
                            Span<byte> exp = stack.PopBytes();

                            int leadingZeros = exp.LeadingZerosCount();
                            if (leadingZeros != 32)
                            {
                                int expSize = 32 - leadingZeros;
                                if (!UpdateGas(spec.GetExpByteCost() * expSize, ref gasAvailable))
                                {
                                    EndInstructionTraceError(EvmExceptionType.OutOfGas);
                                    return CallResult.OutOfGasException;
                                }
                            }
                            else
                            {
                                stack.PushOne();
                                break;
                            }

                            if (baseInt.IsZero)
                            {
                                stack.PushZero();
                            }
                            else if (baseInt.IsOne)
                            {
                                stack.PushOne();
                            }
                            else
                            {
                                UInt256.Exp(baseInt, new UInt256(exp, true), out UInt256 res);
                                stack.PushUInt256(in res);
                            }

                            break;
                        }
                    case Instruction.SIGNEXTEND:
                        {
                            if (!UpdateGas(GasCostOf.Low, ref gasAvailable))
                            {
                                EndInstructionTraceError(EvmExceptionType.OutOfGas);
                                return CallResult.OutOfGasException;
                            }

                            stack.PopUInt256(out UInt256 a);
                            if (a >= BigInt32)
                            {
                                stack.EnsureDepth(1);
                                break;
                            }

                            int position = 31 - (int)a;

                            Span<byte> b = stack.PopBytes();
                            sbyte sign = (sbyte)b[position];

                            if (sign >= 0)
                            {
                                BytesZero32.AsSpan(0, position).CopyTo(b.Slice(0, position));
                            }
                            else
                            {
                                BytesMax32.AsSpan(0, position).CopyTo(b.Slice(0, position));
                            }

                            stack.PushBytes(b);
                            break;
                        }
                    case Instruction.LT:
                        {
                            if (!UpdateGas(GasCostOf.VeryLow, ref gasAvailable))
                            {
                                EndInstructionTraceError(EvmExceptionType.OutOfGas);
                                return CallResult.OutOfGasException;
                            }

                            stack.PopUInt256(out UInt256 a);
                            stack.PopUInt256(out UInt256 b);
                            if (a < b)
                            {
                                stack.PushOne();
                            }
                            else
                            {
                                stack.PushZero();
                            }

                            break;
                        }
                    case Instruction.GT:
                        {
                            if (!UpdateGas(GasCostOf.VeryLow, ref gasAvailable))
                            {
                                EndInstructionTraceError(EvmExceptionType.OutOfGas);
                                return CallResult.OutOfGasException;
                            }

                            stack.PopUInt256(out UInt256 a);
                            stack.PopUInt256(out UInt256 b);
                            if (a > b)
                            {
                                stack.PushOne();
                            }
                            else
                            {
                                stack.PushZero();
                            }

                            break;
                        }
                    case Instruction.SLT:
                        {
                            if (!UpdateGas(GasCostOf.VeryLow, ref gasAvailable))
                            {
                                EndInstructionTraceError(EvmExceptionType.OutOfGas);
                                return CallResult.OutOfGasException;
                            }

                            stack.PopSignedInt256(out Int256.Int256 a);
                            stack.PopSignedInt256(out Int256.Int256 b);

                            if (a.CompareTo(b) < 0)
                            {
                                stack.PushOne();
                            }
                            else
                            {
                                stack.PushZero();
                            }

                            break;
                        }
                    case Instruction.SGT:
                        {
                            if (!UpdateGas(GasCostOf.VeryLow, ref gasAvailable))
                            {
                                EndInstructionTraceError(EvmExceptionType.OutOfGas);
                                return CallResult.OutOfGasException;
                            }

                            stack.PopSignedInt256(out Int256.Int256 a);
                            stack.PopSignedInt256(out Int256.Int256 b);
                            if (a.CompareTo(b) > 0)
                            {
                                stack.PushOne();
                            }
                            else
                            {
                                stack.PushZero();
                            }

                            break;
                        }
                    case Instruction.EQ:
                        {
                            if (!UpdateGas(GasCostOf.VeryLow, ref gasAvailable))
                            {
                                EndInstructionTraceError(EvmExceptionType.OutOfGas);
                                return CallResult.OutOfGasException;
                            }

                            Span<byte> a = stack.PopBytes();
                            Span<byte> b = stack.PopBytes();
                            if (a.SequenceEqual(b))
                            {
                                stack.PushOne();
                            }
                            else
                            {
                                stack.PushZero();
                            }

                            break;
                        }
                    case Instruction.ISZERO:
                        {
                            if (!UpdateGas(GasCostOf.VeryLow, ref gasAvailable))
                            {
                                EndInstructionTraceError(EvmExceptionType.OutOfGas);
                                return CallResult.OutOfGasException;
                            }

                            Span<byte> a = stack.PopBytes();
                            if (a.SequenceEqual(BytesZero32))
                            {
                                stack.PushOne();
                            }
                            else
                            {
                                stack.PushZero();
                            }

                            break;
                        }
                    case Instruction.AND:
                        {
                            if (!UpdateGas(GasCostOf.VeryLow, ref gasAvailable))
                            {
                                EndInstructionTraceError(EvmExceptionType.OutOfGas);
                                return CallResult.OutOfGasException;
                            }

                            Span<byte> a = stack.PopBytes();
                            Span<byte> b = stack.PopBytes();

                            if (_simdOperationsEnabled)
                            {
                                Vector<byte> aVec = new(a);
                                Vector<byte> bVec = new(b);

                                Vector.BitwiseAnd(aVec, bVec).CopyTo(stack.Register);
                            }
                            else
                            {
                                ref ulong refA = ref MemoryMarshal.AsRef<ulong>(a);
                                ref ulong refB = ref MemoryMarshal.AsRef<ulong>(b);
                                ref ulong refBuffer = ref MemoryMarshal.AsRef<ulong>(stack.Register);

                                refBuffer = refA & refB;
                                Unsafe.Add(ref refBuffer, 1) = Unsafe.Add(ref refA, 1) & Unsafe.Add(ref refB, 1);
                                Unsafe.Add(ref refBuffer, 2) = Unsafe.Add(ref refA, 2) & Unsafe.Add(ref refB, 2);
                                Unsafe.Add(ref refBuffer, 3) = Unsafe.Add(ref refA, 3) & Unsafe.Add(ref refB, 3);
                            }

                            stack.PushBytes(stack.Register);
                            break;
                        }
                    case Instruction.OR:
                        {
                            if (!UpdateGas(GasCostOf.VeryLow, ref gasAvailable))
                            {
                                EndInstructionTraceError(EvmExceptionType.OutOfGas);
                                return CallResult.OutOfGasException;
                            }

                            Span<byte> a = stack.PopBytes();
                            Span<byte> b = stack.PopBytes();

                            if (_simdOperationsEnabled)
                            {
                                Vector<byte> aVec = new(a);
                                Vector<byte> bVec = new(b);

                                Vector.BitwiseOr(aVec, bVec).CopyTo(stack.Register);
                            }
                            else
                            {
                                ref ulong refA = ref MemoryMarshal.AsRef<ulong>(a);
                                ref ulong refB = ref MemoryMarshal.AsRef<ulong>(b);
                                ref ulong refBuffer = ref MemoryMarshal.AsRef<ulong>(stack.Register);

                                refBuffer = refA | refB;
                                Unsafe.Add(ref refBuffer, 1) = Unsafe.Add(ref refA, 1) | Unsafe.Add(ref refB, 1);
                                Unsafe.Add(ref refBuffer, 2) = Unsafe.Add(ref refA, 2) | Unsafe.Add(ref refB, 2);
                                Unsafe.Add(ref refBuffer, 3) = Unsafe.Add(ref refA, 3) | Unsafe.Add(ref refB, 3);
                            }

                            stack.PushBytes(stack.Register);
                            break;
                        }
                    case Instruction.XOR:
                        {
                            if (!UpdateGas(GasCostOf.VeryLow, ref gasAvailable))
                            {
                                EndInstructionTraceError(EvmExceptionType.OutOfGas);
                                return CallResult.OutOfGasException;
                            }

                            Span<byte> a = stack.PopBytes();
                            Span<byte> b = stack.PopBytes();

                            if (_simdOperationsEnabled)
                            {
                                Vector<byte> aVec = new(a);
                                Vector<byte> bVec = new(b);

                                Vector.Xor(aVec, bVec).CopyTo(stack.Register);
                            }
                            else
                            {
                                ref ulong refA = ref MemoryMarshal.AsRef<ulong>(a);
                                ref ulong refB = ref MemoryMarshal.AsRef<ulong>(b);
                                ref ulong refBuffer = ref MemoryMarshal.AsRef<ulong>(stack.Register);

                                refBuffer = refA ^ refB;
                                Unsafe.Add(ref refBuffer, 1) = Unsafe.Add(ref refA, 1) ^ Unsafe.Add(ref refB, 1);
                                Unsafe.Add(ref refBuffer, 2) = Unsafe.Add(ref refA, 2) ^ Unsafe.Add(ref refB, 2);
                                Unsafe.Add(ref refBuffer, 3) = Unsafe.Add(ref refA, 3) ^ Unsafe.Add(ref refB, 3);
                            }

                            stack.PushBytes(stack.Register);
                            break;
                        }
                    case Instruction.NOT:
                        {
                            if (!UpdateGas(GasCostOf.VeryLow, ref gasAvailable))
                            {
                                EndInstructionTraceError(EvmExceptionType.OutOfGas);
                                return CallResult.OutOfGasException;
                            }

                            Span<byte> a = stack.PopBytes();

                            if (_simdOperationsEnabled)
                            {
                                Vector<byte> aVec = new(a);
                                Vector<byte> negVec = Vector.Xor(aVec, new Vector<byte>(BytesMax32));

                                negVec.CopyTo(stack.Register);
                            }
                            else
                            {
                                ref var refA = ref MemoryMarshal.AsRef<ulong>(a);
                                ref var refBuffer = ref MemoryMarshal.AsRef<ulong>(stack.Register);

                                refBuffer = ~refA;
                                Unsafe.Add(ref refBuffer, 1) = ~Unsafe.Add(ref refA, 1);
                                Unsafe.Add(ref refBuffer, 2) = ~Unsafe.Add(ref refA, 2);
                                Unsafe.Add(ref refBuffer, 3) = ~Unsafe.Add(ref refA, 3);
                            }

                            stack.PushBytes(stack.Register);
                            break;
                        }
                    case Instruction.BYTE:
                        {
                            if (!UpdateGas(GasCostOf.VeryLow, ref gasAvailable))
                            {
                                EndInstructionTraceError(EvmExceptionType.OutOfGas);
                                return CallResult.OutOfGasException;
                            }

                            stack.PopUInt256(out UInt256 position);
                            Span<byte> bytes = stack.PopBytes();

                            if (position >= BigInt32)
                            {
                                stack.PushZero();
                                break;
                            }

                            int adjustedPosition = bytes.Length - 32 + (int)position;
                            if (adjustedPosition < 0)
                            {
                                stack.PushZero();
                            }
                            else
                            {
                                stack.PushByte(bytes[adjustedPosition]);
                            }

                            break;
                        }
                    case Instruction.SHA3:
                        {
                            stack.PopUInt256(out UInt256 memSrc);
                            stack.PopUInt256(out UInt256 memLength);
                            if (!UpdateGas(GasCostOf.Sha3 + GasCostOf.Sha3Word * EvmPooledMemory.Div32Ceiling(memLength),
                                ref gasAvailable))
                            {
                                EndInstructionTraceError(EvmExceptionType.OutOfGas);
                                return CallResult.OutOfGasException;
                            }

                            UpdateMemoryCost(in memSrc, memLength);

                            Span<byte> memData = vmState.Memory.LoadSpan(in memSrc, memLength);
                            stack.PushBytes(ValueKeccak.Compute(memData).BytesAsSpan);
                            break;
                        }
                    case Instruction.ADDRESS:
                        {
                            if (!UpdateGas(GasCostOf.Base, ref gasAvailable))
                            {
                                EndInstructionTraceError(EvmExceptionType.OutOfGas);
                                return CallResult.OutOfGasException;
                            }

                            stack.PushBytes(env.ExecutingAccount.Bytes);
                            break;
                        }
                    case Instruction.BALANCE:
                        {
                            long gasCost = spec.GetBalanceCost();
                            if (gasCost != 0 && !UpdateGas(gasCost, ref gasAvailable))
                            {
                                EndInstructionTraceError(EvmExceptionType.OutOfGas);
                                return CallResult.OutOfGasException;
                            }

                            Address address = stack.PopAddress();
                            if (!ChargeAccountAccessGas(ref gasAvailable, vmState, address, spec))
                            {
                                EndInstructionTraceError(EvmExceptionType.OutOfGas);
                                return CallResult.OutOfGasException;
                            }

                            UInt256 balance = _state.GetBalance(address);
                            stack.PushUInt256(in balance);
                            break;
                        }
                    case Instruction.CALLER:
                        {
                            if (!UpdateGas(GasCostOf.Base, ref gasAvailable))
                            {
                                EndInstructionTraceError(EvmExceptionType.OutOfGas);
                                return CallResult.OutOfGasException;
                            }

                            stack.PushBytes(env.Caller.Bytes);
                            break;
                        }
                    case Instruction.CALLVALUE:
                        {
                            if (!UpdateGas(GasCostOf.Base, ref gasAvailable))
                            {
                                EndInstructionTraceError(EvmExceptionType.OutOfGas);
                                return CallResult.OutOfGasException;
                            }

                            UInt256 callValue = env.Value;
                            stack.PushUInt256(in callValue);
                            break;
                        }
                    case Instruction.ORIGIN:
                        {
                            if (!UpdateGas(GasCostOf.Base, ref gasAvailable))
                            {
                                EndInstructionTraceError(EvmExceptionType.OutOfGas);
                                return CallResult.OutOfGasException;
                            }

                            stack.PushBytes(txCtx.Origin.Bytes);
                            break;
                        }
                    case Instruction.CALLDATALOAD:
                        {
                            if (!UpdateGas(GasCostOf.VeryLow, ref gasAvailable))
                            {
                                EndInstructionTraceError(EvmExceptionType.OutOfGas);
                                return CallResult.OutOfGasException;
                            }

                            stack.PopUInt256(out UInt256 src);
                            stack.PushBytes(env.InputData.SliceWithZeroPadding(src, 32));
                            break;
                        }
                    case Instruction.CALLDATASIZE:
                        {
                            if (!UpdateGas(GasCostOf.Base, ref gasAvailable))
                            {
                                EndInstructionTraceError(EvmExceptionType.OutOfGas);
                                return CallResult.OutOfGasException;
                            }

                            UInt256 callDataSize = (UInt256)env.InputData.Length;
                            stack.PushUInt256(in callDataSize);
                            break;
                        }
                    case Instruction.CALLDATACOPY:
                        {
                            stack.PopUInt256(out UInt256 dest);
                            stack.PopUInt256(out UInt256 src);
                            stack.PopUInt256(out UInt256 length);
                            if (!UpdateGas(GasCostOf.VeryLow + GasCostOf.Memory * EvmPooledMemory.Div32Ceiling(length),
                                ref gasAvailable))
                            {
                                EndInstructionTraceError(EvmExceptionType.OutOfGas);
                                return CallResult.OutOfGasException;
                            }

                            if (length > UInt256.Zero)
                            {
                                UpdateMemoryCost(in dest, length);

                                ZeroPaddedMemory callDataSlice = env.InputData.SliceWithZeroPadding(src, (int)length);
                                vmState.Memory.Save(in dest, callDataSlice);
                                if (_txTracer.IsTracingInstructions)
                                {
                                    _txTracer.ReportMemoryChange((long)dest, callDataSlice);
                                }
                            }

                            break;
                        }
                    case Instruction.CODESIZE:
                        {
                            if (!UpdateGas(GasCostOf.Base, ref gasAvailable))
                            {
                                EndInstructionTraceError(EvmExceptionType.OutOfGas);
                                return CallResult.OutOfGasException;
                            }

                            UInt256 codeLength = (UInt256)env.CodeInfo.MachineCode.Length;
                            stack.PushUInt256(in codeLength);
                            break;
                        }
                    case Instruction.CODECOPY:
                        {
                            UInt256 code_length = (UInt256)env.CodeInfo.MachineCode.Length;
                            stack.PopUInt256(out UInt256 dest);
                            stack.PopUInt256(out UInt256 src);
                            stack.PopUInt256(out UInt256 length);
                            if (!UpdateGas(GasCostOf.VeryLow + GasCostOf.Memory * EvmPooledMemory.Div32Ceiling(length), ref gasAvailable))
                            {
                                EndInstructionTraceError(EvmExceptionType.OutOfGas);
                                return CallResult.OutOfGasException;
                            }

                            if (length > UInt256.Zero)
                            {
                                UpdateMemoryCost(in dest, length);

                                ZeroPaddedSpan codeSlice = env.CodeInfo.MachineCode.SliceWithZeroPadding(src, (int)length);
                                vmState.Memory.Save(in dest, codeSlice);
                                if (_txTracer.IsTracingInstructions) _txTracer.ReportMemoryChange((long)dest, codeSlice);
                            }

                            break;
                        }
                    case Instruction.GASPRICE:
                        {
                            if (!UpdateGas(GasCostOf.Base, ref gasAvailable))
                            {
                                EndInstructionTraceError(EvmExceptionType.OutOfGas);
                                return CallResult.OutOfGasException;
                            }

                            UInt256 gasPrice = txCtx.GasPrice;
                            stack.PushUInt256(in gasPrice);
                            break;
                        }
                    case Instruction.EXTCODESIZE:
                        {
                            long gasCost = spec.GetExtCodeCost();
                            if (!UpdateGas(gasCost, ref gasAvailable))
                            {
                                EndInstructionTraceError(EvmExceptionType.OutOfGas);
                                return CallResult.OutOfGasException;
                            }

                            Address address = stack.PopAddress();
                            if (!ChargeAccountAccessGas(ref gasAvailable, vmState, address, spec))
                            {
                                EndInstructionTraceError(EvmExceptionType.OutOfGas);
                                return CallResult.OutOfGasException;
                            }

                            byte[] accountCode = GetCachedCodeInfo(_worldState, address, spec).MachineCode;
                            UInt256 codeSize = (UInt256)accountCode.Length;
                            stack.PushUInt256(in codeSize);
                            break;
                        }
                    case Instruction.EXTCODECOPY:
                        {
                            Address address = stack.PopAddress();
                            stack.PopUInt256(out UInt256 dest);
                            stack.PopUInt256(out UInt256 src);
                            stack.PopUInt256(out UInt256 length);

                            long gasCost = spec.GetExtCodeCost();
                            if (!UpdateGas(gasCost + GasCostOf.Memory * EvmPooledMemory.Div32Ceiling(length),
                                ref gasAvailable))
                            {
                                EndInstructionTraceError(EvmExceptionType.OutOfGas);
                                return CallResult.OutOfGasException;
                            }

                            if (!ChargeAccountAccessGas(ref gasAvailable, vmState, address, spec))
                            {
                                EndInstructionTraceError(EvmExceptionType.OutOfGas);
                                return CallResult.OutOfGasException;
                            }

                            if (length > UInt256.Zero)
                            {
                                UpdateMemoryCost(in dest, length);

                                byte[] externalCode = GetCachedCodeInfo(_worldState, address, spec).MachineCode;
                                ZeroPaddedSpan callDataSlice = externalCode.SliceWithZeroPadding(src, (int)length);
                                vmState.Memory.Save(in dest, callDataSlice);
                                if (_txTracer.IsTracingInstructions)
                                {
                                    _txTracer.ReportMemoryChange((long)dest, callDataSlice);
                                }
                            }

                            break;
                        }
                    case Instruction.RETURNDATASIZE:
                        {
                            if (!spec.ReturnDataOpcodesEnabled)
                            {
                                EndInstructionTraceError(EvmExceptionType.BadInstruction);
                                return CallResult.InvalidInstructionException;
                            }

                            if (!UpdateGas(GasCostOf.Base, ref gasAvailable))
                            {
                                EndInstructionTraceError(EvmExceptionType.OutOfGas);
                                return CallResult.OutOfGasException;
                            }

                            UInt256 res = (UInt256)_returnDataBuffer.Length;
                            stack.PushUInt256(in res);
                            break;
                        }
                    case Instruction.RETURNDATACOPY:
                        {
                            if (!spec.ReturnDataOpcodesEnabled)
                            {
                                EndInstructionTraceError(EvmExceptionType.BadInstruction);
                                return CallResult.InvalidInstructionException;
                            }

                            stack.PopUInt256(out UInt256 dest);
                            stack.PopUInt256(out UInt256 src);
                            stack.PopUInt256(out UInt256 length);
                            if (!UpdateGas(GasCostOf.VeryLow + GasCostOf.Memory * EvmPooledMemory.Div32Ceiling(length), ref gasAvailable))
                            {
                                EndInstructionTraceError(EvmExceptionType.OutOfGas);
                                return CallResult.OutOfGasException;
                            }

                            if (UInt256.AddOverflow(length, src, out UInt256 newLength) || newLength > _returnDataBuffer.Length)
                            {
                                return CallResult.AccessViolationException;
                            }

                            if (length > UInt256.Zero)
                            {
                                UpdateMemoryCost(in dest, length);

                                ZeroPaddedSpan returnDataSlice = _returnDataBuffer.AsSpan().SliceWithZeroPadding(src, (int)length);
                                vmState.Memory.Save(in dest, returnDataSlice);
                                if (_txTracer.IsTracingInstructions)
                                {
                                    _txTracer.ReportMemoryChange((long)dest, returnDataSlice);
                                }
                            }

                            break;
                        }
                    case Instruction.BLOCKHASH:
                        {
                            Metrics.BlockhashOpcode++;

                            if (!UpdateGas(GasCostOf.BlockHash, ref gasAvailable))
                            {
                                EndInstructionTraceError(EvmExceptionType.OutOfGas);
                                return CallResult.OutOfGasException;
                            }

                            stack.PopUInt256(out UInt256 a);
                            long number = a > long.MaxValue ? long.MaxValue : (long)a;
                            Keccak blockHash = _blockhashProvider.GetBlockhash(txCtx.Header, number);
                            stack.PushBytes(blockHash?.Bytes ?? BytesZero32);

                            if (isTrace)
                            {
                                if (_txTracer.IsTracingBlockHash && blockHash is not null)
                                {
                                    _txTracer.ReportBlockHash(blockHash);
                                }
                            }

                            break;
                        }
                    case Instruction.COINBASE:
                        {
                            if (!UpdateGas(GasCostOf.Base, ref gasAvailable))
                            {
                                EndInstructionTraceError(EvmExceptionType.OutOfGas);
                                return CallResult.OutOfGasException;
                            }

                            stack.PushBytes(txCtx.Header.GasBeneficiary.Bytes);
                            break;
                        }
                    case Instruction.PREVRANDAO:
                        {
                            if (!UpdateGas(GasCostOf.Base, ref gasAvailable))
                            {
                                EndInstructionTraceError(EvmExceptionType.OutOfGas);
                                return CallResult.OutOfGasException;
                            }

                            if (txCtx.Header.IsPostMerge)
                            {
                                byte[] random = txCtx.Header.Random.Bytes;
                                stack.PushBytes(random);
                            }
                            else
                            {
                                UInt256 diff = txCtx.Header.Difficulty;
                                stack.PushUInt256(in diff);
                            }
                            break;
                        }
                    case Instruction.TIMESTAMP:
                        {
                            if (!UpdateGas(GasCostOf.Base, ref gasAvailable))
                            {
                                EndInstructionTraceError(EvmExceptionType.OutOfGas);
                                return CallResult.OutOfGasException;
                            }

                            UInt256 timestamp = txCtx.Header.Timestamp;
                            stack.PushUInt256(in timestamp);
                            break;
                        }
                    case Instruction.NUMBER:
                        {
                            if (!UpdateGas(GasCostOf.Base, ref gasAvailable))
                            {
                                EndInstructionTraceError(EvmExceptionType.OutOfGas);
                                return CallResult.OutOfGasException;
                            }

                            UInt256 blockNumber = (UInt256)txCtx.Header.Number;
                            stack.PushUInt256(in blockNumber);
                            break;
                        }
                    case Instruction.GASLIMIT:
                        {
                            if (!UpdateGas(GasCostOf.Base, ref gasAvailable))
                            {
                                EndInstructionTraceError(EvmExceptionType.OutOfGas);
                                return CallResult.OutOfGasException;
                            }

                            UInt256 gasLimit = (UInt256)txCtx.Header.GasLimit;
                            stack.PushUInt256(in gasLimit);
                            break;
                        }
                    case Instruction.CHAINID:
                        {
                            if (!spec.ChainIdOpcodeEnabled)
                            {
                                EndInstructionTraceError(EvmExceptionType.BadInstruction);
                                return CallResult.InvalidInstructionException;
                            }

                            if (!UpdateGas(GasCostOf.Base, ref gasAvailable))
                            {
                                EndInstructionTraceError(EvmExceptionType.OutOfGas);
                                return CallResult.OutOfGasException;
                            }

                            stack.PushBytes(_chainId);
                            break;
                        }
                    case Instruction.SELFBALANCE:
                        {
                            if (!spec.SelfBalanceOpcodeEnabled)
                            {
                                EndInstructionTraceError(EvmExceptionType.BadInstruction);
                                return CallResult.InvalidInstructionException;
                            }

                            if (!UpdateGas(GasCostOf.SelfBalance, ref gasAvailable))
                            {
                                EndInstructionTraceError(EvmExceptionType.OutOfGas);
                                return CallResult.OutOfGasException;
                            }

                            UInt256 balance = _state.GetBalance(env.ExecutingAccount);
                            stack.PushUInt256(in balance);
                            break;
                        }
                    case Instruction.BASEFEE:
                        {
                            if (!spec.BaseFeeEnabled)
                            {
                                EndInstructionTraceError(EvmExceptionType.BadInstruction);
                                return CallResult.InvalidInstructionException;
                            }

                            if (!UpdateGas(GasCostOf.Base, ref gasAvailable))
                            {
                                EndInstructionTraceError(EvmExceptionType.OutOfGas);
                                return CallResult.OutOfGasException;
                            }

                            UInt256 baseFee = txCtx.Header.BaseFeePerGas;
                            stack.PushUInt256(in baseFee);
                            break;
                        }
                    case Instruction.POP:
                        {
                            if (!UpdateGas(GasCostOf.Base, ref gasAvailable))
                            {
                                EndInstructionTraceError(EvmExceptionType.OutOfGas);
                                return CallResult.OutOfGasException;
                            }

                            stack.PopLimbo();
                            break;
                        }
                    case Instruction.MLOAD:
                        {
                            if (!UpdateGas(GasCostOf.VeryLow, ref gasAvailable))
                            {
                                EndInstructionTraceError(EvmExceptionType.OutOfGas);
                                return CallResult.OutOfGasException;
                            }

                            stack.PopUInt256(out UInt256 memPosition);
                            UpdateMemoryCost(in memPosition, 32);
                            Span<byte> memData = vmState.Memory.LoadSpan(in memPosition);
                            if (_txTracer.IsTracingInstructions) _txTracer.ReportMemoryChange(memPosition, memData);

                            stack.PushBytes(memData);
                            break;
                        }
                    case Instruction.MSTORE:
                        {
                            if (!UpdateGas(GasCostOf.VeryLow, ref gasAvailable))
                            {
                                EndInstructionTraceError(EvmExceptionType.OutOfGas);
                                return CallResult.OutOfGasException;
                            }

                            stack.PopUInt256(out UInt256 memPosition);

                            Span<byte> data = stack.PopBytes();
                            UpdateMemoryCost(in memPosition, 32);
                            vmState.Memory.SaveWord(in memPosition, data);
                            if (_txTracer.IsTracingInstructions) _txTracer.ReportMemoryChange((long)memPosition, data.SliceWithZeroPadding(0, 32, PadDirection.Left));

                            break;
                        }
                    case Instruction.MSTORE8:
                        {
                            if (!UpdateGas(GasCostOf.VeryLow, ref gasAvailable))
                            {
                                EndInstructionTraceError(EvmExceptionType.OutOfGas);
                                return CallResult.OutOfGasException;
                            }

                            stack.PopUInt256(out UInt256 memPosition);
                            byte data = stack.PopByte();
                            UpdateMemoryCost(in memPosition, UInt256.One);
                            vmState.Memory.SaveByte(in memPosition, data);
                            if (_txTracer.IsTracingInstructions) _txTracer.ReportMemoryChange((long)memPosition, data);

                            break;
                        }
                    case Instruction.SLOAD:
                        {
                            Metrics.SloadOpcode++;
                            var gasCost = spec.GetSLoadCost();

                            if (!UpdateGas(gasCost, ref gasAvailable))
                            {
                                EndInstructionTraceError(EvmExceptionType.OutOfGas);
                                return CallResult.OutOfGasException;
                            }

                            stack.PopUInt256(out UInt256 storageIndex);
                            StorageCell storageCell = new(env.ExecutingAccount, storageIndex);
                            if (!ChargeStorageAccessGas(
                                ref gasAvailable,
                                vmState,
                                storageCell,
                                StorageAccessType.SLOAD,
                                spec))
                            {
                                EndInstructionTraceError(EvmExceptionType.OutOfGas);
                                return CallResult.OutOfGasException;
                            }

                            byte[] value = _storage.Get(storageCell);
                            stack.PushBytes(value);

                            if (_txTracer.IsTracingOpLevelStorage)
                            {
                                _txTracer.LoadOperationStorage(storageCell.Address, storageIndex, value);
                            }

                            break;
                        }
                    case Instruction.SSTORE:
                        {
                            Metrics.SstoreOpcode++;

                            if (vmState.IsStatic)
                            {
                                EndInstructionTraceError(EvmExceptionType.StaticCallViolation);
                                return CallResult.StaticCallViolationException;
                            }

                            // fail fast before the first storage read if gas is not enough even for reset
                            if (!spec.UseNetGasMetering && !UpdateGas(spec.GetSStoreResetCost(), ref gasAvailable))
                            {
                                EndInstructionTraceError(EvmExceptionType.OutOfGas);
                                return CallResult.OutOfGasException;
                            }

                            if (spec.UseNetGasMeteringWithAStipendFix)
                            {
                                if (_txTracer.IsTracingRefunds) _txTracer.ReportExtraGasPressure(GasCostOf.CallStipend - spec.GetNetMeteredSStoreCost() + 1);
                                if (gasAvailable <= GasCostOf.CallStipend)
                                {
                                    EndInstructionTraceError(EvmExceptionType.OutOfGas);
                                    return CallResult.OutOfGasException;
                                }
                            }

                            stack.PopUInt256(out UInt256 storageIndex);
                            Span<byte> newValue = stack.PopBytes();
                            bool newIsZero = newValue.IsZero();
                            if (!newIsZero)
                            {
                                newValue = newValue.WithoutLeadingZeros().ToArray();
                            }
                            else
                            {
                                newValue = new byte[] { 0 };
                            }

                            StorageCell storageCell = new(env.ExecutingAccount, storageIndex);

                            if (!ChargeStorageAccessGas(
                                ref gasAvailable,
                                vmState,
                                storageCell,
                                StorageAccessType.SSTORE,
                                spec))
                            {
                                EndInstructionTraceError(EvmExceptionType.OutOfGas);
                                return CallResult.OutOfGasException;
                            }

                            Span<byte> currentValue = _storage.Get(storageCell);
                            // Console.WriteLine($"current: {currentValue.ToHexString()} newValue {newValue.ToHexString()}");
                            bool currentIsZero = currentValue.IsZero();

                            bool newSameAsCurrent = (newIsZero && currentIsZero) || Bytes.AreEqual(currentValue, newValue);
                            long sClearRefunds = RefundOf.SClear(spec.IsEip3529Enabled);

                            if (!spec.UseNetGasMetering) // note that for this case we already deducted 5000
                            {
                                if (newIsZero)
                                {
                                    if (!newSameAsCurrent)
                                    {
                                        vmState.Refund += sClearRefunds;
                                        if (_txTracer.IsTracingRefunds) _txTracer.ReportRefund(sClearRefunds);
                                    }
                                }
                                else if (currentIsZero)
                                {
                                    if (!UpdateGas(GasCostOf.SSet - GasCostOf.SReset, ref gasAvailable))
                                    {
                                        EndInstructionTraceError(EvmExceptionType.OutOfGas);
                                        return CallResult.OutOfGasException;
                                    }
                                }
                            }
                            else // net metered
                            {
                                if (newSameAsCurrent)
                                {
                                    if (!UpdateGas(spec.GetNetMeteredSStoreCost(), ref gasAvailable))
                                    {
                                        EndInstructionTraceError(EvmExceptionType.OutOfGas);
                                        return CallResult.OutOfGasException;
                                    }
                                }
                                else // net metered, C != N
                                {
                                    Span<byte> originalValue = _storage.GetOriginal(storageCell);
                                    bool originalIsZero = originalValue.IsZero();

                                    bool currentSameAsOriginal = Bytes.AreEqual(originalValue, currentValue);
                                    if (currentSameAsOriginal)
                                    {
                                        if (currentIsZero)
                                        {
                                            if (!UpdateGas(GasCostOf.SSet, ref gasAvailable))
                                            {
                                                EndInstructionTraceError(EvmExceptionType.OutOfGas);
                                                return CallResult.OutOfGasException;
                                            }
                                        }
                                        else // net metered, current == original != new, !currentIsZero
                                        {
                                            if (!UpdateGas(spec.GetSStoreResetCost(), ref gasAvailable))
                                            {
                                                EndInstructionTraceError(EvmExceptionType.OutOfGas);
                                                return CallResult.OutOfGasException;
                                            }

                                            if (newIsZero)
                                            {
                                                vmState.Refund += sClearRefunds;
                                                if (_txTracer.IsTracingRefunds) _txTracer.ReportRefund(sClearRefunds);
                                            }
                                        }
                                    }
                                    else // net metered, new != current != original
                                    {
                                        long netMeteredStoreCost = spec.GetNetMeteredSStoreCost();
                                        if (!UpdateGas(netMeteredStoreCost, ref gasAvailable))
                                        {
                                            EndInstructionTraceError(EvmExceptionType.OutOfGas);
                                            return CallResult.OutOfGasException;
                                        }

                                        if (!originalIsZero) // net metered, new != current != original != 0
                                        {
                                            if (currentIsZero)
                                            {
                                                vmState.Refund -= sClearRefunds;
                                                if (_txTracer.IsTracingRefunds) _txTracer.ReportRefund(-sClearRefunds);
                                            }

                                            if (newIsZero)
                                            {
                                                vmState.Refund += sClearRefunds;
                                                if (_txTracer.IsTracingRefunds) _txTracer.ReportRefund(sClearRefunds);
                                            }
                                        }

                                        bool newSameAsOriginal = Bytes.AreEqual(originalValue, newValue);
                                        if (newSameAsOriginal)
                                        {
                                            long refundFromReversal;
                                            if (originalIsZero)
                                            {
                                                refundFromReversal = spec.GetSetReversalRefund();
                                            }
                                            else
                                            {
                                                refundFromReversal = spec.GetClearReversalRefund();
                                            }

                                            vmState.Refund += refundFromReversal;
                                            if (_txTracer.IsTracingRefunds) _txTracer.ReportRefund(refundFromReversal);
                                        }
                                    }
                                }
                            }

                            if (!newSameAsCurrent)
                            {
                                Span<byte> valueToStore = newIsZero ? BytesZero : newValue;
                                _storage.Set(storageCell, valueToStore.ToArray());
                            }

                            if (_txTracer.IsTracingInstructions)
                            {
                                Span<byte> valueToStore = newIsZero ? BytesZero : newValue;
                                Span<byte> span = new byte[32]; // do not stackalloc here
                                storageCell.Index.ToBigEndian(span);
                                _txTracer.ReportStorageChange(span, valueToStore);
                            }

                            if (_txTracer.IsTracingOpLevelStorage)
                            {
                                _txTracer.SetOperationStorage(storageCell.Address, storageIndex, newValue, currentValue);
                            }

                            break;
                        }
                    case Instruction.TLOAD:
                        {
                            Metrics.TloadOpcode++;
                            if (!spec.TransientStorageEnabled)
                            {
                                EndInstructionTraceError(EvmExceptionType.BadInstruction);
                                return CallResult.InvalidInstructionException;
                            }
                            var gasCost = GasCostOf.TLoad;

                            if (!UpdateGas(gasCost, ref gasAvailable))
                            {
                                EndInstructionTraceError(EvmExceptionType.OutOfGas);
                                return CallResult.OutOfGasException;
                            }

                            stack.PopUInt256(out UInt256 storageIndex);
                            StorageCell storageCell = new(env.ExecutingAccount, storageIndex);

                            byte[] value = _storage.GetTransientState(storageCell);
                            stack.PushBytes(value);

                            if (_txTracer.IsTracingOpLevelStorage)
                            {
                                _txTracer.LoadOperationTransientStorage(storageCell.Address, storageIndex, value);
                            }

                            break;
                        }
                    case Instruction.TSTORE:
                        {
                            Metrics.TstoreOpcode++;
                            if (!spec.TransientStorageEnabled)
                            {
                                EndInstructionTraceError(EvmExceptionType.BadInstruction);
                                return CallResult.InvalidInstructionException;
                            }

                            if (vmState.IsStatic)
                            {
                                EndInstructionTraceError(EvmExceptionType.StaticCallViolation);
                                return CallResult.StaticCallViolationException;
                            }

                            long gasCost = GasCostOf.TStore;
                            if (!UpdateGas(gasCost, ref gasAvailable))
                            {
                                EndInstructionTraceError(EvmExceptionType.OutOfGas);
                                return CallResult.OutOfGasException;
                            }

                            stack.PopUInt256(out UInt256 storageIndex);
                            Span<byte> newValue = stack.PopBytes();
                            bool newIsZero = newValue.IsZero();
                            if (!newIsZero)
                            {
                                newValue = newValue.WithoutLeadingZeros().ToArray();
                            }
                            else
                            {
                                newValue = BytesZero;
                            }

                            StorageCell storageCell = new(env.ExecutingAccount, storageIndex);
                            byte[] currentValue = newValue.ToArray();
                            _storage.SetTransientState(storageCell, currentValue);

                            if (_txTracer.IsTracingOpLevelStorage)
                            {
                                _txTracer.SetOperationTransientStorage(storageCell.Address, storageIndex, newValue, currentValue);
                            }

                            break;
                        }
                    case Instruction.JUMP:
                        {
                            if (!UpdateGas(GasCostOf.Mid, ref gasAvailable))
                            {
                                EndInstructionTraceError(EvmExceptionType.OutOfGas);
                                return CallResult.OutOfGasException;
                            }

                            stack.PopUInt256(out UInt256 jumpDest);
                            Jump(jumpDest);
                            break;
                        }
                    case Instruction.JUMPI:
                        {
                            if (!UpdateGas(GasCostOf.High, ref gasAvailable))
                            {
                                EndInstructionTraceError(EvmExceptionType.OutOfGas);
                                return CallResult.OutOfGasException;
                            }

                            stack.PopUInt256(out UInt256 jumpDest);
                            Span<byte> condition = stack.PopBytes();
                            if (!condition.SequenceEqual(BytesZero32))
                            {
                                Jump(jumpDest);
                            }

                            break;
                        }
                    case Instruction.PC:
                        {
                            if (!UpdateGas(GasCostOf.Base, ref gasAvailable))
                            {
                                EndInstructionTraceError(EvmExceptionType.OutOfGas);
                                return CallResult.OutOfGasException;
                            }
                            stack.PushUInt32(programCounter - 1);
                            break;
                        }
                    case Instruction.MSIZE:
                        {
                            if (!UpdateGas(GasCostOf.Base, ref gasAvailable))
                            {
                                EndInstructionTraceError(EvmExceptionType.OutOfGas);
                                return CallResult.OutOfGasException;
                            }

                            UInt256 size = vmState.Memory.Size;
                            stack.PushUInt256(in size);
                            break;
                        }
                    case Instruction.GAS:
                        {
                            if (!UpdateGas(GasCostOf.Base, ref gasAvailable))
                            {
                                EndInstructionTraceError(EvmExceptionType.OutOfGas);
                                return CallResult.OutOfGasException;
                            }

                            UInt256 gas = (UInt256)gasAvailable;
                            stack.PushUInt256(in gas);
                            break;
                        }
                    case Instruction.JUMPDEST:
                        {
                            if (!UpdateGas(GasCostOf.JumpDest, ref gasAvailable))
                            {
                                EndInstructionTraceError(EvmExceptionType.OutOfGas);
                                return CallResult.OutOfGasException;
                            }

                            break;
                        }
                    case Instruction.PUSH0:
                        {
                            if (spec.IncludePush0Instruction)
                            {
                                if (!UpdateGas(GasCostOf.Base, ref gasAvailable))
                                {
                                    EndInstructionTraceError(EvmExceptionType.OutOfGas);
                                    return CallResult.OutOfGasException;
                                }

                                stack.PushZero();
                            }
                            else
                            {
                                EndInstructionTraceError(EvmExceptionType.BadInstruction);
                                return CallResult.InvalidInstructionException;
                            }
                            break;
                        }
                    case Instruction.PUSH1:
                        {
                            if (!UpdateGas(GasCostOf.VeryLow, ref gasAvailable))
                            {
                                EndInstructionTraceError(EvmExceptionType.OutOfGas);
                                return CallResult.OutOfGasException;
                            }

                            int programCounterInt = programCounter;
                            if (programCounterInt >= codeSection.Length)
                            {
                                stack.PushZero();
                            }
                            else
                            {
                                stack.PushByte(codeSection[programCounterInt]);
                            }

                            programCounter++;
                            break;
                        }
                    case Instruction.PUSH2:
                    case Instruction.PUSH3:
                    case Instruction.PUSH4:
                    case Instruction.PUSH5:
                    case Instruction.PUSH6:
                    case Instruction.PUSH7:
                    case Instruction.PUSH8:
                    case Instruction.PUSH9:
                    case Instruction.PUSH10:
                    case Instruction.PUSH11:
                    case Instruction.PUSH12:
                    case Instruction.PUSH13:
                    case Instruction.PUSH14:
                    case Instruction.PUSH15:
                    case Instruction.PUSH16:
                    case Instruction.PUSH17:
                    case Instruction.PUSH18:
                    case Instruction.PUSH19:
                    case Instruction.PUSH20:
                    case Instruction.PUSH21:
                    case Instruction.PUSH22:
                    case Instruction.PUSH23:
                    case Instruction.PUSH24:
                    case Instruction.PUSH25:
                    case Instruction.PUSH26:
                    case Instruction.PUSH27:
                    case Instruction.PUSH28:
                    case Instruction.PUSH29:
                    case Instruction.PUSH30:
                    case Instruction.PUSH31:
                    case Instruction.PUSH32:
                        {
                            if (!UpdateGas(GasCostOf.VeryLow, ref gasAvailable))
                            {
                                EndInstructionTraceError(EvmExceptionType.OutOfGas);
                                return CallResult.OutOfGasException;
                            }

                            int length = instruction - Instruction.PUSH1 + 1;
                            int programCounterInt = programCounter;
                            int usedFromCode = Math.Min(codeSection.Length - programCounterInt, length);

                            stack.PushLeftPaddedBytes(codeSection.Slice(programCounterInt, usedFromCode), length);

                            programCounter += length;
                            break;
                        }
                    case Instruction.DUP1:
                    case Instruction.DUP2:
                    case Instruction.DUP3:
                    case Instruction.DUP4:
                    case Instruction.DUP5:
                    case Instruction.DUP6:
                    case Instruction.DUP7:
                    case Instruction.DUP8:
                    case Instruction.DUP9:
                    case Instruction.DUP10:
                    case Instruction.DUP11:
                    case Instruction.DUP12:
                    case Instruction.DUP13:
                    case Instruction.DUP14:
                    case Instruction.DUP15:
                    case Instruction.DUP16:
                        {
                            if (!UpdateGas(GasCostOf.VeryLow, ref gasAvailable))
                            {
                                EndInstructionTraceError(EvmExceptionType.OutOfGas);
                                return CallResult.OutOfGasException;
                            }

                            stack.Dup(instruction - Instruction.DUP1 + 1);
                            break;
                        }
                    case Instruction.SWAP1:
                    case Instruction.SWAP2:
                    case Instruction.SWAP3:
                    case Instruction.SWAP4:
                    case Instruction.SWAP5:
                    case Instruction.SWAP6:
                    case Instruction.SWAP7:
                    case Instruction.SWAP8:
                    case Instruction.SWAP9:
                    case Instruction.SWAP10:
                    case Instruction.SWAP11:
                    case Instruction.SWAP12:
                    case Instruction.SWAP13:
                    case Instruction.SWAP14:
                    case Instruction.SWAP15:
                    case Instruction.SWAP16:
                        {
                            if (!UpdateGas(GasCostOf.VeryLow, ref gasAvailable))
                            {
                                EndInstructionTraceError(EvmExceptionType.OutOfGas);
                                return CallResult.OutOfGasException;
                            }

                            stack.Swap(instruction - Instruction.SWAP1 + 2);
                            break;
                        }
                    case Instruction.LOG0:
                    case Instruction.LOG1:
                    case Instruction.LOG2:
                    case Instruction.LOG3:
                    case Instruction.LOG4:
                        {
                            if (vmState.IsStatic)
                            {
                                EndInstructionTraceError(EvmExceptionType.StaticCallViolation);
                                return CallResult.StaticCallViolationException;
                            }

                            stack.PopUInt256(out UInt256 memoryPos);
                            stack.PopUInt256(out UInt256 length);
                            long topicsCount = instruction - Instruction.LOG0;
                            UpdateMemoryCost(in memoryPos, length);
                            if (!UpdateGas(
                                GasCostOf.Log + topicsCount * GasCostOf.LogTopic +
                                (long)length * GasCostOf.LogData, ref gasAvailable))
                            {
                                EndInstructionTraceError(EvmExceptionType.OutOfGas);
                                return CallResult.OutOfGasException;
                            }

                            ReadOnlyMemory<byte> data = vmState.Memory.Load(in memoryPos, length);
                            Keccak[] topics = new Keccak[topicsCount];
                            for (int i = 0; i < topicsCount; i++)
                            {
                                topics[i] = new Keccak(stack.PopBytes().ToArray());
                            }

                            LogEntry logEntry = new(
                                env.ExecutingAccount,
                                data.ToArray(),
                                topics);
                            vmState.Logs.Add(logEntry);
                            break;
                        }
                    case Instruction.CREATE:
                    case Instruction.CREATE2:
                        {
                            if (!spec.Create2OpcodeEnabled && instruction == Instruction.CREATE2)
                            {
                                EndInstructionTraceError(EvmExceptionType.BadInstruction);
                                return CallResult.InvalidInstructionException;
                            }

                            if (vmState.IsStatic)
                            {
                                EndInstructionTraceError(EvmExceptionType.StaticCallViolation);
                                return CallResult.StaticCallViolationException;
                            }

                            // TODO: happens in CREATE_empty000CreateInitCode_Transaction but probably has to be handled differently
                            if (!_state.AccountExists(env.ExecutingAccount))
                            {
                                _state.CreateAccount(env.ExecutingAccount, UInt256.Zero);
                            }

                            stack.PopUInt256(out UInt256 value);
                            stack.PopUInt256(out UInt256 memoryPositionOfInitCode);
                            stack.PopUInt256(out UInt256 initCodeLength);
                            Span<byte> salt = null;
                            if (instruction == Instruction.CREATE2)
                            {
                                salt = stack.PopBytes();
                            }

                            long gasCost = GasCostOf.Create +
                                (instruction == Instruction.CREATE2 ? GasCostOf.Sha3Word * EvmPooledMemory.Div32Ceiling(initCodeLength) : 0);

                            if (!UpdateGas(gasCost, ref gasAvailable))
                            {
                                EndInstructionTraceError(EvmExceptionType.OutOfGas);
                                return CallResult.OutOfGasException;
                            }

                            UpdateMemoryCost(in memoryPositionOfInitCode, initCodeLength);

                            //EIP-3860
                            if (spec.IsEip3860Enabled)
                            {
                                if (initCodeLength > spec.MaxInitCodeSize)
                                {
                                    _returnDataBuffer = Array.Empty<byte>();
                                    stack.PushZero();
                                    break;
                                }
                                else
                                {
                                    if (!UpdateGas(GasCostOf.InitCodeWord * EvmPooledMemory.Div32Ceiling(initCodeLength), ref gasAvailable))
                                    {
                                        EndInstructionTraceError(EvmExceptionType.OutOfGas);
                                        return CallResult.OutOfGasException;
                                    }
                                }
                            }

                            // TODO: copy pasted from CALL / DELEGATECALL, need to move it outside?
                            if (env.CallDepth >= MaxCallDepth) // TODO: fragile ordering / potential vulnerability for different clients
                            {
                                // TODO: need a test for this
                                _returnDataBuffer = Array.Empty<byte>();
                                stack.PushZero();
                                break;
                            }

                            Span<byte> initCode = vmState.Memory.LoadSpan(in memoryPositionOfInitCode, initCodeLength);
                            // if container is EOF init code must be EOF
                            if (env.CodeInfo.IsEof)
                            {
                                bool initCodeHasEofPrefix = _byteCodeValidator.HasEOFMagic(initCode);
                                bool initCodeIsValid = _byteCodeValidator.ValidateBytecode(initCode, spec, out EofHeader? initcodeHeader);
                                if (!initCodeHasEofPrefix
                                    || !initCodeIsValid
                                    || env.CodeInfo.Header?.Version != initcodeHeader?.Version)
                                {
                                    _returnDataBuffer = Array.Empty<byte>();
                                    stack.PushZero();
                                    break;
                                }
                            }

                            UInt256 balance = _state.GetBalance(env.ExecutingAccount);
                            if (value > balance)
                            {
                                _returnDataBuffer = Array.Empty<byte>();
                                stack.PushZero();
                                break;
                            }

                            UInt256 accountNonce = _state.GetNonce(env.ExecutingAccount);
                            UInt256 maxNonce = ulong.MaxValue;
                            if (accountNonce >= maxNonce)
                            {
                                _returnDataBuffer = Array.Empty<byte>();
                                stack.PushZero();
                                break;
                            }

                            EndInstructionTrace();
                            // todo: === below is a new call - refactor / move

                            long callGas = spec.Use63Over64Rule ? gasAvailable - gasAvailable / 64L : gasAvailable;
                            if (!UpdateGas(callGas, ref gasAvailable))
                            {
                                EndInstructionTraceError(EvmExceptionType.OutOfGas);
                                return CallResult.OutOfGasException;
                            }

                            Address contractAddress = instruction == Instruction.CREATE
                                ? ContractAddress.From(env.ExecutingAccount, _state.GetNonce(env.ExecutingAccount))
                                : ContractAddress.From(env.ExecutingAccount, salt, initCode);

                            if (spec.UseHotAndColdStorage)
                            {
                                // EIP-2929 assumes that warm-up cost is included in the costs of CREATE and CREATE2
                                vmState.WarmUp(contractAddress);
                            }

                            _state.IncrementNonce(env.ExecutingAccount);

                            Snapshot snapshot = _worldState.TakeSnapshot();

                            bool accountExists = _state.AccountExists(contractAddress);
                            if (accountExists && (GetCachedCodeInfo(_worldState, contractAddress, spec).MachineCode.Length != 0 || _state.GetNonce(contractAddress) != 0))
                            {
                                /* we get the snapshot before this as there is a possibility with that we will touch an empty account and remove it even if the REVERT operation follows */
                                if (isTrace) _logger.Trace($"Contract collision at {contractAddress}");
                                _returnDataBuffer = Array.Empty<byte>();
                                stack.PushZero();
                                break;
                            }

                            if (accountExists)
                            {
                                _state.UpdateStorageRoot(contractAddress, Keccak.EmptyTreeHash);
                            }
                            else if (_state.IsDeadAccount(contractAddress))
                            {
                                _storage.ClearStorage(contractAddress);
                            }

                            _state.SubtractFromBalance(env.ExecutingAccount, value, spec);
                            ExecutionEnvironment callEnv = new();
                            callEnv.TxExecutionContext = env.TxExecutionContext;
                            callEnv.CallDepth = env.CallDepth + 1;
                            callEnv.Caller = env.ExecutingAccount;
                            callEnv.ExecutingAccount = contractAddress;
                            callEnv.CodeSource = null;
                            callEnv.CodeInfo = new CodeInfo(initCode.ToArray(), spec);
                            callEnv.InputData = ReadOnlyMemory<byte>.Empty;
                            callEnv.TransferValue = value;
                            callEnv.Value = value;

                            EvmState callState = new(
                                callGas,
                                callEnv,
                                instruction == Instruction.CREATE2 ? ExecutionType.Create2 : ExecutionType.Create,
                                false,
                                snapshot,
                                0L,
                                0L,
                                vmState.IsStatic,
                                vmState,
                                false,
                                accountExists);
                            UpdateCurrentState(vmState, programCounter, gasAvailable, stack.Head);
                            return new CallResult(callState);
                        }
                    case Instruction.RETURN:
                        {
                            stack.PopUInt256(out UInt256 memoryPos);
                            stack.PopUInt256(out UInt256 length);

                            UpdateMemoryCost(in memoryPos, length);
                            ReadOnlySpan<byte> returnData = vmState.Memory.Load(in memoryPos, length).Span;

                            // EIP-3540
                            // Code container in the context of Create2? is Initcode
                            if (env.CodeInfo.IsEof && vmState.ExecutionType.IsAnyCreate())
                            {
                                bool initCodeHasEofPrefix = _byteCodeValidator.HasEOFMagic(returnData);
                                bool initCodeIsValid = _byteCodeValidator.ValidateBytecode(returnData, spec, out EofHeader? initcodeHeader);
                                if (!initCodeHasEofPrefix
                                    || !initCodeIsValid
                                    || env.CodeInfo.Header?.Version != initcodeHeader?.Version)
                                {
                                    _returnDataBuffer = Array.Empty<byte>();
                                    stack.PushZero();
                                    break;
                                }
                            }

                            UpdateCurrentState(vmState, programCounter, gasAvailable, stack.Head);
                            EndInstructionTrace();
                            return new CallResult(returnData.ToArray(), null);
                        }
                    case Instruction.CALL:
                    case Instruction.CALLCODE:
                    case Instruction.DELEGATECALL:
                    case Instruction.STATICCALL:
                        {
                            Metrics.Calls++;

                            if (instruction == Instruction.DELEGATECALL && !spec.DelegateCallEnabled ||
                                instruction == Instruction.STATICCALL && !spec.StaticCallEnabled)
                            {
                                EndInstructionTraceError(EvmExceptionType.BadInstruction);
                                return CallResult.InvalidInstructionException;
                            }

                            stack.PopUInt256(out UInt256 gasLimit);
                            Address codeSource = stack.PopAddress();

                            // Console.WriteLine($"CALLIN {codeSource}");
                            if (!ChargeAccountAccessGas(ref gasAvailable, vmState, codeSource, spec))
                            {
                                EndInstructionTraceError(EvmExceptionType.OutOfGas);
                                return CallResult.OutOfGasException;
                            }

                            UInt256 callValue;
                            switch (instruction)
                            {
                                case Instruction.STATICCALL:
                                    callValue = UInt256.Zero;
                                    break;
                                case Instruction.DELEGATECALL:
                                    callValue = env.Value;
                                    break;
                                default:
                                    stack.PopUInt256(out callValue);
                                    break;
                            }

                            UInt256 transferValue = instruction == Instruction.DELEGATECALL ? UInt256.Zero : callValue;
                            stack.PopUInt256(out UInt256 dataOffset);
                            stack.PopUInt256(out UInt256 dataLength);
                            stack.PopUInt256(out UInt256 outputOffset);
                            stack.PopUInt256(out UInt256 outputLength);

                            if (vmState.IsStatic && !transferValue.IsZero && instruction != Instruction.CALLCODE)
                            {
                                EndInstructionTraceError(EvmExceptionType.StaticCallViolation);
                                return CallResult.StaticCallViolationException;
                            }

                            Address caller = instruction == Instruction.DELEGATECALL ? env.Caller : env.ExecutingAccount;
                            Address target = instruction == Instruction.CALL || instruction == Instruction.STATICCALL ? codeSource : env.ExecutingAccount;

                            if (isTrace)
                            {
                                _logger.Trace($"caller {caller}");
                                _logger.Trace($"code source {codeSource}");
                                _logger.Trace($"target {target}");
                                _logger.Trace($"value {callValue}");
                                _logger.Trace($"transfer value {transferValue}");
                            }

                            long gasExtra = 0L;

                            if (!transferValue.IsZero)
                            {
                                gasExtra += GasCostOf.CallValue;
                            }

                            if (!spec.ClearEmptyAccountWhenTouched && !_state.AccountExists(target))
                            {
                                gasExtra += GasCostOf.NewAccount;
                            }
                            else if (spec.ClearEmptyAccountWhenTouched && transferValue != 0 && _state.IsDeadAccount(target))
                            {
                                gasExtra += GasCostOf.NewAccount;
                            }

                            if (!UpdateGas(spec.GetCallCost(), ref gasAvailable))
                            {
                                EndInstructionTraceError(EvmExceptionType.OutOfGas);
                                return CallResult.OutOfGasException;
                            }

                            UpdateMemoryCost(in dataOffset, dataLength);
                            UpdateMemoryCost(in outputOffset, outputLength);
                            if (!UpdateGas(gasExtra, ref gasAvailable))
                            {
                                EndInstructionTraceError(EvmExceptionType.OutOfGas);
                                return CallResult.OutOfGasException;
                            }

                            if (spec.Use63Over64Rule)
                            {
                                gasLimit = UInt256.Min((UInt256)(gasAvailable - gasAvailable / 64), gasLimit);
                            }

                            long gasLimitUl = (long)gasLimit;
                            if (!UpdateGas(gasLimitUl, ref gasAvailable))
                            {
                                EndInstructionTraceError(EvmExceptionType.OutOfGas);
                                return CallResult.OutOfGasException;
                            }

                            if (!transferValue.IsZero)
                            {
                                if (_txTracer.IsTracingRefunds) _txTracer.ReportExtraGasPressure(GasCostOf.CallStipend);
                                gasLimitUl += GasCostOf.CallStipend;
                            }

                            if (env.CallDepth >= MaxCallDepth || !transferValue.IsZero && _state.GetBalance(env.ExecutingAccount) < transferValue)
                            {
                                _returnDataBuffer = Array.Empty<byte>();
                                stack.PushZero();

                                if (_txTracer.IsTracingInstructions)
                                {
                                    // very specific for Parity trace, need to find generalization - very peculiar 32 length...
                                    ReadOnlyMemory<byte> memoryTrace = vmState.Memory.Inspect(in dataOffset, 32);
                                    _txTracer.ReportMemoryChange(dataOffset, memoryTrace.Span);
                                }

                                if (isTrace) _logger.Trace("FAIL - call depth");
                                if (_txTracer.IsTracingInstructions) _txTracer.ReportOperationRemainingGas(gasAvailable);
                                if (_txTracer.IsTracingInstructions) _txTracer.ReportOperationError(EvmExceptionType.NotEnoughBalance);

                                UpdateGasUp(gasLimitUl, ref gasAvailable);
                                if (_txTracer.IsTracingInstructions) _txTracer.ReportGasUpdateForVmTrace(gasLimitUl, gasAvailable);
                                break;
                            }

                            ReadOnlyMemory<byte> callData = vmState.Memory.Load(in dataOffset, dataLength);

                            Snapshot snapshot = _worldState.TakeSnapshot();
                            _state.SubtractFromBalance(caller, transferValue, spec);

                            ExecutionEnvironment callEnv = new();
                            callEnv.TxExecutionContext = env.TxExecutionContext;
                            callEnv.CallDepth = env.CallDepth + 1;
                            callEnv.Caller = caller;
                            callEnv.CodeSource = codeSource;
                            callEnv.ExecutingAccount = target;
                            callEnv.TransferValue = transferValue;
                            callEnv.Value = callValue;
                            callEnv.InputData = callData;
                            callEnv.CodeInfo = GetCachedCodeInfo(_worldState, codeSource, spec);

                            if (isTrace) _logger.Trace($"Tx call gas {gasLimitUl}");
                            if (outputLength == 0)
                            {
                                // TODO: when output length is 0 outputOffset can have any value really
                                // and the value does not matter and it can cause trouble when beyond long range
                                outputOffset = 0;
                            }

                            ExecutionType executionType = GetCallExecutionType(instruction, txCtx.Header.IsPostMerge);
                            EvmState callState = new(
                                gasLimitUl,
                                callEnv,
                                executionType,
                                false,
                                snapshot,
                                (long)outputOffset,
                                (long)outputLength,
                                instruction == Instruction.STATICCALL || vmState.IsStatic,
                                vmState,
                                false,
                                false);

                            UpdateCurrentState(vmState, programCounter, gasAvailable, stack.Head);
                            EndInstructionTrace();
                            return new CallResult(callState);
                        }
                    case Instruction.REVERT:
                        {
                            if (!spec.RevertOpcodeEnabled)
                            {
                                EndInstructionTraceError(EvmExceptionType.BadInstruction);
                                return CallResult.InvalidInstructionException;
                            }

                            stack.PopUInt256(out UInt256 memoryPos);
                            stack.PopUInt256(out UInt256 length);

                            UpdateMemoryCost(in memoryPos, length);
                            ReadOnlyMemory<byte> errorDetails = vmState.Memory.Load(in memoryPos, length);

                            UpdateCurrentState(vmState, programCounter, gasAvailable, stack.Head);
                            EndInstructionTrace();
                            return new CallResult(errorDetails.ToArray(), null, true);
                        }
                    case Instruction.INVALID:
                        {
                            if (!UpdateGas(GasCostOf.High, ref gasAvailable))
                            {
                                EndInstructionTraceError(EvmExceptionType.OutOfGas);
                                return CallResult.OutOfGasException;
                            }

                            EndInstructionTraceError(EvmExceptionType.BadInstruction);
                            return CallResult.InvalidInstructionException;
                        }
                    case Instruction.SELFDESTRUCT:
                        {
                            if (vmState.IsStatic)
                            {
                                EndInstructionTraceError(EvmExceptionType.StaticCallViolation);
                                return CallResult.StaticCallViolationException;
                            }

                            if (spec.UseShanghaiDDosProtection && !UpdateGas(GasCostOf.SelfDestructEip150, ref gasAvailable))
                            {
                                EndInstructionTraceError(EvmExceptionType.OutOfGas);
                                return CallResult.OutOfGasException;
                            }

                            Metrics.SelfDestructs++;

                            Address inheritor = stack.PopAddress();
                            if (!ChargeAccountAccessGas(ref gasAvailable, vmState, inheritor, spec, false))
                            {
                                EndInstructionTraceError(EvmExceptionType.OutOfGas);
                                return CallResult.OutOfGasException;
                            }

                            vmState.DestroyList.Add(env.ExecutingAccount);

                            UInt256 ownerBalance = _state.GetBalance(env.ExecutingAccount);
                            if (_txTracer.IsTracingActions) _txTracer.ReportSelfDestruct(env.ExecutingAccount, ownerBalance, inheritor);
                            if (spec.ClearEmptyAccountWhenTouched && ownerBalance != 0 && _state.IsDeadAccount(inheritor))
                            {
                                if (!UpdateGas(GasCostOf.NewAccount, ref gasAvailable))
                                {
                                    EndInstructionTraceError(EvmExceptionType.OutOfGas);
                                    return CallResult.OutOfGasException;
                                }
                            }

                            bool inheritorAccountExists = _state.AccountExists(inheritor);
                            if (!spec.ClearEmptyAccountWhenTouched && !inheritorAccountExists && spec.UseShanghaiDDosProtection)
                            {
                                if (!UpdateGas(GasCostOf.NewAccount, ref gasAvailable))
                                {
                                    EndInstructionTraceError(EvmExceptionType.OutOfGas);
                                    return CallResult.OutOfGasException;
                                }
                            }

                            if (!inheritorAccountExists)
                            {
                                _state.CreateAccount(inheritor, ownerBalance);
                            }
                            else if (!inheritor.Equals(env.ExecutingAccount))
                            {
                                _state.AddToBalance(inheritor, ownerBalance, spec);
                            }

                            _state.SubtractFromBalance(env.ExecutingAccount, ownerBalance, spec);

                            UpdateCurrentState(vmState, programCounter, gasAvailable, stack.Head);
                            EndInstructionTrace();
                            return CallResult.Empty;
                        }
                    case Instruction.SHL:
                        {
                            if (!spec.ShiftOpcodesEnabled)
                            {
                                EndInstructionTraceError(EvmExceptionType.BadInstruction);
                                return CallResult.InvalidInstructionException;
                            }

                            if (!UpdateGas(GasCostOf.VeryLow, ref gasAvailable))
                            {
                                EndInstructionTraceError(EvmExceptionType.OutOfGas);
                                return CallResult.OutOfGasException;
                            }

                            stack.PopUInt256(out UInt256 a);
                            if (a >= 256UL)
                            {
                                stack.PopLimbo();
                                stack.PushZero();
                            }
                            else
                            {
                                stack.PopUInt256(out UInt256 b);
                                UInt256 res = b << (int)a.u0;
                                stack.PushUInt256(in res);
                            }

                            break;
                        }
                    case Instruction.SHR:
                        {
                            if (!spec.ShiftOpcodesEnabled)
                            {
                                EndInstructionTraceError(EvmExceptionType.BadInstruction);
                                return CallResult.InvalidInstructionException;
                            }

                            if (!UpdateGas(GasCostOf.VeryLow, ref gasAvailable))
                            {
                                EndInstructionTraceError(EvmExceptionType.OutOfGas);
                                return CallResult.OutOfGasException;
                            }

                            stack.PopUInt256(out UInt256 a);
                            if (a >= 256)
                            {
                                stack.PopLimbo();
                                stack.PushZero();
                            }
                            else
                            {
                                stack.PopUInt256(out UInt256 b);
                                UInt256 res = b >> (int)a.u0;
                                stack.PushUInt256(in res);
                            }

                            break;
                        }
                    case Instruction.SAR:
                        {
                            if (!spec.ShiftOpcodesEnabled)
                            {
                                EndInstructionTraceError(EvmExceptionType.BadInstruction);
                                return CallResult.InvalidInstructionException;
                            }

                            if (!UpdateGas(GasCostOf.VeryLow, ref gasAvailable))
                            {
                                EndInstructionTraceError(EvmExceptionType.OutOfGas);
                                return CallResult.OutOfGasException;
                            }

                            stack.PopUInt256(out UInt256 a);
                            stack.PopSignedInt256(out Int256.Int256 b);
                            if (a >= BigInt256)
                            {
                                if (b.Sign >= 0)
                                {
                                    stack.PushZero();
                                }
                                else
                                {
                                    Int256.Int256 res = Int256.Int256.MinusOne;
                                    stack.PushSignedInt256(in res);
                                }
                            }
                            else
                            {
                                b.RightShift((int)a, out Int256.Int256 res);
                                stack.PushSignedInt256(in res);
                            }

                            break;
                        }
                    case Instruction.EXTCODEHASH:
                        {
                            if (!spec.ExtCodeHashOpcodeEnabled)
                            {
                                EndInstructionTraceError(EvmExceptionType.BadInstruction);
                                return CallResult.InvalidInstructionException;
                            }

                            var gasCost = spec.GetExtCodeHashCost();
                            if (!UpdateGas(gasCost, ref gasAvailable))
                            {
                                EndInstructionTraceError(EvmExceptionType.OutOfGas);
                                return CallResult.OutOfGasException;
                            }

                            Address address = stack.PopAddress();
                            if (!ChargeAccountAccessGas(ref gasAvailable, vmState, address, spec))
                            {
                                EndInstructionTraceError(EvmExceptionType.OutOfGas);
                                return CallResult.OutOfGasException;
                            }

                            if (!_state.AccountExists(address) || _state.IsDeadAccount(address))
                            {
                                stack.PushZero();
                            }
                            else
                            {
                                stack.PushBytes(_state.GetCodeHash(address).Bytes);
                            }

                            break;
                        }
                    case Instruction.RJUMP | Instruction.BEGINSUB:
                        {
                            if (spec.StaticRelativeJumpsEnabled && env.CodeInfo.IsEof)
                            {
                                if (!UpdateGas(GasCostOf.RJump, ref gasAvailable))
                                {
                                    EndInstructionTraceError(EvmExceptionType.OutOfGas);
                                    return CallResult.OutOfGasException;
                                }

                                var offset = codeSection.Slice(programCounter, 2).ReadEthInt16();
                                programCounter += 2 + offset;
                                break;
                            }
                            else
                            {
                                if (!spec.SubroutinesEnabled)
                                {
                                    EndInstructionTraceError(EvmExceptionType.BadInstruction);
                                    return CallResult.InvalidInstructionException;
                                }

                                // why do we even need the cost of it?
                                if (!UpdateGas(GasCostOf.Base, ref gasAvailable))
                                {
                                    EndInstructionTraceError(EvmExceptionType.OutOfGas);
                                    return CallResult.OutOfGasException;
                                }

                                EndInstructionTraceError(EvmExceptionType.InvalidSubroutineEntry);
                                return CallResult.InvalidSubroutineEntry;
                            }
                        }
                    case Instruction.RJUMPI | Instruction.RETURNSUB:
                        {
                            if (spec.StaticRelativeJumpsEnabled && env.CodeInfo.IsEof)
                            {
                                if (!UpdateGas(GasCostOf.RJumpi, ref gasAvailable))
                                {
                                    EndInstructionTraceError(EvmExceptionType.OutOfGas);
                                    return CallResult.OutOfGasException;
                                }

                                Span<byte> condition = stack.PopBytes();
                                var offset = codeSection.Slice(programCounter, 2).ReadEthInt16();
                                if (!condition.SequenceEqual(BytesZero32))
                                {
                                    programCounter += 2 + offset;
                                }
                                else
                                {
                                    programCounter += 2;
                                }
                            }
                            else
                            {
                                if (!spec.SubroutinesEnabled)
                                {
                                    EndInstructionTraceError(EvmExceptionType.BadInstruction);
                                    return CallResult.InvalidInstructionException;
                                }

                                if (!UpdateGas(GasCostOf.Low, ref gasAvailable))
                                {
                                    EndInstructionTraceError(EvmExceptionType.OutOfGas);
                                    return CallResult.OutOfGasException;
                                }

                                if (vmState.ReturnStackHead == 0)
                                {
                                    EndInstructionTraceError(EvmExceptionType.InvalidSubroutineReturn);
                                    return CallResult.InvalidSubroutineReturn;
                                }

                                programCounter = vmState.ReturnStack[--vmState.ReturnStackHead].Offset;
                            }
                            break;
                        }
                    case Instruction.RJUMPV | Instruction.JUMPSUB:
                        {
                            if (spec.StaticRelativeJumpsEnabled && env.CodeInfo.IsEof)
                            {
                                if (!UpdateGas(GasCostOf.RJumpv, ref gasAvailable))
                                {
                                    EndInstructionTraceError(EvmExceptionType.OutOfGas);
                                    return CallResult.OutOfGasException;
                                }

                                var case_v = stack.PopByte();
                                var count = codeSection[programCounter];
                                var immediateValueSize = 1 + count * 2;
                                if (case_v >= count)
                                {
                                    programCounter += immediateValueSize;
                                }
                                else
                                {
                                    int caseOffset = codeSection.Slice(programCounter + 1 + case_v * 2, 2).ReadEthInt16();
                                    programCounter += immediateValueSize + caseOffset;
                                }
                            }
                            else
                            {
                                if (!spec.SubroutinesEnabled)
                                {
                                    EndInstructionTraceError(EvmExceptionType.BadInstruction);
                                    return CallResult.InvalidInstructionException;
                                }

                                if (!UpdateGas(GasCostOf.High, ref gasAvailable))
                                {
                                    EndInstructionTraceError(EvmExceptionType.OutOfGas);
                                    return CallResult.OutOfGasException;
                                }

                                if (vmState.ReturnStackHead == EvmStack.ReturnStackSize)
                                {
                                    EndInstructionTraceError(EvmExceptionType.StackOverflow);
                                    return CallResult.StackOverflowException;
                                }

                                vmState.ReturnStack[vmState.ReturnStackHead++] = new EvmState.ReturnState
                                {
                                    Offset = programCounter
                                };

                                stack.PopUInt256(out UInt256 jumpDest);
                                Jump(jumpDest, true);
                                programCounter++;
                            }
                            break;
                        }
                    case Instruction.CALLF:
                        {
                            if (!spec.IsEip4750Enabled || !CodeContainer.IsEof.Value)
                            {
                                EndInstructionTraceError(EvmExceptionType.BadInstruction);
                                return CallResult.InvalidInstructionException;
                            }

                            if (!UpdateGas(GasCostOf.Callf, ref gasAvailable))
                            {
                                EndInstructionTraceError(EvmExceptionType.OutOfGas);
                                return CallResult.OutOfGasException;
                            }

                            var index = (int)codeSection[programCounter..(programCounter + 2)].ReadEthUInt16();
                            var inputCount = typeSection[index * 2];

                            if (vmState.ReturnStackHead == 1024)
                            {
                                return CallResult.StackOverflowException;
                            }

                            stack.EnsureDepth(inputCount);
                            vmState.ReturnStack[vmState.ReturnStackHead++] = new EvmState.ReturnState
                            {
                                Index = CodeContainer.SectionId,
                                Height = stack.Head - inputCount,
                                Offset = programCounter + 2
                            };

                            CodeContainer.SectionId = index;
                            programCounter = CodeContainer.Header[index].Start;
                            break;
                        }
                    case Instruction.RETF:
                        {
                            if (!spec.IsEip4750Enabled || !CodeContainer.IsEof.Value)
                            {
                                EndInstructionTraceError(EvmExceptionType.BadInstruction);
                                return CallResult.InvalidInstructionException;
                            }

                            if (!UpdateGas(GasCostOf.Retf, ref gasAvailable)) // still undecided in EIP
                            {
                                EndInstructionTraceError(EvmExceptionType.OutOfGas);
                                return CallResult.OutOfGasException;
                            }

                            var index = CodeContainer.SectionId;
                            var outputCount = typeSection[index * 2 + 1];

                            var stackFrame = vmState.ReturnStack[--vmState.ReturnStackHead];
                            if (stack.Head == stackFrame.Height + outputCount)
                            {
                                CodeContainer.SectionId = stackFrame.Index;
                                programCounter = stackFrame.Offset;
                            }
                            else
                            {
                                if (stack.Head > stackFrame.Height + outputCount)
                                {
                                    RemoveInBetween(ref stack, stack.Head, outputCount);
                                }
                                else
                                {
                                    EndInstructionTraceError(EvmExceptionType.InvalidStackState);
                                    return CallResult.AccessViolationException;

                                }
                            }
                            break;
                        }
                    case Instruction.JUMPF:
                        {
                            if (!spec.IsEip4750Enabled || !CodeContainer.IsEof.Value)
                            {
                                EndInstructionTraceError(EvmExceptionType.BadInstruction);
                                return CallResult.InvalidInstructionException;
                            }

                            if (!UpdateGas(GasCostOf.Jumpf, ref gasAvailable)) // still undecided in EIP
                            {
                                EndInstructionTraceError(EvmExceptionType.OutOfGas);
                                return CallResult.OutOfGasException;
                            }

                            var index = (int)codeSection[programCounter..(programCounter + 2)].ReadEthUInt16();
                            var inputCount = typeSection[index * 2];

                            var stackFrame = vmState.ReturnStack[vmState.ReturnStackHead];
                            if (stack.Head < stackFrame.Height + inputCount)
                            {
                                EndInstructionTraceError(EvmExceptionType.InvalidStackState);
                                return CallResult.AccessViolationException;
                            }
                            else
                            {
                                if (stack.Head > stackFrame.Height + inputCount)
                                {
                                    RemoveInBetween(ref stack, stack.Head, inputCount);
                                }

                                CodeContainer.SectionId = index;
                                programCounter = CodeContainer.Header[CodeContainer.SectionId].Start;
                            }

                            break;
                        }
                    default:
                        {
                            EndInstructionTraceError(EvmExceptionType.BadInstruction);
                            return CallResult.InvalidInstructionException;
                        }
                }

                EndInstructionTrace();
            }

            UpdateCurrentState(vmState, programCounter, gasAvailable, stack.Head);
            return CallResult.Empty;
        }

        private static ExecutionType GetCallExecutionType(Instruction instruction, bool isPostMerge = false)
        {
            ExecutionType executionType;
            if (instruction == Instruction.CALL)
            {
                executionType = ExecutionType.Call;
            }
            else if (instruction == Instruction.DELEGATECALL)
            {
                executionType = ExecutionType.DelegateCall;
            }
            else if (instruction == Instruction.STATICCALL)
            {
                executionType = ExecutionType.StaticCall;
            }
            else if (instruction == Instruction.CALLCODE)
            {
                executionType = ExecutionType.CallCode;
            }
            else
            {
                throw new NotSupportedException($"Execution type is undefined for {instruction.GetName(isPostMerge)}");
            }

            return executionType;
        }

        internal readonly ref struct CallResult
        {
            public static CallResult InvalidSubroutineEntry => new(EvmExceptionType.InvalidSubroutineEntry);
            public static CallResult InvalidSubroutineReturn => new(EvmExceptionType.InvalidSubroutineReturn);
            public static CallResult OutOfGasException => new(EvmExceptionType.OutOfGas);
            public static CallResult AccessViolationException => new(EvmExceptionType.AccessViolation);
            public static CallResult InvalidJumpDestination => new(EvmExceptionType.InvalidJumpDestination);
            public static CallResult InvalidInstructionException
            {
                get
                {
                    return new(EvmExceptionType.BadInstruction);
                }
            }

            public static CallResult StaticCallViolationException => new(EvmExceptionType.StaticCallViolation);
            public static CallResult StackOverflowException => new(EvmExceptionType.StackOverflow); // TODO: use these to avoid CALL POP attacks
            public static CallResult StackUnderflowException => new(EvmExceptionType.StackUnderflow); // TODO: use these to avoid CALL POP attacks

            public static CallResult InvalidCodeException => new(EvmExceptionType.InvalidCode);
            public static CallResult Empty => new(Array.Empty<byte>(), null);

            public CallResult(EvmState stateToExecute)
            {
                StateToExecute = stateToExecute;
                Output = Array.Empty<byte>();
                PrecompileSuccess = null;
                ShouldRevert = false;
                ExceptionType = EvmExceptionType.None;
            }

            private CallResult(EvmExceptionType exceptionType)
            {
                StateToExecute = null;
                Output = StatusCode.FailureBytes;
                PrecompileSuccess = null;
                ShouldRevert = false;
                ExceptionType = exceptionType;
            }

            public CallResult(byte[] output, bool? precompileSuccess, bool shouldRevert = false, EvmExceptionType exceptionType = EvmExceptionType.None)
            {
                StateToExecute = null;
                Output = output;
                PrecompileSuccess = precompileSuccess;
                ShouldRevert = shouldRevert;
                ExceptionType = exceptionType;
            }

            public EvmState? StateToExecute { get; }
            public byte[] Output { get; }
            public EvmExceptionType ExceptionType { get; }
            public bool ShouldRevert { get; }
            public bool? PrecompileSuccess { get; } // TODO: check this behaviour as it seems it is required and previously that was not the case
            public bool IsReturn => StateToExecute is null;
            public bool IsException => ExceptionType != EvmExceptionType.None;
        }
    }
}<|MERGE_RESOLUTION|>--- conflicted
+++ resolved
@@ -623,18 +623,15 @@
             EvmStack stack = new(vmState.DataStack.AsSpan(), vmState.DataStackHead, _txTracer);
             long gasAvailable = vmState.GasAvailable;
             int programCounter = vmState.ProgramCounter;
-<<<<<<< HEAD
-            var CodeContainer = env.CodeInfo.SeparateEOFSections(spec, out Span<byte> fullCode, out Span<byte> typeSection, out Span<byte> codeSection, out Span<byte> dataSection);
-
-=======
+            Span<byte> typeSection = Span<byte>.Empty;
             Span<byte> codeSection = env.CodeInfo.MachineCode;
             Span<byte> dataSection = Span<byte>.Empty;
             if (env.CodeInfo.IsEof)
             {
+                typeSection = env.CodeInfo.ExtractTypeSection();
                 codeSection = env.CodeInfo.ExtractCodeSection();
                 dataSection = env.CodeInfo.ExtractDataSection();
             }
->>>>>>> 12daae0f
             static void UpdateCurrentState(EvmState state, in int pc, in long gas, in int stackHead)
             {
                 state.ProgramCounter = pc;
@@ -3080,7 +3077,7 @@
                         }
                     case Instruction.CALLF:
                         {
-                            if (!spec.IsEip4750Enabled || !CodeContainer.IsEof.Value)
+                            if (!spec.IsEip4750Enabled || !env.CodeInfo.IsEof)
                             {
                                 EndInstructionTraceError(EvmExceptionType.BadInstruction);
                                 return CallResult.InvalidInstructionException;
@@ -3103,18 +3100,18 @@
                             stack.EnsureDepth(inputCount);
                             vmState.ReturnStack[vmState.ReturnStackHead++] = new EvmState.ReturnState
                             {
-                                Index = CodeContainer.SectionId,
+                                Index = env.CodeInfo.SectionId,
                                 Height = stack.Head - inputCount,
                                 Offset = programCounter + 2
                             };
 
-                            CodeContainer.SectionId = index;
-                            programCounter = CodeContainer.Header[index].Start;
+                            env.CodeInfo.SectionId = index;
+                            programCounter = env.CodeInfo.Header.Value.CodeSections[index].Start;
                             break;
                         }
                     case Instruction.RETF:
                         {
-                            if (!spec.IsEip4750Enabled || !CodeContainer.IsEof.Value)
+                            if (!spec.IsEip4750Enabled || !env.CodeInfo.IsEof)
                             {
                                 EndInstructionTraceError(EvmExceptionType.BadInstruction);
                                 return CallResult.InvalidInstructionException;
@@ -3126,13 +3123,16 @@
                                 return CallResult.OutOfGasException;
                             }
 
-                            var index = CodeContainer.SectionId;
+                            var index = env.CodeInfo.SectionId;
                             var outputCount = typeSection[index * 2 + 1];
-
-                            var stackFrame = vmState.ReturnStack[--vmState.ReturnStackHead];
+                            if(--vmState.ReturnStackHead == 0 )
+                            {
+                                break;
+                            }
+                            var stackFrame = vmState.ReturnStack[vmState.ReturnStackHead];
                             if (stack.Head == stackFrame.Height + outputCount)
                             {
-                                CodeContainer.SectionId = stackFrame.Index;
+                                env.CodeInfo.SectionId = stackFrame.Index;
                                 programCounter = stackFrame.Offset;
                             }
                             else
@@ -3152,7 +3152,7 @@
                         }
                     case Instruction.JUMPF:
                         {
-                            if (!spec.IsEip4750Enabled || !CodeContainer.IsEof.Value)
+                            if (!spec.IsEip4750Enabled || !env.CodeInfo.IsEof)
                             {
                                 EndInstructionTraceError(EvmExceptionType.BadInstruction);
                                 return CallResult.InvalidInstructionException;
@@ -3180,8 +3180,8 @@
                                     RemoveInBetween(ref stack, stack.Head, inputCount);
                                 }
 
-                                CodeContainer.SectionId = index;
-                                programCounter = CodeContainer.Header[CodeContainer.SectionId].Start;
+                                env.CodeInfo.SectionId = index;
+                                programCounter = env.CodeInfo.Header.Value.CodeSections[index].Start;
                             }
 
                             break;
