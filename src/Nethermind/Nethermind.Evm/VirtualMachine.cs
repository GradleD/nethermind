--- conflicted
+++ resolved
@@ -626,21 +626,11 @@
             EvmStack stack = new(vmState.DataStack.AsSpan(), vmState.DataStackHead, _txTracer);
             long gasAvailable = vmState.GasAvailable;
             int programCounter = vmState.ProgramCounter;
-<<<<<<< HEAD
-            Span<byte> typeSection = Span<byte>.Empty;
-            Span<byte> codeSection = env.CodeInfo.MachineCode;
-            Span<byte> dataSection = Span<byte>.Empty;
-            if (env.CodeInfo.IsEof)
-            {
-                typeSection = env.CodeInfo.ExtractTypeSection();
-                codeSection = env.CodeInfo.ExtractCodeSection();
-                dataSection = env.CodeInfo.ExtractDataSection();
-            }
-=======
+            int sectionIndex = 0;
             ReadOnlySpan<byte> codeSection = env.CodeInfo.CodeSection;
             ReadOnlySpan<byte> dataSection = env.CodeInfo.DataSection;
-
->>>>>>> ae3e60dd
+            ReadOnlySpan<byte> typeSection = env.CodeInfo.TypeSection;
+
             static void UpdateCurrentState(EvmState state, in int pc, in long gas, in int stackHead)
             {
                 state.ProgramCounter = pc;
@@ -3099,7 +3089,7 @@
                             }
 
                             var index = (int)codeSection[programCounter..(programCounter + 2)].ReadEthUInt16();
-                            var inputCount = typeSection[index * 2];
+                            var inputCount = typeSection[index * 4];
 
                             if (vmState.ReturnStackHead == 1024)
                             {
@@ -3109,13 +3099,13 @@
                             stack.EnsureDepth(inputCount);
                             vmState.ReturnStack[vmState.ReturnStackHead++] = new EvmState.ReturnState
                             {
-                                Index = env.CodeInfo.SectionId,
+                                Index = sectionIndex,
                                 Height = stack.Head - inputCount,
                                 Offset = programCounter + 2
                             };
 
-                            env.CodeInfo.SectionId = index;
-                            programCounter = env.CodeInfo.Header.Value.CodeSections[index].Start;
+                            sectionIndex = index;
+                            programCounter = env.CodeInfo.SectionOffset(index).Start;
                             break;
                         }
                     case Instruction.RETF:
@@ -3132,8 +3122,8 @@
                                 return CallResult.OutOfGasException;
                             }
 
-                            var index = env.CodeInfo.SectionId;
-                            var outputCount = typeSection[index * 2 + 1];
+                            var index = sectionIndex;
+                            var outputCount = typeSection[index * 4 + 1];
                             if (--vmState.ReturnStackHead == 0)
                             {
                                 break;
@@ -3141,7 +3131,7 @@
                             var stackFrame = vmState.ReturnStack[vmState.ReturnStackHead];
                             if (stack.Head == stackFrame.Height + outputCount)
                             {
-                                env.CodeInfo.SectionId = stackFrame.Index;
+                                sectionIndex = stackFrame.Index;
                                 programCounter = stackFrame.Offset;
                             }
                             else
@@ -3157,42 +3147,6 @@
 
                                 }
                             }
-                            break;
-                        }
-                    case Instruction.JUMPF:
-                        {
-                            if (!spec.IsEip4750Enabled || !env.CodeInfo.IsEof)
-                            {
-                                EndInstructionTraceError(EvmExceptionType.BadInstruction);
-                                return CallResult.InvalidInstructionException;
-                            }
-
-                            if (!UpdateGas(GasCostOf.Jumpf, ref gasAvailable)) // still undecided in EIP
-                            {
-                                EndInstructionTraceError(EvmExceptionType.OutOfGas);
-                                return CallResult.OutOfGasException;
-                            }
-
-                            var index = (int)codeSection[programCounter..(programCounter + 2)].ReadEthUInt16();
-                            var inputCount = typeSection[index * 2];
-
-                            var stackFrame = vmState.ReturnStack[vmState.ReturnStackHead];
-                            if (stack.Head < stackFrame.Height + inputCount)
-                            {
-                                EndInstructionTraceError(EvmExceptionType.InvalidStackState);
-                                return CallResult.AccessViolationException;
-                            }
-                            else
-                            {
-                                if (stack.Head > stackFrame.Height + inputCount)
-                                {
-                                    RemoveInBetween(ref stack, stack.Head, inputCount);
-                                }
-
-                                env.CodeInfo.SectionId = index;
-                                programCounter = env.CodeInfo.Header.Value.CodeSections[index].Start;
-                            }
-
                             break;
                         }
                     default:
