
// SPDX-FileCopyrightText: 2022 Demerzel Solutions Limited
// SPDX-License-Identifier: LGPL-3.0-only

using System;
using System.Collections.Generic;
using System.Diagnostics;
using System.Diagnostics.CodeAnalysis;
using System.Linq;
using System.Runtime.CompilerServices;
using System.Runtime.Intrinsics;
using Nethermind.Core;
using Nethermind.Core.Crypto;
using Nethermind.Core.Extensions;
using Nethermind.Core.Specs;
using Nethermind.Evm.CodeAnalysis;
using Nethermind.Evm.Precompiles;
using Nethermind.Evm.Tracing;
using Nethermind.Logging;
using Nethermind.State;
using static Nethermind.Evm.VirtualMachine;
using static System.Runtime.CompilerServices.Unsafe;
using static Nethermind.Evm.EvmObjectFormat.EofValidator;

#if DEBUG
using Nethermind.Evm.Tracing.Debugger;
#endif

[assembly: InternalsVisibleTo("Nethermind.Evm.Test")]

namespace Nethermind.Evm;

using Int256;
using Nethermind.Evm.EvmObjectFormat;
using Nethermind.Evm.EvmObjectFormat.Handlers;

public class VirtualMachine : IVirtualMachine
{
    public const int MaxCallDepth = Eof1.RETURN_STACK_MAX_HEIGHT;
    private readonly static UInt256 P255Int = (UInt256)System.Numerics.BigInteger.Pow(2, 255);
    internal readonly static byte[] EofHash256 = KeccakHash.ComputeHashBytes(EofValidator.MAGIC);
    internal static ref readonly UInt256 P255 => ref P255Int;
    internal static readonly UInt256 BigInt256 = 256;
    internal static readonly UInt256 BigInt32 = 32;

    internal static readonly byte[] BytesZero = [0];

    internal static readonly byte[] BytesZero32 =
    {
        0, 0, 0, 0, 0, 0, 0, 0,
        0, 0, 0, 0, 0, 0, 0, 0,
        0, 0, 0, 0, 0, 0, 0, 0,
        0, 0, 0, 0, 0, 0, 0, 0
    };

    internal static readonly byte[] BytesMax32 =
    {
        255, 255, 255, 255, 255, 255, 255, 255,
        255, 255, 255, 255, 255, 255, 255, 255,
        255, 255, 255, 255, 255, 255, 255, 255,
        255, 255, 255, 255, 255, 255, 255, 255
    };

    private readonly IVirtualMachine _evm;

    public VirtualMachine(
        IBlockhashProvider? blockhashProvider,
        ISpecProvider? specProvider,
        ICodeInfoRepository codeInfoRepository,
        ILogManager? logManager)
    {
        ILogger logger = logManager?.GetClassLogger() ?? throw new ArgumentNullException(nameof(logManager));
        _evm = logger.IsTrace
            ? new VirtualMachine<IsTracing>(blockhashProvider, specProvider, codeInfoRepository, logger)
            : new VirtualMachine<NotTracing>(blockhashProvider, specProvider, codeInfoRepository, logger);
    }

    public TransactionSubstate Run<TTracingActions>(EvmState state, IWorldState worldState, ITxTracer txTracer)
        where TTracingActions : struct, VirtualMachine.IIsTracing
        => _evm.Run<TTracingActions>(state, worldState, txTracer);

    internal readonly ref struct CallResult
    {
        public static CallResult InvalidSubroutineEntry => new(EvmExceptionType.InvalidSubroutineEntry);
        public static CallResult InvalidSubroutineReturn => new(EvmExceptionType.InvalidSubroutineReturn);
        public static CallResult OutOfGasException => new(EvmExceptionType.OutOfGas);
        public static CallResult AccessViolationException => new(EvmExceptionType.AccessViolation);
        public static CallResult InvalidJumpDestination => new(EvmExceptionType.InvalidJumpDestination);
        public static CallResult InvalidInstructionException => new(EvmExceptionType.BadInstruction);
        public static CallResult StaticCallViolationException => new(EvmExceptionType.StaticCallViolation);
        public static CallResult StackOverflowException => new(EvmExceptionType.StackOverflow); // TODO: use these to avoid CALL POP attacks
        public static CallResult StackUnderflowException => new(EvmExceptionType.StackUnderflow); // TODO: use these to avoid CALL POP attacks
        public static CallResult InvalidCodeException => new(EvmExceptionType.InvalidCode);
        public static CallResult InvalidAddressRange => new(EvmExceptionType.AddressOutOfRange);
        public static object BoxedEmpty { get; } = new object();
        public static CallResult Empty(int fromVersion) => new(default, null, fromVersion);

        public CallResult(EvmState stateToExecute)
        {
            StateToExecute = stateToExecute;
            Output = (null, Array.Empty<byte>());
            PrecompileSuccess = null;
            ShouldRevert = false;
            ExceptionType = EvmExceptionType.None;
        }

        public CallResult(ReadOnlyMemory<byte> output, bool? precompileSuccess, int fromVersion, bool shouldRevert = false, EvmExceptionType exceptionType = EvmExceptionType.None)
        {
            StateToExecute = null;
            Output = (null, output);
            PrecompileSuccess = precompileSuccess;
            ShouldRevert = shouldRevert;
            ExceptionType = exceptionType;
            FromVersion = fromVersion;
        }

        public CallResult(ICodeInfo container, ReadOnlyMemory<byte> output, bool? precompileSuccess, int fromVersion, bool shouldRevert = false, EvmExceptionType exceptionType = EvmExceptionType.None)
        {
            StateToExecute = null;
            Output = (container, output);
            PrecompileSuccess = precompileSuccess;
            ShouldRevert = shouldRevert;
            ExceptionType = exceptionType;
            FromVersion = fromVersion;
        }

        private CallResult(EvmExceptionType exceptionType)
        {
            StateToExecute = null;
            Output = (null, StatusCode.FailureBytes);
            PrecompileSuccess = null;
            ShouldRevert = false;
            ExceptionType = exceptionType;
        }

        public EvmState? StateToExecute { get; }
        public (ICodeInfo Container, ReadOnlyMemory<byte> Bytes) Output { get; }
        public EvmExceptionType ExceptionType { get; }
        public bool ShouldRevert { get; }
        public bool? PrecompileSuccess { get; } // TODO: check this behaviour as it seems it is required and previously that was not the case
        public bool IsReturn => StateToExecute is null;
        public bool IsException => ExceptionType != EvmExceptionType.None;

        public int FromVersion { get; }
    }

    public interface IIsTracing { }
    public readonly struct NotTracing : IIsTracing { }
    public readonly struct IsTracing : IIsTracing { }
}

internal sealed class VirtualMachine<TLogger> : IVirtualMachine where TLogger : struct, IIsTracing
{
    private readonly byte[] _chainId;

    private readonly IBlockhashProvider _blockhashProvider;
    private readonly ISpecProvider _specProvider;
    private readonly ILogger _logger;
    private IWorldState _state;
    private readonly Stack<EvmState> _stateStack = new();
    private (Address Address, bool ShouldDelete) _parityTouchBugAccount = (Address.FromNumber(3), false);
    private ReadOnlyMemory<byte> _returnDataBuffer = Array.Empty<byte>();
    private ITxTracer _txTracer = NullTxTracer.Instance;
    private readonly ICodeInfoRepository _codeInfoRepository;

    public VirtualMachine(
        IBlockhashProvider? blockhashProvider,
        ISpecProvider? specProvider,
        ICodeInfoRepository codeInfoRepository,
        ILogger? logger)
    {
        _logger = logger ?? throw new ArgumentNullException(nameof(logger));
        _blockhashProvider = blockhashProvider ?? throw new ArgumentNullException(nameof(blockhashProvider));
        _specProvider = specProvider ?? throw new ArgumentNullException(nameof(specProvider));
        _codeInfoRepository = codeInfoRepository ?? throw new ArgumentNullException(nameof(codeInfoRepository));
        _chainId = ((UInt256)specProvider.ChainId).ToBigEndian();
    }

    public TransactionSubstate Run<TTracingActions>(EvmState state, IWorldState worldState, ITxTracer txTracer)
        where TTracingActions : struct, IIsTracing
    {
        _txTracer = txTracer;
        _state = worldState;

        IReleaseSpec spec = _specProvider.GetSpec(state.Env.TxExecutionContext.BlockExecutionContext.Header.Number, state.Env.TxExecutionContext.BlockExecutionContext.Header.Timestamp);
        EvmState currentState = state;
        ReadOnlyMemory<byte>? previousCallResult = null;
        ZeroPaddedSpan previousCallOutput = ZeroPaddedSpan.Empty;
        UInt256 previousCallOutputDestination = UInt256.Zero;
        bool isTracing = _txTracer.IsTracing;

        while (true)
        {
            if (!currentState.IsContinuation)
            {
                _returnDataBuffer = Array.Empty<byte>();
            }

            try
            {
                CallResult callResult;
                if (currentState.IsPrecompile)
                {
                    if (typeof(TTracingActions) == typeof(IsTracing))
                    {
                        _txTracer.ReportAction(currentState.GasAvailable, currentState.Env.Value, currentState.From, currentState.To, currentState.Env.InputData, currentState.ExecutionType, true);
                    }

                    callResult = ExecutePrecompile(currentState, spec);

                    if (!callResult.PrecompileSuccess.Value)
                    {
                        if (currentState.IsPrecompile && currentState.IsTopLevel)
                        {
                            Metrics.EvmExceptions++;
                            // TODO: when direct / calls are treated same we should not need such differentiation
                            throw new PrecompileExecutionFailureException();
                        }

                        // TODO: testing it as it seems the way to pass zkSNARKs tests
                        currentState.GasAvailable = 0;
                    }
                }
                else
                {
                    if (typeof(TTracingActions) == typeof(IsTracing) && !currentState.IsContinuation)
                    {
                        _txTracer.ReportAction(currentState.GasAvailable,
                            currentState.Env.Value,
                            currentState.From,
                            currentState.To,
                            currentState.ExecutionType.IsAnyCreate()
                                ? currentState.Env.CodeInfo.MachineCode
                                : currentState.Env.InputData,
                            currentState.ExecutionType);

                        if (_txTracer.IsTracingCode) _txTracer.ReportByteCode(currentState.Env.CodeInfo.MachineCode);
                    }

                    callResult = !_txTracer.IsTracingInstructions
                        ? ExecuteCall<NotTracing>(currentState, previousCallResult, previousCallOutput, previousCallOutputDestination, spec)
                        : ExecuteCall<IsTracing>(currentState, previousCallResult, previousCallOutput, previousCallOutputDestination, spec);

                    if (!callResult.IsReturn)
                    {
                        _stateStack.Push(currentState);
                        currentState = callResult.StateToExecute;
                        previousCallResult = null; // TODO: testing on ropsten sync, write VirtualMachineTest for this case as it was not covered by Ethereum tests (failing block 9411 on Ropsten https://ropsten.etherscan.io/vmtrace?txhash=0x666194d15c14c54fffafab1a04c08064af165870ef9a87f65711dcce7ed27fe1)
                        _returnDataBuffer = Array.Empty<byte>();
                        previousCallOutput = ZeroPaddedSpan.Empty;
                        continue;
                    }

                    if (callResult.IsException)
                    {
                        if (typeof(TTracingActions) == typeof(IsTracing)) _txTracer.ReportActionError(callResult.ExceptionType);
                        _state.Restore(currentState.Snapshot);

                        RevertParityTouchBugAccount(spec);

                        if (currentState.IsTopLevel)
                        {
                            return new TransactionSubstate(callResult.ExceptionType, isTracing);
                        }

                        previousCallResult = currentState.ExecutionType.IsAnyCallEof() ? EofStatusCode.FailureBytes : StatusCode.FailureBytes;
                        previousCallOutputDestination = UInt256.Zero;
                        _returnDataBuffer = Array.Empty<byte>();
                        previousCallOutput = ZeroPaddedSpan.Empty;

                        currentState.Dispose();
                        currentState = _stateStack.Pop();
                        currentState.IsContinuation = true;
                        continue;
                    }
                }

                if (currentState.IsTopLevel)
                {
                    if (typeof(TTracingActions) == typeof(IsTracing))
                    {
                        long codeDepositGasCost = CodeDepositHandler.CalculateCost(spec, callResult.Output.Bytes.Length);

                        if (callResult.IsException)
                        {
                            _txTracer.ReportActionError(callResult.ExceptionType);
                        }
                        else if (callResult.ShouldRevert)
                        {
                            _txTracer.ReportActionRevert(currentState.ExecutionType.IsAnyCreate()
                                    ? currentState.GasAvailable - codeDepositGasCost
                                    : currentState.GasAvailable,
                                callResult.Output.Bytes);
                        }
                        else
                        {
                            if (currentState.ExecutionType.IsAnyCreate() && currentState.GasAvailable < codeDepositGasCost)
                            {
                                if (spec.ChargeForTopLevelCreate)
                                {
                                    _txTracer.ReportActionError(EvmExceptionType.OutOfGas);
                                }
                                else
                                {
                                    _txTracer.ReportActionEnd(currentState.GasAvailable, currentState.To, callResult.Output.Bytes);
                                }
                            }
                            // Reject code starting with 0xEF if EIP-3541 is enabled.
                            else if (currentState.ExecutionType.IsAnyCreate() && CodeDepositHandler.CodeIsInvalid(spec, callResult.Output.Bytes, callResult.FromVersion))
                            {
                                _txTracer.ReportActionError(EvmExceptionType.InvalidCode);
                            }
                            else
                            {
                                if (currentState.ExecutionType.IsAnyCreate())
                                {
                                    _txTracer.ReportActionEnd(currentState.GasAvailable - codeDepositGasCost, currentState.To, callResult.Output.Bytes);
                                }
                                else
                                {
                                    _txTracer.ReportActionEnd(currentState.GasAvailable, _returnDataBuffer);
                                }
                            }
                        }
                    }

                    return new TransactionSubstate(
                        callResult.Output,
                        currentState.Refund,
                        (IReadOnlyCollection<Address>)currentState.DestroyList,
                        (IReadOnlyCollection<LogEntry>)currentState.Logs,
                        callResult.ShouldRevert,
                        isTracerConnected: isTracing,
                        _logger);
                }

                Address callCodeOwner = currentState.Env.ExecutingAccount;
                using EvmState previousState = currentState;
                currentState = _stateStack.Pop();
                currentState.IsContinuation = true;
                currentState.GasAvailable += previousState.GasAvailable;
                bool previousStateSucceeded = true;

                if (!callResult.ShouldRevert)
                {
                    long gasAvailableForCodeDeposit = previousState.GasAvailable; // TODO: refactor, this is to fix 61363 Ropsten
                    if (previousState.ExecutionType.IsAnyCreate())
                    {
                        previousCallResult = callCodeOwner.Bytes;
                        previousCallOutputDestination = UInt256.Zero;
                        _returnDataBuffer = Array.Empty<byte>();
                        previousCallOutput = ZeroPaddedSpan.Empty;
                        if (previousState.ExecutionType.IsAnyCreateLegacy())
                        {
                            long codeDepositGasCost = CodeDepositHandler.CalculateCost(spec, callResult.Output.Bytes.Length);
                            bool invalidCode = !CodeDepositHandler.IsValidWithLegacyRules(spec, callResult.Output.Bytes);
                            if (gasAvailableForCodeDeposit >= codeDepositGasCost && !invalidCode)
                            {
                                ReadOnlyMemory<byte> code = callResult.Output.Bytes;
                                _codeInfoRepository.InsertCode(_state, code, callCodeOwner, spec);
                                currentState.GasAvailable -= codeDepositGasCost;

                                if (_txTracer.IsTracingActions)
                                {
                                    _txTracer.ReportActionEnd(previousState.GasAvailable - codeDepositGasCost, callCodeOwner, callResult.Output.Bytes);
                                }
                            }
                            else if (spec.FailOnOutOfGasCodeDeposit || invalidCode)
                            {
                                currentState.GasAvailable -= gasAvailableForCodeDeposit;
                                worldState.Restore(previousState.Snapshot);
                                if (!previousState.IsCreateOnPreExistingAccount)
                                {
                                    _state.DeleteAccount(callCodeOwner);
                                }

                                previousCallResult = BytesZero;
                                previousStateSucceeded = false;

                                if (_txTracer.IsTracingActions)
                                {
                                    _txTracer.ReportActionError(invalidCode ? EvmExceptionType.InvalidCode : EvmExceptionType.OutOfGas);
                                }
                            }
                            else if (_txTracer.IsTracingActions)
                            {
                                _txTracer.ReportActionEnd(previousState.GasAvailable - codeDepositGasCost, callCodeOwner, callResult.Output.Bytes);
                            }
                        }
                        else if (previousState.ExecutionType.IsAnyCreateEof())
                        {
                            // ReturnContract was called with a container index and auxdata
                            // 1 - load deploy EOF subcontainer at deploy_container_index in the container from which RETURNCONTRACT is executed
                            ReadOnlySpan<byte> auxExtraData = callResult.Output.Bytes.Span;
                            EofCodeInfo deployCodeInfo = (EofCodeInfo)callResult.Output.Container;
                            byte[] bytecodeResultArray = null;

                            // 2 - concatenate data section with (aux_data_offset, aux_data_offset + aux_data_size) memory segment and update data size in the header
                            Span<byte> bytecodeResult = new byte[deployCodeInfo.MachineCode.Length + auxExtraData.Length];
                            // 2 - 1 - 1 - copy old container
                            deployCodeInfo.MachineCode.Span.CopyTo(bytecodeResult);
                            // 2 - 1 - 2 - copy aux data to dataSection
                            auxExtraData.CopyTo(bytecodeResult[deployCodeInfo.MachineCode.Length..]);

                            // 2 - 2 - update data section size in the header u16
                            int dataSubheaderSectionStart =
                                EofValidator.VERSION_OFFSET // magic + version
                                + Eof1.MINIMUM_HEADER_SECTION_SIZE // type section : (1 byte of separator + 2 bytes for size)
                                + ONE_BYTE_LENGTH + TWO_BYTE_LENGTH + TWO_BYTE_LENGTH * deployCodeInfo.EofContainer.Header.CodeSections.Count // code section :  (1 byte of separator + (CodeSections count) * 2 bytes for size)
                                + (deployCodeInfo.EofContainer.Header.ContainerSections is null
                                    ? 0 // container section :  (0 bytes if no container section is available)
                                    : ONE_BYTE_LENGTH + TWO_BYTE_LENGTH + TWO_BYTE_LENGTH * deployCodeInfo.EofContainer.Header.ContainerSections.Value.Count) // container section :  (1 byte of separator + (ContainerSections count) * 2 bytes for size)
                                + ONE_BYTE_LENGTH; // data section seperator

                            ushort dataSize = (ushort)(deployCodeInfo.DataSection.Length + auxExtraData.Length);
                            bytecodeResult[dataSubheaderSectionStart + 1] = (byte)(dataSize >> 8);
                            bytecodeResult[dataSubheaderSectionStart + 2] = (byte)(dataSize & 0xFF);

                            bytecodeResultArray = bytecodeResult.ToArray();

                            // 3 - if updated deploy container size exceeds MAX_CODE_SIZE instruction exceptionally aborts
                            bool invalidCode = bytecodeResultArray.Length > spec.MaxCodeSize;
                            long codeDepositGasCost = CodeDepositHandler.CalculateCost(spec, bytecodeResultArray?.Length ?? 0);
                            if (gasAvailableForCodeDeposit >= codeDepositGasCost && !invalidCode)
                            {
                                // 4 - set state[new_address].code to the updated deploy container
                                // push new_address onto the stack (already done before the ifs)
                                _codeInfoRepository.InsertCode(_state, bytecodeResultArray, callCodeOwner, spec);
                                currentState.GasAvailable -= codeDepositGasCost;

                                if (_txTracer.IsTracingActions)
                                {
                                    _txTracer.ReportActionEnd(previousState.GasAvailable - codeDepositGasCost, callCodeOwner, bytecodeResultArray);
                                }
                            }
                            else if (spec.FailOnOutOfGasCodeDeposit || invalidCode)
                            {
                                currentState.GasAvailable -= gasAvailableForCodeDeposit;
                                worldState.Restore(previousState.Snapshot);
                                if (!previousState.IsCreateOnPreExistingAccount)
                                {
                                    _state.DeleteAccount(callCodeOwner);
                                }

                                previousCallResult = BytesZero;
                                previousStateSucceeded = false;

                                if (_txTracer.IsTracingActions)
                                {
                                    _txTracer.ReportActionError(invalidCode ? EvmExceptionType.InvalidCode : EvmExceptionType.OutOfGas);
                                }
                            }
                            else if (_txTracer.IsTracingActions)
                            {
                                _txTracer.ReportActionEnd(0L, callCodeOwner, bytecodeResultArray);
                            }
                        }
                    }
                    else
                    {
                        _returnDataBuffer = callResult.Output.Bytes;
                        previousCallResult = previousState.ExecutionType.IsAnyCallEof() ? EofStatusCode.SuccessBytes :
                            callResult.PrecompileSuccess.HasValue
                            ? (callResult.PrecompileSuccess.Value ? StatusCode.SuccessBytes : StatusCode.FailureBytes)
                            : StatusCode.SuccessBytes;
                        previousCallOutput = callResult.Output.Bytes.Span.SliceWithZeroPadding(0, Math.Min(callResult.Output.Bytes.Length, (int)previousState.OutputLength));
                        previousCallOutputDestination = (ulong)previousState.OutputDestination;
                        if (previousState.IsPrecompile)
                        {
                            // parity induced if else for vmtrace
                            if (_txTracer.IsTracingInstructions)
                            {
                                _txTracer.ReportMemoryChange((long)previousCallOutputDestination, previousCallOutput);
                            }
                        }

                        if (typeof(TTracingActions) == typeof(IsTracing))
                        {
                            _txTracer.ReportActionEnd(previousState.GasAvailable, _returnDataBuffer);
                        }
                    }

                    if (previousStateSucceeded)
                    {
                        previousState.CommitToParent(currentState);
                    }
                }
                else
                {
                    worldState.Restore(previousState.Snapshot);
                    _returnDataBuffer = callResult.Output.Bytes;
                    previousCallResult = previousState.ExecutionType.IsAnyCallEof() ? EofStatusCode.RevertBytes : StatusCode.FailureBytes;
                    previousCallOutput = callResult.Output.Bytes.Span.SliceWithZeroPadding(0, Math.Min(callResult.Output.Bytes.Length, (int)previousState.OutputLength));
                    previousCallOutputDestination = (ulong)previousState.OutputDestination;


                    if (typeof(TTracingActions) == typeof(IsTracing))
                    {
                        _txTracer.ReportActionRevert(previousState.GasAvailable, callResult.Output.Bytes);
                    }
                }
            }
            catch (Exception ex) when (ex is EvmException or OverflowException)
            {
                if (typeof(TLogger) == typeof(IsTracing)) _logger.Trace($"exception ({ex.GetType().Name}) in {currentState.ExecutionType} at depth {currentState.Env.CallDepth} - restoring snapshot");

                _state.Restore(currentState.Snapshot);

                RevertParityTouchBugAccount(spec);

                if (txTracer.IsTracingInstructions)
                {
                    txTracer.ReportOperationRemainingGas(0);
                    txTracer.ReportOperationError(ex is EvmException evmException ? evmException.ExceptionType : EvmExceptionType.Other);
                }

                if (typeof(TTracingActions) == typeof(IsTracing))
                {
                    EvmException evmException = ex as EvmException;
                    _txTracer.ReportActionError(evmException?.ExceptionType ?? EvmExceptionType.Other);
                }

                if (currentState.IsTopLevel)
                {
                    return new TransactionSubstate(ex is OverflowException ? EvmExceptionType.Other : (ex as EvmException).ExceptionType, isTracing);
                }

                previousCallResult = currentState.ExecutionType.IsAnyCallEof() ? EofStatusCode.FailureBytes : StatusCode.FailureBytes;
                previousCallOutputDestination = UInt256.Zero;
                _returnDataBuffer = Array.Empty<byte>();
                previousCallOutput = ZeroPaddedSpan.Empty;

                currentState.Dispose();
                currentState = _stateStack.Pop();
                currentState.IsContinuation = true;
            }
        }
    }

    private void RevertParityTouchBugAccount(IReleaseSpec spec)
    {
        if (_parityTouchBugAccount.ShouldDelete)
        {
            if (_state.AccountExists(_parityTouchBugAccount.Address))
            {
                _state.AddToBalance(_parityTouchBugAccount.Address, UInt256.Zero, spec);
            }

            _parityTouchBugAccount.ShouldDelete = false;
        }
    }

    private static bool UpdateGas(long gasCost, ref long gasAvailable)
    {
        if (gasAvailable < gasCost)
        {
            return false;
        }

        gasAvailable -= gasCost;
        return true;
    }

    private static void UpdateGasUp(long refund, ref long gasAvailable)
    {
        gasAvailable += refund;
    }

    private bool ChargeAccountAccessGas(ref long gasAvailable, EvmState vmState, Address address, IReleaseSpec spec, bool chargeForWarm = true)
    {
        // Console.WriteLine($"Accessing {address}");

        bool result = true;
        if (spec.UseHotAndColdStorage)
        {
            if (_txTracer.IsTracingAccess) // when tracing access we want cost as if it was warmed up from access list
            {
                vmState.WarmUp(address);
            }

            if (vmState.IsCold(address) && !address.IsPrecompile(spec))
            {
                result = UpdateGas(GasCostOf.ColdAccountAccess, ref gasAvailable);
                vmState.WarmUp(address);
            }
            else if (chargeForWarm)
            {
                result = UpdateGas(GasCostOf.WarmStateRead, ref gasAvailable);
            }
        }

        return result;
    }

    private enum StorageAccessType
    {
        SLOAD,
        SSTORE
    }

    private bool ChargeStorageAccessGas(
        ref long gasAvailable,
        EvmState vmState,
        in StorageCell storageCell,
        StorageAccessType storageAccessType,
        IReleaseSpec spec)
    {
        // Console.WriteLine($"Accessing {storageCell} {storageAccessType}");

        bool result = true;
        if (spec.UseHotAndColdStorage)
        {
            if (_txTracer.IsTracingAccess) // when tracing access we want cost as if it was warmed up from access list
            {
                vmState.WarmUp(in storageCell);
            }

            if (vmState.IsCold(in storageCell))
            {
                result = UpdateGas(GasCostOf.ColdSLoad, ref gasAvailable);
                vmState.WarmUp(in storageCell);
            }
            else if (storageAccessType == StorageAccessType.SLOAD)
            {
                // we do not charge for WARM_STORAGE_READ_COST in SSTORE scenario
                result = UpdateGas(GasCostOf.WarmStateRead, ref gasAvailable);
            }
        }

        return result;
    }

    private CallResult ExecutePrecompile(EvmState state, IReleaseSpec spec)
    {
        ReadOnlyMemory<byte> callData = state.Env.InputData;
        UInt256 transferValue = state.Env.TransferValue;
        long gasAvailable = state.GasAvailable;

        IPrecompile precompile = state.Env.CodeInfo.Precompile;
        long baseGasCost = precompile.BaseGasCost(spec);
        long blobGasCost = precompile.DataGasCost(callData, spec);

        bool wasCreated = false;
        if (!_state.AccountExists(state.Env.ExecutingAccount))
        {
            wasCreated = true;
            _state.CreateAccount(state.Env.ExecutingAccount, transferValue);
        }
        else
        {
            _state.AddToBalance(state.Env.ExecutingAccount, transferValue, spec);
        }

        // https://github.com/ethereum/EIPs/blob/master/EIPS/eip-161.md
        // An additional issue was found in Parity,
        // where the Parity client incorrectly failed
        // to revert empty account deletions in a more limited set of contexts
        // involving out-of-gas calls to precompiled contracts;
        // the new Geth behavior matches Parity’s,
        // and empty accounts will cease to be a source of concern in general
        // in about one week once the state clearing process finishes.
        if (state.Env.ExecutingAccount.Equals(_parityTouchBugAccount.Address)
            && !wasCreated
            && transferValue.IsZero
            && spec.ClearEmptyAccountWhenTouched)
        {
            _parityTouchBugAccount.ShouldDelete = true;
        }

        if (!UpdateGas(checked(baseGasCost + blobGasCost), ref gasAvailable))
        {
            Metrics.EvmExceptions++;
            throw new OutOfGasException();
        }

        state.GasAvailable = gasAvailable;

        try
        {
            (ReadOnlyMemory<byte> output, bool success) = precompile.Run(callData, spec);
            CallResult callResult = new(output, success, 0, !success);
            return callResult;
        }
        catch (DllNotFoundException exception)
        {
            if (_logger.IsError) _logger.Error($"Failed to load one of the dependencies of {precompile.GetType()} precompile", exception);
            throw;
        }
        catch (Exception exception)
        {
            if (_logger.IsError) _logger.Error($"Precompiled contract ({precompile.GetType()}) execution exception", exception);
            CallResult callResult = new(default, false, 0, true);
            return callResult;
        }
    }

    /// <remarks>
    /// Struct generic parameter is used to burn out all the if statements and inner code
    /// by typeof(TTracingInstructions) == typeof(NotTracing) checks that are evaluated to constant
    /// values at compile time.
    /// </remarks>
    [SkipLocalsInit]
    private CallResult ExecuteCall<TTracingInstructions>(EvmState vmState, ReadOnlyMemory<byte>? previousCallResult, ZeroPaddedSpan previousCallOutput, scoped in UInt256 previousCallOutputDestination, IReleaseSpec spec)
        where TTracingInstructions : struct, IIsTracing
    {
        ref readonly ExecutionEnvironment env = ref vmState.Env;
        if (!vmState.IsContinuation)
        {
            if (!_state.AccountExists(env.ExecutingAccount))
            {
                _state.CreateAccount(env.ExecutingAccount, env.TransferValue);
            }
            else
            {
                _state.AddToBalance(env.ExecutingAccount, env.TransferValue, spec);
            }

            if (vmState.ExecutionType.IsAnyCreate() && spec.ClearEmptyAccountWhenTouched)
            {
                _state.IncrementNonce(env.ExecutingAccount);
            }
        }

        if (env.CodeInfo.MachineCode.Length == 0)
        {
            if (!vmState.IsTopLevel)
            {
                Metrics.IncrementEmptyCalls();
            }
            goto Empty;
        }

        vmState.InitStacks();
        EvmStack<TTracingInstructions> stack = new(vmState.DataStack.AsSpan(), vmState.DataStackHead, _txTracer);
        long gasAvailable = vmState.GasAvailable;

        if (previousCallResult is not null)
        {
            stack.PushBytes(previousCallResult.Value.Span);
            if (typeof(TTracingInstructions) == typeof(IsTracing)) _txTracer.ReportOperationRemainingGas(vmState.GasAvailable);
        }

        if (previousCallOutput.Length > 0)
        {
            UInt256 localPreviousDest = previousCallOutputDestination;
            if (!UpdateMemoryCost(vmState, ref gasAvailable, in localPreviousDest, (ulong)previousCallOutput.Length))
            {
                goto OutOfGas;
            }

            vmState.Memory.Save(in localPreviousDest, previousCallOutput);
        }

        // Struct generic parameter is used to burn out all the if statements
        // and inner code by typeof(TTracing) == typeof(NotTracing)
        // checks that are evaluated to constant values at compile time.
        // This only works for structs, not for classes or interface types
        // which use shared generics.
        if (!_txTracer.IsTracingRefunds)
        {
            return _txTracer.IsTracingOpLevelStorage ?
                ExecuteCode<TTracingInstructions, NotTracing, IsTracing>(vmState, ref stack, gasAvailable, spec) :
                ExecuteCode<TTracingInstructions, NotTracing, NotTracing>(vmState, ref stack, gasAvailable, spec);
        }
        else
        {
            return _txTracer.IsTracingOpLevelStorage ?
                ExecuteCode<TTracingInstructions, IsTracing, IsTracing>(vmState, ref stack, gasAvailable, spec) :
                ExecuteCode<TTracingInstructions, IsTracing, NotTracing>(vmState, ref stack, gasAvailable, spec);
        }
    Empty:
        return CallResult.Empty(vmState.Env.CodeInfo.Version);
    OutOfGas:
        return CallResult.OutOfGasException;
    }

    [SkipLocalsInit]
    private CallResult ExecuteCode<TTracingInstructions, TTracingRefunds, TTracingStorage>(EvmState vmState, scoped ref EvmStack<TTracingInstructions> stack, long gasAvailable, IReleaseSpec spec)
        where TTracingInstructions : struct, IIsTracing
        where TTracingRefunds : struct, IIsTracing
        where TTracingStorage : struct, IIsTracing
    {

        ref readonly ExecutionEnvironment env = ref vmState.Env;
        ref readonly TxExecutionContext txCtx = ref env.TxExecutionContext;
        ref readonly BlockExecutionContext blkCtx = ref txCtx.BlockExecutionContext;

        int programCounter = vmState.ProgramCounter;
        int sectionIndex = vmState.FunctionIndex;

        ReadOnlySpan<byte> codeSection = env.CodeInfo.CodeSection.Span;
        ReadOnlySpan<byte> dataSection = env.CodeInfo.DataSection.Span;

        EvmExceptionType exceptionType = EvmExceptionType.None;
        bool isRevert = false;
#if DEBUG
        DebugTracer? debugger = _txTracer.GetTracer<DebugTracer>();
#endif
        SkipInit(out UInt256 a);
        SkipInit(out UInt256 b);
        SkipInit(out UInt256 c);
        SkipInit(out UInt256 result);
        SkipInit(out StorageCell storageCell);
        object returnData;
        ZeroPaddedSpan slice;
        bool isCancelable = _txTracer.IsCancelable;
        uint codeLength = (uint)codeSection.Length;
        while ((uint)programCounter < codeLength)
        {
#if DEBUG
            debugger?.TryWait(ref vmState, ref programCounter, ref gasAvailable, ref stack.Head);
#endif
            Instruction instruction = (Instruction)codeSection[programCounter];

            if (isCancelable && _txTracer.IsCancelled)
            {
                ThrowOperationCanceledException();
            }

            // Evaluated to constant at compile time and code elided if not tracing
            if (typeof(TTracingInstructions) == typeof(IsTracing))
                StartInstructionTrace(instruction, vmState, gasAvailable, programCounter, in stack);

            programCounter++;
            Span<byte> bytes;
            switch (instruction)
            {
                case Instruction.STOP:
                    {
                        if (vmState.ExecutionType is ExecutionType.EOFCREATE or ExecutionType.TXCREATE)
                        {
                            goto InvalidInstruction;
                        }
                        goto EmptyReturn;
                    }
                case Instruction.ADD:
                    {
                        gasAvailable -= GasCostOf.VeryLow;

                        if (!stack.PopUInt256(out b)) goto StackUnderflow;
                        if (!stack.PopUInt256(out a)) goto StackUnderflow;
                        UInt256.Add(in a, in b, out result);
                        stack.PushUInt256(result);

                        break;
                    }
                case Instruction.MUL:
                    {
                        gasAvailable -= GasCostOf.Low;

                        if (!stack.PopUInt256(out a)) goto StackUnderflow;
                        if (!stack.PopUInt256(out b)) goto StackUnderflow;
                        UInt256.Multiply(in a, in b, out result);
                        stack.PushUInt256(in result);
                        break;
                    }
                case Instruction.SUB:
                    {
                        gasAvailable -= GasCostOf.VeryLow;

                        if (!stack.PopUInt256(out a)) goto StackUnderflow;
                        if (!stack.PopUInt256(out b)) goto StackUnderflow;
                        UInt256.Subtract(in a, in b, out result);

                        stack.PushUInt256(in result);
                        break;
                    }
                case Instruction.DIV:
                    {
                        gasAvailable -= GasCostOf.Low;

                        if (!stack.PopUInt256(out a)) goto StackUnderflow;
                        if (!stack.PopUInt256(out b)) goto StackUnderflow;
                        if (b.IsZero)
                        {
                            stack.PushZero();
                        }
                        else
                        {
                            UInt256.Divide(in a, in b, out result);
                            stack.PushUInt256(in result);
                        }

                        break;
                    }
                case Instruction.SDIV:
                    {
                        gasAvailable -= GasCostOf.Low;

                        if (!stack.PopUInt256(out a)) goto StackUnderflow;
                        if (!stack.PopUInt256(out b)) goto StackUnderflow;
                        if (b.IsZero)
                        {
                            stack.PushZero();
                        }
                        else if (As<UInt256, Int256>(ref b) == Int256.MinusOne && a == P255)
                        {
                            result = P255;
                            stack.PushUInt256(in result);
                        }
                        else
                        {
                            Int256.Divide(in As<UInt256, Int256>(ref a), in As<UInt256, Int256>(ref b), out As<UInt256, Int256>(ref result));
                            stack.PushUInt256(in result);
                        }

                        break;
                    }
                case Instruction.MOD:
                    {
                        gasAvailable -= GasCostOf.Low;

                        if (!stack.PopUInt256(out a)) goto StackUnderflow;
                        if (!stack.PopUInt256(out b)) goto StackUnderflow;
                        UInt256.Mod(in a, in b, out result);
                        stack.PushUInt256(in result);
                        break;
                    }
                case Instruction.SMOD:
                    {
                        gasAvailable -= GasCostOf.Low;

                        if (!stack.PopUInt256(out a)) goto StackUnderflow;
                        if (!stack.PopUInt256(out b)) goto StackUnderflow;
                        if (b.IsZeroOrOne)
                        {
                            stack.PushZero();
                        }
                        else
                        {
                            As<UInt256, Int256>(ref a)
                                .Mod(in As<UInt256, Int256>(ref b), out As<UInt256, Int256>(ref result));
                            stack.PushUInt256(in result);
                        }

                        break;
                    }
                case Instruction.ADDMOD:
                    {
                        gasAvailable -= GasCostOf.Mid;

                        if (!stack.PopUInt256(out a)) goto StackUnderflow;
                        if (!stack.PopUInt256(out b)) goto StackUnderflow;
                        if (!stack.PopUInt256(out c)) goto StackUnderflow;

                        if (c.IsZero)
                        {
                            stack.PushZero();
                        }
                        else
                        {
                            UInt256.AddMod(a, b, c, out result);
                            stack.PushUInt256(in result);
                        }

                        break;
                    }
                case Instruction.MULMOD:
                    {
                        gasAvailable -= GasCostOf.Mid;

                        if (!stack.PopUInt256(out a)) goto StackUnderflow;
                        if (!stack.PopUInt256(out b)) goto StackUnderflow;
                        if (!stack.PopUInt256(out c)) goto StackUnderflow;

                        if (c.IsZero)
                        {
                            stack.PushZero();
                        }
                        else
                        {
                            UInt256.MultiplyMod(in a, in b, in c, out result);
                            stack.PushUInt256(in result);
                        }

                        break;
                    }
                case Instruction.EXP:
                    {
                        gasAvailable -= GasCostOf.Exp;

                        Metrics.ExpOpcode++;

                        if (!stack.PopUInt256(out a) || !stack.PopWord256(out bytes)) goto StackUnderflow;

                        int leadingZeros = bytes.LeadingZerosCount();
                        if (leadingZeros != 32)
                        {
                            int expSize = 32 - leadingZeros;
                            gasAvailable -= spec.GetExpByteCost() * expSize;
                        }
                        else
                        {
                            stack.PushOne();
                            break;
                        }

                        if (a.IsZero)
                        {
                            stack.PushZero();
                        }
                        else if (a.IsOne)
                        {
                            stack.PushOne();
                        }
                        else
                        {
                            UInt256.Exp(a, new UInt256(bytes, true), out result);
                            stack.PushUInt256(in result);
                        }

                        break;
                    }
                case Instruction.SIGNEXTEND:
                    {
                        gasAvailable -= GasCostOf.Low;

                        if (!stack.PopUInt256(out a)) goto StackUnderflow;
                        if (a >= BigInt32)
                        {
                            if (!stack.EnsureDepth(1)) goto StackUnderflow;
                            break;
                        }

                        int position = 31 - (int)a;

                        bytes = stack.PeekWord256();
                        sbyte sign = (sbyte)bytes[position];

                        if (sign >= 0)
                        {
                            BytesZero32.AsSpan(0, position).CopyTo(bytes[..position]);
                        }
                        else
                        {
                            BytesMax32.AsSpan(0, position).CopyTo(bytes[..position]);
                        }

                        // Didn't remove from stack so don't need to push back
                        break;
                    }
                case Instruction.LT:
                    {
                        gasAvailable -= GasCostOf.VeryLow;

                        if (!stack.PopUInt256(out a)) goto StackUnderflow;
                        if (!stack.PopUInt256(out b)) goto StackUnderflow;
                        if (a < b)
                        {
                            stack.PushOne();
                        }
                        else
                        {
                            stack.PushZero();
                        }

                        break;
                    }
                case Instruction.GT:
                    {
                        gasAvailable -= GasCostOf.VeryLow;

                        if (!stack.PopUInt256(out a)) goto StackUnderflow;
                        if (!stack.PopUInt256(out b)) goto StackUnderflow;
                        if (a > b)
                        {
                            stack.PushOne();
                        }
                        else
                        {
                            stack.PushZero();
                        }

                        break;
                    }
                case Instruction.SLT:
                    {
                        gasAvailable -= GasCostOf.VeryLow;

                        if (!stack.PopUInt256(out a)) goto StackUnderflow;
                        if (!stack.PopUInt256(out b)) goto StackUnderflow;

                        if (As<UInt256, Int256>(ref a).CompareTo(As<UInt256, Int256>(ref b)) < 0)
                        {
                            stack.PushOne();
                        }
                        else
                        {
                            stack.PushZero();
                        }

                        break;
                    }
                case Instruction.SGT:
                    {
                        gasAvailable -= GasCostOf.VeryLow;

                        if (!stack.PopUInt256(out a)) goto StackUnderflow;
                        if (!stack.PopUInt256(out b)) goto StackUnderflow;
                        if (As<UInt256, Int256>(ref a).CompareTo(As<UInt256, Int256>(ref b)) > 0)
                        {
                            stack.PushOne();
                        }
                        else
                        {
                            stack.PushZero();
                        }

                        break;
                    }
                case Instruction.EQ:
                    {
                        gasAvailable -= GasCostOf.VeryLow;

                        if (!stack.PopUInt256(out a)) goto StackUnderflow;
                        if (!stack.PopUInt256(out b)) goto StackUnderflow;
                        if (a.Equals(b))
                        {
                            stack.PushOne();
                        }
                        else
                        {
                            stack.PushZero();
                        }

                        break;
                    }
                case Instruction.ISZERO:
                    {
                        gasAvailable -= GasCostOf.VeryLow;

                        if (!stack.PopUInt256(out a)) goto StackUnderflow;
                        if (a.IsZero)
                        {
                            stack.PushOne();
                        }
                        else
                        {
                            stack.PushZero();
                        }

                        break;
                    }
                case Instruction.AND:
                    {
                        gasAvailable -= GasCostOf.VeryLow;

                        ref byte bytesRef = ref stack.PopBytesByRef();
                        if (IsNullRef(ref bytesRef)) goto StackUnderflow;
                        Vector256<byte> aVec = ReadUnaligned<Vector256<byte>>(ref bytesRef);

                        bytesRef = ref stack.PopBytesByRef();
                        if (IsNullRef(ref bytesRef)) goto StackUnderflow;
                        Vector256<byte> bVec = ReadUnaligned<Vector256<byte>>(ref bytesRef);

                        WriteUnaligned(ref stack.PushBytesRef(), Vector256.BitwiseAnd(aVec, bVec));
                        break;
                    }
                case Instruction.OR:
                    {
                        gasAvailable -= GasCostOf.VeryLow;

                        ref byte bytesRef = ref stack.PopBytesByRef();
                        if (IsNullRef(ref bytesRef)) goto StackUnderflow;
                        Vector256<byte> aVec = ReadUnaligned<Vector256<byte>>(ref bytesRef);

                        bytesRef = ref stack.PopBytesByRef();
                        if (IsNullRef(ref bytesRef)) goto StackUnderflow;
                        Vector256<byte> bVec = ReadUnaligned<Vector256<byte>>(ref bytesRef);

                        WriteUnaligned(ref stack.PushBytesRef(), Vector256.BitwiseOr(aVec, bVec));
                        break;
                    }
                case Instruction.XOR:
                    {
                        gasAvailable -= GasCostOf.VeryLow;

                        ref byte bytesRef = ref stack.PopBytesByRef();
                        if (IsNullRef(ref bytesRef)) goto StackUnderflow;
                        Vector256<byte> aVec = ReadUnaligned<Vector256<byte>>(ref bytesRef);

                        bytesRef = ref stack.PopBytesByRef();
                        if (IsNullRef(ref bytesRef)) goto StackUnderflow;
                        Vector256<byte> bVec = ReadUnaligned<Vector256<byte>>(ref bytesRef);

                        WriteUnaligned(ref stack.PushBytesRef(), Vector256.Xor(aVec, bVec));
                        break;
                    }
                case Instruction.NOT:
                    {
                        gasAvailable -= GasCostOf.VeryLow;

                        ref byte bytesRef = ref stack.PopBytesByRef();
                        if (IsNullRef(ref bytesRef)) goto StackUnderflow;

                        Vector256<byte> negVec = Vector256.OnesComplement(ReadUnaligned<Vector256<byte>>(ref bytesRef));

                        WriteUnaligned(ref stack.PushBytesRef(), negVec);
                        break;
                    }
                case Instruction.BYTE:
                    {
                        gasAvailable -= GasCostOf.VeryLow;

                        if (!stack.PopUInt256(out a)) goto StackUnderflow;
                        bytes = stack.PopWord256();

                        if (a >= BigInt32)
                        {
                            stack.PushZero();
                            break;
                        }

                        int adjustedPosition = bytes.Length - 32 + (int)a;
                        if (adjustedPosition < 0)
                        {
                            stack.PushZero();
                        }
                        else
                        {
                            stack.PushByte(bytes[adjustedPosition]);
                        }

                        break;
                    }
                case Instruction.KECCAK256:
                    {
                        if (!stack.PopUInt256(out a)) goto StackUnderflow;
                        if (!stack.PopUInt256(out b)) goto StackUnderflow;
                        gasAvailable -= GasCostOf.Sha3 + GasCostOf.Sha3Word * EvmPooledMemory.Div32Ceiling(in b);

                        if (!UpdateMemoryCost(vmState, ref gasAvailable, in a, b)) goto OutOfGas;

                        bytes = vmState.Memory.LoadSpan(in a, b);
                        stack.PushBytes(ValueKeccak.Compute(bytes).BytesAsSpan);
                        break;
                    }
                case Instruction.ADDRESS:
                    {
                        gasAvailable -= GasCostOf.Base;

                        stack.PushBytes(env.ExecutingAccount.Bytes);
                        break;
                    }
                case Instruction.BALANCE:
                    {
                        gasAvailable -= spec.GetBalanceCost();

                        Address address = stack.PopAddress();
                        if (address is null) goto StackUnderflow;

                        if (!ChargeAccountAccessGas(ref gasAvailable, vmState, address, spec)) goto OutOfGas;

                        result = _state.GetBalance(address);
                        stack.PushUInt256(in result);
                        break;
                    }
                case Instruction.CALLER:
                    {
                        gasAvailable -= GasCostOf.Base;

                        stack.PushBytes(env.Caller.Bytes);
                        break;
                    }
                case Instruction.CALLVALUE:
                    {
                        gasAvailable -= GasCostOf.Base;

                        result = env.Value;
                        stack.PushUInt256(in result);
                        break;
                    }
                case Instruction.ORIGIN:
                    {
                        gasAvailable -= GasCostOf.Base;

                        stack.PushBytes(txCtx.Origin.Bytes);
                        break;
                    }
                case Instruction.CALLDATALOAD:
                    {
                        gasAvailable -= GasCostOf.VeryLow;

                        if (!stack.PopUInt256(out result)) goto StackUnderflow;
                        stack.PushBytes(env.InputData.SliceWithZeroPadding(result, 32));
                        break;
                    }
                case Instruction.CALLDATASIZE:
                    {
                        gasAvailable -= GasCostOf.Base;

                        result = (UInt256)env.InputData.Length;
                        stack.PushUInt256(in result);
                        break;
                    }
                case Instruction.CALLDATACOPY:
                    {
                        if (!stack.PopUInt256(out a)) goto StackUnderflow;
                        if (!stack.PopUInt256(out b)) goto StackUnderflow;
                        if (!stack.PopUInt256(out result)) goto StackUnderflow;
                        gasAvailable -= GasCostOf.VeryLow + GasCostOf.Memory * EvmPooledMemory.Div32Ceiling(in result);

                        if (!result.IsZero)
                        {
                            if (!UpdateMemoryCost(vmState, ref gasAvailable, in a, in result)) goto OutOfGas;

                            slice = env.InputData.SliceWithZeroPadding(b, (int)result);
                            vmState.Memory.Save(in a, in slice);
                            if (typeof(TTracingInstructions) == typeof(IsTracing))
                            {
                                _txTracer.ReportMemoryChange((long)a, slice);
                            }
                        }

                        break;
                    }
                case Instruction.CODESIZE:
                    {
                        gasAvailable -= GasCostOf.Base;

                        result = (UInt256)env.CodeInfo.MachineCode.Length;
                        stack.PushUInt256(in result);
                        break;
                    }
                case Instruction.CODECOPY:
                    {
                        if (!stack.PopUInt256(out a)) goto StackUnderflow;
                        if (!stack.PopUInt256(out b)) goto StackUnderflow;
                        if (!stack.PopUInt256(out result)) goto StackUnderflow;
                        gasAvailable -= GasCostOf.VeryLow + GasCostOf.Memory * EvmPooledMemory.Div32Ceiling(in result);

                        if (!result.IsZero)
                        {
                            if (!UpdateMemoryCost(vmState, ref gasAvailable, in a, result)) goto OutOfGas;

                            slice = env.CodeInfo.MachineCode.SliceWithZeroPadding(in b, (int)result);
                            vmState.Memory.Save(in a, in slice);
                            if (typeof(TTracingInstructions) == typeof(IsTracing)) _txTracer.ReportMemoryChange((long)a, in slice);
                        }

                        break;
                    }
                case Instruction.GASPRICE:
                    {
                        gasAvailable -= GasCostOf.Base;

                        result = txCtx.GasPrice;
                        stack.PushUInt256(in result);
                        break;
                    }
                case Instruction.EXTCODESIZE:
                    {
                        gasAvailable -= spec.GetExtCodeCost();

                        Address address = stack.PopAddress();
                        if (address is null) goto StackUnderflow;

                        if (!ChargeAccountAccessGas(ref gasAvailable, vmState, address, spec)) goto OutOfGas;

                        if (typeof(TTracingInstructions) != typeof(IsTracing) && programCounter < codeSection.Length)
                        {
                            bool optimizeAccess = false;
<<<<<<< HEAD
                            Instruction nextInstruction = (Instruction)codeSection[programCounter];
=======
                            Instruction nextInstruction = (Instruction)code[programCounter];
                            // Thrown away result
                            if (nextInstruction == Instruction.POP)
                            {
                                programCounter++;
                                // Add gas cost for POP
                                gasAvailable -= GasCostOf.Base;
                                break;
                            }
>>>>>>> 50420be2
                            // code.length is zero
                            if (nextInstruction == Instruction.ISZERO)
                            {
                                optimizeAccess = true;
                            }
                            // code.length > 0 || code.length == 0
                            else if ((nextInstruction == Instruction.GT || nextInstruction == Instruction.EQ) &&
                                    stack.PeekUInt256IsZero())
                            {
                                optimizeAccess = true;
                                if (!stack.PopLimbo()) goto StackUnderflow;
                            }

                            if (optimizeAccess)
                            {
                                // EXTCODESIZE ISZERO/GT/EQ peephole optimization.
                                // In solidity 0.8.1+: `return account.code.length > 0;`
                                // is is a common pattern to check if address is a contract
                                // however we can just check the address's loaded CodeHash
                                // to reduce storage access from trying to load the code

                                programCounter++;
                                // Add gas cost for ISZERO, GT, or EQ
                                gasAvailable -= GasCostOf.VeryLow;

                                // IsContract
                                bool isCodeLengthNotZero = _state.IsContract(address);
                                if (nextInstruction == Instruction.GT)
                                {
                                    // Invert, to IsNotContract
                                    isCodeLengthNotZero = !isCodeLengthNotZero;
                                }

                                if (!isCodeLengthNotZero)
                                {
                                    stack.PushOne();
                                }
                                else
                                {
                                    stack.PushZero();
                                }
                                break;
                            }
                        }

                        InstructionExtCodeSize(address, ref stack, spec);
                        break;
                    }
                case Instruction.EXTCODECOPY:
                    {
                        Address address = stack.PopAddress();
                        if (address is null) goto StackUnderflow;
                        if (!stack.PopUInt256(out a)) goto StackUnderflow;
                        if (!stack.PopUInt256(out b)) goto StackUnderflow;
                        if (!stack.PopUInt256(out result)) goto StackUnderflow;

                        gasAvailable -= spec.GetExtCodeCost() + GasCostOf.Memory * EvmPooledMemory.Div32Ceiling(in result);

                        if (!ChargeAccountAccessGas(ref gasAvailable, vmState, address, spec)) goto OutOfGas;

                        if (!result.IsZero)
                        {

                            ReadOnlyMemory<byte> externalCode = _codeInfoRepository.GetCachedCodeInfo(_state, address, spec).MachineCode;

                            if (spec.IsEofEnabled && IsEof(externalCode, out _))
                            {
                                slice = EofValidator.MAGIC.SliceWithZeroPadding(b, (int)result);
                            }
                            else
                            {
                                slice = externalCode.SliceWithZeroPadding(b, (int)result);
                            }

                            if (!UpdateMemoryCost(vmState, ref gasAvailable, in a, result)) goto OutOfGas;
                            vmState.Memory.Save(in a, in slice);

                            if (typeof(TTracingInstructions) == typeof(IsTracing))
                            {
                                _txTracer.ReportMemoryChange((long)a, in slice);
                            }
                        }

                        break;
                    }
                case Instruction.RETURNDATASIZE:
                    {
                        if (!spec.ReturnDataOpcodesEnabled) goto InvalidInstruction;

                        gasAvailable -= GasCostOf.Base;

                        result = (UInt256)_returnDataBuffer.Length;
                        stack.PushUInt256(in result);
                        break;
                    }
                case Instruction.RETURNDATACOPY:
                    {
                        if (!spec.ReturnDataOpcodesEnabled) goto InvalidInstruction;

                        if (!stack.PopUInt256(out a)) goto StackUnderflow;
                        if (!stack.PopUInt256(out b)) goto StackUnderflow;
                        if (!stack.PopUInt256(out c)) goto StackUnderflow;
                        gasAvailable -= GasCostOf.VeryLow + GasCostOf.Memory * EvmPooledMemory.Div32Ceiling(in c);


                        if (env.CodeInfo.Version == 0 && (UInt256.AddOverflow(c, b, out result) || result > _returnDataBuffer.Length))
                        {
                            goto AccessViolation;
                        }

                        if (!c.IsZero)
                        {
                            if (!UpdateMemoryCost(vmState, ref gasAvailable, in a, c)) goto OutOfGas;

                            slice = _returnDataBuffer.Span.SliceWithZeroPadding(b, (int)c);
                            vmState.Memory.Save(in a, in slice);
                            if (typeof(TTracingInstructions) == typeof(IsTracing))
                            {
                                _txTracer.ReportMemoryChange((long)a, in slice);
                            }
                        }
                        break;
                    }
                case Instruction.RETURNDATALOAD:
                    {
                        if (!spec.IsEofEnabled || env.CodeInfo.Version == 0)
                            goto InvalidInstruction;

                        gasAvailable -= GasCostOf.VeryLow;

                        if (!stack.PopUInt256(out a)) goto StackUnderflow;

                        slice = _returnDataBuffer.Span.SliceWithZeroPadding(a, 32);
                        stack.PushBytes(slice);
                        break;
                    }
                case Instruction.BLOCKHASH:
                    {
                        Metrics.BlockhashOpcode++;

                        gasAvailable -= GasCostOf.BlockHash;

                        if (!stack.PopUInt256(out a)) goto StackUnderflow;
                        long number = a > long.MaxValue ? long.MaxValue : (long)a;

                        Hash256? blockHash = _blockhashProvider.GetBlockhash(blkCtx.Header, number);

                        stack.PushBytes(blockHash is not null ? blockHash.Bytes : BytesZero32);

                        if (typeof(TLogger) == typeof(IsTracing))
                        {
                            if (_txTracer.IsTracingBlockHash && blockHash is not null)
                            {
                                _txTracer.ReportBlockHash(blockHash);
                            }
                        }

                        break;
                    }
                case Instruction.COINBASE:
                    {
                        gasAvailable -= GasCostOf.Base;

                        stack.PushBytes(blkCtx.Header.GasBeneficiary.Bytes);
                        break;
                    }
                case Instruction.PREVRANDAO:
                    {
                        gasAvailable -= GasCostOf.Base;

                        if (blkCtx.Header.IsPostMerge)
                        {
                            stack.PushBytes(blkCtx.Header.Random.Bytes);
                        }
                        else
                        {
                            result = blkCtx.Header.Difficulty;
                            stack.PushUInt256(in result);
                        }
                        break;
                    }
                case Instruction.TIMESTAMP:
                    {
                        gasAvailable -= GasCostOf.Base;

                        result = blkCtx.Header.Timestamp;
                        stack.PushUInt256(in result);
                        break;
                    }
                case Instruction.NUMBER:
                    {
                        gasAvailable -= GasCostOf.Base;

                        result = (UInt256)blkCtx.Header.Number;
                        stack.PushUInt256(in result);
                        break;
                    }
                case Instruction.GASLIMIT:
                    {
                        gasAvailable -= GasCostOf.Base;

                        result = (UInt256)blkCtx.Header.GasLimit;
                        stack.PushUInt256(in result);
                        break;
                    }
                case Instruction.CHAINID:
                    {
                        if (!spec.ChainIdOpcodeEnabled) goto InvalidInstruction;

                        gasAvailable -= GasCostOf.Base;

                        stack.PushBytes(_chainId);
                        break;
                    }
                case Instruction.SELFBALANCE:
                    {
                        if (!spec.SelfBalanceOpcodeEnabled) goto InvalidInstruction;

                        gasAvailable -= GasCostOf.SelfBalance;

                        result = _state.GetBalance(env.ExecutingAccount);
                        stack.PushUInt256(in result);
                        break;
                    }
                case Instruction.BASEFEE:
                    {
                        if (!spec.BaseFeeEnabled) goto InvalidInstruction;

                        gasAvailable -= GasCostOf.Base;

                        result = blkCtx.Header.BaseFeePerGas;
                        stack.PushUInt256(in result);
                        break;
                    }
                case Instruction.BLOBHASH:
                    {
                        if (!spec.IsEip4844Enabled) goto InvalidInstruction;

                        gasAvailable -= GasCostOf.BlobHash;

                        if (!stack.PopUInt256(out result)) goto StackUnderflow;

                        if (txCtx.BlobVersionedHashes is not null && result < txCtx.BlobVersionedHashes.Length)
                        {
                            stack.PushBytes(txCtx.BlobVersionedHashes[result.u0]);
                        }
                        else
                        {
                            stack.PushZero();
                        }
                        break;
                    }
                case Instruction.BLOBBASEFEE:
                    {
                        if (!spec.BlobBaseFeeEnabled || !blkCtx.BlobBaseFee.HasValue) goto InvalidInstruction;

                        gasAvailable -= GasCostOf.Base;

                        result = blkCtx.BlobBaseFee.Value;
                        stack.PushUInt256(in result);
                        break;
                    }
                case Instruction.POP:
                    {
                        gasAvailable -= GasCostOf.Base;

                        if (!stack.PopLimbo()) goto StackUnderflow;
                        break;
                    }
                case Instruction.MLOAD:
                    {
                        gasAvailable -= GasCostOf.VeryLow;

                        if (!stack.PopUInt256(out result)) goto StackUnderflow;
                        if (!UpdateMemoryCost(vmState, ref gasAvailable, in result, in BigInt32)) goto OutOfGas;
                        bytes = vmState.Memory.LoadSpan(in result);
                        if (typeof(TTracingInstructions) == typeof(IsTracing)) _txTracer.ReportMemoryChange(result, bytes);

                        stack.PushBytes(bytes);
                        break;
                    }
                case Instruction.MSTORE:
                    {
                        gasAvailable -= GasCostOf.VeryLow;

                        if (!stack.PopUInt256(out result)) goto StackUnderflow;

                        bytes = stack.PopWord256();
                        if (!UpdateMemoryCost(vmState, ref gasAvailable, in result, in BigInt32)) goto OutOfGas;
                        vmState.Memory.SaveWord(in result, bytes);
                        if (typeof(TTracingInstructions) == typeof(IsTracing)) _txTracer.ReportMemoryChange((long)result, bytes);

                        break;
                    }
                case Instruction.MSTORE8:
                    {
                        gasAvailable -= GasCostOf.VeryLow;

                        if (!stack.PopUInt256(out result)) goto StackUnderflow;
                        byte data = stack.PopByte();
                        if (!UpdateMemoryCost(vmState, ref gasAvailable, in result, UInt256.One)) goto OutOfGas;
                        vmState.Memory.SaveByte(in result, data);
                        if (typeof(TTracingInstructions) == typeof(IsTracing)) _txTracer.ReportMemoryChange((long)result, data);

                        break;
                    }
                case Instruction.SLOAD:
                    {
                        exceptionType = InstructionSLoad<TTracingInstructions, TTracingStorage>(vmState, ref stack, ref gasAvailable, spec);
                        if (exceptionType != EvmExceptionType.None) goto ReturnFailure;

                        break;
                    }
                case Instruction.SSTORE:
                    {
                        exceptionType = InstructionSStore<TTracingInstructions, TTracingRefunds, TTracingStorage>(vmState, ref stack, ref gasAvailable, spec);
                        if (exceptionType != EvmExceptionType.None) goto ReturnFailure;

                        break;
                    }
                case Instruction.JUMP:
                    {
                        gasAvailable -= GasCostOf.Mid;

                        if (!stack.PopUInt256(out result)) goto StackUnderflow;
                        if (!Jump(env.CodeInfo as CodeInfo, result, ref programCounter, in env)) goto InvalidJumpDestination;
                        break;
                    }
                case Instruction.JUMPI:
                    {
                        gasAvailable -= GasCostOf.High;

                        if (!stack.PopUInt256(out result)) goto StackUnderflow;
                        bytes = stack.PopWord256();
                        if (!bytes.SequenceEqual(BytesZero32))
                        {
                            if (!Jump(env.CodeInfo as CodeInfo, result, ref programCounter, in env)) goto InvalidJumpDestination;
                        }

                        break;
                    }
                case Instruction.PC:
                    {
                        gasAvailable -= GasCostOf.Base;

                        stack.PushUInt32(programCounter - 1);
                        break;
                    }
                case Instruction.MSIZE:
                    {
                        gasAvailable -= GasCostOf.Base;

                        result = vmState.Memory.Size;
                        stack.PushUInt256(in result);
                        break;
                    }
                case Instruction.GAS:
                    {
                        gasAvailable -= GasCostOf.Base;
                        // Ensure gas is positive before pushing to stack
                        if (gasAvailable < 0) goto OutOfGas;

                        result = (UInt256)gasAvailable;
                        stack.PushUInt256(in result);
                        break;
                    }
                case Instruction.JUMPDEST:
                    {
                        gasAvailable -= GasCostOf.JumpDest;

                        break;
                    }
                case Instruction.PUSH0:
                    {
                        if (!spec.IncludePush0Instruction) goto InvalidInstruction;
                        gasAvailable -= GasCostOf.Base;

                        stack.PushZero();
                        break;
                    }
                case Instruction.PUSH1:
                    {
                        gasAvailable -= GasCostOf.VeryLow;

                        if (programCounter >= codeSection.Length)
                        {
                            stack.PushZero();
                        }
                        else
                        {
                            stack.PushByte(codeSection[programCounter]);
                        }

                        programCounter++;
                        break;
                    }
                case Instruction.PUSH2:
                case Instruction.PUSH3:
                case Instruction.PUSH4:
                case Instruction.PUSH5:
                case Instruction.PUSH6:
                case Instruction.PUSH7:
                case Instruction.PUSH8:
                case Instruction.PUSH9:
                case Instruction.PUSH10:
                case Instruction.PUSH11:
                case Instruction.PUSH12:
                case Instruction.PUSH13:
                case Instruction.PUSH14:
                case Instruction.PUSH15:
                case Instruction.PUSH16:
                case Instruction.PUSH17:
                case Instruction.PUSH18:
                case Instruction.PUSH19:
                case Instruction.PUSH20:
                case Instruction.PUSH21:
                case Instruction.PUSH22:
                case Instruction.PUSH23:
                case Instruction.PUSH24:
                case Instruction.PUSH25:
                case Instruction.PUSH26:
                case Instruction.PUSH27:
                case Instruction.PUSH28:
                case Instruction.PUSH29:
                case Instruction.PUSH30:
                case Instruction.PUSH31:
                case Instruction.PUSH32:
                    {
                        gasAvailable -= GasCostOf.VeryLow;

                        int length = instruction - Instruction.PUSH1 + 1;
                        int usedFromCode = Math.Min(codeSection.Length - programCounter, length);
                        stack.PushLeftPaddedBytes(codeSection.Slice(programCounter, usedFromCode), length);

                        programCounter += length;
                        break;
                    }
                case Instruction.DUP1:
                case Instruction.DUP2:
                case Instruction.DUP3:
                case Instruction.DUP4:
                case Instruction.DUP5:
                case Instruction.DUP6:
                case Instruction.DUP7:
                case Instruction.DUP8:
                case Instruction.DUP9:
                case Instruction.DUP10:
                case Instruction.DUP11:
                case Instruction.DUP12:
                case Instruction.DUP13:
                case Instruction.DUP14:
                case Instruction.DUP15:
                case Instruction.DUP16:
                    {
                        gasAvailable -= GasCostOf.VeryLow;

                        if (!stack.Dup(instruction - Instruction.DUP1 + 1)) goto StackUnderflow;
                        break;
                    }
                case Instruction.DUPN:
                    {
                        if (!spec.IsEofEnabled || env.CodeInfo.Version == 0)
                            goto InvalidInstruction;

                        if (!UpdateGas(GasCostOf.Dupn, ref gasAvailable))
                            goto OutOfGas;

                        byte imm = codeSection[programCounter];
                        stack.Dup(imm + 1);

                        programCounter += 1;
                        break;
                    }
                case Instruction.SWAP1:
                case Instruction.SWAP2:
                case Instruction.SWAP3:
                case Instruction.SWAP4:
                case Instruction.SWAP5:
                case Instruction.SWAP6:
                case Instruction.SWAP7:
                case Instruction.SWAP8:
                case Instruction.SWAP9:
                case Instruction.SWAP10:
                case Instruction.SWAP11:
                case Instruction.SWAP12:
                case Instruction.SWAP13:
                case Instruction.SWAP14:
                case Instruction.SWAP15:
                case Instruction.SWAP16:
                    {
                        gasAvailable -= GasCostOf.VeryLow;

                        if (!stack.Swap(instruction - Instruction.SWAP1 + 2)) goto StackUnderflow;
                        break;
                    }
                case Instruction.SWAPN:
                    {
                        if (!spec.IsEofEnabled || env.CodeInfo.Version == 0)
                            goto InvalidInstruction;

                        if (!UpdateGas(GasCostOf.Swapn, ref gasAvailable))
                            goto OutOfGas;

                        int n = 1 + codeSection[programCounter];
                        if (!stack.Swap(n + 1)) goto StackUnderflow;

                        programCounter += 1;
                        break;
                    }
                case Instruction.EXCHANGE:
                    {
                        if (!spec.IsEofEnabled || env.CodeInfo.Version == 0)
                            goto InvalidInstruction;

                        if (!UpdateGas(GasCostOf.Swapn, ref gasAvailable))
                            goto OutOfGas;

                        int n = 1 + (int)(codeSection[programCounter] >> 0x04);
                        int m = 1 + (int)(codeSection[programCounter] & 0x0f);

                        stack.Exchange(n + 1, m + n + 1);

                        programCounter += 1;
                        break;
                    }
                case Instruction.LOG0:
                case Instruction.LOG1:
                case Instruction.LOG2:
                case Instruction.LOG3:
                case Instruction.LOG4:
                    {
                        if (vmState.IsStatic) goto StaticCallViolation;

                        exceptionType = InstructionLog(vmState, ref stack, ref gasAvailable, instruction);
                        if (exceptionType != EvmExceptionType.None) goto ReturnFailure;
                        break;
                    }
                case Instruction.CREATE:
                case Instruction.CREATE2:
                    {
                        Metrics.IncrementCreates();
                        if (!spec.Create2OpcodeEnabled && instruction == Instruction.CREATE2) goto InvalidInstruction;

                        if (vmState.IsStatic) goto StaticCallViolation;

                        (exceptionType, returnData) = InstructionCreate(vmState, ref stack, ref gasAvailable, spec, instruction);
                        if (exceptionType != EvmExceptionType.None) goto ReturnFailure;

                        if (returnData is null) break;

                        goto DataReturnNoTrace;
                    }
                case Instruction.EOFCREATE:
                    {
                        if (!spec.IsEofEnabled || env.CodeInfo.Version == 0)
                        {
                            goto InvalidInstruction;
                        }

                        if (vmState.IsStatic) goto StaticCallViolation;

                        (exceptionType, returnData) = InstructionEofCreate(vmState, ref programCounter, ref codeSection, ref stack, ref gasAvailable, spec, instruction);

                        if (exceptionType != EvmExceptionType.None) goto ReturnFailure;

                        if (returnData is null) break;

                        goto DataReturnNoTrace;
                    }
                case Instruction.RETURN:
                    {
                        if (vmState.ExecutionType is ExecutionType.EOFCREATE or ExecutionType.TXCREATE)
                        {
                            goto InvalidInstruction;
                        }
                        exceptionType = InstructionReturn(vmState, ref stack, ref gasAvailable, out returnData);
                        if (exceptionType != EvmExceptionType.None) goto ReturnFailure;

                        goto DataReturn;
                    }
                case Instruction.CALL:
                case Instruction.CALLCODE:
                case Instruction.DELEGATECALL:
                case Instruction.STATICCALL:
                    {
                        exceptionType = InstructionCall<TTracingInstructions, TTracingRefunds>(vmState, ref stack, ref gasAvailable, spec, instruction, out returnData);
                        if (exceptionType != EvmExceptionType.None) goto ReturnFailure;

                        if (returnData is null)
                        {
                            break;
                        }
                        if (ReferenceEquals(returnData, CallResult.BoxedEmpty))
                        {
                            // Non contract call continue rather than constructing a new frame
                            continue;
                        }

                        goto DataReturn;
                    }
                case Instruction.REVERT:
                    {
                        if (!spec.RevertOpcodeEnabled) goto InvalidInstruction;

                        exceptionType = InstructionRevert(vmState, ref stack, ref gasAvailable, out returnData);
                        if (exceptionType != EvmExceptionType.None) goto ReturnFailure;

                        isRevert = true;
                        goto DataReturn;
                    }
                case Instruction.INVALID:
                    {
                        gasAvailable -= GasCostOf.High;

                        goto InvalidInstruction;
                    }
                case Instruction.SELFDESTRUCT:
                    {
                        if (vmState.IsStatic) goto StaticCallViolation;

                        if (spec.UseShanghaiDDosProtection)
                        {
                            gasAvailable -= GasCostOf.SelfDestructEip150;
                        }

                        exceptionType = InstructionSelfDestruct(vmState, ref stack, ref gasAvailable, spec);
                        if (exceptionType != EvmExceptionType.None) goto ReturnFailure;

                        goto EmptyReturn;
                    }
                case Instruction.SHL:
                    {
                        if (!spec.ShiftOpcodesEnabled) goto InvalidInstruction;

                        gasAvailable -= GasCostOf.VeryLow;

                        if (!stack.PopUInt256(out a)) goto StackUnderflow;
                        if (a >= 256UL)
                        {
                            if (!stack.PopLimbo()) goto StackUnderflow;
                            stack.PushZero();
                        }
                        else
                        {
                            if (!stack.PopUInt256(out b)) goto StackUnderflow;
                            result = b << (int)a.u0;
                            stack.PushUInt256(in result);
                        }

                        break;
                    }
                case Instruction.SHR:
                    {
                        if (!spec.ShiftOpcodesEnabled) goto InvalidInstruction;

                        gasAvailable -= GasCostOf.VeryLow;

                        if (!stack.PopUInt256(out a)) goto StackUnderflow;
                        if (a >= 256)
                        {
                            if (!stack.PopLimbo()) goto StackUnderflow;
                            stack.PushZero();
                        }
                        else
                        {
                            if (!stack.PopUInt256(out b)) goto StackUnderflow;
                            result = b >> (int)a.u0;
                            stack.PushUInt256(in result);
                        }

                        break;
                    }
                case Instruction.SAR:
                    {
                        if (!spec.ShiftOpcodesEnabled) goto InvalidInstruction;

                        gasAvailable -= GasCostOf.VeryLow;

                        if (!stack.PopUInt256(out a)) goto StackUnderflow;
                        if (!stack.PopUInt256(out b)) goto StackUnderflow;
                        if (a >= BigInt256)
                        {
                            if (As<UInt256, Int256>(ref b).Sign >= 0)
                            {
                                stack.PushZero();
                            }
                            else
                            {
                                stack.PushSignedInt256(in Int256.MinusOne);
                            }
                        }
                        else
                        {
                            As<UInt256, Int256>(ref b).RightShift((int)a, out As<UInt256, Int256>(ref result));
                            stack.PushUInt256(in result);
                        }

                        break;
                    }
                case Instruction.EXTCODEHASH:
                    {
                        if (!spec.ExtCodeHashOpcodeEnabled) goto InvalidInstruction;

                        gasAvailable -= spec.GetExtCodeHashCost();

                        Address address = stack.PopAddress();
                        if (address is null) goto StackUnderflow;
                        if (!ChargeAccountAccessGas(ref gasAvailable, vmState, address, spec)) goto OutOfGas;

                        if (!_state.AccountExists(address) || _state.IsDeadAccount(address))
                        {
                            stack.PushZero();
                        }
                        else
                        {
                            Memory<byte> account = _state.GetCode(address);
                            if (spec.IsEofEnabled && IsEof(account, out _))
                            {
                                stack.PushBytes(EofHash256);
                            }
                            else
                            {
                                stack.PushBytes(_state.GetCodeHash(address).Bytes);
                            }
                        }

                        break;
                    }
                case Instruction.TLOAD:
                    {
                        if (!spec.TransientStorageEnabled) goto InvalidInstruction;

                        Metrics.TloadOpcode++;
                        gasAvailable -= GasCostOf.TLoad;

                        if (!stack.PopUInt256(out result)) goto StackUnderflow;
                        storageCell = new(env.ExecutingAccount, result);

                        ReadOnlySpan<byte> value = _state.GetTransientState(in storageCell);
                        stack.PushBytes(value);

                        if (typeof(TTracingStorage) == typeof(IsTracing))
                        {
                            if (gasAvailable < 0) goto OutOfGas;
                            _txTracer.LoadOperationTransientStorage(storageCell.Address, result, value);
                        }

                        break;
                    }
                case Instruction.TSTORE:
                    {
                        if (!spec.TransientStorageEnabled) goto InvalidInstruction;
                        {
                            Metrics.TstoreOpcode++;

                            if (vmState.IsStatic) goto StaticCallViolation;

                            gasAvailable -= GasCostOf.TStore;

                            if (!stack.PopUInt256(out result)) goto StackUnderflow;
                            storageCell = new(env.ExecutingAccount, result);
                            bytes = stack.PopWord256();

                            _state.SetTransientState(in storageCell, !bytes.IsZero() ? bytes.ToArray() : BytesZero32);

                            if (typeof(TTracingStorage) == typeof(IsTracing))
                            {
                                if (gasAvailable < 0) goto OutOfGas;
                                ReadOnlySpan<byte> currentValue = _state.GetTransientState(in storageCell);
                                _txTracer.SetOperationTransientStorage(storageCell.Address, result, bytes, currentValue);
                            }

                            break;
                        }
                    }
                case Instruction.MCOPY:
                    {
                        if (!spec.MCopyIncluded) goto InvalidInstruction;
                        {
                            Metrics.MCopyOpcode++;

                            if (!stack.PopUInt256(out a)) goto StackUnderflow;
                            if (!stack.PopUInt256(out b)) goto StackUnderflow;
                            if (!stack.PopUInt256(out c)) goto StackUnderflow;

                            gasAvailable -= GasCostOf.VeryLow + GasCostOf.VeryLow * EvmPooledMemory.Div32Ceiling(c);
                            if (!UpdateMemoryCost(vmState, ref gasAvailable, UInt256.Max(b, a), c)) goto OutOfGas;

                            bytes = vmState.Memory.LoadSpan(in b, c);
                            if (typeof(TTracingInstructions) == typeof(IsTracing)) _txTracer.ReportMemoryChange(b, bytes);

                            vmState.Memory.Save(in a, bytes);
                            if (typeof(TTracingInstructions) == typeof(IsTracing)) _txTracer.ReportMemoryChange(a, bytes);

                            break;
                        }
                    }
                case Instruction.RJUMP:
                    {
                        if (spec.IsEofEnabled && env.CodeInfo.Version > 0)
                        {
                            if (!UpdateGas(GasCostOf.RJump, ref gasAvailable)) goto OutOfGas;
                            short offset = codeSection.Slice(programCounter, TWO_BYTE_LENGTH).ReadEthInt16();
                            programCounter += TWO_BYTE_LENGTH + offset;
                            break;
                        }
                        goto InvalidInstruction;
                    }
                case Instruction.RJUMPI:
                    {
                        if (spec.IsEofEnabled && env.CodeInfo.Version > 0)
                        {
                            if (!UpdateGas(GasCostOf.RJumpi, ref gasAvailable)) goto OutOfGas;
                            Span<byte> condition = stack.PopWord256();
                            short offset = codeSection.Slice(programCounter, TWO_BYTE_LENGTH).ReadEthInt16();
                            if (!condition.SequenceEqual(BytesZero32))
                            {
                                programCounter += offset;
                            }
                            programCounter += TWO_BYTE_LENGTH;
                            break;
                        }
                        goto InvalidInstruction;
                    }
                case Instruction.RJUMPV:
                    {
                        if (spec.IsEofEnabled && env.CodeInfo.Version > 0)
                        {
                            if (!UpdateGas(GasCostOf.RJumpv, ref gasAvailable)) goto OutOfGas;

                            stack.PopUInt256(out a);
                            var count = codeSection[programCounter] + 1;
                            var immediates = (ushort)(count * TWO_BYTE_LENGTH + ONE_BYTE_LENGTH);
                            if (a < count)
                            {
                                int case_v = programCounter + ONE_BYTE_LENGTH + (int)a * TWO_BYTE_LENGTH;
                                int offset = codeSection.Slice(case_v, TWO_BYTE_LENGTH).ReadEthInt16();
                                programCounter += offset;
                            }
                            programCounter += immediates;
                            break;
                        }
                        goto InvalidInstruction;
                    }
                case Instruction.CALLF:
                    {
                        if (!spec.IsEofEnabled || env.CodeInfo.Version == 0)
                        {
                            goto InvalidInstruction;
                        }

                        if (!UpdateGas(GasCostOf.Callf, ref gasAvailable)) goto OutOfGas;
                        var index = (int)codeSection.Slice(programCounter, TWO_BYTE_LENGTH).ReadEthUInt16();
                        (int inputCount, _, int maxStackHeight) = env.CodeInfo.GetSectionMetadata(index);

                        if (Eof1.MAX_STACK_HEIGHT - maxStackHeight + inputCount < stack.Head)
                        {
                            goto StackOverflow;
                        }

                        if (vmState.ReturnStackHead == Eof1.RETURN_STACK_MAX_HEIGHT)
                            goto InvalidSubroutineEntry;

                        vmState.ReturnStack[vmState.ReturnStackHead++] = new EvmState.ReturnState
                        {
                            Index = sectionIndex,
                            Height = stack.Head - inputCount,
                            Offset = programCounter + TWO_BYTE_LENGTH
                        };

                        sectionIndex = index;
                        programCounter = env.CodeInfo.CodeSectionOffset(index).Start;
                        break;
                    }

                case Instruction.JUMPF:
                    {
                        if (!spec.IsEofEnabled || env.CodeInfo.Version == 0)
                        {
                            goto InvalidInstruction;
                        }

                        if (!UpdateGas(GasCostOf.Jumpf, ref gasAvailable)) goto OutOfGas;
                        var index = (int)codeSection.Slice(programCounter, TWO_BYTE_LENGTH).ReadEthUInt16();
                        (int inputCount, _, int maxStackHeight) = env.CodeInfo.GetSectionMetadata(index);

                        if (Eof1.MAX_STACK_HEIGHT - maxStackHeight + inputCount < stack.Head)
                        {
                            goto StackOverflow;
                        }

                        sectionIndex = index;
                        programCounter = env.CodeInfo.CodeSectionOffset(index).Start;
                        break;
                    }
                case Instruction.RETF:
                    {
                        if (!spec.IsEofEnabled || env.CodeInfo.Version == 0)
                        {
                            goto InvalidInstruction;
                        }

                        if (!UpdateGas(GasCostOf.Retf, ref gasAvailable)) goto OutOfGas;
                        (_, int outputCount, _) = env.CodeInfo.GetSectionMetadata(sectionIndex);

                        var stackFrame = vmState.ReturnStack[--vmState.ReturnStackHead];
                        sectionIndex = stackFrame.Index;
                        programCounter = stackFrame.Offset;
                        break;
                    }
                case Instruction.EXTCALL:
                case Instruction.EXTDELEGATECALL:
                case Instruction.EXTSTATICCALL:
                    {
                        exceptionType = InstructionEofCall<TTracingInstructions, TTracingRefunds>(vmState, ref stack, ref gasAvailable, spec, instruction, out returnData);
                        if (exceptionType != EvmExceptionType.None) goto ReturnFailure;

                        if (returnData is null)
                        {
                            break;
                        }
                        if (ReferenceEquals(returnData, CallResult.BoxedEmpty))
                        {
                            // Result pushed to stack
                            continue;
                        }

                        goto DataReturn;
                    }
                case Instruction.RETURNCONTRACT:
                    {
                        if (!spec.IsEofEnabled || !vmState.ExecutionType.IsAnyCreateEof())
                            goto InvalidInstruction;

                        if (!UpdateGas(GasCostOf.ReturnContract, ref gasAvailable)) goto OutOfGas;

                        byte sectionIdx = codeSection[programCounter++];
                        ReadOnlyMemory<byte> deployCode = env.CodeInfo.ContainerSection[(Range)env.CodeInfo.ContainerSectionOffset(sectionIdx)];
                        EofCodeInfo deploycodeInfo = (EofCodeInfo)CodeInfoFactory.CreateCodeInfo(deployCode, spec, EvmObjectFormat.ValidationStrategy.ExractHeader);

                        stack.PopUInt256(out a);
                        stack.PopUInt256(out b);
                        ReadOnlyMemory<byte> auxData = ReadOnlyMemory<byte>.Empty;

                        if (!UpdateMemoryCost(vmState, ref gasAvailable, in a, b)) goto OutOfGas;

                        int projectedNewSize = (int)b + deploycodeInfo.DataSection.Length;
                        if (projectedNewSize < deploycodeInfo.EofContainer.Header.DataSection.Size || projectedNewSize > UInt16.MaxValue)
                        {
                            goto AccessViolation;
                        }

                        auxData = vmState.Memory.Load(a, b);

                        UpdateCurrentState(vmState, programCounter, gasAvailable, stack.Head, sectionIndex);
                        return new CallResult(deploycodeInfo, auxData, null, env.CodeInfo.Version);
                    }
                case Instruction.DATASIZE:
                    {
                        if (!spec.IsEofEnabled || env.CodeInfo.Version == 0)
                            goto InvalidInstruction;

                        if (!UpdateGas(GasCostOf.DataSize, ref gasAvailable)) goto OutOfGas;

                        stack.PushUInt32(dataSection.Length);
                        break;
                    }
                case Instruction.DATALOAD:
                    {
                        if (!spec.IsEofEnabled || env.CodeInfo.Version == 0)
                            goto InvalidInstruction;

                        if (!UpdateGas(GasCostOf.DataLoad, ref gasAvailable)) goto OutOfGas;

                        stack.PopUInt256(out a);
                        ZeroPaddedSpan zpbytes = dataSection.SliceWithZeroPadding(a, 32);
                        stack.PushBytes(zpbytes);
                        break;
                    }
                case Instruction.DATALOADN:
                    {
                        if (!spec.IsEofEnabled || env.CodeInfo.Version == 0)
                            goto InvalidInstruction;

                        if (!UpdateGas(GasCostOf.DataLoadN, ref gasAvailable)) goto OutOfGas;

                        var offset = codeSection.Slice(programCounter, TWO_BYTE_LENGTH).ReadEthUInt16();
                        ZeroPaddedSpan zpbytes = dataSection.SliceWithZeroPadding(offset, 32);
                        stack.PushBytes(zpbytes);

                        programCounter += TWO_BYTE_LENGTH;
                        break;
                    }
                case Instruction.DATACOPY:
                    {
                        if (!spec.IsEofEnabled || env.CodeInfo.Version == 0)
                            goto InvalidInstruction;

                        stack.PopUInt256(out UInt256 memOffset);
                        stack.PopUInt256(out UInt256 offset);
                        stack.PopUInt256(out UInt256 size);

                        if (!UpdateGas(GasCostOf.DataCopy + GasCostOf.Memory * EvmPooledMemory.Div32Ceiling(in size), ref gasAvailable))
                            goto OutOfGas;

                        if (size > UInt256.Zero)
                        {
                            if (!UpdateMemoryCost(vmState, ref gasAvailable, in memOffset, size))
                                goto OutOfGas;

                            ZeroPaddedSpan dataSectionSlice = dataSection.SliceWithZeroPadding(offset, (int)size);
                            vmState.Memory.Save(in memOffset, dataSectionSlice);
                            if (_txTracer.IsTracingInstructions)
                            {
                                _txTracer.ReportMemoryChange((long)memOffset, dataSectionSlice);
                            }
                        }

                        break;
                    }
                default:
                    {
                        goto InvalidInstruction;
                    }
            }

            if (gasAvailable < 0)
            {
                goto OutOfGas;
            }

            if (typeof(TTracingInstructions) == typeof(IsTracing))
            {
                EndInstructionTrace(gasAvailable, vmState.Memory.Size);
            }
        }

        goto EmptyReturnNoTrace;

    // Common exit errors, goto labels to reduce in loop code duplication and to keep loop body smaller
    EmptyReturn:
        if (typeof(TTracingInstructions) == typeof(IsTracing)) EndInstructionTrace(gasAvailable, vmState.Memory.Size);
        EmptyReturnNoTrace:
        // Ensure gas is positive before updating state
        if (gasAvailable < 0) goto OutOfGas;
        UpdateCurrentState(vmState, programCounter, gasAvailable, stack.Head, sectionIndex);
#if DEBUG
        debugger?.TryWait(ref vmState, ref programCounter, ref gasAvailable, ref stack.Head);
#endif
        return CallResult.Empty(env.CodeInfo.Version);
    DataReturn:
        if (typeof(TTracingInstructions) == typeof(IsTracing)) EndInstructionTrace(gasAvailable, vmState.Memory.Size);
        DataReturnNoTrace:
        // Ensure gas is positive before updating state
        if (gasAvailable < 0) goto OutOfGas;
        UpdateCurrentState(vmState, programCounter, gasAvailable, stack.Head, sectionIndex);

        if (returnData is EvmState state)
        {
            return new CallResult(state);
        }
        return new CallResult((byte[])returnData, null, env.CodeInfo.Version, shouldRevert: isRevert);

    OutOfGas:
        exceptionType = EvmExceptionType.OutOfGas;
        goto ReturnFailure;
    InvalidInstruction:
        exceptionType = EvmExceptionType.BadInstruction;
        goto ReturnFailure;
    StaticCallViolation:
        exceptionType = EvmExceptionType.StaticCallViolation;
        goto ReturnFailure;
    StackUnderflow:
        exceptionType = EvmExceptionType.StackUnderflow;
        goto ReturnFailure;
    InvalidJumpDestination:
        exceptionType = EvmExceptionType.InvalidJumpDestination;
        goto ReturnFailure;
    AccessViolation:
        exceptionType = EvmExceptionType.AccessViolation;
    ReturnFailure:
        return GetFailureReturn<TTracingInstructions>(gasAvailable, exceptionType);
    InvalidSubroutineEntry:
        exceptionType = EvmExceptionType.InvalidSubroutineEntry;
        goto ReturnFailure;
    StackOverflow:
        exceptionType = EvmExceptionType.StackOverflow;
        goto ReturnFailure;
        [DoesNotReturn]
        static void ThrowOperationCanceledException() =>
            throw new OperationCanceledException("Cancellation Requested");
    }

    [SkipLocalsInit]
    [MethodImpl(MethodImplOptions.NoInlining)]
    private void InstructionExtCodeSize<TTracingInstructions>(Address address, ref EvmStack<TTracingInstructions> stack, IReleaseSpec spec) where TTracingInstructions : struct, IIsTracing
    {
        ReadOnlyMemory<byte> accountCode = _codeInfoRepository.GetCachedCodeInfo(_state, address, spec).MachineCode;
        if (spec.IsEofEnabled && IsEof(accountCode, out _))
        {
            stack.PushUInt256(2);
        }
        else
        {
            UInt256 result = (UInt256)accountCode.Length;
            stack.PushUInt256(in result);
        }
    }

    [SkipLocalsInit]
    private EvmExceptionType InstructionCall<TTracingInstructions, TTracingRefunds>(EvmState vmState, ref EvmStack<TTracingInstructions> stack, ref long gasAvailable, IReleaseSpec spec,
        Instruction instruction, out object returnData)
        where TTracingInstructions : struct, IIsTracing
        where TTracingRefunds : struct, IIsTracing
    {
        Metrics.IncrementCalls();

        returnData = null;
        ref readonly ExecutionEnvironment env = ref vmState.Env;

        if (instruction == Instruction.DELEGATECALL && !spec.DelegateCallEnabled ||
            instruction == Instruction.STATICCALL && !spec.StaticCallEnabled) return EvmExceptionType.BadInstruction;

        if (!stack.PopUInt256(out UInt256 gasLimit)) return EvmExceptionType.StackUnderflow;
        Address codeSource = stack.PopAddress();
        if (codeSource is null) return EvmExceptionType.StackUnderflow;

        if (!ChargeAccountAccessGas(ref gasAvailable, vmState, codeSource, spec)) return EvmExceptionType.OutOfGas;

        UInt256 callValue;
        switch (instruction)
        {
            case Instruction.STATICCALL:
                callValue = UInt256.Zero;
                break;
            case Instruction.DELEGATECALL:
                callValue = env.Value;
                break;
            default:
                if (!stack.PopUInt256(out callValue)) return EvmExceptionType.StackUnderflow;
                break;
        }

        UInt256 transferValue = instruction == Instruction.DELEGATECALL ? UInt256.Zero : callValue;
        if (!stack.PopUInt256(out UInt256 dataOffset)) return EvmExceptionType.StackUnderflow;
        if (!stack.PopUInt256(out UInt256 dataLength)) return EvmExceptionType.StackUnderflow;
        if (!stack.PopUInt256(out UInt256 outputOffset)) return EvmExceptionType.StackUnderflow;
        if (!stack.PopUInt256(out UInt256 outputLength)) return EvmExceptionType.StackUnderflow;

        if (vmState.IsStatic && !transferValue.IsZero && instruction != Instruction.CALLCODE) return EvmExceptionType.StaticCallViolation;

        Address caller = instruction == Instruction.DELEGATECALL ? env.Caller : env.ExecutingAccount;
        Address target = instruction == Instruction.CALL || instruction == Instruction.STATICCALL
            ? codeSource
            : env.ExecutingAccount;

        if (typeof(TLogger) == typeof(IsTracing))
        {
            TraceCallDetails(codeSource, ref callValue, ref transferValue, caller, target);
        }

        long gasExtra = 0L;

        if (!transferValue.IsZero)
        {
            gasExtra += GasCostOf.CallValue;
        }

        if (!spec.ClearEmptyAccountWhenTouched && !_state.AccountExists(target))
        {
            gasExtra += GasCostOf.NewAccount;
        }
        else if (spec.ClearEmptyAccountWhenTouched && transferValue != 0 && _state.IsDeadAccount(target))
        {
            gasExtra += GasCostOf.NewAccount;
        }

        if (!UpdateGas(spec.GetCallCost(), ref gasAvailable) ||
            !UpdateMemoryCost(vmState, ref gasAvailable, in dataOffset, dataLength) ||
            !UpdateMemoryCost(vmState, ref gasAvailable, in outputOffset, outputLength) ||
            !UpdateGas(gasExtra, ref gasAvailable)) return EvmExceptionType.OutOfGas;

        ICodeInfo codeInfo = _codeInfoRepository.GetCachedCodeInfo(_state, codeSource, spec);
        codeInfo.AnalyseInBackgroundIfRequired();

        if (spec.Use63Over64Rule)
        {
            gasLimit = UInt256.Min((UInt256)(gasAvailable - gasAvailable / 64), gasLimit);
        }

        if (gasLimit >= long.MaxValue) return EvmExceptionType.OutOfGas;

        long gasLimitUl = (long)gasLimit;
        if (!UpdateGas(gasLimitUl, ref gasAvailable)) return EvmExceptionType.OutOfGas;

        if (!transferValue.IsZero)
        {
            if (typeof(TTracingRefunds) == typeof(IsTracing)) _txTracer.ReportExtraGasPressure(GasCostOf.CallStipend);
            gasLimitUl += GasCostOf.CallStipend;
        }

        if (env.CallDepth >= MaxCallDepth ||
            !transferValue.IsZero && _state.GetBalance(env.ExecutingAccount) < transferValue)
        {
            _returnDataBuffer = Array.Empty<byte>();
            stack.PushZero();

            if (typeof(TTracingInstructions) == typeof(IsTracing))
            {
                // very specific for Parity trace, need to find generalization - very peculiar 32 length...
                ReadOnlyMemory<byte>? memoryTrace = vmState.Memory.Inspect(in dataOffset, 32);
                _txTracer.ReportMemoryChange(dataOffset, memoryTrace is null ? ReadOnlySpan<byte>.Empty : memoryTrace.Value.Span);
            }

            if (typeof(TLogger) == typeof(IsTracing)) _logger.Trace("FAIL - call depth");
            if (typeof(TTracingInstructions) == typeof(IsTracing)) _txTracer.ReportOperationRemainingGas(gasAvailable);
            if (typeof(TTracingInstructions) == typeof(IsTracing)) _txTracer.ReportOperationError(EvmExceptionType.NotEnoughBalance);

            UpdateGasUp(gasLimitUl, ref gasAvailable);
            if (typeof(TTracingInstructions) == typeof(IsTracing)) _txTracer.ReportGasUpdateForVmTrace(gasLimitUl, gasAvailable);
            return EvmExceptionType.None;
        }

        Snapshot snapshot = _state.TakeSnapshot();
        _state.SubtractFromBalance(caller, transferValue, spec);

        if (codeInfo.IsEmpty && typeof(TTracingInstructions) != typeof(IsTracing) && !_txTracer.IsTracingActions)
        {
            // Non contract call, no need to construct call frame can just credit balance and return gas
            _returnDataBuffer = default;
            stack.PushBytes(StatusCode.SuccessBytes.Span);
            UpdateGasUp(gasLimitUl, ref gasAvailable);
            return FastCall(spec, out returnData, in transferValue, target);
        }

        ReadOnlyMemory<byte> callData = vmState.Memory.Load(in dataOffset, dataLength);
        ExecutionEnvironment callEnv = new
        (
            txExecutionContext: in env.TxExecutionContext,
            callDepth: env.CallDepth + 1,
            caller: caller,
            codeSource: codeSource,
            executingAccount: target,
            transferValue: transferValue,
            value: callValue,
            inputData: callData,
            codeInfo: codeInfo
        );
        if (typeof(TLogger) == typeof(IsTracing)) _logger.Trace($"Tx call gas {gasLimitUl}");
        if (outputLength == 0)
        {
            // TODO: when output length is 0 outputOffset can have any value really
            // and the value does not matter and it can cause trouble when beyond long range
            outputOffset = 0;
        }

        ExecutionType executionType = GetCallExecutionType(instruction, env.IsPostMerge());
        returnData = new EvmState(
            gasLimitUl,
            callEnv,
            executionType,
            isTopLevel: false,
            snapshot,
            (long)outputOffset,
            (long)outputLength,
            instruction == Instruction.STATICCALL || vmState.IsStatic,
            vmState,
            isContinuation: false,
            isCreateOnPreExistingAccount: false);

        return EvmExceptionType.None;

        EvmExceptionType FastCall(IReleaseSpec spec, out object returnData, in UInt256 transferValue, Address target)
        {
            if (!_state.AccountExists(target))
            {
                _state.CreateAccount(target, transferValue);
            }
            else
            {
                _state.AddToBalance(target, transferValue, spec);
            }
            Metrics.IncrementEmptyCalls();

            returnData = CallResult.BoxedEmpty;
            return EvmExceptionType.None;
        }

        [MethodImpl(MethodImplOptions.NoInlining)]
        void TraceCallDetails(Address codeSource, ref UInt256 callValue, ref UInt256 transferValue, Address caller, Address target)
        {
            _logger.Trace($"caller {caller}");
            _logger.Trace($"code source {codeSource}");
            _logger.Trace($"target {target}");
            _logger.Trace($"value {callValue}");
            _logger.Trace($"transfer value {transferValue}");
        }
    }

    [SkipLocalsInit]
    private EvmExceptionType InstructionEofCall<TTracingInstructions, TTracingRefunds>(EvmState vmState, ref EvmStack<TTracingInstructions> stack, ref long gasAvailable, IReleaseSpec spec,
        Instruction instruction, out object returnData)
        where TTracingInstructions : struct, IIsTracing
        where TTracingRefunds : struct, IIsTracing
    {
        Metrics.IncrementCalls();

        const int MIN_RETAINED_GAS = 5000;

        returnData = null;
        ref readonly ExecutionEnvironment env = ref vmState.Env;

        // Instruction is undefined in legacy code and only available in EOF
        if (!spec.IsEofEnabled ||
            env.CodeInfo.Version == 0 ||
            (instruction == Instruction.EXTDELEGATECALL && !spec.DelegateCallEnabled) ||
            (instruction == Instruction.EXTSTATICCALL && !spec.StaticCallEnabled))
            return EvmExceptionType.BadInstruction;

        // 1. Pop required arguments from stack, halt with exceptional failure on stack underflow.
        stack.PopWord256(out Span<byte> targetBytes);
        stack.PopUInt256(out UInt256 dataOffset);
        stack.PopUInt256(out UInt256 dataLength);

        UInt256 callValue;
        switch (instruction)
        {
            case Instruction.EXTSTATICCALL:
                callValue = UInt256.Zero;
                break;
            case Instruction.EXTDELEGATECALL:
                callValue = env.Value;
                break;
            default: // Instruction.EXTCALL
                stack.PopUInt256(out callValue);
                break;
        }

        // 3. If value is non-zero:
        //  a: Halt with exceptional failure if the current frame is in static-mode.
        if (vmState.IsStatic && !callValue.IsZero) return EvmExceptionType.StaticCallViolation;
        //  b. Charge CALL_VALUE_COST gas.
        if (!callValue.IsZero && !UpdateGas(GasCostOf.CallValue, ref gasAvailable)) return EvmExceptionType.OutOfGas;

        // 4. If target_address has any of the high 12 bytes set to a non-zero value
        // (i.e. it does not contain a 20-byte address)
        if (!targetBytes[0..12].IsZero())
        {
            //  then halt with an exceptional failure.
            return EvmExceptionType.AddressOutOfRange;
        }

        Address caller = instruction == Instruction.EXTDELEGATECALL ? env.Caller : env.ExecutingAccount;
        Address codeSource = new Address(targetBytes[12..].ToArray());
        Address target = instruction == Instruction.EXTDELEGATECALL
            ? env.ExecutingAccount
            : codeSource;

        // 5. Perform (and charge for) memory expansion using [input_offset, input_size].
        if (!UpdateMemoryCost(vmState, ref gasAvailable, in dataOffset, in dataLength)) return EvmExceptionType.OutOfGas;
        // 1. Charge WARM_STORAGE_READ_COST (100) gas.
        // 6. If target_address is not in the warm_account_list, charge COLD_ACCOUNT_ACCESS - WARM_STORAGE_READ_COST (2500) gas.
        if (!ChargeAccountAccessGas(ref gasAvailable, vmState, codeSource, spec)) return EvmExceptionType.OutOfGas;

        if ((!spec.ClearEmptyAccountWhenTouched && !_state.AccountExists(codeSource))
            || (spec.ClearEmptyAccountWhenTouched && callValue != 0 && _state.IsDeadAccount(codeSource)))
        {
            // 7. If target_address is not in the state and the call configuration would result in account creation,
            //    charge ACCOUNT_CREATION_COST (25000) gas. (The only such case in this EIP is if value is non-zero.)
            if (!UpdateGas(GasCostOf.NewAccount, ref gasAvailable)) return EvmExceptionType.OutOfGas;
        }

        // 8. Calculate the gas available to callee as caller’s remaining gas reduced by max(floor(gas/64), MIN_RETAINED_GAS).
        long callGas = gasAvailable - Math.Max(gasAvailable / 64, MIN_RETAINED_GAS);

        // 9. Fail with status code 1 returned on stack if any of the following is true (only gas charged until this point is consumed):
        //  a: Gas available to callee at this point is less than MIN_CALLEE_GAS.
        //  b: Balance of the current account is less than value.
        //  c: Current call stack depth equals 1024.
        if (callGas < GasCostOf.CallStipend ||
            (!callValue.IsZero && _state.GetBalance(env.ExecutingAccount) < callValue) ||
            env.CallDepth >= MaxCallDepth)
        {
            returnData = CallResult.BoxedEmpty;
            _returnDataBuffer = Array.Empty<byte>();
            stack.PushOne();

            if (typeof(TLogger) == typeof(IsTracing)) _logger.Trace("FAIL - call depth");
            if (typeof(TTracingInstructions) == typeof(IsTracing))
            {
                // very specific for Parity trace, need to find generalization - very peculiar 32 length...
                ReadOnlyMemory<byte> memoryTrace = vmState.Memory.Inspect(in dataOffset, 32);
                _txTracer.ReportMemoryChange(dataOffset, memoryTrace.Span);
                _txTracer.ReportOperationRemainingGas(gasAvailable);
                _txTracer.ReportOperationError(EvmExceptionType.NotEnoughBalance);
                _txTracer.ReportGasUpdateForVmTrace(callGas, gasAvailable);
            }

            return EvmExceptionType.None;
        }

        if (typeof(TLogger) == typeof(IsTracing))
        {
            _logger.Trace($"caller {caller}");
            _logger.Trace($"target {codeSource}");
            _logger.Trace($"value {callValue}");
        }

        ICodeInfo targetCodeInfo = _codeInfoRepository.GetCachedCodeInfo(_state, codeSource, spec);
        targetCodeInfo.AnalyseInBackgroundIfRequired();

        if (instruction is Instruction.EXTDELEGATECALL
            && targetCodeInfo.Version == 0)
        {
            // https://github.com/ipsilon/eof/blob/main/spec/eof.md#new-behavior
            // EXTDELEGATECALL to a non-EOF contract (legacy contract, EOA, empty account) is disallowed,
            // and it returns 1 (same as when the callee frame reverts) to signal failure.
            // Only initial gas cost of EXTDELEGATECALL is consumed (similarly to the call depth check)
            // and the target address still becomes warm.
            returnData = CallResult.BoxedEmpty;
            _returnDataBuffer = Array.Empty<byte>();
            stack.PushOne();
            return EvmExceptionType.None;
        }

        // 10. Perform the call with the available gas and configuration.
        if (!UpdateGas(callGas, ref gasAvailable)) return EvmExceptionType.OutOfGas;

        ReadOnlyMemory<byte> callData = vmState.Memory.Load(in dataOffset, dataLength);

        Snapshot snapshot = _state.TakeSnapshot();
        _state.SubtractFromBalance(caller, callValue, spec);

        ExecutionEnvironment callEnv = new
        (
            txExecutionContext: in env.TxExecutionContext,
            callDepth: env.CallDepth + 1,
            caller: caller,
            codeSource: codeSource,
            executingAccount: target,
            transferValue: callValue,
            value: callValue,
            inputData: callData,
            codeInfo: targetCodeInfo
        );
        if (typeof(TLogger) == typeof(IsTracing)) _logger.Trace($"Tx call gas {callGas}");

        ExecutionType executionType = GetCallExecutionType(instruction, env.IsPostMerge());
        returnData = new EvmState(
            callGas,
            callEnv,
            executionType,
            isTopLevel: false,
            snapshot,
            (long)0,
            (long)0,
            isStatic: instruction == Instruction.EXTSTATICCALL || vmState.IsStatic,
            vmState,
            isContinuation: false,
            isCreateOnPreExistingAccount: false);

        return EvmExceptionType.None;
    }

    [SkipLocalsInit]
    private static EvmExceptionType InstructionRevert<TTracing>(EvmState vmState, ref EvmStack<TTracing> stack, ref long gasAvailable, out object returnData)
        where TTracing : struct, IIsTracing
    {
        SkipInit(out returnData);

        if (!stack.PopUInt256(out UInt256 position) ||
            !stack.PopUInt256(out UInt256 length))
            return EvmExceptionType.StackUnderflow;

        if (!UpdateMemoryCost(vmState, ref gasAvailable, in position, in length))
        {
            return EvmExceptionType.OutOfGas;
        }

        returnData = vmState.Memory.Load(in position, in length).ToArray();
        return EvmExceptionType.None;
    }

    [SkipLocalsInit]
    private static EvmExceptionType InstructionReturn<TTracing>(EvmState vmState, ref EvmStack<TTracing> stack, ref long gasAvailable, out object returnData)
        where TTracing : struct, IIsTracing
    {
        SkipInit(out returnData);

        if (!stack.PopUInt256(out UInt256 position) ||
            !stack.PopUInt256(out UInt256 length))
            return EvmExceptionType.StackUnderflow;

        if (!UpdateMemoryCost(vmState, ref gasAvailable, in position, in length))
        {
            return EvmExceptionType.OutOfGas;
        }

        returnData = vmState.Memory.Load(in position, in length).ToArray();

        return EvmExceptionType.None;
    }

    [SkipLocalsInit]
    private EvmExceptionType InstructionSelfDestruct<TTracing>(EvmState vmState, ref EvmStack<TTracing> stack, ref long gasAvailable, IReleaseSpec spec)
        where TTracing : struct, IIsTracing
    {
        Metrics.SelfDestructs++;

        Address inheritor = stack.PopAddress();
        if (inheritor is null) return EvmExceptionType.StackUnderflow;
        if (!ChargeAccountAccessGas(ref gasAvailable, vmState, inheritor, spec, false)) return EvmExceptionType.OutOfGas;

        Address executingAccount = vmState.Env.ExecutingAccount;
        bool createInSameTx = vmState.CreateList.Contains(executingAccount);
        if (!spec.SelfdestructOnlyOnSameTransaction || createInSameTx)
            vmState.DestroyList.Add(executingAccount);

        UInt256 result = _state.GetBalance(executingAccount);
        if (_txTracer.IsTracingActions) _txTracer.ReportSelfDestruct(executingAccount, result, inheritor);
        if (spec.ClearEmptyAccountWhenTouched && !result.IsZero && _state.IsDeadAccount(inheritor))
        {
            if (!UpdateGas(GasCostOf.NewAccount, ref gasAvailable)) return EvmExceptionType.OutOfGas;
        }

        bool inheritorAccountExists = _state.AccountExists(inheritor);
        if (!spec.ClearEmptyAccountWhenTouched && !inheritorAccountExists && spec.UseShanghaiDDosProtection)
        {
            if (!UpdateGas(GasCostOf.NewAccount, ref gasAvailable)) return EvmExceptionType.OutOfGas;
        }

        if (!inheritorAccountExists)
        {
            _state.CreateAccount(inheritor, result);
        }
        else if (!inheritor.Equals(executingAccount))
        {
            _state.AddToBalance(inheritor, result, spec);
        }

        if (spec.SelfdestructOnlyOnSameTransaction && !createInSameTx && inheritor.Equals(executingAccount))
            return EvmExceptionType.None; // don't burn eth when contract is not destroyed per EIP clarification

        _state.SubtractFromBalance(executingAccount, result, spec);
        return EvmExceptionType.None;
    }

    [SkipLocalsInit]
    private (EvmExceptionType exceptionType, EvmState? callState) InstructionEofCreate<TTracing>(EvmState vmState, ref int pc, ref ReadOnlySpan<byte> codeSection, ref EvmStack<TTracing> stack, ref long gasAvailable, IReleaseSpec spec, Instruction instruction)
        where TTracing : struct, IIsTracing
    {
        ref readonly ExecutionEnvironment env = ref vmState.Env;
        EofCodeInfo container = env.CodeInfo as EofCodeInfo;
        var currentContext = ExecutionType.EOFCREATE;

        // 1 - deduct TX_CREATE_COST gas
        if (!UpdateGas(GasCostOf.TxCreate, ref gasAvailable))
            return (EvmExceptionType.OutOfGas, null);

        // 2 - read immediate operand initcontainer_index, encoded as 8-bit unsigned value
        int initcontainerIndex = codeSection[pc++];

        // 3 - pop value, salt, input_offset, input_size from the operand stack
        // no stack checks becaue EOF guarantees no stack undeflows
        stack.PopUInt256(out UInt256 value);
        stack.PopWord256(out Span<byte> salt);
        stack.PopUInt256(out UInt256 dataOffset);
        stack.PopUInt256(out UInt256 dataSize);

        // 4 - perform (and charge for) memory expansion using [input_offset, input_size]
        if (!UpdateMemoryCost(vmState, ref gasAvailable, in dataOffset, dataSize)) return (EvmExceptionType.OutOfGas, null);

        // 5 - load initcode EOF subcontainer at initcontainer_index in the container from which EOFCREATE is executed
        // let initcontainer be that EOF container, and initcontainer_size its length in bytes declared in its parent container header
        ReadOnlySpan<byte> initContainer = container.ContainerSection.Span[(Range)container.ContainerSectionOffset(initcontainerIndex).Value];
        // Eip3860
        if (spec.IsEip3860Enabled)
        {
            //if (!UpdateGas(GasCostOf.InitCodeWord * numberOfWordInInitcode, ref gasAvailable))
            //    return (EvmExceptionType.OutOfGas, null);
            if (initContainer.Length > spec.MaxInitCodeSize) return (EvmExceptionType.OutOfGas, null);
        }

        // 6 - deduct GAS_KECCAK256_WORD * ((initcontainer_size + 31) // 32) gas (hashing charge)
        long numberOfWordsInInitCode = EvmPooledMemory.Div32Ceiling((UInt256)initContainer.Length);
        long hashCost = GasCostOf.Sha3Word * numberOfWordsInInitCode;
        if (!UpdateGas(hashCost, ref gasAvailable))
            return (EvmExceptionType.OutOfGas, null);

        // 7 - check that current call depth is below STACK_DEPTH_LIMIT and that caller balance is enough to transfer value
        // in case of failure return 0 on the stack, caller’s nonce is not updated and gas for initcode execution is not consumed.
        UInt256 balance = _state.GetBalance(env.ExecutingAccount);
        if (env.CallDepth >= MaxCallDepth || value > balance)
        {
            // TODO: need a test for this
            _returnDataBuffer = Array.Empty<byte>();
            stack.PushZero();
            return (EvmExceptionType.None, null);
        }

        // 8 - caller’s memory slice [input_offset:input_size] is used as calldata
        Span<byte> calldata = vmState.Memory.LoadSpan(dataOffset, dataSize);

        // 9 - execute the container and deduct gas for execution. The 63/64th rule from EIP-150 applies.
        long callGas = spec.Use63Over64Rule ? gasAvailable - gasAvailable / 64L : gasAvailable;
        if (!UpdateGas(callGas, ref gasAvailable)) return (EvmExceptionType.OutOfGas, null);

        // 10 - increment sender account’s nonce
        UInt256 accountNonce = _state.GetNonce(env.ExecutingAccount);
        UInt256 maxNonce = ulong.MaxValue;
        if (accountNonce >= maxNonce)
        {
            _returnDataBuffer = Array.Empty<byte>();
            stack.PushZero();
            return (EvmExceptionType.None, null);
        }
        _state.IncrementNonce(env.ExecutingAccount);

        // 11 - calculate new_address as keccak256(0xff || sender || salt || keccak256(initcontainer))[12:]
        Address contractAddress = ContractAddress.From(env.ExecutingAccount, salt, initContainer);
        if (spec.UseHotAndColdStorage)
        {
            // EIP-2929 assumes that warm-up cost is included in the costs of CREATE and CREATE2
            vmState.WarmUp(contractAddress);
        }


        if (typeof(TTracing) == typeof(IsTracing)) EndInstructionTrace(gasAvailable, vmState?.Memory.Size ?? 0);
        // todo: === below is a new call - refactor / move

        Snapshot snapshot = _state.TakeSnapshot();

        bool accountExists = _state.AccountExists(contractAddress);

        if (accountExists && contractAddress.IsNonZeroAccount(spec, _codeInfoRepository, _state))
        {
            /* we get the snapshot before this as there is a possibility with that we will touch an empty account and remove it even if the REVERT operation follows */
            if (typeof(TLogger) == typeof(IsTracing)) _logger.Trace($"Contract collision at {contractAddress}");
            _returnDataBuffer = Array.Empty<byte>();
            stack.PushZero();
            return (EvmExceptionType.None, null);
        }

        if (_state.IsDeadAccount(contractAddress))
        {
            _state.ClearStorage(contractAddress);
        }

        _state.SubtractFromBalance(env.ExecutingAccount, value, spec);


        ICodeInfo codeinfo = CodeInfoFactory.CreateCodeInfo(initContainer.ToArray(), spec, EvmObjectFormat.ValidationStrategy.ExractHeader);

        ExecutionEnvironment callEnv = new
        (
            txExecutionContext: in env.TxExecutionContext,
            callDepth: env.CallDepth + 1,
            caller: env.ExecutingAccount,
            executingAccount: contractAddress,
            codeSource: null,
            codeInfo: codeinfo,
            inputData: calldata.ToArray(),
            transferValue: value,
            value: value
        );
        EvmState callState = new(
            callGas,
            callEnv,
            currentContext,
            false,
            snapshot,
            0L,
            0L,
            vmState.IsStatic,
            vmState,
            false,
            accountExists);

        return (EvmExceptionType.None, callState);
    }

    [SkipLocalsInit]
    private (EvmExceptionType exceptionType, EvmState? callState) InstructionCreate<TTracing>(EvmState vmState, ref EvmStack<TTracing> stack, ref long gasAvailable, IReleaseSpec spec, Instruction instruction)
        where TTracing : struct, IIsTracing
    {
        ref readonly ExecutionEnvironment env = ref vmState.Env;

        // TODO: happens in CREATE_empty000CreateInitCode_Transaction but probably has to be handled differently
        if (!_state.AccountExists(env.ExecutingAccount))
        {
            _state.CreateAccount(env.ExecutingAccount, UInt256.Zero);
        }

        if (!stack.PopUInt256(out UInt256 value) ||
            !stack.PopUInt256(out UInt256 memoryPositionOfInitCode) ||
            !stack.PopUInt256(out UInt256 initCodeLength))
            return (EvmExceptionType.StackUnderflow, null);

        Span<byte> salt = default;
        if (instruction == Instruction.CREATE2)
        {
            salt = stack.PopWord256();
        }

        //EIP-3860
        if (spec.IsEip3860Enabled)
        {
            if (initCodeLength > spec.MaxInitCodeSize) return (EvmExceptionType.OutOfGas, null);
        }

        long gasCost = GasCostOf.Create +
                       (spec.IsEip3860Enabled ? GasCostOf.InitCodeWord * EvmPooledMemory.Div32Ceiling(initCodeLength) : 0) +
                       (instruction == Instruction.CREATE2
                           ? GasCostOf.Sha3Word * EvmPooledMemory.Div32Ceiling(initCodeLength)
                           : 0);

        if (!UpdateGas(gasCost, ref gasAvailable)) return (EvmExceptionType.OutOfGas, null);

        if (!UpdateMemoryCost(vmState, ref gasAvailable, in memoryPositionOfInitCode, initCodeLength)) return (EvmExceptionType.OutOfGas, null);

        // TODO: copy pasted from CALL / DELEGATECALL, need to move it outside?
        if (env.CallDepth >= MaxCallDepth) // TODO: fragile ordering / potential vulnerability for different clients
        {
            // TODO: need a test for this
            _returnDataBuffer = Array.Empty<byte>();
            stack.PushZero();
            return (EvmExceptionType.None, null);
        }

        ReadOnlyMemory<byte> initCode = vmState.Memory.Load(in memoryPositionOfInitCode, initCodeLength);

        UInt256 balance = _state.GetBalance(env.ExecutingAccount);
        if (value > balance)
        {
            _returnDataBuffer = Array.Empty<byte>();
            stack.PushZero();
            return (EvmExceptionType.None, null);
        }

        UInt256 accountNonce = _state.GetNonce(env.ExecutingAccount);
        UInt256 maxNonce = ulong.MaxValue;
        if (accountNonce >= maxNonce)
        {
            _returnDataBuffer = Array.Empty<byte>();
            stack.PushZero();
            return (EvmExceptionType.None, null);
        }

        if (typeof(TTracing) == typeof(IsTracing)) EndInstructionTrace(gasAvailable, vmState.Memory.Size);
        // todo: === below is a new call - refactor / move

        long callGas = spec.Use63Over64Rule ? gasAvailable - gasAvailable / 64L : gasAvailable;
        if (!UpdateGas(callGas, ref gasAvailable)) return (EvmExceptionType.OutOfGas, null);

        Address contractAddress = instruction == Instruction.CREATE
            ? ContractAddress.From(env.ExecutingAccount, _state.GetNonce(env.ExecutingAccount))
            : ContractAddress.From(env.ExecutingAccount, salt, initCode.Span);

        if (spec.UseHotAndColdStorage)
        {
            // EIP-2929 assumes that warm-up cost is included in the costs of CREATE and CREATE2
            vmState.WarmUp(contractAddress);
        }

        // Do not add the initCode to the cache as it is
        // pointing to data in this tx and will become invalid
        // for another tx as returned to pool.
        if (spec.IsEofEnabled && initCode.Span.StartsWith(EofValidator.MAGIC))
        {
            _returnDataBuffer = Array.Empty<byte>();
            stack.PushZero();
            UpdateGasUp(callGas, ref gasAvailable);
            return (EvmExceptionType.None, null);
        }

        _state.IncrementNonce(env.ExecutingAccount);

        CodeInfoFactory.CreateInitCodeInfo(initCode.ToArray(), spec, out ICodeInfo codeinfo, out _);
        codeinfo.AnalyseInBackgroundIfRequired();

        Snapshot snapshot = _state.TakeSnapshot();

        bool accountExists = _state.AccountExists(contractAddress);

        if (accountExists && contractAddress.IsNonZeroAccount(spec, _codeInfoRepository, _state))
        {
            /* we get the snapshot before this as there is a possibility with that we will touch an empty account and remove it even if the REVERT operation follows */
            if (typeof(TLogger) == typeof(IsTracing)) _logger.Trace($"Contract collision at {contractAddress}");
            _returnDataBuffer = Array.Empty<byte>();
            stack.PushZero();
            return (EvmExceptionType.None, null);
        }

        if (_state.IsDeadAccount(contractAddress))
        {
            _state.ClearStorage(contractAddress);
        }

        _state.SubtractFromBalance(env.ExecutingAccount, value, spec);

        ExecutionEnvironment callEnv = new
        (
            txExecutionContext: in env.TxExecutionContext,
            callDepth: env.CallDepth + 1,
            caller: env.ExecutingAccount,
            executingAccount: contractAddress,
            codeSource: null,
            codeInfo: codeinfo,
            inputData: default,
            transferValue: value,
            value: value
        );
        EvmState callState = new(
            callGas,
            callEnv,
            instruction switch
            {
                Instruction.CREATE => ExecutionType.CREATE,
                Instruction.CREATE2 => ExecutionType.CREATE2,
                _ => throw new UnreachableException()
            },
            false,
            snapshot,
            0L,
            0L,
            vmState.IsStatic,
            vmState,
            false,
            accountExists);

        return (EvmExceptionType.None, callState);
    }

    [SkipLocalsInit]
    private EvmExceptionType InstructionLog<TTracing>(EvmState vmState, ref EvmStack<TTracing> stack, ref long gasAvailable, Instruction instruction)
        where TTracing : struct, IIsTracing
    {
        if (!stack.PopUInt256(out UInt256 position)) return EvmExceptionType.StackUnderflow;
        if (!stack.PopUInt256(out UInt256 length)) return EvmExceptionType.StackUnderflow;
        long topicsCount = instruction - Instruction.LOG0;
        if (!UpdateMemoryCost(vmState, ref gasAvailable, in position, length)) return EvmExceptionType.OutOfGas;
        if (!UpdateGas(
                GasCostOf.Log + topicsCount * GasCostOf.LogTopic +
                (long)length * GasCostOf.LogData, ref gasAvailable)) return EvmExceptionType.OutOfGas;

        ReadOnlyMemory<byte> data = vmState.Memory.Load(in position, length);
        Hash256[] topics = new Hash256[topicsCount];
        for (int i = 0; i < topicsCount; i++)
        {
            topics[i] = new Hash256(stack.PopWord256());
        }

        LogEntry logEntry = new(
            vmState.Env.ExecutingAccount,
            data.ToArray(),
            topics);
        vmState.Logs.Add(logEntry);

        if (_txTracer.IsTracingLogs)
        {
            _txTracer.ReportLog(logEntry);
        }

        return EvmExceptionType.None;
    }

    [SkipLocalsInit]
    private EvmExceptionType InstructionSLoad<TTracingInstructions, TTracingStorage>(EvmState vmState, ref EvmStack<TTracingInstructions> stack, ref long gasAvailable, IReleaseSpec spec)
        where TTracingInstructions : struct, IIsTracing
        where TTracingStorage : struct, IIsTracing
    {
        Metrics.IncrementSLoadOpcode();
        gasAvailable -= spec.GetSLoadCost();

        if (!stack.PopUInt256(out UInt256 result)) return EvmExceptionType.StackUnderflow;
        StorageCell storageCell = new(vmState.Env.ExecutingAccount, result);
        if (!ChargeStorageAccessGas(
            ref gasAvailable,
            vmState,
            in storageCell,
            StorageAccessType.SLOAD,
            spec)) return EvmExceptionType.OutOfGas;

        ReadOnlySpan<byte> value = _state.Get(in storageCell);
        stack.PushBytes(value);
        if (typeof(TTracingStorage) == typeof(IsTracing))
        {
            _txTracer.LoadOperationStorage(storageCell.Address, result, value);
        }

        return EvmExceptionType.None;
    }

    [SkipLocalsInit]
    private EvmExceptionType InstructionSStore<TTracingInstructions, TTracingRefunds, TTracingStorage>(EvmState vmState, ref EvmStack<TTracingInstructions> stack, ref long gasAvailable, IReleaseSpec spec)
        where TTracingInstructions : struct, IIsTracing
        where TTracingRefunds : struct, IIsTracing
        where TTracingStorage : struct, IIsTracing
    {
        Metrics.IncrementSStoreOpcode();

        if (vmState.IsStatic) return EvmExceptionType.StaticCallViolation;
        // fail fast before the first storage read if gas is not enough even for reset
        if (!spec.UseNetGasMetering && !UpdateGas(spec.GetSStoreResetCost(), ref gasAvailable)) return EvmExceptionType.OutOfGas;

        if (spec.UseNetGasMeteringWithAStipendFix)
        {
            if (typeof(TTracingRefunds) == typeof(IsTracing))
                _txTracer.ReportExtraGasPressure(GasCostOf.CallStipend - spec.GetNetMeteredSStoreCost() + 1);
            if (gasAvailable <= GasCostOf.CallStipend) return EvmExceptionType.OutOfGas;
        }

        if (!stack.PopUInt256(out UInt256 result)) return EvmExceptionType.StackUnderflow;
        ReadOnlySpan<byte> bytes = stack.PopWord256();
        bool newIsZero = bytes.IsZero();
        bytes = !newIsZero ? bytes.WithoutLeadingZeros() : BytesZero;

        StorageCell storageCell = new(vmState.Env.ExecutingAccount, result);

        if (!ChargeStorageAccessGas(
                ref gasAvailable,
                vmState,
                in storageCell,
                StorageAccessType.SSTORE,
                spec)) return EvmExceptionType.OutOfGas;

        ReadOnlySpan<byte> currentValue = _state.Get(in storageCell);
        // Console.WriteLine($"current: {currentValue.ToHexString()} newValue {newValue.ToHexString()}");
        bool currentIsZero = currentValue.IsZero();

        bool newSameAsCurrent = (newIsZero && currentIsZero) || Bytes.AreEqual(currentValue, bytes);
        long sClearRefunds = RefundOf.SClear(spec.IsEip3529Enabled);

        if (!spec.UseNetGasMetering) // note that for this case we already deducted 5000
        {
            if (newIsZero)
            {
                if (!newSameAsCurrent)
                {
                    vmState.Refund += sClearRefunds;
                    if (typeof(TTracingRefunds) == typeof(IsTracing)) _txTracer.ReportRefund(sClearRefunds);
                }
            }
            else if (currentIsZero)
            {
                if (!UpdateGas(GasCostOf.SSet - GasCostOf.SReset, ref gasAvailable)) return EvmExceptionType.OutOfGas;
            }
        }
        else // net metered
        {
            if (newSameAsCurrent)
            {
                if (!UpdateGas(spec.GetNetMeteredSStoreCost(), ref gasAvailable)) return EvmExceptionType.OutOfGas;
            }
            else // net metered, C != N
            {
                Span<byte> originalValue = _state.GetOriginal(in storageCell);
                bool originalIsZero = originalValue.IsZero();

                bool currentSameAsOriginal = Bytes.AreEqual(originalValue, currentValue);
                if (currentSameAsOriginal)
                {
                    if (currentIsZero)
                    {
                        if (!UpdateGas(GasCostOf.SSet, ref gasAvailable)) return EvmExceptionType.OutOfGas;
                    }
                    else // net metered, current == original != new, !currentIsZero
                    {
                        if (!UpdateGas(spec.GetSStoreResetCost(), ref gasAvailable)) return EvmExceptionType.OutOfGas;

                        if (newIsZero)
                        {
                            vmState.Refund += sClearRefunds;
                            if (typeof(TTracingRefunds) == typeof(IsTracing)) _txTracer.ReportRefund(sClearRefunds);
                        }
                    }
                }
                else // net metered, new != current != original
                {
                    long netMeteredStoreCost = spec.GetNetMeteredSStoreCost();
                    if (!UpdateGas(netMeteredStoreCost, ref gasAvailable)) return EvmExceptionType.OutOfGas;

                    if (!originalIsZero) // net metered, new != current != original != 0
                    {
                        if (currentIsZero)
                        {
                            vmState.Refund -= sClearRefunds;
                            if (typeof(TTracingRefunds) == typeof(IsTracing)) _txTracer.ReportRefund(-sClearRefunds);
                        }

                        if (newIsZero)
                        {
                            vmState.Refund += sClearRefunds;
                            if (typeof(TTracingRefunds) == typeof(IsTracing)) _txTracer.ReportRefund(sClearRefunds);
                        }
                    }

                    bool newSameAsOriginal = Bytes.AreEqual(originalValue, bytes);
                    if (newSameAsOriginal)
                    {
                        long refundFromReversal;
                        if (originalIsZero)
                        {
                            refundFromReversal = spec.GetSetReversalRefund();
                        }
                        else
                        {
                            refundFromReversal = spec.GetClearReversalRefund();
                        }

                        vmState.Refund += refundFromReversal;
                        if (typeof(TTracingRefunds) == typeof(IsTracing)) _txTracer.ReportRefund(refundFromReversal);
                    }
                }
            }
        }

        if (!newSameAsCurrent)
        {
            _state.Set(in storageCell, newIsZero ? BytesZero : bytes.ToArray());
        }

        if (typeof(TTracingInstructions) == typeof(IsTracing))
        {
            ReadOnlySpan<byte> valueToStore = newIsZero ? BytesZero.AsSpan() : bytes;
            byte[] storageBytes = new byte[32]; // do not stackalloc here
            storageCell.Index.ToBigEndian(storageBytes);
            _txTracer.ReportStorageChange(storageBytes, valueToStore);
        }

        if (typeof(TTracingStorage) == typeof(IsTracing))
        {
            _txTracer.SetOperationStorage(storageCell.Address, result, bytes, currentValue);
        }

        return EvmExceptionType.None;
    }

    private CallResult GetFailureReturn<TTracingInstructions>(long gasAvailable, EvmExceptionType exceptionType)
        where TTracingInstructions : struct, IIsTracing
    {
        if (typeof(TTracingInstructions) == typeof(IsTracing)) EndInstructionTraceError(gasAvailable, exceptionType);

        return exceptionType switch
        {
            EvmExceptionType.OutOfGas => CallResult.OutOfGasException,
            EvmExceptionType.BadInstruction => CallResult.InvalidInstructionException,
            EvmExceptionType.StaticCallViolation => CallResult.StaticCallViolationException,
            EvmExceptionType.InvalidSubroutineEntry => CallResult.InvalidSubroutineEntry,
            EvmExceptionType.InvalidSubroutineReturn => CallResult.InvalidSubroutineReturn,
            EvmExceptionType.StackOverflow => CallResult.StackOverflowException,
            EvmExceptionType.StackUnderflow => CallResult.StackUnderflowException,
            EvmExceptionType.InvalidJumpDestination => CallResult.InvalidJumpDestination,
            EvmExceptionType.AccessViolation => CallResult.AccessViolationException,
            EvmExceptionType.AddressOutOfRange => CallResult.InvalidAddressRange,
            _ => throw new ArgumentOutOfRangeException(nameof(exceptionType), exceptionType, "")
        };
    }

    private static void UpdateCurrentState(EvmState state, int pc, long gas, int stackHead, int sectionId)
    {
        state.ProgramCounter = pc;
        state.GasAvailable = gas;
        state.DataStackHead = stackHead;
        state.FunctionIndex = sectionId;
    }

    private static bool UpdateMemoryCost(EvmState vmState, ref long gasAvailable, in UInt256 position, in UInt256 length)
    {
        long memoryCost = vmState.Memory.CalculateMemoryCost(in position, length);
        if (memoryCost != 0L)
        {
            if (!UpdateGas(memoryCost, ref gasAvailable))
            {
                return false;
            }
        }

        return true;
    }

    private static bool Jump(CodeInfo codeinfo, in UInt256 jumpDest, ref int programCounter, in ExecutionEnvironment env)
    {
        if (jumpDest > int.MaxValue)
        {
            // https://github.com/NethermindEth/nethermind/issues/140
            // TODO: add a test, validating inside the condition was not covered by existing tests and fails on 0xf435a354924097686ea88dab3aac1dd464e6a3b387c77aeee94145b0fa5a63d2 mainnet
            return false;
        }

        int jumpDestInt = (int)jumpDest;
        if (!codeinfo.ValidateJump(jumpDestInt))
        {
            // https://github.com/NethermindEth/nethermind/issues/140
            // TODO: add a test, validating inside the condition was not covered by existing tests and fails on 61363 Ropsten
            return false;
        }

        programCounter = jumpDestInt;
        return true;
    }

    [MethodImpl(MethodImplOptions.NoInlining)]
    private void StartInstructionTrace<TIsTracing>(Instruction instruction, EvmState vmState, long gasAvailable, int programCounter, in EvmStack<TIsTracing> stackValue)
        where TIsTracing : struct, IIsTracing
    {
        _txTracer.StartOperation(programCounter, instruction, gasAvailable, vmState.Env);
        if (_txTracer.IsTracingMemory)
        {
            _txTracer.SetOperationMemory(vmState.Memory.GetTrace());
            _txTracer.SetOperationMemorySize(vmState.Memory.Size);
        }

        if (_txTracer.IsTracingStack)
        {
            Memory<byte> stackMemory = vmState.DataStack.AsMemory().Slice(0, stackValue.Head * EvmStack<TIsTracing>.WordSize);
            _txTracer.SetOperationStack(new TraceStack(stackMemory));
        }
    }

    [MethodImpl(MethodImplOptions.NoInlining)]
    private void EndInstructionTrace(long gasAvailable, ulong memorySize)
    {
        _txTracer.ReportOperationRemainingGas(gasAvailable);
    }

    [MethodImpl(MethodImplOptions.NoInlining)]
    private void EndInstructionTraceError(long gasAvailable, EvmExceptionType evmExceptionType)
    {
        _txTracer.ReportOperationRemainingGas(gasAvailable);
        _txTracer.ReportOperationError(evmExceptionType);
    }

    private static ExecutionType GetCallExecutionType(Instruction instruction, bool isPostMerge = false)
        => instruction switch
        {
            Instruction.CALL => ExecutionType.CALL,
            Instruction.DELEGATECALL => ExecutionType.DELEGATECALL,
            Instruction.STATICCALL => ExecutionType.STATICCALL,
            Instruction.CALLCODE => ExecutionType.CALLCODE,
            Instruction.EXTCALL => ExecutionType.EOFCALL,
            Instruction.EXTDELEGATECALL => ExecutionType.EOFDELEGATECALL,
            Instruction.EXTSTATICCALL => ExecutionType.EOFSTATICCALL,
            _ => throw new NotSupportedException($"Execution type is undefined for {instruction.GetName(isPostMerge)}")
        };
}<|MERGE_RESOLUTION|>--- conflicted
+++ resolved
@@ -1360,10 +1360,7 @@
                         if (typeof(TTracingInstructions) != typeof(IsTracing) && programCounter < codeSection.Length)
                         {
                             bool optimizeAccess = false;
-<<<<<<< HEAD
                             Instruction nextInstruction = (Instruction)codeSection[programCounter];
-=======
-                            Instruction nextInstruction = (Instruction)code[programCounter];
                             // Thrown away result
                             if (nextInstruction == Instruction.POP)
                             {
@@ -1372,7 +1369,6 @@
                                 gasAvailable -= GasCostOf.Base;
                                 break;
                             }
->>>>>>> 50420be2
                             // code.length is zero
                             if (nextInstruction == Instruction.ISZERO)
                             {
