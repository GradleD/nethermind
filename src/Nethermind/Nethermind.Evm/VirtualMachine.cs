// SPDX-FileCopyrightText: 2023 Demerzel Solutions Limited
// SPDX-License-Identifier: LGPL-3.0-only

using System;
using System.Collections.Generic;
using System.Numerics;
using System.Runtime.CompilerServices;
using System.Runtime.InteropServices;
using Nethermind.Core;
using Nethermind.Core.Caching;
using Nethermind.Core.Crypto;
using Nethermind.Core.Extensions;
using Nethermind.Core.Specs;
using Nethermind.Evm.CodeAnalysis;
using Nethermind.Evm.EOF;
using Nethermind.Evm.Precompiles;
using Nethermind.Evm.Precompiles.Bls.Shamatar;
using Nethermind.Evm.Precompiles.Snarks.Shamatar;
using Nethermind.Evm.Tracing;
using Nethermind.Int256;
using Nethermind.Logging;
using Nethermind.State;
using System.Diagnostics.CodeAnalysis;
using System.Diagnostics;

[assembly: InternalsVisibleTo("Nethermind.Evm.Test")]
[assembly: InternalsVisibleTo("Ethereum.Test.Base")]

namespace Nethermind.Evm
{
    public class VirtualMachine : IVirtualMachine
    {
        public const int MaxCallDepth = 1024;

        private bool _simdOperationsEnabled = Vector<byte>.Count == 32;
        private UInt256 P255Int = (UInt256)BigInteger.Pow(2, 255);
        private UInt256 P255 => P255Int;
        private UInt256 BigInt256 = 256;
        public UInt256 BigInt32 = 32;

        internal byte[] BytesZero = { 0 };

        internal byte[] BytesZero32 =
        {
            0, 0, 0, 0, 0, 0, 0, 0,
            0, 0, 0, 0, 0, 0, 0, 0,
            0, 0, 0, 0, 0, 0, 0, 0,
            0, 0, 0, 0, 0, 0, 0, 0
        };

        internal byte[] BytesMax32 =
        {
            255, 255, 255, 255, 255, 255, 255, 255,
            255, 255, 255, 255, 255, 255, 255, 255,
            255, 255, 255, 255, 255, 255, 255, 255,
            255, 255, 255, 255, 255, 255, 255, 255
        };

        private readonly byte[] _chainId;

        private readonly IBlockhashProvider _blockhashProvider;
        private readonly ISpecProvider _specProvider;
<<<<<<< HEAD
        internal static readonly ICache<Keccak, ICodeInfo> _codeCache = new LruCache<Keccak, ICodeInfo>(MemoryAllowance.CodeCacheSize, MemoryAllowance.CodeCacheSize, "VM bytecodes");
=======
        private static readonly LruCache<KeccakKey, CodeInfo> _codeCache = new(MemoryAllowance.CodeCacheSize, MemoryAllowance.CodeCacheSize, "VM bytecodes");
>>>>>>> 4407c979
        private readonly ILogger _logger;
        private IWorldState _worldState;
        private IStateProvider _state;
        private readonly Stack<EvmState> _stateStack = new();
        private IStorageProvider _storage;
        private (Address Address, bool ShouldDelete) _parityTouchBugAccount = (Address.FromNumber(3), false);
        private Dictionary<Address, CodeInfo>? _precompiles;
        private byte[] _returnDataBuffer = Array.Empty<byte>();
        private ITxTracer _txTracer = NullTxTracer.Instance;

        public VirtualMachine(
            IBlockhashProvider? blockhashProvider,
            ISpecProvider? specProvider,
            ILogManager? logManager)
        {
            _logger = logManager?.GetClassLogger() ?? throw new ArgumentNullException(nameof(logManager));
            _blockhashProvider = blockhashProvider ?? throw new ArgumentNullException(nameof(blockhashProvider));
            _specProvider = specProvider ?? throw new ArgumentNullException(nameof(specProvider));
            _chainId = ((UInt256)specProvider.ChainId).ToBigEndian();
            InitializePrecompiledContracts();
        }

        public TransactionSubstate Run(EvmState state, IWorldState worldState, ITxTracer txTracer)
        {
            _txTracer = txTracer;

            _state = worldState.StateProvider;
            _storage = worldState.StorageProvider;
            _worldState = worldState;

            IReleaseSpec spec = _specProvider.GetSpec(state.Env.TxExecutionContext.Header.Number, state.Env.TxExecutionContext.Header.Timestamp);
            EvmState currentState = state;
            byte[] previousCallResult = null;
            ZeroPaddedSpan previousCallOutput = ZeroPaddedSpan.Empty;
            UInt256 previousCallOutputDestination = UInt256.Zero;
            while (true)
            {
                if (!currentState.IsContinuation)
                {
                    _returnDataBuffer = Array.Empty<byte>();
                }

                try
                {
                    CallResult callResult;
                    if (currentState.IsPrecompile)
                    {
                        if (_txTracer.IsTracingActions)
                        {
                            _txTracer.ReportAction(currentState.GasAvailable, currentState.Env.Value, currentState.From, currentState.To, currentState.Env.InputData, currentState.ExecutionType, true);
                        }

                        callResult = ExecutePrecompile(currentState, spec);

                        if (!callResult.PrecompileSuccess.Value)
                        {
                            if (currentState.IsPrecompile && currentState.IsTopLevel)
                            {
                                Metrics.EvmExceptions++;
                                // TODO: when direct / calls are treated same we should not need such differentiation
                                throw new PrecompileExecutionFailureException();
                            }

                            // TODO: testing it as it seems the way to pass zkSNARKs tests
                            currentState.GasAvailable = 0;
                        }
                    }
                    else
                    {
                        if (_txTracer.IsTracingActions && !currentState.IsContinuation)
                        {
                            _txTracer.ReportAction(currentState.GasAvailable, currentState.Env.Value, currentState.From, currentState.To, currentState.ExecutionType.IsAnyCreate() ? currentState.Env.CodeInfo.MachineCode : currentState.Env.InputData, currentState.ExecutionType);
                            if (_txTracer.IsTracingCode) _txTracer.ReportByteCode(currentState.Env.CodeInfo.MachineCode);
                        }

                        callResult = ExecuteCall(currentState, previousCallResult, previousCallOutput, previousCallOutputDestination, spec);
                        if (!callResult.IsReturn)
                        {
                            _stateStack.Push(currentState);
                            currentState = callResult.StateToExecute;
                            previousCallResult = null; // TODO: testing on ropsten sync, write VirtualMachineTest for this case as it was not covered by Ethereum tests (failing block 9411 on Ropsten https://ropsten.etherscan.io/vmtrace?txhash=0x666194d15c14c54fffafab1a04c08064af165870ef9a87f65711dcce7ed27fe1)
                            _returnDataBuffer = Array.Empty<byte>();
                            previousCallOutput = ZeroPaddedSpan.Empty;
                            continue;
                        }

                        if (callResult.IsException)
                        {
                            if (_txTracer.IsTracingActions) _txTracer.ReportActionError(callResult.ExceptionType);
                            _worldState.Restore(currentState.Snapshot);

                            RevertParityTouchBugAccount(spec);

                            if (currentState.IsTopLevel)
                            {
                                return new TransactionSubstate(callResult.ExceptionType, _txTracer != NullTxTracer.Instance);
                            }

                            previousCallResult = StatusCode.FailureBytes;
                            previousCallOutputDestination = UInt256.Zero;
                            _returnDataBuffer = Array.Empty<byte>();
                            previousCallOutput = ZeroPaddedSpan.Empty;

                            currentState.Dispose();
                            currentState = _stateStack.Pop();
                            currentState.IsContinuation = true;
                            continue;
                        }
                    }

                    if (currentState.IsTopLevel)
                    {
                        if (_txTracer.IsTracingActions)
                        {
                            long codeDepositGasCost = CodeDepositHandler.CalculateCost(callResult.Output.Length, spec);

                            if (callResult.IsException)
                            {
                                _txTracer.ReportActionError(callResult.ExceptionType);
                            }
                            else if (callResult.ShouldRevert)
                            {
                                if (currentState.ExecutionType.IsAnyCreate())
                                {
                                    _txTracer.ReportActionError(EvmExceptionType.Revert, currentState.GasAvailable - codeDepositGasCost);
                                }
                                else
                                {
                                    _txTracer.ReportActionError(EvmExceptionType.Revert, currentState.GasAvailable);
                                }
                            }
                            else
                            {
                                if (currentState.ExecutionType.IsAnyCreate() && currentState.GasAvailable < codeDepositGasCost)
                                {
                                    if (spec.ChargeForTopLevelCreate)
                                    {
                                        _txTracer.ReportActionError(EvmExceptionType.OutOfGas);
                                    }
                                    else
                                    {
                                        _txTracer.ReportActionEnd(currentState.GasAvailable, currentState.To, callResult.Output);
                                    }
                                }
                                // Reject code starting with 0xEF if EIP-3541 is enabled And not following EOF if EIP-3540 is enabled and it has the EOF Prefix.
                                else if (currentState.ExecutionType.IsAnyCreate() && CodeDepositHandler.CodeIsInvalid(callResult.Output, spec))
                                {
                                    _txTracer.ReportActionError(EvmExceptionType.InvalidCode);
                                }
                                else
                                {
                                    if (currentState.ExecutionType.IsAnyCreate())
                                    {
                                        _txTracer.ReportActionEnd(currentState.GasAvailable - codeDepositGasCost, currentState.To, callResult.Output);
                                    }
                                    else
                                    {
                                        _txTracer.ReportActionEnd(currentState.GasAvailable, _returnDataBuffer);
                                    }
                                }
                            }
                        }

                        return new TransactionSubstate(
                            callResult.Output,
                            currentState.Refund,
                            (IReadOnlyCollection<Address>)currentState.DestroyList,
                            (IReadOnlyCollection<LogEntry>)currentState.Logs,
                            callResult.ShouldRevert,
                            _txTracer != NullTxTracer.Instance);
                    }

                    Address callCodeOwner = currentState.Env.ExecutingAccount;
                    using EvmState previousState = currentState;
                    currentState = _stateStack.Pop();
                    currentState.IsContinuation = true;
                    currentState.GasAvailable += previousState.GasAvailable;
                    bool previousStateSucceeded = true;

                    if (!callResult.ShouldRevert)
                    {
                        long gasAvailableForCodeDeposit = previousState.GasAvailable; // TODO: refactor, this is to fix 61363 Ropsten
                        if (previousState.ExecutionType.IsAnyCreate())
                        {
                            previousCallResult = callCodeOwner.Bytes;
                            previousCallOutputDestination = UInt256.Zero;
                            _returnDataBuffer = Array.Empty<byte>();
                            previousCallOutput = ZeroPaddedSpan.Empty;

                            long codeDepositGasCost = CodeDepositHandler.CalculateCost(callResult.Output.Length, spec);
                            bool invalidCode = CodeDepositHandler.CodeIsInvalid(callResult.Output, spec);
                            if (gasAvailableForCodeDeposit >= codeDepositGasCost && !invalidCode)
                            {
                                Keccak codeHash = _state.UpdateCode(callResult.Output);
                                _state.UpdateCodeHash(callCodeOwner, codeHash, spec);
                                currentState.GasAvailable -= codeDepositGasCost;

                                if (_txTracer.IsTracingActions)
                                {
                                    _txTracer.ReportActionEnd(previousState.GasAvailable - codeDepositGasCost, callCodeOwner, callResult.Output);
                                }
                            }
                            else if (spec.FailOnOutOfGasCodeDeposit || invalidCode)
                            {
                                currentState.GasAvailable -= gasAvailableForCodeDeposit;
                                worldState.Restore(previousState.Snapshot);
                                if (!previousState.IsCreateOnPreExistingAccount)
                                {
                                    _state.DeleteAccount(callCodeOwner);
                                }

                                previousCallResult = BytesZero;
                                previousStateSucceeded = false;

                                if (_txTracer.IsTracingActions)
                                {
                                    _txTracer.ReportActionError(invalidCode ? EvmExceptionType.InvalidCode : EvmExceptionType.OutOfGas);
                                }
                            }
                            else if (_txTracer.IsTracingActions)
                            {
                                _txTracer.ReportActionEnd(0L, callCodeOwner, callResult.Output);
                            }
                        }
                        else
                        {
                            _returnDataBuffer = callResult.Output;
                            previousCallResult = callResult.PrecompileSuccess.HasValue ? (callResult.PrecompileSuccess.Value ? StatusCode.SuccessBytes : StatusCode.FailureBytes) : StatusCode.SuccessBytes;
                            previousCallOutput = callResult.Output.AsSpan().SliceWithZeroPadding(0, Math.Min(callResult.Output.Length, (int)previousState.OutputLength));
                            previousCallOutputDestination = (ulong)previousState.OutputDestination;
                            if (previousState.IsPrecompile)
                            {
                                // parity induced if else for vmtrace
                                if (_txTracer.IsTracingInstructions)
                                {
                                    _txTracer.ReportMemoryChange((long)previousCallOutputDestination, previousCallOutput);
                                }
                            }

                            if (_txTracer.IsTracingActions)
                            {
                                _txTracer.ReportActionEnd(previousState.GasAvailable, _returnDataBuffer);
                            }
                        }

                        if (previousStateSucceeded)
                        {
                            previousState.CommitToParent(currentState);
                        }
                    }
                    else
                    {
                        worldState.Restore(previousState.Snapshot);
                        _returnDataBuffer = callResult.Output;
                        previousCallResult = StatusCode.FailureBytes;
                        previousCallOutput = callResult.Output.AsSpan().SliceWithZeroPadding(0, Math.Min(callResult.Output.Length, (int)previousState.OutputLength));
                        previousCallOutputDestination = (ulong)previousState.OutputDestination;


                        if (_txTracer.IsTracingActions)
                        {
                            _txTracer.ReportActionError(EvmExceptionType.Revert, previousState.GasAvailable);
                        }
                    }
                }
                catch (Exception ex) when (ex is EvmException or OverflowException)
                {
                    if (_logger.IsTrace) _logger.Trace($"exception ({ex.GetType().Name}) in {currentState.ExecutionType} at depth {currentState.Env.CallDepth} - restoring snapshot");

                    _worldState.Restore(currentState.Snapshot);

                    RevertParityTouchBugAccount(spec);

                    if (txTracer.IsTracingInstructions)
                    {
                        txTracer.ReportOperationError(ex is EvmException evmException ? evmException.ExceptionType : EvmExceptionType.Other);
                        txTracer.ReportOperationRemainingGas(0);
                    }

                    if (_txTracer.IsTracingActions)
                    {
                        EvmException evmException = ex as EvmException;
                        _txTracer.ReportActionError(evmException?.ExceptionType ?? EvmExceptionType.Other);
                    }

                    if (currentState.IsTopLevel)
                    {
                        return new TransactionSubstate(ex is OverflowException ? EvmExceptionType.Other : (ex as EvmException).ExceptionType, _txTracer != NullTxTracer.Instance);
                    }

                    previousCallResult = StatusCode.FailureBytes;
                    previousCallOutputDestination = UInt256.Zero;
                    _returnDataBuffer = Array.Empty<byte>();
                    previousCallOutput = ZeroPaddedSpan.Empty;

                    currentState.Dispose();
                    currentState = _stateStack.Pop();
                    currentState.IsContinuation = true;
                }
            }
        }

        private void RevertParityTouchBugAccount(IReleaseSpec spec)
        {
            if (_parityTouchBugAccount.ShouldDelete)
            {
                if (_state.AccountExists(_parityTouchBugAccount.Address))
                {
                    _state.AddToBalance(_parityTouchBugAccount.Address, UInt256.Zero, spec);
                }

                _parityTouchBugAccount.ShouldDelete = false;
            }
        }

        public ICodeInfo GetCachedCodeInfo(IWorldState worldState, Address codeSource, IReleaseSpec vmSpec)
        {
            IStateProvider state = worldState.StateProvider;
            if (codeSource.IsPrecompile(vmSpec))
            {
                if (_precompiles is null)
                {
                    throw new InvalidOperationException("EVM precompile have not been initialized properly.");
                }

                return _precompiles[codeSource];
            }

            Keccak codeHash = state.GetCodeHash(codeSource);
            ICodeInfo cachedCodeInfo = _codeCache.Get(codeHash);
            if (cachedCodeInfo is null)
            {
                byte[] code = state.GetCode(codeHash);

                if (code is null)
                {
                    throw new NullReferenceException($"Code {codeHash} missing in the state for address {codeSource}");
                }
                // check if Eof and make EofCodeInfo
                cachedCodeInfo = CodeInfoFactory.CreateCodeInfo(code, vmSpec);
                _codeCache.Set(codeHash, cachedCodeInfo);
            }
            else
            {
                // need to touch code so that any collectors that track database access are informed
                state.TouchCode(codeHash);
            }

            return cachedCodeInfo;
        }

        public void DisableSimdInstructions()
        {
            _simdOperationsEnabled = false;
        }

        private void InitializePrecompiledContracts()
        {
            _precompiles = new Dictionary<Address, CodeInfo>
            {
                [EcRecoverPrecompile.Instance.Address] = new(EcRecoverPrecompile.Instance),
                [Sha256Precompile.Instance.Address] = new(Sha256Precompile.Instance),
                [Ripemd160Precompile.Instance.Address] = new(Ripemd160Precompile.Instance),
                [IdentityPrecompile.Instance.Address] = new(IdentityPrecompile.Instance),

                [Bn256AddPrecompile.Instance.Address] = new(Bn256AddPrecompile.Instance),
                [Bn256MulPrecompile.Instance.Address] = new(Bn256MulPrecompile.Instance),
                [Bn256PairingPrecompile.Instance.Address] = new(Bn256PairingPrecompile.Instance),
                [ModExpPrecompile.Instance.Address] = new(ModExpPrecompile.Instance),

                [Blake2FPrecompile.Instance.Address] = new(Blake2FPrecompile.Instance),

                [G1AddPrecompile.Instance.Address] = new(G1AddPrecompile.Instance),
                [G1MulPrecompile.Instance.Address] = new(G1MulPrecompile.Instance),
                [G1MultiExpPrecompile.Instance.Address] = new(G1MultiExpPrecompile.Instance),
                [G2AddPrecompile.Instance.Address] = new(G2AddPrecompile.Instance),
                [G2MulPrecompile.Instance.Address] = new(G2MulPrecompile.Instance),
                [G2MultiExpPrecompile.Instance.Address] = new(G2MultiExpPrecompile.Instance),
                [PairingPrecompile.Instance.Address] = new(PairingPrecompile.Instance),
                [MapToG1Precompile.Instance.Address] = new(MapToG1Precompile.Instance),
                [MapToG2Precompile.Instance.Address] = new(MapToG2Precompile.Instance),

                [PointEvaluationPrecompile.Instance.Address] = new(PointEvaluationPrecompile.Instance),
            };
        }

        private static bool UpdateGas(long gasCost, ref long gasAvailable)
        {
            // Console.WriteLine($"{gasCost}");
            if (gasAvailable < gasCost)
            {
                return false;
            }

            gasAvailable -= gasCost;
            return true;
        }

        private static void UpdateGasUp(long refund, ref long gasAvailable)
        {
            gasAvailable += refund;
        }

        private bool ChargeAccountAccessGas(ref long gasAvailable, EvmState vmState, Address address, IReleaseSpec spec, bool chargeForWarm = true)
        {
            // Console.WriteLine($"Accessing {address}");

            bool result = true;
            if (spec.UseHotAndColdStorage)
            {
                if (_txTracer.IsTracingAccess) // when tracing access we want cost as if it was warmed up from access list
                {
                    vmState.WarmUp(address);
                }

                if (vmState.IsCold(address) && !address.IsPrecompile(spec))
                {
                    result = UpdateGas(GasCostOf.ColdAccountAccess, ref gasAvailable);
                    vmState.WarmUp(address);
                }
                else if (chargeForWarm)
                {
                    result = UpdateGas(GasCostOf.WarmStateRead, ref gasAvailable);
                }
            }

            return result;
        }

        private enum StorageAccessType
        {
            SLOAD,
            SSTORE
        }

        private bool ChargeStorageAccessGas(
            ref long gasAvailable,
            EvmState vmState,
            StorageCell storageCell,
            StorageAccessType storageAccessType,
            IReleaseSpec spec)
        {
            // Console.WriteLine($"Accessing {storageCell} {storageAccessType}");

            bool result = true;
            if (spec.UseHotAndColdStorage)
            {
                if (_txTracer.IsTracingAccess) // when tracing access we want cost as if it was warmed up from access list
                {
                    vmState.WarmUp(storageCell);
                }

                if (vmState.IsCold(storageCell))
                {
                    result = UpdateGas(GasCostOf.ColdSLoad, ref gasAvailable);
                    vmState.WarmUp(storageCell);
                }
                else if (storageAccessType == StorageAccessType.SLOAD)
                {
                    // we do not charge for WARM_STORAGE_READ_COST in SSTORE scenario
                    result = UpdateGas(GasCostOf.WarmStateRead, ref gasAvailable);
                }
            }

            return result;
        }

        private CallResult ExecutePrecompile(EvmState state, IReleaseSpec spec)
        {
            ReadOnlyMemory<byte> callData = state.Env.InputData;
            UInt256 transferValue = state.Env.TransferValue;
            long gasAvailable = state.GasAvailable;

            IPrecompile precompile = state.Env.CodeInfo.Precompile;
            long baseGasCost = precompile.BaseGasCost(spec);
            long dataGasCost = precompile.DataGasCost(callData, spec);

            bool wasCreated = false;
            if (!_state.AccountExists(state.Env.ExecutingAccount))
            {
                wasCreated = true;
                _state.CreateAccount(state.Env.ExecutingAccount, transferValue);
            }
            else
            {
                _state.AddToBalance(state.Env.ExecutingAccount, transferValue, spec);
            }

            // https://github.com/ethereum/EIPs/blob/master/EIPS/eip-161.md
            // An additional issue was found in Parity,
            // where the Parity client incorrectly failed
            // to revert empty account deletions in a more limited set of contexts
            // involving out-of-gas calls to precompiled contracts;
            // the new Geth behavior matches Parity’s,
            // and empty accounts will cease to be a source of concern in general
            // in about one week once the state clearing process finishes.
            if (state.Env.ExecutingAccount.Equals(_parityTouchBugAccount.Address)
                && !wasCreated
                && transferValue.IsZero
                && spec.ClearEmptyAccountWhenTouched)
            {
                _parityTouchBugAccount.ShouldDelete = true;
            }

            //if(!UpdateGas(dataGasCost, ref gasAvailable)) return CallResult.Exception;
            if (!UpdateGas(baseGasCost, ref gasAvailable))
            {
                Metrics.EvmExceptions++;
                throw new OutOfGasException();
            }

            if (!UpdateGas(dataGasCost, ref gasAvailable))
            {
                Metrics.EvmExceptions++;
                throw new OutOfGasException();
            }

            state.GasAvailable = gasAvailable;

            try
            {
                (ReadOnlyMemory<byte> output, bool success) = precompile.Run(callData, spec);
                CallResult callResult = new(output.ToArray(), success, !success);
                return callResult;
            }
            catch (Exception exception)
            {
                if (_logger.IsDebug) _logger.Error($"Precompiled contract ({precompile.GetType()}) execution exception", exception);
                CallResult callResult = new(Array.Empty<byte>(), false, true);
                return callResult;
            }
        }

        [SkipLocalsInit]
        private CallResult ExecuteCall(EvmState vmState, byte[]? previousCallResult, ZeroPaddedSpan previousCallOutput, scoped in UInt256 previousCallOutputDestination, IReleaseSpec spec)
        {
            bool isTrace = _logger.IsTrace;
            bool traceOpcodes = _txTracer.IsTracingInstructions;
            ref readonly ExecutionEnvironment env = ref vmState.Env;
            ref readonly TxExecutionContext txCtx = ref env.TxExecutionContext;

            if (!vmState.IsContinuation)
            {
                if (!_state.AccountExists(env.ExecutingAccount))
                {
                    _state.CreateAccount(env.ExecutingAccount, env.TransferValue);
                }
                else
                {
                    _state.AddToBalance(env.ExecutingAccount, env.TransferValue, spec);
                }

                if (vmState.ExecutionType.IsAnyCreate() && spec.ClearEmptyAccountWhenTouched)
                {
                    _state.IncrementNonce(env.ExecutingAccount);
                }
            }

            if (vmState.Env.CodeInfo.MachineCode.Length == 0)
            {
                goto Empty;
            }

            vmState.InitStacks();
            EvmStack stack = new(vmState.DataStack.AsSpan(), vmState.DataStackHead, _txTracer);
            long gasAvailable = vmState.GasAvailable;
            int programCounter = vmState.ProgramCounter;
<<<<<<< HEAD
            int sectionIndex = 0;
            ReadOnlySpan<byte> codeSection = env.CodeInfo.CodeSection.Span;
            ReadOnlySpan<byte> dataSection = env.CodeInfo.DataSection.Span;
            ReadOnlySpan<byte> typeSection = env.CodeInfo.TypeSection.Span;

            static void UpdateCurrentState(EvmState state, in int pc, in long gas, in int stackHead)
=======
            Span<byte> code = env.CodeInfo.MachineCode.AsSpan();

            static void UpdateCurrentState(EvmState state, int pc, long gas, int stackHead)
>>>>>>> 4407c979
            {
                state.ProgramCounter = pc;
                state.GasAvailable = gas;
                state.DataStackHead = stackHead;
            }

<<<<<<< HEAD
            void StartInstructionTrace(Instruction instruction, EvmStack stackValue)
            {
                _txTracer.StartOperation(env.CallDepth + 1, gasAvailable, instruction, programCounter, txCtx.Header.IsPostMerge);
                if (_txTracer.IsTracingMemory)
                {
                    _txTracer.SetOperationMemory(vmState.Memory?.GetTrace() ?? new List<string>());
                }

                if (_txTracer.IsTracingStack)
                {
                    _txTracer.SetOperationStack(stackValue.GetStackTrace());
                }
            }

            void RemoveInBetween(ref EvmStack stack, int height, int argsCount)
            {
                List<UInt256> arguments = new();
                for (int i = 0; i < argsCount; i++)
                {
                    stack.PopUInt256(out var item);
                    arguments.Add(item);
                }

                while (stack.Head > height)
                {
                    stack.PopUInt256(out _);
                }

                for (int i = argsCount - 1; i >= 0; i--)
                {
                    stack.PushUInt256(arguments[i]);
                }
            }

            void EndInstructionTrace()
            {
                if (traceOpcodes)
                {
                    if (_txTracer.IsTracingMemory)
                    {
                        _txTracer.SetOperationMemorySize(vmState.Memory?.Size ?? 0);
                    }

                    _txTracer.ReportOperationRemainingGas(gasAvailable);
                }
            }

            void EndInstructionTraceError(EvmExceptionType evmExceptionType)
            {
                if (traceOpcodes)
                {
                    _txTracer.ReportOperationError(evmExceptionType);
                    _txTracer.ReportOperationRemainingGas(gasAvailable);
                }
            }

            void Jump(in UInt256 jumpDest, bool isSubroutine = false)
            {
                if (jumpDest > int.MaxValue)
                {
                    Metrics.EvmExceptions++;
                    EndInstructionTraceError(EvmExceptionType.InvalidJumpDestination);
                    // https://github.com/NethermindEth/nethermind/issues/140
                    throw new InvalidJumpDestinationException();
                    //                                return CallResult.InvalidJumpDestination; // TODO: add a test, validating inside the condition was not covered by existing tests and fails on 0xf435a354924097686ea88dab3aac1dd464e6a3b387c77aeee94145b0fa5a63d2 mainnet
                }

                int jumpDestInt = (int)jumpDest;

                if (!env.CodeInfo.ValidateJump(jumpDestInt, isSubroutine))
                {
                    EndInstructionTraceError(EvmExceptionType.InvalidJumpDestination);
                    // https://github.com/NethermindEth/nethermind/issues/140
                    throw new InvalidJumpDestinationException();
                    //                                return CallResult.InvalidJumpDestination; // TODO: add a test, validating inside the condition was not covered by existing tests and fails on 61363 Ropsten
                }

                programCounter = jumpDestInt;
            }

            void UpdateMemoryCost(in UInt256 position, in UInt256 length)
            {
                if (vmState.Memory is null)
                {
                    throw new InvalidOperationException("EVM memory has not been initialized properly.");
                }

                long memoryCost = vmState.Memory.CalculateMemoryCost(in position, length);
                if (memoryCost != 0L)
                {
                    if (!UpdateGas(memoryCost, ref gasAvailable))
                    {
                        Metrics.EvmExceptions++;
                        EndInstructionTraceError(EvmExceptionType.OutOfGas);
                        throw new OutOfGasException();
                    }
                }
            }

=======
>>>>>>> 4407c979
            if (previousCallResult is not null)
            {
                stack.PushBytes(previousCallResult);
                if (_txTracer.IsTracingInstructions) _txTracer.ReportOperationRemainingGas(vmState.GasAvailable);
            }

            if (previousCallOutput.Length > 0)
            {
                UInt256 localPreviousDest = previousCallOutputDestination;
                if (!UpdateMemoryCost(vmState, ref gasAvailable, in localPreviousDest, (ulong)previousCallOutput.Length))
                {
                    ThrowStackOverflowException();
                }

                vmState.Memory.Save(in localPreviousDest, previousCallOutput);
                //                if(_txTracer.IsTracingInstructions) _txTracer.ReportMemoryChange((long)localPreviousDest, previousCallOutput);
            }

            while (programCounter < codeSection.Length)
            {
                Instruction instruction = (Instruction)codeSection[programCounter];
                // Console.WriteLine(instruction);
                if (traceOpcodes)
                {
                    StartInstructionTrace(instruction, vmState, gasAvailable, programCounter, in stack);
                }

                programCounter++;
                switch (instruction)
                {
                    case Instruction.STOP:
                        {
                            UpdateCurrentState(vmState, programCounter, gasAvailable, stack.Head);
                            goto EmptyTrace;
                        }
                    case Instruction.ADD:
                        {
                            if (!UpdateGas(GasCostOf.VeryLow, ref gasAvailable)) goto OutOfGas;

                            stack.PopUInt256(out UInt256 b);
                            stack.PopUInt256(out UInt256 a);
                            UInt256.Add(in a, in b, out UInt256 c);
                            stack.PushUInt256(c);

                            break;
                        }
                    case Instruction.MUL:
                        {
                            if (!UpdateGas(GasCostOf.Low, ref gasAvailable)) goto OutOfGas;

                            stack.PopUInt256(out UInt256 a);
                            stack.PopUInt256(out UInt256 b);
                            UInt256.Multiply(in a, in b, out UInt256 res);
                            stack.PushUInt256(in res);
                            break;
                        }
                    case Instruction.SUB:
                        {
                            if (!UpdateGas(GasCostOf.VeryLow, ref gasAvailable)) goto OutOfGas;

                            stack.PopUInt256(out UInt256 a);
                            stack.PopUInt256(out UInt256 b);
                            UInt256.Subtract(in a, in b, out UInt256 result);

                            stack.PushUInt256(in result);
                            break;
                        }
                    case Instruction.DIV:
                        {
                            if (!UpdateGas(GasCostOf.Low, ref gasAvailable)) goto OutOfGas;

                            stack.PopUInt256(out UInt256 a);
                            stack.PopUInt256(out UInt256 b);
                            if (b.IsZero)
                            {
                                stack.PushZero();
                            }
                            else
                            {
                                UInt256.Divide(in a, in b, out UInt256 res);
                                stack.PushUInt256(in res);
                            }

                            break;
                        }
                    case Instruction.SDIV:
                        {
                            if (!UpdateGas(GasCostOf.Low, ref gasAvailable)) goto OutOfGas;

                            stack.PopUInt256(out UInt256 a);
                            stack.PopSignedInt256(out Int256.Int256 b);
                            if (b.IsZero)
                            {
                                stack.PushZero();
                            }
                            else if (b == Int256.Int256.MinusOne && a == P255)
                            {
                                UInt256 res = P255;
                                stack.PushUInt256(in res);
                            }
                            else
                            {
                                Int256.Int256 signedA = new(a);
                                Int256.Int256.Divide(in signedA, in b, out Int256.Int256 res);
                                stack.PushSignedInt256(in res);
                            }

                            break;
                        }
                    case Instruction.MOD:
                        {
                            if (!UpdateGas(GasCostOf.Low, ref gasAvailable)) goto OutOfGas;

                            stack.PopUInt256(out UInt256 a);
                            stack.PopUInt256(out UInt256 b);
                            UInt256.Mod(in a, in b, out UInt256 result);
                            stack.PushUInt256(in result);
                            break;
                        }
                    case Instruction.SMOD:
                        {
                            if (!UpdateGas(GasCostOf.Low, ref gasAvailable)) goto OutOfGas;

                            stack.PopSignedInt256(out Int256.Int256 a);
                            stack.PopSignedInt256(out Int256.Int256 b);
                            if (b.IsZero || b.IsOne)
                            {
                                stack.PushZero();
                            }
                            else
                            {
                                a.Mod(in b, out Int256.Int256 mod);
                                stack.PushSignedInt256(in mod);
                            }

                            break;
                        }
                    case Instruction.ADDMOD:
                        {
                            if (!UpdateGas(GasCostOf.Mid, ref gasAvailable)) goto OutOfGas;

                            stack.PopUInt256(out UInt256 a);
                            stack.PopUInt256(out UInt256 b);
                            stack.PopUInt256(out UInt256 mod);

                            if (mod.IsZero)
                            {
                                stack.PushZero();
                            }
                            else
                            {
                                UInt256.AddMod(a, b, mod, out UInt256 res);
                                stack.PushUInt256(in res);
                            }

                            break;
                        }
                    case Instruction.MULMOD:
                        {
                            if (!UpdateGas(GasCostOf.Mid, ref gasAvailable)) goto OutOfGas;

                            stack.PopUInt256(out UInt256 a);
                            stack.PopUInt256(out UInt256 b);
                            stack.PopUInt256(out UInt256 mod);

                            if (mod.IsZero)
                            {
                                stack.PushZero();
                            }
                            else
                            {
                                UInt256.MultiplyMod(in a, in b, in mod, out UInt256 res);
                                stack.PushUInt256(in res);
                            }

                            break;
                        }
                    case Instruction.EXP:
                        {
                            if (!UpdateGas(GasCostOf.Exp, ref gasAvailable)) goto OutOfGas;

                            Metrics.ModExpOpcode++;

                            stack.PopUInt256(out UInt256 baseInt);
                            Span<byte> exp = stack.PopBytes();

                            int leadingZeros = exp.LeadingZerosCount();
                            if (leadingZeros != 32)
                            {
                                int expSize = 32 - leadingZeros;
                                if (!UpdateGas(spec.GetExpByteCost() * expSize, ref gasAvailable)) goto OutOfGas;
                            }
                            else
                            {
                                stack.PushOne();
                                break;
                            }

                            if (baseInt.IsZero)
                            {
                                stack.PushZero();
                            }
                            else if (baseInt.IsOne)
                            {
                                stack.PushOne();
                            }
                            else
                            {
                                UInt256.Exp(baseInt, new UInt256(exp, true), out UInt256 res);
                                stack.PushUInt256(in res);
                            }

                            break;
                        }
                    case Instruction.SIGNEXTEND:
                        {
                            if (!UpdateGas(GasCostOf.Low, ref gasAvailable)) goto OutOfGas;

                            stack.PopUInt256(out UInt256 a);
                            if (a >= BigInt32)
                            {
                                stack.EnsureDepth(1);
                                break;
                            }

                            int position = 31 - (int)a;

                            Span<byte> b = stack.PopBytes();
                            sbyte sign = (sbyte)b[position];

                            if (sign >= 0)
                            {
                                BytesZero32.AsSpan(0, position).CopyTo(b.Slice(0, position));
                            }
                            else
                            {
                                BytesMax32.AsSpan(0, position).CopyTo(b.Slice(0, position));
                            }

                            stack.PushBytes(b);
                            break;
                        }
                    case Instruction.LT:
                        {
                            if (!UpdateGas(GasCostOf.VeryLow, ref gasAvailable)) goto OutOfGas;

                            stack.PopUInt256(out UInt256 a);
                            stack.PopUInt256(out UInt256 b);
                            if (a < b)
                            {
                                stack.PushOne();
                            }
                            else
                            {
                                stack.PushZero();
                            }

                            break;
                        }
                    case Instruction.GT:
                        {
                            if (!UpdateGas(GasCostOf.VeryLow, ref gasAvailable)) goto OutOfGas;

                            stack.PopUInt256(out UInt256 a);
                            stack.PopUInt256(out UInt256 b);
                            if (a > b)
                            {
                                stack.PushOne();
                            }
                            else
                            {
                                stack.PushZero();
                            }

                            break;
                        }
                    case Instruction.SLT:
                        {
                            if (!UpdateGas(GasCostOf.VeryLow, ref gasAvailable)) goto OutOfGas;

                            stack.PopSignedInt256(out Int256.Int256 a);
                            stack.PopSignedInt256(out Int256.Int256 b);

                            if (a.CompareTo(b) < 0)
                            {
                                stack.PushOne();
                            }
                            else
                            {
                                stack.PushZero();
                            }

                            break;
                        }
                    case Instruction.SGT:
                        {
                            if (!UpdateGas(GasCostOf.VeryLow, ref gasAvailable)) goto OutOfGas;

                            stack.PopSignedInt256(out Int256.Int256 a);
                            stack.PopSignedInt256(out Int256.Int256 b);
                            if (a.CompareTo(b) > 0)
                            {
                                stack.PushOne();
                            }
                            else
                            {
                                stack.PushZero();
                            }

                            break;
                        }
                    case Instruction.EQ:
                        {
                            if (!UpdateGas(GasCostOf.VeryLow, ref gasAvailable)) goto OutOfGas;

                            Span<byte> a = stack.PopBytes();
                            Span<byte> b = stack.PopBytes();
                            if (a.SequenceEqual(b))
                            {
                                stack.PushOne();
                            }
                            else
                            {
                                stack.PushZero();
                            }

                            break;
                        }
                    case Instruction.ISZERO:
                        {
                            if (!UpdateGas(GasCostOf.VeryLow, ref gasAvailable)) goto OutOfGas;

                            Span<byte> a = stack.PopBytes();
                            if (a.SequenceEqual(BytesZero32))
                            {
                                stack.PushOne();
                            }
                            else
                            {
                                stack.PushZero();
                            }

                            break;
                        }
                    case Instruction.AND:
                        {
                            if (!UpdateGas(GasCostOf.VeryLow, ref gasAvailable)) goto OutOfGas;

                            Span<byte> a = stack.PopBytes();
                            Span<byte> b = stack.PopBytes();

                            if (_simdOperationsEnabled)
                            {
                                Vector<byte> aVec = new(a);
                                Vector<byte> bVec = new(b);

                                Vector.BitwiseAnd(aVec, bVec).CopyTo(stack.Register);
                            }
                            else
                            {
                                ref ulong refA = ref MemoryMarshal.AsRef<ulong>(a);
                                ref ulong refB = ref MemoryMarshal.AsRef<ulong>(b);
                                ref ulong refBuffer = ref MemoryMarshal.AsRef<ulong>(stack.Register);

                                refBuffer = refA & refB;
                                Unsafe.Add(ref refBuffer, 1) = Unsafe.Add(ref refA, 1) & Unsafe.Add(ref refB, 1);
                                Unsafe.Add(ref refBuffer, 2) = Unsafe.Add(ref refA, 2) & Unsafe.Add(ref refB, 2);
                                Unsafe.Add(ref refBuffer, 3) = Unsafe.Add(ref refA, 3) & Unsafe.Add(ref refB, 3);
                            }

                            stack.PushBytes(stack.Register);
                            break;
                        }
                    case Instruction.OR:
                        {
                            if (!UpdateGas(GasCostOf.VeryLow, ref gasAvailable)) goto OutOfGas;

                            Span<byte> a = stack.PopBytes();
                            Span<byte> b = stack.PopBytes();

                            if (_simdOperationsEnabled)
                            {
                                Vector<byte> aVec = new(a);
                                Vector<byte> bVec = new(b);

                                Vector.BitwiseOr(aVec, bVec).CopyTo(stack.Register);
                            }
                            else
                            {
                                ref ulong refA = ref MemoryMarshal.AsRef<ulong>(a);
                                ref ulong refB = ref MemoryMarshal.AsRef<ulong>(b);
                                ref ulong refBuffer = ref MemoryMarshal.AsRef<ulong>(stack.Register);

                                refBuffer = refA | refB;
                                Unsafe.Add(ref refBuffer, 1) = Unsafe.Add(ref refA, 1) | Unsafe.Add(ref refB, 1);
                                Unsafe.Add(ref refBuffer, 2) = Unsafe.Add(ref refA, 2) | Unsafe.Add(ref refB, 2);
                                Unsafe.Add(ref refBuffer, 3) = Unsafe.Add(ref refA, 3) | Unsafe.Add(ref refB, 3);
                            }

                            stack.PushBytes(stack.Register);
                            break;
                        }
                    case Instruction.XOR:
                        {
                            if (!UpdateGas(GasCostOf.VeryLow, ref gasAvailable)) goto OutOfGas;

                            Span<byte> a = stack.PopBytes();
                            Span<byte> b = stack.PopBytes();

                            if (_simdOperationsEnabled)
                            {
                                Vector<byte> aVec = new(a);
                                Vector<byte> bVec = new(b);

                                Vector.Xor(aVec, bVec).CopyTo(stack.Register);
                            }
                            else
                            {
                                ref ulong refA = ref MemoryMarshal.AsRef<ulong>(a);
                                ref ulong refB = ref MemoryMarshal.AsRef<ulong>(b);
                                ref ulong refBuffer = ref MemoryMarshal.AsRef<ulong>(stack.Register);

                                refBuffer = refA ^ refB;
                                Unsafe.Add(ref refBuffer, 1) = Unsafe.Add(ref refA, 1) ^ Unsafe.Add(ref refB, 1);
                                Unsafe.Add(ref refBuffer, 2) = Unsafe.Add(ref refA, 2) ^ Unsafe.Add(ref refB, 2);
                                Unsafe.Add(ref refBuffer, 3) = Unsafe.Add(ref refA, 3) ^ Unsafe.Add(ref refB, 3);
                            }

                            stack.PushBytes(stack.Register);
                            break;
                        }
                    case Instruction.NOT:
                        {
                            if (!UpdateGas(GasCostOf.VeryLow, ref gasAvailable)) goto OutOfGas;

                            Span<byte> a = stack.PopBytes();

                            if (_simdOperationsEnabled)
                            {
                                Vector<byte> aVec = new(a);
                                Vector<byte> negVec = Vector.Xor(aVec, new Vector<byte>(BytesMax32));

                                negVec.CopyTo(stack.Register);
                            }
                            else
                            {
                                ref var refA = ref MemoryMarshal.AsRef<ulong>(a);
                                ref var refBuffer = ref MemoryMarshal.AsRef<ulong>(stack.Register);

                                refBuffer = ~refA;
                                Unsafe.Add(ref refBuffer, 1) = ~Unsafe.Add(ref refA, 1);
                                Unsafe.Add(ref refBuffer, 2) = ~Unsafe.Add(ref refA, 2);
                                Unsafe.Add(ref refBuffer, 3) = ~Unsafe.Add(ref refA, 3);
                            }

                            stack.PushBytes(stack.Register);
                            break;
                        }
                    case Instruction.BYTE:
                        {
                            if (!UpdateGas(GasCostOf.VeryLow, ref gasAvailable)) goto OutOfGas;

                            stack.PopUInt256(out UInt256 position);
                            Span<byte> bytes = stack.PopBytes();

                            if (position >= BigInt32)
                            {
                                stack.PushZero();
                                break;
                            }

                            int adjustedPosition = bytes.Length - 32 + (int)position;
                            if (adjustedPosition < 0)
                            {
                                stack.PushZero();
                            }
                            else
                            {
                                stack.PushByte(bytes[adjustedPosition]);
                            }

                            break;
                        }
                    case Instruction.SHA3:
                        {
                            stack.PopUInt256(out UInt256 memSrc);
                            stack.PopUInt256(out UInt256 memLength);
                            if (!UpdateGas(GasCostOf.Sha3 + GasCostOf.Sha3Word * EvmPooledMemory.Div32Ceiling(memLength),
                                ref gasAvailable)) goto OutOfGas;

                            if (!UpdateMemoryCost(vmState, ref gasAvailable, in memSrc, memLength)) goto OutOfGas;

                            Span<byte> memData = vmState.Memory.LoadSpan(in memSrc, memLength);
                            stack.PushBytes(ValueKeccak.Compute(memData).BytesAsSpan);
                            break;
                        }
                    case Instruction.ADDRESS:
                        {
                            if (!UpdateGas(GasCostOf.Base, ref gasAvailable)) goto OutOfGas;

                            stack.PushBytes(env.ExecutingAccount.Bytes);
                            break;
                        }
                    case Instruction.BALANCE:
                        {
                            long gasCost = spec.GetBalanceCost();
                            if (gasCost != 0 && !UpdateGas(gasCost, ref gasAvailable)) goto OutOfGas;

                            Address address = stack.PopAddress();
                            if (!ChargeAccountAccessGas(ref gasAvailable, vmState, address, spec)) goto OutOfGas;

                            UInt256 balance = _state.GetBalance(address);
                            stack.PushUInt256(in balance);
                            break;
                        }
                    case Instruction.CALLER:
                        {
                            if (!UpdateGas(GasCostOf.Base, ref gasAvailable)) goto OutOfGas;

                            stack.PushBytes(env.Caller.Bytes);
                            break;
                        }
                    case Instruction.CALLVALUE:
                        {
                            if (!UpdateGas(GasCostOf.Base, ref gasAvailable)) goto OutOfGas;

                            UInt256 callValue = env.Value;
                            stack.PushUInt256(in callValue);
                            break;
                        }
                    case Instruction.ORIGIN:
                        {
                            if (!UpdateGas(GasCostOf.Base, ref gasAvailable)) goto OutOfGas;

                            stack.PushBytes(txCtx.Origin.Bytes);
                            break;
                        }
                    case Instruction.CALLDATALOAD:
                        {
                            if (!UpdateGas(GasCostOf.VeryLow, ref gasAvailable)) goto OutOfGas;

                            stack.PopUInt256(out UInt256 src);
                            stack.PushBytes(env.InputData.SliceWithZeroPadding(src, 32));
                            break;
                        }
                    case Instruction.CALLDATASIZE:
                        {
                            if (!UpdateGas(GasCostOf.Base, ref gasAvailable)) goto OutOfGas;

                            UInt256 callDataSize = (UInt256)env.InputData.Length;
                            stack.PushUInt256(in callDataSize);
                            break;
                        }
                    case Instruction.CALLDATACOPY:
                        {
                            stack.PopUInt256(out UInt256 dest);
                            stack.PopUInt256(out UInt256 src);
                            stack.PopUInt256(out UInt256 length);
                            if (!UpdateGas(GasCostOf.VeryLow + GasCostOf.Memory * EvmPooledMemory.Div32Ceiling(length),
                                ref gasAvailable)) goto OutOfGas;

                            if (length > UInt256.Zero)
                            {
                                if (!UpdateMemoryCost(vmState, ref gasAvailable, in dest, length)) goto OutOfGas;

                                ZeroPaddedMemory callDataSlice = env.InputData.SliceWithZeroPadding(src, (int)length);
                                vmState.Memory.Save(in dest, callDataSlice);
                                if (_txTracer.IsTracingInstructions)
                                {
                                    _txTracer.ReportMemoryChange((long)dest, callDataSlice);
                                }
                            }

                            break;
                        }
                    case Instruction.CODESIZE:
                        {
                            if (!UpdateGas(GasCostOf.Base, ref gasAvailable)) goto OutOfGas;

                            UInt256 codeLength = (UInt256)env.CodeInfo.MachineCode.Length;
                            stack.PushUInt256(in codeLength);
                            break;
                        }
                    case Instruction.CODECOPY:
                        {
                            UInt256 code_length = (UInt256)env.CodeInfo.MachineCode.Length;
                            stack.PopUInt256(out UInt256 dest);
                            stack.PopUInt256(out UInt256 src);
                            stack.PopUInt256(out UInt256 length);
                            if (!UpdateGas(GasCostOf.VeryLow + GasCostOf.Memory * EvmPooledMemory.Div32Ceiling(length), ref gasAvailable)) goto OutOfGas;

                            if (length > UInt256.Zero)
                            {
                                if (!UpdateMemoryCost(vmState, ref gasAvailable, in dest, length)) goto OutOfGas;

                                ZeroPaddedSpan codeSlice = env.CodeInfo.MachineCode.SliceWithZeroPadding(src, (int)length);
                                vmState.Memory.Save(in dest, codeSlice);
                                if (_txTracer.IsTracingInstructions) _txTracer.ReportMemoryChange((long)dest, codeSlice);
                            }

                            break;
                        }
                    case Instruction.GASPRICE:
                        {
                            if (!UpdateGas(GasCostOf.Base, ref gasAvailable)) goto OutOfGas;

                            UInt256 gasPrice = txCtx.GasPrice;
                            stack.PushUInt256(in gasPrice);
                            break;
                        }
                    case Instruction.EXTCODESIZE:
                        {
                            long gasCost = spec.GetExtCodeCost();
                            if (!UpdateGas(gasCost, ref gasAvailable)) goto OutOfGas;

                            Address address = stack.PopAddress();
                            if (!ChargeAccountAccessGas(ref gasAvailable, vmState, address, spec)) goto OutOfGas;

                            byte[] accountCode = GetCachedCodeInfo(_worldState, address, spec).MachineCode;
                            UInt256 codeSize = (UInt256)accountCode.Length;
                            stack.PushUInt256(in codeSize);
                            break;
                        }
                    case Instruction.EXTCODECOPY:
                        {
                            Address address = stack.PopAddress();
                            stack.PopUInt256(out UInt256 dest);
                            stack.PopUInt256(out UInt256 src);
                            stack.PopUInt256(out UInt256 length);

                            long gasCost = spec.GetExtCodeCost();
                            if (!UpdateGas(gasCost + GasCostOf.Memory * EvmPooledMemory.Div32Ceiling(length),
                                ref gasAvailable)) goto OutOfGas;

                            if (!ChargeAccountAccessGas(ref gasAvailable, vmState, address, spec)) goto OutOfGas;

                            if (length > UInt256.Zero)
                            {
                                if (!UpdateMemoryCost(vmState, ref gasAvailable, in dest, length)) goto OutOfGas;

                                byte[] externalCode = GetCachedCodeInfo(_worldState, address, spec).MachineCode;
                                ZeroPaddedSpan callDataSlice = externalCode.SliceWithZeroPadding(src, (int)length);
                                vmState.Memory.Save(in dest, callDataSlice);
                                if (_txTracer.IsTracingInstructions)
                                {
                                    _txTracer.ReportMemoryChange((long)dest, callDataSlice);
                                }
                            }

                            break;
                        }
                    case Instruction.RETURNDATASIZE:
                        {
                            if (!spec.ReturnDataOpcodesEnabled) goto InvalidInstruction;

                            if (!UpdateGas(GasCostOf.Base, ref gasAvailable)) goto OutOfGas;

                            UInt256 res = (UInt256)_returnDataBuffer.Length;
                            stack.PushUInt256(in res);
                            break;
                        }
                    case Instruction.RETURNDATACOPY:
                        {
                            if (!spec.ReturnDataOpcodesEnabled) goto InvalidInstruction;

                            stack.PopUInt256(out UInt256 dest);
                            stack.PopUInt256(out UInt256 src);
                            stack.PopUInt256(out UInt256 length);
                            if (!UpdateGas(GasCostOf.VeryLow + GasCostOf.Memory * EvmPooledMemory.Div32Ceiling(length), ref gasAvailable)) goto OutOfGas;

                            if (UInt256.AddOverflow(length, src, out UInt256 newLength) || newLength > _returnDataBuffer.Length)
                            {
                                goto AccessViolation;
                            }

                            if (length > UInt256.Zero)
                            {
                                if (!UpdateMemoryCost(vmState, ref gasAvailable, in dest, length)) goto OutOfGas;

                                ZeroPaddedSpan returnDataSlice = _returnDataBuffer.AsSpan().SliceWithZeroPadding(src, (int)length);
                                vmState.Memory.Save(in dest, returnDataSlice);
                                if (_txTracer.IsTracingInstructions)
                                {
                                    _txTracer.ReportMemoryChange((long)dest, returnDataSlice);
                                }
                            }

                            break;
                        }
                    case Instruction.BLOCKHASH:
                        {
                            Metrics.BlockhashOpcode++;

                            if (!UpdateGas(GasCostOf.BlockHash, ref gasAvailable)) goto OutOfGas;

                            stack.PopUInt256(out UInt256 a);
                            long number = a > long.MaxValue ? long.MaxValue : (long)a;
                            Keccak blockHash = _blockhashProvider.GetBlockhash(txCtx.Header, number);
                            stack.PushBytes(blockHash?.Bytes ?? BytesZero32);

                            if (isTrace)
                            {
                                if (_txTracer.IsTracingBlockHash && blockHash is not null)
                                {
                                    _txTracer.ReportBlockHash(blockHash);
                                }
                            }

                            break;
                        }
                    case Instruction.COINBASE:
                        {
                            if (!UpdateGas(GasCostOf.Base, ref gasAvailable)) goto OutOfGas;

                            stack.PushBytes(txCtx.Header.GasBeneficiary.Bytes);
                            break;
                        }
                    case Instruction.PREVRANDAO:
                        {
                            if (!UpdateGas(GasCostOf.Base, ref gasAvailable)) goto OutOfGas;

                            if (txCtx.Header.IsPostMerge)
                            {
                                byte[] random = txCtx.Header.Random.Bytes;
                                stack.PushBytes(random);
                            }
                            else
                            {
                                UInt256 diff = txCtx.Header.Difficulty;
                                stack.PushUInt256(in diff);
                            }
                            break;
                        }
                    case Instruction.TIMESTAMP:
                        {
                            if (!UpdateGas(GasCostOf.Base, ref gasAvailable)) goto OutOfGas;

                            UInt256 timestamp = txCtx.Header.Timestamp;
                            stack.PushUInt256(in timestamp);
                            break;
                        }
                    case Instruction.NUMBER:
                        {
                            if (!UpdateGas(GasCostOf.Base, ref gasAvailable)) goto OutOfGas;

                            UInt256 blockNumber = (UInt256)txCtx.Header.Number;
                            stack.PushUInt256(in blockNumber);
                            break;
                        }
                    case Instruction.GASLIMIT:
                        {
                            if (!UpdateGas(GasCostOf.Base, ref gasAvailable)) goto OutOfGas;

                            UInt256 gasLimit = (UInt256)txCtx.Header.GasLimit;
                            stack.PushUInt256(in gasLimit);
                            break;
                        }
                    case Instruction.CHAINID:
                        {
                            if (!spec.ChainIdOpcodeEnabled) goto InvalidInstruction;

                            if (!UpdateGas(GasCostOf.Base, ref gasAvailable)) goto OutOfGas;

                            stack.PushBytes(_chainId);
                            break;
                        }
                    case Instruction.SELFBALANCE:
                        {
                            if (!spec.SelfBalanceOpcodeEnabled) goto InvalidInstruction;

                            if (!UpdateGas(GasCostOf.SelfBalance, ref gasAvailable)) goto OutOfGas;

                            UInt256 balance = _state.GetBalance(env.ExecutingAccount);
                            stack.PushUInt256(in balance);
                            break;
                        }
                    case Instruction.BASEFEE:
                        {
                            if (!spec.BaseFeeEnabled) goto InvalidInstruction;

                            if (!UpdateGas(GasCostOf.Base, ref gasAvailable)) goto OutOfGas;

                            UInt256 baseFee = txCtx.Header.BaseFeePerGas;
                            stack.PushUInt256(in baseFee);
                            break;
                        }
                    case Instruction.DATAHASH:
                        {
                            if (!spec.IsEip4844Enabled) goto InvalidInstruction;

                            if (!UpdateGas(GasCostOf.DataHash, ref gasAvailable)) goto OutOfGas;

                            stack.PopUInt256(out UInt256 blobIndex);

                            if (txCtx.BlobVersionedHashes is not null && blobIndex < txCtx.BlobVersionedHashes.Length)
                            {
                                stack.PushBytes(txCtx.BlobVersionedHashes[blobIndex.u0]);
                            }
                            else
                            {
                                stack.PushZero();
                            }
                            break;
                        }
                    case Instruction.POP:
                        {
                            if (!UpdateGas(GasCostOf.Base, ref gasAvailable)) goto OutOfGas;

                            stack.PopLimbo();
                            break;
                        }
                    case Instruction.MLOAD:
                        {
                            if (!UpdateGas(GasCostOf.VeryLow, ref gasAvailable)) goto OutOfGas;

                            stack.PopUInt256(out UInt256 memPosition);
                            if (!UpdateMemoryCost(vmState, ref gasAvailable, in memPosition, 32)) goto OutOfGas;
                            Span<byte> memData = vmState.Memory.LoadSpan(in memPosition);
                            if (_txTracer.IsTracingInstructions) _txTracer.ReportMemoryChange(memPosition, memData);

                            stack.PushBytes(memData);
                            break;
                        }
                    case Instruction.MSTORE:
                        {
                            if (!UpdateGas(GasCostOf.VeryLow, ref gasAvailable)) goto OutOfGas;

                            stack.PopUInt256(out UInt256 memPosition);

                            Span<byte> data = stack.PopBytes();
                            if (!UpdateMemoryCost(vmState, ref gasAvailable, in memPosition, 32)) goto OutOfGas;
                            vmState.Memory.SaveWord(in memPosition, data);
                            if (_txTracer.IsTracingInstructions) _txTracer.ReportMemoryChange((long)memPosition, data.SliceWithZeroPadding(0, 32, PadDirection.Left));

                            break;
                        }
                    case Instruction.MSTORE8:
                        {
                            if (!UpdateGas(GasCostOf.VeryLow, ref gasAvailable)) goto OutOfGas;

                            stack.PopUInt256(out UInt256 memPosition);
                            byte data = stack.PopByte();
                            if (!UpdateMemoryCost(vmState, ref gasAvailable, in memPosition, UInt256.One)) goto OutOfGas;
                            vmState.Memory.SaveByte(in memPosition, data);
                            if (_txTracer.IsTracingInstructions) _txTracer.ReportMemoryChange((long)memPosition, data);

                            break;
                        }
                    case Instruction.SLOAD:
                        {
                            Metrics.SloadOpcode++;
                            var gasCost = spec.GetSLoadCost();

                            if (!UpdateGas(gasCost, ref gasAvailable)) goto OutOfGas;

                            stack.PopUInt256(out UInt256 storageIndex);
                            StorageCell storageCell = new(env.ExecutingAccount, storageIndex);
                            if (!ChargeStorageAccessGas(
                                ref gasAvailable,
                                vmState,
                                storageCell,
                                StorageAccessType.SLOAD,
                                spec)) goto OutOfGas;

                            byte[] value = _storage.Get(storageCell);
                            stack.PushBytes(value);

                            if (_txTracer.IsTracingOpLevelStorage)
                            {
                                _txTracer.LoadOperationStorage(storageCell.Address, storageIndex, value);
                            }

                            break;
                        }
                    case Instruction.SSTORE:
                        {
                            Metrics.SstoreOpcode++;

                            if (vmState.IsStatic) goto StaticCallViolation;

                            // fail fast before the first storage read if gas is not enough even for reset
                            if (!spec.UseNetGasMetering && !UpdateGas(spec.GetSStoreResetCost(), ref gasAvailable)) goto OutOfGas;

                            if (spec.UseNetGasMeteringWithAStipendFix)
                            {
                                if (_txTracer.IsTracingRefunds) _txTracer.ReportExtraGasPressure(GasCostOf.CallStipend - spec.GetNetMeteredSStoreCost() + 1);
                                if (gasAvailable <= GasCostOf.CallStipend) goto OutOfGas;
                            }

                            stack.PopUInt256(out UInt256 storageIndex);
                            Span<byte> newValue = stack.PopBytes();
                            bool newIsZero = newValue.IsZero();
                            if (!newIsZero)
                            {
                                newValue = newValue.WithoutLeadingZeros().ToArray();
                            }
                            else
                            {
                                newValue = new byte[] { 0 };
                            }

                            StorageCell storageCell = new(env.ExecutingAccount, storageIndex);

                            if (!ChargeStorageAccessGas(
                                ref gasAvailable,
                                vmState,
                                storageCell,
                                StorageAccessType.SSTORE,
                                spec)) goto OutOfGas;

                            Span<byte> currentValue = _storage.Get(storageCell);
                            // Console.WriteLine($"current: {currentValue.ToHexString()} newValue {newValue.ToHexString()}");
                            bool currentIsZero = currentValue.IsZero();

                            bool newSameAsCurrent = (newIsZero && currentIsZero) || Bytes.AreEqual(currentValue, newValue);
                            long sClearRefunds = RefundOf.SClear(spec.IsEip3529Enabled);

                            if (!spec.UseNetGasMetering) // note that for this case we already deducted 5000
                            {
                                if (newIsZero)
                                {
                                    if (!newSameAsCurrent)
                                    {
                                        vmState.Refund += sClearRefunds;
                                        if (_txTracer.IsTracingRefunds) _txTracer.ReportRefund(sClearRefunds);
                                    }
                                }
                                else if (currentIsZero)
                                {
                                    if (!UpdateGas(GasCostOf.SSet - GasCostOf.SReset, ref gasAvailable)) goto OutOfGas;
                                }
                            }
                            else // net metered
                            {
                                if (newSameAsCurrent)
                                {
                                    if (!UpdateGas(spec.GetNetMeteredSStoreCost(), ref gasAvailable)) goto OutOfGas;
                                }
                                else // net metered, C != N
                                {
                                    Span<byte> originalValue = _storage.GetOriginal(storageCell);
                                    bool originalIsZero = originalValue.IsZero();

                                    bool currentSameAsOriginal = Bytes.AreEqual(originalValue, currentValue);
                                    if (currentSameAsOriginal)
                                    {
                                        if (currentIsZero)
                                        {
                                            if (!UpdateGas(GasCostOf.SSet, ref gasAvailable)) goto OutOfGas;
                                        }
                                        else // net metered, current == original != new, !currentIsZero
                                        {
                                            if (!UpdateGas(spec.GetSStoreResetCost(), ref gasAvailable)) goto OutOfGas;

                                            if (newIsZero)
                                            {
                                                vmState.Refund += sClearRefunds;
                                                if (_txTracer.IsTracingRefunds) _txTracer.ReportRefund(sClearRefunds);
                                            }
                                        }
                                    }
                                    else // net metered, new != current != original
                                    {
                                        long netMeteredStoreCost = spec.GetNetMeteredSStoreCost();
                                        if (!UpdateGas(netMeteredStoreCost, ref gasAvailable)) goto OutOfGas;

                                        if (!originalIsZero) // net metered, new != current != original != 0
                                        {
                                            if (currentIsZero)
                                            {
                                                vmState.Refund -= sClearRefunds;
                                                if (_txTracer.IsTracingRefunds) _txTracer.ReportRefund(-sClearRefunds);
                                            }

                                            if (newIsZero)
                                            {
                                                vmState.Refund += sClearRefunds;
                                                if (_txTracer.IsTracingRefunds) _txTracer.ReportRefund(sClearRefunds);
                                            }
                                        }

                                        bool newSameAsOriginal = Bytes.AreEqual(originalValue, newValue);
                                        if (newSameAsOriginal)
                                        {
                                            long refundFromReversal;
                                            if (originalIsZero)
                                            {
                                                refundFromReversal = spec.GetSetReversalRefund();
                                            }
                                            else
                                            {
                                                refundFromReversal = spec.GetClearReversalRefund();
                                            }

                                            vmState.Refund += refundFromReversal;
                                            if (_txTracer.IsTracingRefunds) _txTracer.ReportRefund(refundFromReversal);
                                        }
                                    }
                                }
                            }

                            if (!newSameAsCurrent)
                            {
                                Span<byte> valueToStore = newIsZero ? BytesZero : newValue;
                                _storage.Set(storageCell, valueToStore.ToArray());
                            }

                            if (_txTracer.IsTracingInstructions)
                            {
                                Span<byte> valueToStore = newIsZero ? BytesZero : newValue;
                                Span<byte> span = new byte[32]; // do not stackalloc here
                                storageCell.Index.ToBigEndian(span);
                                _txTracer.ReportStorageChange(span, valueToStore);
                            }

                            if (_txTracer.IsTracingOpLevelStorage)
                            {
                                _txTracer.SetOperationStorage(storageCell.Address, storageIndex, newValue, currentValue);
                            }

                            break;
                        }
                    case Instruction.TLOAD:
                        {
                            Metrics.TloadOpcode++;
                            if (!spec.TransientStorageEnabled) goto InvalidInstruction;
                            var gasCost = GasCostOf.TLoad;

                            if (!UpdateGas(gasCost, ref gasAvailable)) goto OutOfGas;

                            stack.PopUInt256(out UInt256 storageIndex);
                            StorageCell storageCell = new(env.ExecutingAccount, storageIndex);

                            byte[] value = _storage.GetTransientState(storageCell);
                            stack.PushBytes(value);

                            if (_txTracer.IsTracingOpLevelStorage)
                            {
                                _txTracer.LoadOperationTransientStorage(storageCell.Address, storageIndex, value);
                            }

                            break;
                        }
                    case Instruction.TSTORE:
                        {
                            Metrics.TstoreOpcode++;
                            if (!spec.TransientStorageEnabled) goto InvalidInstruction;

                            if (vmState.IsStatic) goto StaticCallViolation;

                            long gasCost = GasCostOf.TStore;
                            if (!UpdateGas(gasCost, ref gasAvailable)) goto OutOfGas;

                            stack.PopUInt256(out UInt256 storageIndex);
                            Span<byte> newValue = stack.PopBytes();
                            bool newIsZero = newValue.IsZero();
                            if (!newIsZero)
                            {
                                newValue = newValue.WithoutLeadingZeros().ToArray();
                            }
                            else
                            {
                                newValue = BytesZero;
                            }

                            StorageCell storageCell = new(env.ExecutingAccount, storageIndex);
                            byte[] currentValue = newValue.ToArray();
                            _storage.SetTransientState(storageCell, currentValue);

                            if (_txTracer.IsTracingOpLevelStorage)
                            {
                                _txTracer.SetOperationTransientStorage(storageCell.Address, storageIndex, newValue, currentValue);
                            }

                            break;
                        }
                    case Instruction.JUMP:
                        {
                            if (!UpdateGas(GasCostOf.Mid, ref gasAvailable)) goto OutOfGas;

                            stack.PopUInt256(out UInt256 jumpDest);
                            if (!Jump(jumpDest, ref programCounter, in env)) goto InvalidJumpDestination;
                            break;
                        }
                    case Instruction.JUMPI:
                        {
                            if (!UpdateGas(GasCostOf.High, ref gasAvailable)) goto OutOfGas;

                            stack.PopUInt256(out UInt256 jumpDest);
                            Span<byte> condition = stack.PopBytes();
                            if (!condition.SequenceEqual(BytesZero32))
                            {
                                if (!Jump(jumpDest, ref programCounter, in env)) goto InvalidJumpDestination;
                            }

                            break;
                        }
                    case Instruction.PC:
                        {
<<<<<<< HEAD
                            if (!UpdateGas(GasCostOf.Base, ref gasAvailable))
                            {
                                EndInstructionTraceError(EvmExceptionType.OutOfGas);
                                return CallResult.OutOfGasException;
                            }
=======
                            if (!UpdateGas(GasCostOf.Base, ref gasAvailable)) goto OutOfGas;

>>>>>>> 4407c979
                            stack.PushUInt32(programCounter - 1);
                            break;
                        }
                    case Instruction.MSIZE:
                        {
                            if (!UpdateGas(GasCostOf.Base, ref gasAvailable)) goto OutOfGas;

                            UInt256 size = vmState.Memory.Size;
                            stack.PushUInt256(in size);
                            break;
                        }
                    case Instruction.GAS:
                        {
                            if (!UpdateGas(GasCostOf.Base, ref gasAvailable)) goto OutOfGas;

                            UInt256 gas = (UInt256)gasAvailable;
                            stack.PushUInt256(in gas);
                            break;
                        }
                    case Instruction.JUMPDEST:
                        {
                            if (!UpdateGas(GasCostOf.JumpDest, ref gasAvailable)) goto OutOfGas;

                            break;
                        }
                    case Instruction.PUSH0:
                        {
                            if (spec.IncludePush0Instruction)
                            {
                                if (!UpdateGas(GasCostOf.Base, ref gasAvailable)) goto OutOfGas;

                                stack.PushZero();
                            }
                            else
                            {
                                goto InvalidInstruction;
                            }
                            break;
                        }
                    case Instruction.PUSH1:
                        {
                            if (!UpdateGas(GasCostOf.VeryLow, ref gasAvailable)) goto OutOfGas;

                            int programCounterInt = programCounter;
                            if (programCounterInt >= codeSection.Length)
                            {
                                stack.PushZero();
                            }
                            else
                            {
                                stack.PushByte(codeSection[programCounterInt]);
                            }

                            programCounter++;
                            break;
                        }
                    case Instruction.PUSH2:
                    case Instruction.PUSH3:
                    case Instruction.PUSH4:
                    case Instruction.PUSH5:
                    case Instruction.PUSH6:
                    case Instruction.PUSH7:
                    case Instruction.PUSH8:
                    case Instruction.PUSH9:
                    case Instruction.PUSH10:
                    case Instruction.PUSH11:
                    case Instruction.PUSH12:
                    case Instruction.PUSH13:
                    case Instruction.PUSH14:
                    case Instruction.PUSH15:
                    case Instruction.PUSH16:
                    case Instruction.PUSH17:
                    case Instruction.PUSH18:
                    case Instruction.PUSH19:
                    case Instruction.PUSH20:
                    case Instruction.PUSH21:
                    case Instruction.PUSH22:
                    case Instruction.PUSH23:
                    case Instruction.PUSH24:
                    case Instruction.PUSH25:
                    case Instruction.PUSH26:
                    case Instruction.PUSH27:
                    case Instruction.PUSH28:
                    case Instruction.PUSH29:
                    case Instruction.PUSH30:
                    case Instruction.PUSH31:
                    case Instruction.PUSH32:
                        {
                            if (!UpdateGas(GasCostOf.VeryLow, ref gasAvailable)) goto OutOfGas;

                            int length = instruction - Instruction.PUSH1 + 1;
                            int programCounterInt = programCounter;
                            int usedFromCode = Math.Min(codeSection.Length - programCounterInt, length);

                            stack.PushLeftPaddedBytes(codeSection.Slice(programCounterInt, usedFromCode), length);

                            programCounter += length;
                            break;
                        }
                    case Instruction.DUP1:
                    case Instruction.DUP2:
                    case Instruction.DUP3:
                    case Instruction.DUP4:
                    case Instruction.DUP5:
                    case Instruction.DUP6:
                    case Instruction.DUP7:
                    case Instruction.DUP8:
                    case Instruction.DUP9:
                    case Instruction.DUP10:
                    case Instruction.DUP11:
                    case Instruction.DUP12:
                    case Instruction.DUP13:
                    case Instruction.DUP14:
                    case Instruction.DUP15:
                    case Instruction.DUP16:
                        {
                            if (!UpdateGas(GasCostOf.VeryLow, ref gasAvailable)) goto OutOfGas;

                            stack.Dup(instruction - Instruction.DUP1 + 1);
                            break;
                        }
                    case Instruction.SWAP1:
                    case Instruction.SWAP2:
                    case Instruction.SWAP3:
                    case Instruction.SWAP4:
                    case Instruction.SWAP5:
                    case Instruction.SWAP6:
                    case Instruction.SWAP7:
                    case Instruction.SWAP8:
                    case Instruction.SWAP9:
                    case Instruction.SWAP10:
                    case Instruction.SWAP11:
                    case Instruction.SWAP12:
                    case Instruction.SWAP13:
                    case Instruction.SWAP14:
                    case Instruction.SWAP15:
                    case Instruction.SWAP16:
                        {
                            if (!UpdateGas(GasCostOf.VeryLow, ref gasAvailable)) goto OutOfGas;

                            stack.Swap(instruction - Instruction.SWAP1 + 2);
                            break;
                        }
                    case Instruction.LOG0:
                    case Instruction.LOG1:
                    case Instruction.LOG2:
                    case Instruction.LOG3:
                    case Instruction.LOG4:
                        {
                            if (vmState.IsStatic) goto StaticCallViolation;

                            stack.PopUInt256(out UInt256 memoryPos);
                            stack.PopUInt256(out UInt256 length);
                            long topicsCount = instruction - Instruction.LOG0;
                            if (!UpdateMemoryCost(vmState, ref gasAvailable, in memoryPos, length)) goto OutOfGas;
                            if (!UpdateGas(
                                GasCostOf.Log + topicsCount * GasCostOf.LogTopic +
                                (long)length * GasCostOf.LogData, ref gasAvailable)) goto OutOfGas;

                            ReadOnlyMemory<byte> data = vmState.Memory.Load(in memoryPos, length);
                            Keccak[] topics = new Keccak[topicsCount];
                            for (int i = 0; i < topicsCount; i++)
                            {
                                topics[i] = new Keccak(stack.PopBytes().ToArray());
                            }

                            LogEntry logEntry = new(
                                env.ExecutingAccount,
                                data.ToArray(),
                                topics);
                            vmState.Logs.Add(logEntry);
                            break;
                        }
                    case Instruction.CREATE:
                    case Instruction.CREATE2:
                        {
                            if (!spec.Create2OpcodeEnabled && instruction == Instruction.CREATE2) goto InvalidInstruction;

                            if (vmState.IsStatic) goto StaticCallViolation;

                            // TODO: happens in CREATE_empty000CreateInitCode_Transaction but probably has to be handled differently
                            if (!_state.AccountExists(env.ExecutingAccount))
                            {
                                _state.CreateAccount(env.ExecutingAccount, UInt256.Zero);
                            }

                            stack.PopUInt256(out UInt256 value);
                            stack.PopUInt256(out UInt256 memoryPositionOfInitCode);
                            stack.PopUInt256(out UInt256 initCodeLength);
                            Span<byte> salt = null;
                            if (instruction == Instruction.CREATE2)
                            {
                                salt = stack.PopBytes();
                            }

                            //EIP-3860
                            if (spec.IsEip3860Enabled)
                            {
                                if (initCodeLength > spec.MaxInitCodeSize) goto OutOfGas;
                            }

                            long gasCost = GasCostOf.Create +
                                (spec.IsEip3860Enabled ? GasCostOf.InitCodeWord * EvmPooledMemory.Div32Ceiling(initCodeLength) : 0) +
                                (instruction == Instruction.CREATE2 ? GasCostOf.Sha3Word * EvmPooledMemory.Div32Ceiling(initCodeLength) : 0);

                            if (!UpdateGas(gasCost, ref gasAvailable)) goto OutOfGas;

                            if (!UpdateMemoryCost(vmState, ref gasAvailable, in memoryPositionOfInitCode, initCodeLength)) goto OutOfGas;

                            // TODO: copy pasted from CALL / DELEGATECALL, need to move it outside?
                            if (env.CallDepth >= MaxCallDepth) // TODO: fragile ordering / potential vulnerability for different clients
                            {
                                // TODO: need a test for this
                                _returnDataBuffer = Array.Empty<byte>();
                                stack.PushZero();
                                break;
                            }

                            Span<byte> initCode = vmState.Memory.LoadSpan(in memoryPositionOfInitCode, initCodeLength);
                            // if container is EOF init code must be EOF
                            if (!CodeDepositHandler.CreateCodeIsValid(env.CodeInfo, initCode, spec))
                            {
                                _returnDataBuffer = Array.Empty<byte>();
                                stack.PushZero();
                                break;
                            }

                            UInt256 balance = _state.GetBalance(env.ExecutingAccount);
                            if (value > balance)
                            {
                                _returnDataBuffer = Array.Empty<byte>();
                                stack.PushZero();
                                break;
                            }

                            UInt256 accountNonce = _state.GetNonce(env.ExecutingAccount);
                            UInt256 maxNonce = ulong.MaxValue;
                            if (accountNonce >= maxNonce)
                            {
                                _returnDataBuffer = Array.Empty<byte>();
                                stack.PushZero();
                                break;
                            }

                            if (traceOpcodes) EndInstructionTrace(gasAvailable, vmState.Memory?.Size ?? 0);
                            // todo: === below is a new call - refactor / move

                            long callGas = spec.Use63Over64Rule ? gasAvailable - gasAvailable / 64L : gasAvailable;
                            if (!UpdateGas(callGas, ref gasAvailable)) goto OutOfGas;

                            Address contractAddress = instruction == Instruction.CREATE
                                ? ContractAddress.From(env.ExecutingAccount, _state.GetNonce(env.ExecutingAccount))
                                : ContractAddress.From(env.ExecutingAccount, salt, initCode);

                            if (spec.UseHotAndColdStorage)
                            {
                                // EIP-2929 assumes that warm-up cost is included in the costs of CREATE and CREATE2
                                vmState.WarmUp(contractAddress);
                            }

                            _state.IncrementNonce(env.ExecutingAccount);

                            Snapshot snapshot = _worldState.TakeSnapshot();

                            bool accountExists = _state.AccountExists(contractAddress);
                            if (accountExists && (GetCachedCodeInfo(_worldState, contractAddress, spec).MachineCode.Length != 0 || _state.GetNonce(contractAddress) != 0))
                            {
                                /* we get the snapshot before this as there is a possibility with that we will touch an empty account and remove it even if the REVERT operation follows */
                                if (isTrace) _logger.Trace($"Contract collision at {contractAddress}");
                                _returnDataBuffer = Array.Empty<byte>();
                                stack.PushZero();
                                break;
                            }

                            if (accountExists)
                            {
                                _state.UpdateStorageRoot(contractAddress, Keccak.EmptyTreeHash);
                            }
                            else if (_state.IsDeadAccount(contractAddress))
                            {
                                _storage.ClearStorage(contractAddress);
                            }

                            _state.SubtractFromBalance(env.ExecutingAccount, value, spec);
<<<<<<< HEAD
                            ExecutionEnvironment callEnv = new();
                            callEnv.TxExecutionContext = env.TxExecutionContext;
                            callEnv.CallDepth = env.CallDepth + 1;
                            callEnv.Caller = env.ExecutingAccount;
                            callEnv.ExecutingAccount = contractAddress;
                            callEnv.CodeSource = null;
                            callEnv.CodeInfo = CodeInfoFactory.CreateCodeInfo(initCode.ToArray(), spec);
                            callEnv.InputData = ReadOnlyMemory<byte>.Empty;
                            callEnv.TransferValue = value;
                            callEnv.Value = value;

=======
                            ExecutionEnvironment callEnv = new
                            (
                                txExecutionContext: env.TxExecutionContext,
                                callDepth: env.CallDepth + 1,
                                caller: env.ExecutingAccount,
                                executingAccount: contractAddress,
                                codeSource: null,
                                codeInfo: new CodeInfo(initCode.ToArray()),
                                inputData: default,
                                transferValue: value,
                                value: value
                            );
>>>>>>> 4407c979
                            EvmState callState = new(
                                callGas,
                                callEnv,
                                instruction == Instruction.CREATE2 ? ExecutionType.Create2 : ExecutionType.Create,
                                false,
                                snapshot,
                                0L,
                                0L,
                                vmState.IsStatic,
                                vmState,
                                false,
                                accountExists);
                            UpdateCurrentState(vmState, programCounter, gasAvailable, stack.Head);
                            return new CallResult(callState);
                        }
                    case Instruction.RETURN:
                        {
                            stack.PopUInt256(out UInt256 memoryPos);
                            stack.PopUInt256(out UInt256 length);

<<<<<<< HEAD
                            UpdateMemoryCost(in memoryPos, length);
                            ReadOnlySpan<byte> returnData = vmState.Memory.Load(in memoryPos, length).Span;

                            // EIP-3540`
                            // Code container in the context of Create2? is Initcode
                            if (vmState.ExecutionType.IsAnyCreate() && !CodeDepositHandler.CreateCodeIsValid(env.CodeInfo, returnData, spec))
                            {
                                _returnDataBuffer = Array.Empty<byte>();
                                stack.PushZero();
                                break;
                            }
=======
                            if (!UpdateMemoryCost(vmState, ref gasAvailable, in memoryPos, length)) goto OutOfGas;
                            ReadOnlyMemory<byte> returnData = vmState.Memory.Load(in memoryPos, length);
>>>>>>> 4407c979

                            UpdateCurrentState(vmState, programCounter, gasAvailable, stack.Head);
                            if (traceOpcodes) EndInstructionTrace(gasAvailable, vmState.Memory?.Size ?? 0);
                            return new CallResult(returnData.ToArray(), null);
                        }
                    case Instruction.CALL:
                    case Instruction.CALLCODE:
                    case Instruction.DELEGATECALL:
                    case Instruction.STATICCALL:
                        {
                            Metrics.Calls++;

                            if (instruction == Instruction.DELEGATECALL && !spec.DelegateCallEnabled ||
                                instruction == Instruction.STATICCALL && !spec.StaticCallEnabled) goto InvalidInstruction;

                            stack.PopUInt256(out UInt256 gasLimit);
                            Address codeSource = stack.PopAddress();

                            // Console.WriteLine($"CALLIN {codeSource}");
                            if (!ChargeAccountAccessGas(ref gasAvailable, vmState, codeSource, spec)) goto OutOfGas;

                            UInt256 callValue;
                            switch (instruction)
                            {
                                case Instruction.STATICCALL:
                                    callValue = UInt256.Zero;
                                    break;
                                case Instruction.DELEGATECALL:
                                    callValue = env.Value;
                                    break;
                                default:
                                    stack.PopUInt256(out callValue);
                                    break;
                            }

                            UInt256 transferValue = instruction == Instruction.DELEGATECALL ? UInt256.Zero : callValue;
                            stack.PopUInt256(out UInt256 dataOffset);
                            stack.PopUInt256(out UInt256 dataLength);
                            stack.PopUInt256(out UInt256 outputOffset);
                            stack.PopUInt256(out UInt256 outputLength);

                            if (vmState.IsStatic && !transferValue.IsZero && instruction != Instruction.CALLCODE) goto StaticCallViolation;

                            Address caller = instruction == Instruction.DELEGATECALL ? env.Caller : env.ExecutingAccount;
                            Address target = instruction == Instruction.CALL || instruction == Instruction.STATICCALL ? codeSource : env.ExecutingAccount;

                            if (isTrace)
                            {
                                _logger.Trace($"caller {caller}");
                                _logger.Trace($"code source {codeSource}");
                                _logger.Trace($"target {target}");
                                _logger.Trace($"value {callValue}");
                                _logger.Trace($"transfer value {transferValue}");
                            }

                            long gasExtra = 0L;

                            if (!transferValue.IsZero)
                            {
                                gasExtra += GasCostOf.CallValue;
                            }

                            if (!spec.ClearEmptyAccountWhenTouched && !_state.AccountExists(target))
                            {
                                gasExtra += GasCostOf.NewAccount;
                            }
                            else if (spec.ClearEmptyAccountWhenTouched && transferValue != 0 && _state.IsDeadAccount(target))
                            {
                                gasExtra += GasCostOf.NewAccount;
                            }

                            if (!UpdateGas(spec.GetCallCost(), ref gasAvailable) ||
                                !UpdateMemoryCost(vmState, ref gasAvailable, in dataOffset, dataLength) ||
                                !UpdateMemoryCost(vmState, ref gasAvailable, in outputOffset, outputLength) ||
                                !UpdateGas(gasExtra, ref gasAvailable)) goto OutOfGas;

                            if (spec.Use63Over64Rule)
                            {
                                gasLimit = UInt256.Min((UInt256)(gasAvailable - gasAvailable / 64), gasLimit);
                            }

                            if (gasLimit >= long.MaxValue) goto OutOfGas;

                            long gasLimitUl = (long)gasLimit;
                            if (!UpdateGas(gasLimitUl, ref gasAvailable)) goto OutOfGas;

                            if (!transferValue.IsZero)
                            {
                                if (_txTracer.IsTracingRefunds) _txTracer.ReportExtraGasPressure(GasCostOf.CallStipend);
                                gasLimitUl += GasCostOf.CallStipend;
                            }

                            if (env.CallDepth >= MaxCallDepth || !transferValue.IsZero && _state.GetBalance(env.ExecutingAccount) < transferValue)
                            {
                                _returnDataBuffer = Array.Empty<byte>();
                                stack.PushZero();

                                if (_txTracer.IsTracingInstructions)
                                {
                                    // very specific for Parity trace, need to find generalization - very peculiar 32 length...
                                    ReadOnlyMemory<byte> memoryTrace = vmState.Memory.Inspect(in dataOffset, 32);
                                    _txTracer.ReportMemoryChange(dataOffset, memoryTrace.Span);
                                }

                                if (isTrace) _logger.Trace("FAIL - call depth");
                                if (_txTracer.IsTracingInstructions) _txTracer.ReportOperationRemainingGas(gasAvailable);
                                if (_txTracer.IsTracingInstructions) _txTracer.ReportOperationError(EvmExceptionType.NotEnoughBalance);

                                UpdateGasUp(gasLimitUl, ref gasAvailable);
                                if (_txTracer.IsTracingInstructions) _txTracer.ReportGasUpdateForVmTrace(gasLimitUl, gasAvailable);
                                break;
                            }

                            ReadOnlyMemory<byte> callData = vmState.Memory.Load(in dataOffset, dataLength);

                            Snapshot snapshot = _worldState.TakeSnapshot();
                            _state.SubtractFromBalance(caller, transferValue, spec);

                            ExecutionEnvironment callEnv = new
                            (
                                txExecutionContext: env.TxExecutionContext,
                                callDepth: env.CallDepth + 1,
                                caller: caller,
                                codeSource: codeSource,
                                executingAccount: target,
                                transferValue: transferValue,
                                value: callValue,
                                inputData: callData,
                                codeInfo: GetCachedCodeInfo(_worldState, codeSource, spec)
                            );
                            if (isTrace) _logger.Trace($"Tx call gas {gasLimitUl}");
                            if (outputLength == 0)
                            {
                                // TODO: when output length is 0 outputOffset can have any value really
                                // and the value does not matter and it can cause trouble when beyond long range
                                outputOffset = 0;
                            }

                            ExecutionType executionType = GetCallExecutionType(instruction, txCtx.Header.IsPostMerge);
                            EvmState callState = new(
                                gasLimitUl,
                                callEnv,
                                executionType,
                                false,
                                snapshot,
                                (long)outputOffset,
                                (long)outputLength,
                                instruction == Instruction.STATICCALL || vmState.IsStatic,
                                vmState,
                                false,
                                false);

                            UpdateCurrentState(vmState, programCounter, gasAvailable, stack.Head);
                            if (traceOpcodes) EndInstructionTrace(gasAvailable, vmState.Memory?.Size ?? 0);
                            return new CallResult(callState);
                        }
                    case Instruction.REVERT:
                        {
                            if (!spec.RevertOpcodeEnabled) goto InvalidInstruction;

                            stack.PopUInt256(out UInt256 memoryPos);
                            stack.PopUInt256(out UInt256 length);

                            if (!UpdateMemoryCost(vmState, ref gasAvailable, in memoryPos, length)) goto OutOfGas;
                            ReadOnlyMemory<byte> errorDetails = vmState.Memory.Load(in memoryPos, length);

                            UpdateCurrentState(vmState, programCounter, gasAvailable, stack.Head);
                            if (traceOpcodes) EndInstructionTrace(gasAvailable, vmState.Memory?.Size ?? 0);
                            return new CallResult(errorDetails.ToArray(), null, true);
                        }
                    case Instruction.INVALID:
                        {
                            if (!UpdateGas(GasCostOf.High, ref gasAvailable)) goto OutOfGas;

                            goto InvalidInstruction;
                        }
                    case Instruction.SELFDESTRUCT:
                        {
                            if (vmState.IsStatic) goto StaticCallViolation;

                            if (spec.UseShanghaiDDosProtection && !UpdateGas(GasCostOf.SelfDestructEip150, ref gasAvailable)) goto OutOfGas;

                            Metrics.SelfDestructs++;

                            Address inheritor = stack.PopAddress();
                            if (!ChargeAccountAccessGas(ref gasAvailable, vmState, inheritor, spec, false)) goto OutOfGas;

                            vmState.DestroyList.Add(env.ExecutingAccount);

                            UInt256 ownerBalance = _state.GetBalance(env.ExecutingAccount);
                            if (_txTracer.IsTracingActions) _txTracer.ReportSelfDestruct(env.ExecutingAccount, ownerBalance, inheritor);
                            if (spec.ClearEmptyAccountWhenTouched && ownerBalance != 0 && _state.IsDeadAccount(inheritor))
                            {
                                if (!UpdateGas(GasCostOf.NewAccount, ref gasAvailable)) goto OutOfGas;
                            }

                            bool inheritorAccountExists = _state.AccountExists(inheritor);
                            if (!spec.ClearEmptyAccountWhenTouched && !inheritorAccountExists && spec.UseShanghaiDDosProtection)
                            {
                                if (!UpdateGas(GasCostOf.NewAccount, ref gasAvailable)) goto OutOfGas;
                            }

                            if (!inheritorAccountExists)
                            {
                                _state.CreateAccount(inheritor, ownerBalance);
                            }
                            else if (!inheritor.Equals(env.ExecutingAccount))
                            {
                                _state.AddToBalance(inheritor, ownerBalance, spec);
                            }

                            _state.SubtractFromBalance(env.ExecutingAccount, ownerBalance, spec);

                            UpdateCurrentState(vmState, programCounter, gasAvailable, stack.Head);
                            goto EmptyTrace;
                        }
                    case Instruction.SHL:
                        {
                            if (!spec.ShiftOpcodesEnabled) goto InvalidInstruction;

                            if (!UpdateGas(GasCostOf.VeryLow, ref gasAvailable)) goto OutOfGas;

                            stack.PopUInt256(out UInt256 a);
                            if (a >= 256UL)
                            {
                                stack.PopLimbo();
                                stack.PushZero();
                            }
                            else
                            {
                                stack.PopUInt256(out UInt256 b);
                                UInt256 res = b << (int)a.u0;
                                stack.PushUInt256(in res);
                            }

                            break;
                        }
                    case Instruction.SHR:
                        {
                            if (!spec.ShiftOpcodesEnabled) goto InvalidInstruction;

                            if (!UpdateGas(GasCostOf.VeryLow, ref gasAvailable)) goto OutOfGas;

                            stack.PopUInt256(out UInt256 a);
                            if (a >= 256)
                            {
                                stack.PopLimbo();
                                stack.PushZero();
                            }
                            else
                            {
                                stack.PopUInt256(out UInt256 b);
                                UInt256 res = b >> (int)a.u0;
                                stack.PushUInt256(in res);
                            }

                            break;
                        }
                    case Instruction.SAR:
                        {
                            if (!spec.ShiftOpcodesEnabled) goto InvalidInstruction;

                            if (!UpdateGas(GasCostOf.VeryLow, ref gasAvailable)) goto OutOfGas;

                            stack.PopUInt256(out UInt256 a);
                            stack.PopSignedInt256(out Int256.Int256 b);
                            if (a >= BigInt256)
                            {
                                if (b.Sign >= 0)
                                {
                                    stack.PushZero();
                                }
                                else
                                {
                                    Int256.Int256 res = Int256.Int256.MinusOne;
                                    stack.PushSignedInt256(in res);
                                }
                            }
                            else
                            {
                                b.RightShift((int)a, out Int256.Int256 res);
                                stack.PushSignedInt256(in res);
                            }

                            break;
                        }
                    case Instruction.EXTCODEHASH:
                        {
                            if (!spec.ExtCodeHashOpcodeEnabled) goto InvalidInstruction;

                            var gasCost = spec.GetExtCodeHashCost();
                            if (!UpdateGas(gasCost, ref gasAvailable)) goto OutOfGas;

                            Address address = stack.PopAddress();
                            if (!ChargeAccountAccessGas(ref gasAvailable, vmState, address, spec)) goto OutOfGas;

                            if (!_state.AccountExists(address) || _state.IsDeadAccount(address))
                            {
                                stack.PushZero();
                            }
                            else
                            {
                                stack.PushBytes(_state.GetCodeHash(address).Bytes);
                            }

                            break;
                        }
                    case Instruction.RJUMP | Instruction.BEGINSUB:
                        {
<<<<<<< HEAD
                            if (spec.StaticRelativeJumpsEnabled && env.CodeInfo.EofVersion() > 0)
                            {
                                if (!UpdateGas(GasCostOf.RJump, ref gasAvailable))
                                {
                                    EndInstructionTraceError(EvmExceptionType.OutOfGas);
                                    return CallResult.OutOfGasException;
                                }

                                short offset = codeSection.Slice(programCounter, EvmObjectFormat.Eof1.TWO_BYTE_LENGTH).ReadEthInt16();
                                programCounter += EvmObjectFormat.Eof1.TWO_BYTE_LENGTH + offset;
                                break;
                            }
                            else
                            {
                                if (!spec.SubroutinesEnabled)
                                {
                                    EndInstructionTraceError(EvmExceptionType.BadInstruction);
                                    return CallResult.InvalidInstructionException;
                                }

                                // why do we even need the cost of it?
                                if (!UpdateGas(GasCostOf.Base, ref gasAvailable))
                                {
                                    EndInstructionTraceError(EvmExceptionType.OutOfGas);
                                    return CallResult.OutOfGasException;
                                }

                                EndInstructionTraceError(EvmExceptionType.InvalidSubroutineEntry);
                                return CallResult.InvalidSubroutineEntry;
                            }
                        }
                    case Instruction.RJUMPI | Instruction.RETURNSUB:
                        {
                            if (spec.StaticRelativeJumpsEnabled && env.CodeInfo.EofVersion() > 0)
                            {
                                if (!UpdateGas(GasCostOf.RJumpi, ref gasAvailable))
                                {
                                    EndInstructionTraceError(EvmExceptionType.OutOfGas);
                                    return CallResult.OutOfGasException;
                                }

                                Span<byte> condition = stack.PopBytes();
                                short offset = codeSection.Slice(programCounter, EvmObjectFormat.Eof1.TWO_BYTE_LENGTH).ReadEthInt16();
                                if (!condition.SequenceEqual(BytesZero32))
                                {
                                    programCounter += offset;
                                }
                                programCounter += EvmObjectFormat.Eof1.TWO_BYTE_LENGTH;
                            }
                            else
                            {
                                if (!spec.SubroutinesEnabled)
                                {
                                    EndInstructionTraceError(EvmExceptionType.BadInstruction);
                                    return CallResult.InvalidInstructionException;
                                }

                                if (!UpdateGas(GasCostOf.Low, ref gasAvailable))
                                {
                                    EndInstructionTraceError(EvmExceptionType.OutOfGas);
                                    return CallResult.OutOfGasException;
                                }

                                if (vmState.ReturnStackHead == 0)
                                {
                                    EndInstructionTraceError(EvmExceptionType.InvalidSubroutineReturn);
                                    return CallResult.InvalidSubroutineReturn;
                                }

                                programCounter = vmState.ReturnStack[--vmState.ReturnStackHead].Offset;
                            }
                            break;
                        }
                    case Instruction.RJUMPV | Instruction.JUMPSUB:
                        {
                            if (spec.StaticRelativeJumpsEnabled && env.CodeInfo.EofVersion() > 0)
                            {
                                if (!UpdateGas(GasCostOf.RJumpv, ref gasAvailable))
                                {
                                    EndInstructionTraceError(EvmExceptionType.OutOfGas);
                                    return CallResult.OutOfGasException;
                                }

                                var case_v = stack.PopByte();
                                var count = codeSection[programCounter];
                                var immediateValueSize = EvmObjectFormat.Eof1.ONE_BYTE_LENGTH + count * EvmObjectFormat.Eof1.TWO_BYTE_LENGTH;
                                if (case_v >= count)
                                {
                                    programCounter += immediateValueSize;
                                }
                                else
                                {
                                    int caseOffset = codeSection.Slice(
                                        programCounter + EvmObjectFormat.Eof1.ONE_BYTE_LENGTH + case_v * EvmObjectFormat.Eof1.TWO_BYTE_LENGTH,
                                        EvmObjectFormat.Eof1.TWO_BYTE_LENGTH).ReadEthInt16();
                                    programCounter += immediateValueSize + caseOffset;
                                }
                            }
                            else
                            {
                                if (!spec.SubroutinesEnabled)
                                {
                                    EndInstructionTraceError(EvmExceptionType.BadInstruction);
                                    return CallResult.InvalidInstructionException;
                                }

                                if (!UpdateGas(GasCostOf.High, ref gasAvailable))
                                {
                                    EndInstructionTraceError(EvmExceptionType.OutOfGas);
                                    return CallResult.OutOfGasException;
                                }

                                if (vmState.ReturnStackHead == EvmStack.ReturnStackSize)
                                {
                                    EndInstructionTraceError(EvmExceptionType.StackOverflow);
                                    return CallResult.StackOverflowException;
                                }

                                vmState.ReturnStack[vmState.ReturnStackHead++] = new EvmState.ReturnState
                                {
                                    Offset = programCounter
                                };

                                stack.PopUInt256(out UInt256 jumpDest);
                                Jump(jumpDest, true);
                                programCounter++;
                            }
                            break;
=======
                            if (!spec.SubroutinesEnabled) goto InvalidInstruction;

                            // why do we even need the cost of it?
                            if (!UpdateGas(GasCostOf.Base, ref gasAvailable)) goto OutOfGas;

                            goto InvalidSubroutineEntry;
>>>>>>> 4407c979
                        }
                    case Instruction.CALLF:
                        {
<<<<<<< HEAD
                            if (!spec.FunctionSections || env.CodeInfo.EofVersion() == 0)
                            {
                                EndInstructionTraceError(EvmExceptionType.BadInstruction);
                                return CallResult.InvalidInstructionException;
                            }

                            if (!UpdateGas(GasCostOf.Callf, ref gasAvailable))
                            {
                                EndInstructionTraceError(EvmExceptionType.OutOfGas);
                                return CallResult.OutOfGasException;
                            }
=======
                            if (!spec.SubroutinesEnabled) goto InvalidInstruction;

                            if (!UpdateGas(GasCostOf.Low, ref gasAvailable)) goto OutOfGas;
>>>>>>> 4407c979

                            var index = (int)codeSection.Slice(programCounter, EvmObjectFormat.Eof1.TWO_BYTE_LENGTH).ReadEthUInt16();
                            var inputCount = typeSection[index * EvmObjectFormat.Eof1.MINIMUM_TYPESECTION_SIZE];

                            if (vmState.ReturnStackHead > EvmObjectFormat.Eof1.RETURN_STACK_MAX_HEIGHT)
                            {
<<<<<<< HEAD
                                return CallResult.StackOverflowException;
=======
                                goto InvalidSubroutineReturn;
>>>>>>> 4407c979
                            }

                            stack.EnsureDepth(inputCount);
                            vmState.ReturnStack[vmState.ReturnStackHead++] = new EvmState.ReturnState
                            {
                                Index = sectionIndex,
                                Height = stack.Head - inputCount,
                                Offset = programCounter + EvmObjectFormat.Eof1.TWO_BYTE_LENGTH
                            };

                            sectionIndex = index;
                            programCounter = env.CodeInfo.SectionOffset(index);
                            break;
                        }
                    case Instruction.RETF:
                        {
<<<<<<< HEAD
                            if (!spec.FunctionSections || env.CodeInfo.EofVersion() == 0)
                            {
                                EndInstructionTraceError(EvmExceptionType.BadInstruction);
                                return CallResult.InvalidInstructionException;
                            }

                            if (!UpdateGas(GasCostOf.Retf, ref gasAvailable)) // still undecided in EIP
                            {
                                EndInstructionTraceError(EvmExceptionType.OutOfGas);
                                return CallResult.OutOfGasException;
                            }

                            var index = sectionIndex;
                            var outputCount = typeSection[index * EvmObjectFormat.Eof1.MINIMUM_TYPESECTION_SIZE + 1];
                            if (--vmState.ReturnStackHead == 0)
                            {
                                break;
                            }
                            var stackFrame = vmState.ReturnStack[vmState.ReturnStackHead];
                            if (stack.Head == stackFrame.Height + outputCount)
                            {
                                sectionIndex = stackFrame.Index;
                                programCounter = stackFrame.Offset;
                            }
                            else
                            {
                                if (stack.Head > stackFrame.Height + outputCount)
                                {
                                    RemoveInBetween(ref stack, stack.Head, outputCount);
                                }
                                else
                                {
                                    EndInstructionTraceError(EvmExceptionType.InvalidStackState);
                                    return CallResult.AccessViolationException;

                                }
                            }
=======
                            if (!spec.SubroutinesEnabled) goto InvalidInstruction;

                            if (!UpdateGas(GasCostOf.High, ref gasAvailable)) goto OutOfGas;

                            if (vmState.ReturnStackHead == EvmStack.ReturnStackSize) goto StackOverflow;

                            vmState.ReturnStack[vmState.ReturnStackHead++] = programCounter;

                            stack.PopUInt256(out UInt256 jumpDest);
                            if (!Jump(jumpDest, ref programCounter, in env, true)) goto InvalidJumpDestination;
                            programCounter++;

>>>>>>> 4407c979
                            break;
                        }
                    default:
                        {
                            goto InvalidInstruction;
                        }
                }

                if (traceOpcodes) EndInstructionTrace(gasAvailable, vmState.Memory?.Size ?? 0);
            }

            UpdateCurrentState(vmState, programCounter, gasAvailable, stack.Head);
// Fall through to Empty: label

// Common exit errors, goto labels to reduce in loop code duplication and to keep loop body smaller
Empty:
            return CallResult.Empty;
OutOfGas:
            if (traceOpcodes) EndInstructionTraceError(gasAvailable, EvmExceptionType.OutOfGas);
            return CallResult.OutOfGasException;
EmptyTrace:
            if (traceOpcodes) EndInstructionTrace(gasAvailable, vmState.Memory?.Size ?? 0);
            return CallResult.Empty;
InvalidInstruction:
            if (traceOpcodes) EndInstructionTraceError(gasAvailable, EvmExceptionType.BadInstruction);
            return CallResult.InvalidInstructionException;
StaticCallViolation:
            if (traceOpcodes) EndInstructionTraceError(gasAvailable, EvmExceptionType.StaticCallViolation);
            return CallResult.StaticCallViolationException;
InvalidSubroutineEntry:
            if (traceOpcodes) EndInstructionTraceError(gasAvailable, EvmExceptionType.InvalidSubroutineEntry);
            return CallResult.InvalidSubroutineEntry;
InvalidSubroutineReturn:
            if (traceOpcodes) EndInstructionTraceError(gasAvailable, EvmExceptionType.InvalidSubroutineReturn);
            return CallResult.InvalidSubroutineReturn;
StackOverflow:
            if (traceOpcodes) EndInstructionTraceError(gasAvailable, EvmExceptionType.StackOverflow);
            return CallResult.StackOverflowException;
InvalidJumpDestination:
            if (traceOpcodes) EndInstructionTraceError(gasAvailable, EvmExceptionType.InvalidJumpDestination);
            return CallResult.InvalidJumpDestination;
AccessViolation:
            if (traceOpcodes) EndInstructionTraceError(gasAvailable, EvmExceptionType.AccessViolation);
            return CallResult.AccessViolationException;

            [DoesNotReturn]
            [StackTraceHidden]
            static void ThrowStackOverflowException()
            {
                Metrics.EvmExceptions++;
                throw new OutOfGasException();
            }
        }

        static bool UpdateMemoryCost(EvmState vmState, ref long gasAvailable, in UInt256 position, in UInt256 length)
        {
            if (vmState.Memory is null)
            {
                ThrowNotInitialized();
            }

            long memoryCost = vmState.Memory.CalculateMemoryCost(in position, length);
            if (memoryCost != 0L)
            {
                if (!UpdateGas(memoryCost, ref gasAvailable))
                {
                    return false;
                }
            }

            return true;

            [DoesNotReturn]
            [StackTraceHidden]
            static void ThrowNotInitialized()
            {
                throw new InvalidOperationException("EVM memory has not been initialized properly.");
            }
        }

        private static bool Jump(in UInt256 jumpDest, ref int programCounter, in ExecutionEnvironment env, bool isSubroutine = false)
        {
            if (jumpDest > int.MaxValue)
            {
                // https://github.com/NethermindEth/nethermind/issues/140
                // TODO: add a test, validating inside the condition was not covered by existing tests and fails on 0xf435a354924097686ea88dab3aac1dd464e6a3b387c77aeee94145b0fa5a63d2 mainnet
                return false;
            }

            int jumpDestInt = (int)jumpDest;
            if (!env.CodeInfo.ValidateJump(jumpDestInt, isSubroutine))
            {
                // https://github.com/NethermindEth/nethermind/issues/140
                // TODO: add a test, validating inside the condition was not covered by existing tests and fails on 61363 Ropsten
                return false;
            }

            programCounter = jumpDestInt;
            return true;
        }

        [MethodImpl(MethodImplOptions.NoInlining)]
        private void StartInstructionTrace(Instruction instruction, EvmState vmState, long gasAvailable, int programCounter, in EvmStack stackValue)
        {
            _txTracer.StartOperation(vmState.Env.CallDepth + 1, gasAvailable, instruction, programCounter, vmState.Env.TxExecutionContext.Header.IsPostMerge);
            if (_txTracer.IsTracingMemory)
            {
                _txTracer.SetOperationMemory(vmState.Memory?.GetTrace() ?? new List<string>());
            }

            if (_txTracer.IsTracingStack)
            {
                _txTracer.SetOperationStack(stackValue.GetStackTrace());
            }
        }

        [MethodImpl(MethodImplOptions.NoInlining)]
        private void EndInstructionTrace(long gasAvailable, ulong memorySize)
        {
            if (_txTracer.IsTracingMemory)
            {
                _txTracer.SetOperationMemorySize(memorySize);
            }

            _txTracer.ReportOperationRemainingGas(gasAvailable);
        }

        [MethodImpl(MethodImplOptions.NoInlining)]
        private void EndInstructionTraceError(long gasAvailable, EvmExceptionType evmExceptionType)
        {
            _txTracer.ReportOperationError(evmExceptionType);
            _txTracer.ReportOperationRemainingGas(gasAvailable);
        }

        private static ExecutionType GetCallExecutionType(Instruction instruction, bool isPostMerge = false)
        {
            ExecutionType executionType;
            if (instruction == Instruction.CALL)
            {
                executionType = ExecutionType.Call;
            }
            else if (instruction == Instruction.DELEGATECALL)
            {
                executionType = ExecutionType.DelegateCall;
            }
            else if (instruction == Instruction.STATICCALL)
            {
                executionType = ExecutionType.StaticCall;
            }
            else if (instruction == Instruction.CALLCODE)
            {
                executionType = ExecutionType.CallCode;
            }
            else
            {
                throw new NotSupportedException($"Execution type is undefined for {instruction.GetName(isPostMerge)}");
            }

            return executionType;
        }

        internal readonly ref struct CallResult
        {
            public static CallResult InvalidSubroutineEntry => new(EvmExceptionType.InvalidSubroutineEntry);
            public static CallResult InvalidSubroutineReturn => new(EvmExceptionType.InvalidSubroutineReturn);
            public static CallResult OutOfGasException => new(EvmExceptionType.OutOfGas);
            public static CallResult AccessViolationException => new(EvmExceptionType.AccessViolation);
            public static CallResult InvalidJumpDestination => new(EvmExceptionType.InvalidJumpDestination);
            public static CallResult InvalidInstructionException
            {
                get
                {
                    return new(EvmExceptionType.BadInstruction);
                }
            }

            public static CallResult StaticCallViolationException => new(EvmExceptionType.StaticCallViolation);
            public static CallResult StackOverflowException => new(EvmExceptionType.StackOverflow); // TODO: use these to avoid CALL POP attacks
            public static CallResult StackUnderflowException => new(EvmExceptionType.StackUnderflow); // TODO: use these to avoid CALL POP attacks

            public static CallResult InvalidCodeException => new(EvmExceptionType.InvalidCode);
            public static CallResult Empty => new(Array.Empty<byte>(), null);

            public CallResult(EvmState stateToExecute)
            {
                StateToExecute = stateToExecute;
                Output = Array.Empty<byte>();
                PrecompileSuccess = null;
                ShouldRevert = false;
                ExceptionType = EvmExceptionType.None;
            }

            private CallResult(EvmExceptionType exceptionType)
            {
                StateToExecute = null;
                Output = StatusCode.FailureBytes;
                PrecompileSuccess = null;
                ShouldRevert = false;
                ExceptionType = exceptionType;
            }

            public CallResult(byte[] output, bool? precompileSuccess, bool shouldRevert = false, EvmExceptionType exceptionType = EvmExceptionType.None)
            {
                StateToExecute = null;
                Output = output;
                PrecompileSuccess = precompileSuccess;
                ShouldRevert = shouldRevert;
                ExceptionType = exceptionType;
            }

            public EvmState? StateToExecute { get; }
            public byte[] Output { get; }
            public EvmExceptionType ExceptionType { get; }
            public bool ShouldRevert { get; }
            public bool? PrecompileSuccess { get; } // TODO: check this behaviour as it seems it is required and previously that was not the case
            public bool IsReturn => StateToExecute is null;
            public bool IsException => ExceptionType != EvmExceptionType.None;
        }
    }
}<|MERGE_RESOLUTION|>--- conflicted
+++ resolved
@@ -60,11 +60,7 @@
 
         private readonly IBlockhashProvider _blockhashProvider;
         private readonly ISpecProvider _specProvider;
-<<<<<<< HEAD
         internal static readonly ICache<Keccak, ICodeInfo> _codeCache = new LruCache<Keccak, ICodeInfo>(MemoryAllowance.CodeCacheSize, MemoryAllowance.CodeCacheSize, "VM bytecodes");
-=======
-        private static readonly LruCache<KeccakKey, CodeInfo> _codeCache = new(MemoryAllowance.CodeCacheSize, MemoryAllowance.CodeCacheSize, "VM bytecodes");
->>>>>>> 4407c979
         private readonly ILogger _logger;
         private IWorldState _worldState;
         private IStateProvider _state;
@@ -209,7 +205,7 @@
                                         _txTracer.ReportActionEnd(currentState.GasAvailable, currentState.To, callResult.Output);
                                     }
                                 }
-                                // Reject code starting with 0xEF if EIP-3541 is enabled And not following EOF if EIP-3540 is enabled and it has the EOF Prefix.
+                                // Reject code starting with 0xEF if EIP-3541 is enabled.
                                 else if (currentState.ExecutionType.IsAnyCreate() && CodeDepositHandler.CodeIsInvalid(callResult.Output, spec))
                                 {
                                     _txTracer.ReportActionError(EvmExceptionType.InvalidCode);
@@ -255,7 +251,7 @@
                             previousCallOutput = ZeroPaddedSpan.Empty;
 
                             long codeDepositGasCost = CodeDepositHandler.CalculateCost(callResult.Output.Length, spec);
-                            bool invalidCode = CodeDepositHandler.CodeIsInvalid(callResult.Output, spec);
+                            bool invalidCode = !CodeDepositHandler.CreateCodeIsValid(previousState.Env.CodeInfo, callResult.Output, spec);
                             if (gasAvailableForCodeDeposit >= codeDepositGasCost && !invalidCode)
                             {
                                 Keccak codeHash = _state.UpdateCode(callResult.Output);
@@ -632,126 +628,18 @@
             EvmStack stack = new(vmState.DataStack.AsSpan(), vmState.DataStackHead, _txTracer);
             long gasAvailable = vmState.GasAvailable;
             int programCounter = vmState.ProgramCounter;
-<<<<<<< HEAD
             int sectionIndex = 0;
             ReadOnlySpan<byte> codeSection = env.CodeInfo.CodeSection.Span;
             ReadOnlySpan<byte> dataSection = env.CodeInfo.DataSection.Span;
             ReadOnlySpan<byte> typeSection = env.CodeInfo.TypeSection.Span;
 
-            static void UpdateCurrentState(EvmState state, in int pc, in long gas, in int stackHead)
-=======
-            Span<byte> code = env.CodeInfo.MachineCode.AsSpan();
-
             static void UpdateCurrentState(EvmState state, int pc, long gas, int stackHead)
->>>>>>> 4407c979
             {
                 state.ProgramCounter = pc;
                 state.GasAvailable = gas;
                 state.DataStackHead = stackHead;
             }
 
-<<<<<<< HEAD
-            void StartInstructionTrace(Instruction instruction, EvmStack stackValue)
-            {
-                _txTracer.StartOperation(env.CallDepth + 1, gasAvailable, instruction, programCounter, txCtx.Header.IsPostMerge);
-                if (_txTracer.IsTracingMemory)
-                {
-                    _txTracer.SetOperationMemory(vmState.Memory?.GetTrace() ?? new List<string>());
-                }
-
-                if (_txTracer.IsTracingStack)
-                {
-                    _txTracer.SetOperationStack(stackValue.GetStackTrace());
-                }
-            }
-
-            void RemoveInBetween(ref EvmStack stack, int height, int argsCount)
-            {
-                List<UInt256> arguments = new();
-                for (int i = 0; i < argsCount; i++)
-                {
-                    stack.PopUInt256(out var item);
-                    arguments.Add(item);
-                }
-
-                while (stack.Head > height)
-                {
-                    stack.PopUInt256(out _);
-                }
-
-                for (int i = argsCount - 1; i >= 0; i--)
-                {
-                    stack.PushUInt256(arguments[i]);
-                }
-            }
-
-            void EndInstructionTrace()
-            {
-                if (traceOpcodes)
-                {
-                    if (_txTracer.IsTracingMemory)
-                    {
-                        _txTracer.SetOperationMemorySize(vmState.Memory?.Size ?? 0);
-                    }
-
-                    _txTracer.ReportOperationRemainingGas(gasAvailable);
-                }
-            }
-
-            void EndInstructionTraceError(EvmExceptionType evmExceptionType)
-            {
-                if (traceOpcodes)
-                {
-                    _txTracer.ReportOperationError(evmExceptionType);
-                    _txTracer.ReportOperationRemainingGas(gasAvailable);
-                }
-            }
-
-            void Jump(in UInt256 jumpDest, bool isSubroutine = false)
-            {
-                if (jumpDest > int.MaxValue)
-                {
-                    Metrics.EvmExceptions++;
-                    EndInstructionTraceError(EvmExceptionType.InvalidJumpDestination);
-                    // https://github.com/NethermindEth/nethermind/issues/140
-                    throw new InvalidJumpDestinationException();
-                    //                                return CallResult.InvalidJumpDestination; // TODO: add a test, validating inside the condition was not covered by existing tests and fails on 0xf435a354924097686ea88dab3aac1dd464e6a3b387c77aeee94145b0fa5a63d2 mainnet
-                }
-
-                int jumpDestInt = (int)jumpDest;
-
-                if (!env.CodeInfo.ValidateJump(jumpDestInt, isSubroutine))
-                {
-                    EndInstructionTraceError(EvmExceptionType.InvalidJumpDestination);
-                    // https://github.com/NethermindEth/nethermind/issues/140
-                    throw new InvalidJumpDestinationException();
-                    //                                return CallResult.InvalidJumpDestination; // TODO: add a test, validating inside the condition was not covered by existing tests and fails on 61363 Ropsten
-                }
-
-                programCounter = jumpDestInt;
-            }
-
-            void UpdateMemoryCost(in UInt256 position, in UInt256 length)
-            {
-                if (vmState.Memory is null)
-                {
-                    throw new InvalidOperationException("EVM memory has not been initialized properly.");
-                }
-
-                long memoryCost = vmState.Memory.CalculateMemoryCost(in position, length);
-                if (memoryCost != 0L)
-                {
-                    if (!UpdateGas(memoryCost, ref gasAvailable))
-                    {
-                        Metrics.EvmExceptions++;
-                        EndInstructionTraceError(EvmExceptionType.OutOfGas);
-                        throw new OutOfGasException();
-                    }
-                }
-            }
-
-=======
->>>>>>> 4407c979
             if (previousCallResult is not null)
             {
                 stack.PushBytes(previousCallResult);
@@ -1851,16 +1739,9 @@
                         }
                     case Instruction.PC:
                         {
-<<<<<<< HEAD
-                            if (!UpdateGas(GasCostOf.Base, ref gasAvailable))
-                            {
-                                EndInstructionTraceError(EvmExceptionType.OutOfGas);
-                                return CallResult.OutOfGasException;
-                            }
-=======
                             if (!UpdateGas(GasCostOf.Base, ref gasAvailable)) goto OutOfGas;
 
->>>>>>> 4407c979
+
                             stack.PushUInt32(programCounter - 1);
                             break;
                         }
@@ -2144,33 +2025,19 @@
                                 _storage.ClearStorage(contractAddress);
                             }
 
-                            _state.SubtractFromBalance(env.ExecutingAccount, value, spec);
-<<<<<<< HEAD
-                            ExecutionEnvironment callEnv = new();
-                            callEnv.TxExecutionContext = env.TxExecutionContext;
-                            callEnv.CallDepth = env.CallDepth + 1;
-                            callEnv.Caller = env.ExecutingAccount;
-                            callEnv.ExecutingAccount = contractAddress;
-                            callEnv.CodeSource = null;
-                            callEnv.CodeInfo = CodeInfoFactory.CreateCodeInfo(initCode.ToArray(), spec);
-                            callEnv.InputData = ReadOnlyMemory<byte>.Empty;
-                            callEnv.TransferValue = value;
-                            callEnv.Value = value;
-
-=======
-                            ExecutionEnvironment callEnv = new
-                            (
+                            ExecutionEnvironment callEnv = new(
                                 txExecutionContext: env.TxExecutionContext,
                                 callDepth: env.CallDepth + 1,
                                 caller: env.ExecutingAccount,
                                 executingAccount: contractAddress,
                                 codeSource: null,
-                                codeInfo: new CodeInfo(initCode.ToArray()),
-                                inputData: default,
+                                codeInfo: CodeInfoFactory.CreateCodeInfo(initCode.ToArray(), spec),
+                                inputData: ReadOnlyMemory<byte>.Empty,
                                 transferValue: value,
                                 value: value
                             );
->>>>>>> 4407c979
+
+
                             EvmState callState = new(
                                 callGas,
                                 callEnv,
@@ -2190,23 +2057,8 @@
                         {
                             stack.PopUInt256(out UInt256 memoryPos);
                             stack.PopUInt256(out UInt256 length);
-
-<<<<<<< HEAD
-                            UpdateMemoryCost(in memoryPos, length);
-                            ReadOnlySpan<byte> returnData = vmState.Memory.Load(in memoryPos, length).Span;
-
-                            // EIP-3540`
-                            // Code container in the context of Create2? is Initcode
-                            if (vmState.ExecutionType.IsAnyCreate() && !CodeDepositHandler.CreateCodeIsValid(env.CodeInfo, returnData, spec))
-                            {
-                                _returnDataBuffer = Array.Empty<byte>();
-                                stack.PushZero();
-                                break;
-                            }
-=======
                             if (!UpdateMemoryCost(vmState, ref gasAvailable, in memoryPos, length)) goto OutOfGas;
                             ReadOnlyMemory<byte> returnData = vmState.Memory.Load(in memoryPos, length);
->>>>>>> 4407c979
 
                             UpdateCurrentState(vmState, programCounter, gasAvailable, stack.Head);
                             if (traceOpcodes) EndInstructionTrace(gasAvailable, vmState.Memory?.Size ?? 0);
@@ -2511,17 +2363,15 @@
                             {
                                 stack.PushBytes(_state.GetCodeHash(address).Bytes);
                             }
-
                             break;
                         }
                     case Instruction.RJUMP | Instruction.BEGINSUB:
                         {
-<<<<<<< HEAD
                             if (spec.StaticRelativeJumpsEnabled && env.CodeInfo.EofVersion() > 0)
                             {
                                 if (!UpdateGas(GasCostOf.RJump, ref gasAvailable))
                                 {
-                                    EndInstructionTraceError(EvmExceptionType.OutOfGas);
+                                    EndInstructionTraceError(gasAvailable, EvmExceptionType.OutOfGas);
                                     return CallResult.OutOfGasException;
                                 }
 
@@ -2533,18 +2383,18 @@
                             {
                                 if (!spec.SubroutinesEnabled)
                                 {
-                                    EndInstructionTraceError(EvmExceptionType.BadInstruction);
+                                    EndInstructionTraceError(gasAvailable, EvmExceptionType.BadInstruction);
                                     return CallResult.InvalidInstructionException;
                                 }
 
                                 // why do we even need the cost of it?
                                 if (!UpdateGas(GasCostOf.Base, ref gasAvailable))
                                 {
-                                    EndInstructionTraceError(EvmExceptionType.OutOfGas);
+                                    EndInstructionTraceError(gasAvailable, EvmExceptionType.OutOfGas);
                                     return CallResult.OutOfGasException;
                                 }
 
-                                EndInstructionTraceError(EvmExceptionType.InvalidSubroutineEntry);
+                                EndInstructionTraceError(gasAvailable, EvmExceptionType.InvalidSubroutineEntry);
                                 return CallResult.InvalidSubroutineEntry;
                             }
                         }
@@ -2554,7 +2404,7 @@
                             {
                                 if (!UpdateGas(GasCostOf.RJumpi, ref gasAvailable))
                                 {
-                                    EndInstructionTraceError(EvmExceptionType.OutOfGas);
+                                    EndInstructionTraceError(gasAvailable, EvmExceptionType.OutOfGas);
                                     return CallResult.OutOfGasException;
                                 }
 
@@ -2570,19 +2420,19 @@
                             {
                                 if (!spec.SubroutinesEnabled)
                                 {
-                                    EndInstructionTraceError(EvmExceptionType.BadInstruction);
+                                    EndInstructionTraceError(gasAvailable, EvmExceptionType.BadInstruction);
                                     return CallResult.InvalidInstructionException;
                                 }
 
                                 if (!UpdateGas(GasCostOf.Low, ref gasAvailable))
                                 {
-                                    EndInstructionTraceError(EvmExceptionType.OutOfGas);
+                                    EndInstructionTraceError(gasAvailable, EvmExceptionType.OutOfGas);
                                     return CallResult.OutOfGasException;
                                 }
 
                                 if (vmState.ReturnStackHead == 0)
                                 {
-                                    EndInstructionTraceError(EvmExceptionType.InvalidSubroutineReturn);
+                                    EndInstructionTraceError(gasAvailable, EvmExceptionType.InvalidSubroutineReturn);
                                     return CallResult.InvalidSubroutineReturn;
                                 }
 
@@ -2596,7 +2446,7 @@
                             {
                                 if (!UpdateGas(GasCostOf.RJumpv, ref gasAvailable))
                                 {
-                                    EndInstructionTraceError(EvmExceptionType.OutOfGas);
+                                    EndInstructionTraceError(gasAvailable, EvmExceptionType.OutOfGas);
                                     return CallResult.OutOfGasException;
                                 }
 
@@ -2619,19 +2469,19 @@
                             {
                                 if (!spec.SubroutinesEnabled)
                                 {
-                                    EndInstructionTraceError(EvmExceptionType.BadInstruction);
+                                    EndInstructionTraceError(gasAvailable, EvmExceptionType.BadInstruction);
                                     return CallResult.InvalidInstructionException;
                                 }
 
                                 if (!UpdateGas(GasCostOf.High, ref gasAvailable))
                                 {
-                                    EndInstructionTraceError(EvmExceptionType.OutOfGas);
+                                    EndInstructionTraceError(gasAvailable, EvmExceptionType.OutOfGas);
                                     return CallResult.OutOfGasException;
                                 }
 
                                 if (vmState.ReturnStackHead == EvmStack.ReturnStackSize)
                                 {
-                                    EndInstructionTraceError(EvmExceptionType.StackOverflow);
+                                    EndInstructionTraceError(gasAvailable, EvmExceptionType.StackOverflow);
                                     return CallResult.StackOverflowException;
                                 }
 
@@ -2641,49 +2491,31 @@
                                 };
 
                                 stack.PopUInt256(out UInt256 jumpDest);
-                                Jump(jumpDest, true);
+                                Jump(jumpDest, ref programCounter, env, true);
                                 programCounter++;
                             }
                             break;
-=======
-                            if (!spec.SubroutinesEnabled) goto InvalidInstruction;
-
-                            // why do we even need the cost of it?
-                            if (!UpdateGas(GasCostOf.Base, ref gasAvailable)) goto OutOfGas;
-
-                            goto InvalidSubroutineEntry;
->>>>>>> 4407c979
                         }
                     case Instruction.CALLF:
                         {
-<<<<<<< HEAD
                             if (!spec.FunctionSections || env.CodeInfo.EofVersion() == 0)
                             {
-                                EndInstructionTraceError(EvmExceptionType.BadInstruction);
+                                EndInstructionTraceError(gasAvailable, EvmExceptionType.BadInstruction);
                                 return CallResult.InvalidInstructionException;
                             }
 
                             if (!UpdateGas(GasCostOf.Callf, ref gasAvailable))
                             {
-                                EndInstructionTraceError(EvmExceptionType.OutOfGas);
+                                EndInstructionTraceError(gasAvailable, EvmExceptionType.OutOfGas);
                                 return CallResult.OutOfGasException;
                             }
-=======
-                            if (!spec.SubroutinesEnabled) goto InvalidInstruction;
-
-                            if (!UpdateGas(GasCostOf.Low, ref gasAvailable)) goto OutOfGas;
->>>>>>> 4407c979
 
                             var index = (int)codeSection.Slice(programCounter, EvmObjectFormat.Eof1.TWO_BYTE_LENGTH).ReadEthUInt16();
                             var inputCount = typeSection[index * EvmObjectFormat.Eof1.MINIMUM_TYPESECTION_SIZE];
 
                             if (vmState.ReturnStackHead > EvmObjectFormat.Eof1.RETURN_STACK_MAX_HEIGHT)
                             {
-<<<<<<< HEAD
-                                return CallResult.StackOverflowException;
-=======
-                                goto InvalidSubroutineReturn;
->>>>>>> 4407c979
+                                goto StackOverflow;
                             }
 
                             stack.EnsureDepth(inputCount);
@@ -2700,16 +2532,15 @@
                         }
                     case Instruction.RETF:
                         {
-<<<<<<< HEAD
                             if (!spec.FunctionSections || env.CodeInfo.EofVersion() == 0)
                             {
-                                EndInstructionTraceError(EvmExceptionType.BadInstruction);
+                                EndInstructionTraceError(gasAvailable, EvmExceptionType.BadInstruction);
                                 return CallResult.InvalidInstructionException;
                             }
 
                             if (!UpdateGas(GasCostOf.Retf, ref gasAvailable)) // still undecided in EIP
                             {
-                                EndInstructionTraceError(EvmExceptionType.OutOfGas);
+                                EndInstructionTraceError(gasAvailable, EvmExceptionType.OutOfGas);
                                 return CallResult.OutOfGasException;
                             }
 
@@ -2733,25 +2564,11 @@
                                 }
                                 else
                                 {
-                                    EndInstructionTraceError(EvmExceptionType.InvalidStackState);
+                                    EndInstructionTraceError(gasAvailable, EvmExceptionType.InvalidStackState);
                                     return CallResult.AccessViolationException;
 
                                 }
                             }
-=======
-                            if (!spec.SubroutinesEnabled) goto InvalidInstruction;
-
-                            if (!UpdateGas(GasCostOf.High, ref gasAvailable)) goto OutOfGas;
-
-                            if (vmState.ReturnStackHead == EvmStack.ReturnStackSize) goto StackOverflow;
-
-                            vmState.ReturnStack[vmState.ReturnStackHead++] = programCounter;
-
-                            stack.PopUInt256(out UInt256 jumpDest);
-                            if (!Jump(jumpDest, ref programCounter, in env, true)) goto InvalidJumpDestination;
-                            programCounter++;
-
->>>>>>> 4407c979
                             break;
                         }
                     default:
@@ -2781,12 +2598,6 @@
 StaticCallViolation:
             if (traceOpcodes) EndInstructionTraceError(gasAvailable, EvmExceptionType.StaticCallViolation);
             return CallResult.StaticCallViolationException;
-InvalidSubroutineEntry:
-            if (traceOpcodes) EndInstructionTraceError(gasAvailable, EvmExceptionType.InvalidSubroutineEntry);
-            return CallResult.InvalidSubroutineEntry;
-InvalidSubroutineReturn:
-            if (traceOpcodes) EndInstructionTraceError(gasAvailable, EvmExceptionType.InvalidSubroutineReturn);
-            return CallResult.InvalidSubroutineReturn;
 StackOverflow:
             if (traceOpcodes) EndInstructionTraceError(gasAvailable, EvmExceptionType.StackOverflow);
             return CallResult.StackOverflowException;
@@ -2803,6 +2614,26 @@
             {
                 Metrics.EvmExceptions++;
                 throw new OutOfGasException();
+            }
+        }
+
+        private void RemoveInBetween(ref EvmStack stack, int height, int argsCount)
+        {
+            List<UInt256> arguments = new();
+            for (int i = 0; i < argsCount; i++)
+            {
+                stack.PopUInt256(out var item);
+                arguments.Add(item);
+            }
+
+            while (stack.Head > height)
+            {
+                stack.PopUInt256(out _);
+            }
+
+            for (int i = argsCount - 1; i >= 0; i--)
+            {
+                stack.PushUInt256(arguments[i]);
             }
         }
 
