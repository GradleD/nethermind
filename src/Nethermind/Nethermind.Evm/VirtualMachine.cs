--- conflicted
+++ resolved
@@ -1,6 +1,5 @@
 // SPDX-FileCopyrightText: 2023 Demerzel Solutions Limited
 // SPDX-License-Identifier: LGPL-3.0-only
-
 
 using System;
 using System.Collections.Generic;
@@ -2934,14 +2933,8 @@
                                     return CallResult.OutOfGasException;
                                 }
 
-<<<<<<< HEAD
-                                const byte IMMEDIATE_ARGUMENT_SIZE = 2;
-                                var offset = codeSection.Slice(programCounter, IMMEDIATE_ARGUMENT_SIZE).ReadEthInt16();
-                                programCounter += IMMEDIATE_ARGUMENT_SIZE + offset;
-=======
                                 short offset = codeSection.Slice(programCounter, EvmObjectFormat.Eof1.TWO_BYTE_LENGTH).ReadEthInt16();
                                 programCounter += EvmObjectFormat.Eof1.TWO_BYTE_LENGTH + offset;
->>>>>>> f4a6391d
                                 break;
                             }
                             else
@@ -2973,23 +2966,11 @@
                                     return CallResult.OutOfGasException;
                                 }
 
-                                const byte IMMEDIATE_ARGUMENT_SIZE = 2;
                                 Span<byte> condition = stack.PopBytes();
-<<<<<<< HEAD
-                                var offset = codeSection.Slice(programCounter, IMMEDIATE_ARGUMENT_SIZE).ReadEthInt16();
+                                short offset = codeSection.Slice(programCounter, EvmObjectFormat.Eof1.TWO_BYTE_LENGTH).ReadEthInt16();
                                 if (!condition.SequenceEqual(BytesZero32))
                                 {
-                                    programCounter += IMMEDIATE_ARGUMENT_SIZE + offset;
-                                }
-                                else
-                                {
-                                    programCounter += IMMEDIATE_ARGUMENT_SIZE;
-=======
-                                short offset = codeSection.Slice(programCounter, 2).ReadEthInt16();
-                                if (!condition.SequenceEqual(BytesZero32))
-                                {
                                     programCounter += offset;
->>>>>>> f4a6391d
                                 }
                                 programCounter += EvmObjectFormat.Eof1.TWO_BYTE_LENGTH;
                             }
@@ -3027,27 +3008,18 @@
                                     return CallResult.OutOfGasException;
                                 }
 
-                                const byte IMMEDIATE_ARGUMENT_SIZE = 2;
                                 var case_v = stack.PopByte();
                                 var count = codeSection[programCounter];
-<<<<<<< HEAD
-                                var immediateValueSize = 1 + count * IMMEDIATE_ARGUMENT_SIZE;
-=======
                                 var immediateValueSize = EvmObjectFormat.Eof1.ONE_BYTE_LENGTH + count * EvmObjectFormat.Eof1.TWO_BYTE_LENGTH;
->>>>>>> f4a6391d
                                 if (case_v >= count)
                                 {
                                     programCounter += immediateValueSize;
                                 }
                                 else
                                 {
-<<<<<<< HEAD
-                                    int caseOffset = codeSection.Slice(programCounter + 1 + case_v * immediateValueSize, immediateValueSize).ReadEthInt16();
-=======
                                     int caseOffset = codeSection.Slice(
                                         programCounter + EvmObjectFormat.Eof1.ONE_BYTE_LENGTH + case_v * EvmObjectFormat.Eof1.TWO_BYTE_LENGTH,
                                         EvmObjectFormat.Eof1.TWO_BYTE_LENGTH).ReadEthInt16();
->>>>>>> f4a6391d
                                     programCounter += immediateValueSize + caseOffset;
                                 }
                             }
@@ -3096,14 +3068,10 @@
                                 return CallResult.OutOfGasException;
                             }
 
-                            const byte IMMEDIATE_ARGUMENT_SIZE = 2; // the size in the type sectionn allocated to each function section
-                            const byte TYPESECTION_UNIT_SIZE = 4; // the size in the type sectionn allocated to each function section
-                            const short RETURN_STACK_MAX_HEIGHT = 1024; // the size in the type sectionn allocated to each function section
-
-                            var index = (int)codeSection.Slice(programCounter, IMMEDIATE_ARGUMENT_SIZE).ReadEthUInt16();
-                            var inputCount = typeSection[index * TYPESECTION_UNIT_SIZE];
-
-                            if (vmState.ReturnStackHead == RETURN_STACK_MAX_HEIGHT)
+                            var index = (int)codeSection.Slice(programCounter, EvmObjectFormat.Eof1.TWO_BYTE_LENGTH).ReadEthUInt16();
+                            var inputCount = typeSection[index * EvmObjectFormat.Eof1.MINIMUM_TYPESECTION_SIZE];
+
+                            if (vmState.ReturnStackHead > EvmObjectFormat.Eof1.RETURN_STACK_MAX_HEIGHT)
                             {
                                 return CallResult.StackOverflowException;
                             }
@@ -3113,7 +3081,7 @@
                             {
                                 Index = sectionIndex,
                                 Height = stack.Head - inputCount,
-                                Offset = programCounter + IMMEDIATE_ARGUMENT_SIZE
+                                Offset = programCounter + EvmObjectFormat.Eof1.TWO_BYTE_LENGTH
                             };
 
                             sectionIndex = index;
@@ -3134,9 +3102,8 @@
                                 return CallResult.OutOfGasException;
                             }
 
-                            const byte TYPESECTION_UNIT_SIZE = 4; // the size in the type sectionn allocated to each function section
                             var index = sectionIndex;
-                            var outputCount = typeSection[index * TYPESECTION_UNIT_SIZE + 1];
+                            var outputCount = typeSection[index * EvmObjectFormat.Eof1.MINIMUM_TYPESECTION_SIZE + 1];
                             if (--vmState.ReturnStackHead == 0)
                             {
                                 break;
