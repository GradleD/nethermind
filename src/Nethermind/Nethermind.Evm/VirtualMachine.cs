--- conflicted
+++ resolved
@@ -2154,13 +2154,8 @@
             return EvmExceptionType.None;
         }
 
-<<<<<<< HEAD
-        Snapshot snapshot = _worldState.TakeSnapshot();
+        Snapshot snapshot = _state.TakeSnapshot();
         _state.SubtractBalance(caller, transferValue, spec, env.IsSystemEnv);
-=======
-        Snapshot snapshot = _state.TakeSnapshot();
-        _state.SubtractFromBalance(caller, transferValue, spec);
->>>>>>> 229bd6b5
 
         if (codeInfo.IsEmpty && typeof(TTracingInstructions) != typeof(IsTracing) && !_txTracer.IsTracingActions)
         {
@@ -2182,7 +2177,7 @@
             transferValue: transferValue,
             value: callValue,
             inputData: callData,
-            codeInfo: _codeInfoRepository.GetCachedCodeInfo(_worldState, codeSource, spec),
+            codeInfo: _codeInfoRepository.GetCachedCodeInfo(_state, codeSource, spec),
             isSystemExecutionEnv: env.IsSystemEnv
         );
         if (typeof(TLogger) == typeof(IsTracing)) _logger.Trace($"Tx call gas {gasLimitUl}");
