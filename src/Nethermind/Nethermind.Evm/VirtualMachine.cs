// SPDX-FileCopyrightText: 2023 Demerzel Solutions Limited
// SPDX-License-Identifier: LGPL-3.0-only

using System;
using System.Collections.Generic;
using System.Numerics;
using System.Runtime.CompilerServices;
using System.Runtime.InteropServices;
using Nethermind.Core;
using Nethermind.Core.Caching;
using Nethermind.Core.Crypto;
using Nethermind.Core.Extensions;
using Nethermind.Core.Specs;
using Nethermind.Evm.CodeAnalysis;
using Nethermind.Evm.EOF;
using Nethermind.Evm.Precompiles;
using Nethermind.Evm.Precompiles.Bls;
using Nethermind.Evm.Precompiles.Snarks;
using Nethermind.Evm.Tracing;
using Nethermind.Int256;
using Nethermind.Logging;
using Nethermind.State;
using System.Diagnostics.CodeAnalysis;
using System.Diagnostics;

#if DEBUG
using Nethermind.Evm.Tracing.DebugTrace;
#endif

[assembly: InternalsVisibleTo("Nethermind.Evm.Test")]
[assembly: InternalsVisibleTo("Ethereum.Test.Base")]

namespace Nethermind.Evm;

public class VirtualMachine : IVirtualMachine
{
    public const int MaxCallDepth = 1024;

    private bool _simdOperationsEnabled = Vector<byte>.Count == 32;
    private UInt256 P255Int = (UInt256)BigInteger.Pow(2, 255);
    private UInt256 P255 => P255Int;
    private UInt256 BigInt256 = 256;
    public UInt256 BigInt32 = 32;

    internal byte[] BytesZero = { 0 };

    internal byte[] BytesZero32 =
    {
        0, 0, 0, 0, 0, 0, 0, 0,
        0, 0, 0, 0, 0, 0, 0, 0,
        0, 0, 0, 0, 0, 0, 0, 0,
        0, 0, 0, 0, 0, 0, 0, 0
    };

    internal byte[] BytesMax32 =
    {
        255, 255, 255, 255, 255, 255, 255, 255,
        255, 255, 255, 255, 255, 255, 255, 255,
        255, 255, 255, 255, 255, 255, 255, 255,
        255, 255, 255, 255, 255, 255, 255, 255
    };

    private readonly byte[] _chainId;

    private readonly IBlockhashProvider _blockhashProvider;
    private readonly ISpecProvider _specProvider;
    internal static readonly LruCache<KeccakKey, ICodeInfo> _codeCache = new(MemoryAllowance.CodeCacheSize, MemoryAllowance.CodeCacheSize, "VM bytecodes");
    private readonly ILogger _logger;
    private IWorldState _worldState;
    private IStateProvider _state;
    private readonly Stack<EvmState> _stateStack = new();
    private IStorageProvider _storage;
    private (Address Address, bool ShouldDelete) _parityTouchBugAccount = (Address.FromNumber(3), false);
    private Dictionary<Address, ICodeInfo>? _precompiles;
    private byte[] _returnDataBuffer = Array.Empty<byte>();
    private ITxTracer _txTracer = NullTxTracer.Instance;

    public VirtualMachine(
        IBlockhashProvider? blockhashProvider,
        ISpecProvider? specProvider,
        ILogManager? logManager)
    {
        _logger = logManager?.GetClassLogger() ?? throw new ArgumentNullException(nameof(logManager));
        _blockhashProvider = blockhashProvider ?? throw new ArgumentNullException(nameof(blockhashProvider));
        _specProvider = specProvider ?? throw new ArgumentNullException(nameof(specProvider));
        _chainId = ((UInt256)specProvider.ChainId).ToBigEndian();
        InitializePrecompiledContracts();
    }

    public TransactionSubstate Run(EvmState state, IWorldState worldState, ITxTracer txTracer)
    {
        _txTracer = txTracer;

        _state = worldState.StateProvider;
        _storage = worldState.StorageProvider;
        _worldState = worldState;

        IReleaseSpec spec = _specProvider.GetSpec(state.Env.TxExecutionContext.Header.Number, state.Env.TxExecutionContext.Header.Timestamp);
        EvmState currentState = state;
        byte[] previousCallResult = null;
        ZeroPaddedSpan previousCallOutput = ZeroPaddedSpan.Empty;
        UInt256 previousCallOutputDestination = UInt256.Zero;
        while (true)
        {
            if (!currentState.IsContinuation)
            {
                _returnDataBuffer = Array.Empty<byte>();
            }

            try
            {
                CallResult callResult;
                if (currentState.IsPrecompile)
                {
                    if (_txTracer.IsTracingActions)
                    {
                        _txTracer.ReportAction(currentState.GasAvailable, currentState.Env.Value, currentState.From, currentState.To, currentState.Env.InputData, currentState.ExecutionType, true);
                    }

                    callResult = ExecutePrecompile(currentState, spec);

                    if (!callResult.PrecompileSuccess.Value)
                    {
                        if (currentState.IsPrecompile && currentState.IsTopLevel)
                        {
                            Metrics.EvmExceptions++;
                            // TODO: when direct / calls are treated same we should not need such differentiation
                            throw new PrecompileExecutionFailureException();
                        }

                        // TODO: testing it as it seems the way to pass zkSNARKs tests
                        currentState.GasAvailable = 0;
                    }
                }
                else
                {
                    if (_txTracer.IsTracingActions && !currentState.IsContinuation)
                    {
                        _txTracer.ReportAction(currentState.GasAvailable, currentState.Env.Value, currentState.From, currentState.To, currentState.ExecutionType.IsAnyCreate() ? currentState.Env.CodeInfo.MachineCode : currentState.Env.InputData, currentState.ExecutionType);
                        if (_txTracer.IsTracingCode) _txTracer.ReportByteCode(currentState.Env.CodeInfo.MachineCode);
                    }


                    callResult = ExecuteCall(currentState, previousCallResult, previousCallOutput, previousCallOutputDestination, spec);
                    if (!callResult.IsReturn)
                    {
                        _stateStack.Push(currentState);
                        currentState = callResult.StateToExecute;
                        previousCallResult = null; // TODO: testing on ropsten sync, write VirtualMachineTest for this case as it was not covered by Ethereum tests (failing block 9411 on Ropsten https://ropsten.etherscan.io/vmtrace?txhash=0x666194d15c14c54fffafab1a04c08064af165870ef9a87f65711dcce7ed27fe1)
                        _returnDataBuffer = Array.Empty<byte>();
                        previousCallOutput = ZeroPaddedSpan.Empty;
                        continue;
                    }
                    if (callResult.IsException)
                    {
                        if (_txTracer.IsTracingActions) _txTracer.ReportActionError(callResult.ExceptionType);

                        _worldState.Restore(currentState.Snapshot);

                        RevertParityTouchBugAccount(spec);

                        if (currentState.IsTopLevel)
                        {
                            return new TransactionSubstate(callResult.ExceptionType, _txTracer != NullTxTracer.Instance);
                        }

                        previousCallResult = StatusCode.FailureBytes;
                        previousCallOutputDestination = UInt256.Zero;
                        _returnDataBuffer = Array.Empty<byte>();
                        previousCallOutput = ZeroPaddedSpan.Empty;

                        currentState.Dispose();
                        currentState = _stateStack.Pop();
                        currentState.IsContinuation = true;
                        continue;
                    }
                }

                if (currentState.IsTopLevel)
                {
                    if (_txTracer.IsTracingActions)
                    {
                        long codeDepositGasCost = CodeDepositHandler.CalculateCost(callResult.Output.Length, spec);

                        if (callResult.IsException)
                        {
                            _txTracer.ReportActionError(callResult.ExceptionType);
                        }
                        else if (callResult.ShouldRevert)
                        {
                            if (currentState.ExecutionType.IsAnyCreate())
                            {
                                _txTracer.ReportActionError(EvmExceptionType.Revert, currentState.GasAvailable - codeDepositGasCost);
                            }
                            else
                            {
                                _txTracer.ReportActionError(EvmExceptionType.Revert, currentState.GasAvailable);
                            }
                        }
                        else
                        {
                            if (currentState.ExecutionType.IsAnyCreate() && currentState.GasAvailable < codeDepositGasCost)
                            {
                                if (spec.ChargeForTopLevelCreate)
                                {
                                    _txTracer.ReportActionError(EvmExceptionType.OutOfGas);
                                }
                                else
                                {
                                    _txTracer.ReportActionEnd(currentState.GasAvailable, currentState.To, callResult.Output);
                                }
                            }
                            // Reject code starting with 0xEF if EIP-3541 is enabled And not following EOF if EIP-3540 is enabled and it has the EOF Prefix.
                            else if (currentState.ExecutionType.IsAnyCreate() && CodeDepositHandler.CodeIsInvalid(callResult.Output, spec, callResult.FromVersion))
                            {
                                _txTracer.ReportActionError(callResult.FromVersion > 0 ? EvmExceptionType.InvalidEofCode : EvmExceptionType.InvalidCode);
                            }
                            else
                            {
                                if (currentState.ExecutionType.IsAnyCreate())
                                {
                                    _txTracer.ReportActionEnd(currentState.GasAvailable - codeDepositGasCost, currentState.To, callResult.Output);
                                }
                                else
                                {
                                    _txTracer.ReportActionEnd(currentState.GasAvailable, _returnDataBuffer);
                                }
                            }
                        }
                    }

                    return new TransactionSubstate(
                        callResult.Output,
                        currentState.Refund,
                        (IReadOnlyCollection<Address>)currentState.DestroyList,
                        (IReadOnlyCollection<LogEntry>)currentState.Logs,
                        callResult.ShouldRevert,
                        _txTracer != NullTxTracer.Instance,
                        callResult.FromVersion);
                }

                Address callCodeOwner = currentState.Env.ExecutingAccount;
                EvmState previousState = currentState;
                currentState = _stateStack.Pop();
                currentState.IsContinuation = true;
                currentState.GasAvailable += previousState.GasAvailable;
                bool previousStateSucceeded = true;

                if (!callResult.ShouldRevert)
                {
                    long gasAvailableForCodeDeposit = previousState.GasAvailable; // TODO: refactor, this is to fix 61363 Ropsten
                    if (previousState.ExecutionType.IsAnyCreate())
                    {
                        previousCallResult = callCodeOwner.Bytes;
                        previousCallOutputDestination = UInt256.Zero;
                        _returnDataBuffer = Array.Empty<byte>();
                        previousCallOutput = ZeroPaddedSpan.Empty;

                        long codeDepositGasCost = CodeDepositHandler.CalculateCost(callResult.Output.Length, spec);
                        bool invalidCode = CodeDepositHandler.CodeIsInvalid(callResult.Output, spec, callResult.FromVersion);
                        if (gasAvailableForCodeDeposit >= codeDepositGasCost && !invalidCode)
                        {
                            Keccak codeHash = _state.UpdateCode(callResult.Output);
                            _state.UpdateCodeHash(callCodeOwner, codeHash, spec);
                            currentState.GasAvailable -= codeDepositGasCost;

                            if (_txTracer.IsTracingActions)
                            {
                                _txTracer.ReportActionEnd(previousState.GasAvailable - codeDepositGasCost, callCodeOwner, callResult.Output);
                            }
                        }
                        else if (spec.FailOnOutOfGasCodeDeposit || invalidCode)
                        {
                            currentState.GasAvailable -= gasAvailableForCodeDeposit;
                            worldState.Restore(previousState.Snapshot);
                            if (!previousState.IsCreateOnPreExistingAccount)
                            {
                                _state.DeleteAccount(callCodeOwner);
                            }

                            previousCallResult = BytesZero;
                            previousStateSucceeded = false;

                            if (_txTracer.IsTracingActions)
                            {
                                _txTracer.ReportActionError(invalidCode ? EvmExceptionType.InvalidCode : EvmExceptionType.OutOfGas);
                            }
                        }
                        else if (_txTracer.IsTracingActions)
                        {
                            _txTracer.ReportActionEnd(0L, callCodeOwner, callResult.Output);
                        }
                    }
                    else
                    {
                        _returnDataBuffer = callResult.Output;
                        previousCallResult = callResult.PrecompileSuccess.HasValue ? (callResult.PrecompileSuccess.Value ? StatusCode.SuccessBytes : StatusCode.FailureBytes) : StatusCode.SuccessBytes;
                        previousCallOutput = callResult.Output.AsSpan().SliceWithZeroPadding(0, Math.Min(callResult.Output.Length, (int)previousState.OutputLength));
                        previousCallOutputDestination = (ulong)previousState.OutputDestination;
                        if (previousState.IsPrecompile)
                        {
                            // parity induced if else for vmtrace
                            if (_txTracer.IsTracingInstructions)
                            {
                                _txTracer.ReportMemoryChange((long)previousCallOutputDestination, previousCallOutput);
                            }
                        }

                        if (_txTracer.IsTracingActions)
                        {
                            _txTracer.ReportActionEnd(previousState.GasAvailable, _returnDataBuffer);
                        }
                    }

                    if (previousStateSucceeded)
                    {
                        previousState.CommitToParent(currentState);
                    }
                }
                else
                {
                    worldState.Restore(previousState.Snapshot);
                    _returnDataBuffer = callResult.Output;
                    previousCallResult = StatusCode.FailureBytes;
                    previousCallOutput = callResult.Output.AsSpan().SliceWithZeroPadding(0, Math.Min(callResult.Output.Length, (int)previousState.OutputLength));
                    previousCallOutputDestination = (ulong)previousState.OutputDestination;


                    if (_txTracer.IsTracingActions)
                    {
                        _txTracer.ReportActionError(EvmExceptionType.Revert, previousState.GasAvailable);
                    }
                }

                previousState.Dispose();
            }
            catch (Exception ex) when (ex is EvmException or OverflowException)
            {
                if (_logger.IsTrace) _logger.Trace($"exception ({ex.GetType().Name}) in {currentState.ExecutionType} at depth {currentState.Env.CallDepth} - restoring snapshot");

                _worldState.Restore(currentState.Snapshot);

                RevertParityTouchBugAccount(spec);

                if (txTracer.IsTracingInstructions)
                {
                    txTracer.ReportOperationError(ex is EvmException evmException ? evmException.ExceptionType : EvmExceptionType.Other);
                    txTracer.ReportOperationRemainingGas(0);
                }

                if (_txTracer.IsTracingActions)
                {
                    EvmException evmException = ex as EvmException;
                    _txTracer.ReportActionError(evmException?.ExceptionType ?? EvmExceptionType.Other);
                }

                if (currentState.IsTopLevel)
                {
                    return new TransactionSubstate(ex is OverflowException ? EvmExceptionType.Other : (ex as EvmException).ExceptionType, _txTracer != NullTxTracer.Instance);
                }

                previousCallResult = StatusCode.FailureBytes;
                previousCallOutputDestination = UInt256.Zero;
                _returnDataBuffer = Array.Empty<byte>();
                previousCallOutput = ZeroPaddedSpan.Empty;

                currentState.Dispose();
                currentState = _stateStack.Pop();
                currentState.IsContinuation = true;
            }
        }
    }

    private void RevertParityTouchBugAccount(IReleaseSpec spec)
    {
        if (_parityTouchBugAccount.ShouldDelete)
        {
            if (_state.AccountExists(_parityTouchBugAccount.Address))
            {
                _state.AddToBalance(_parityTouchBugAccount.Address, UInt256.Zero, spec);
            }

            _parityTouchBugAccount.ShouldDelete = false;
        }
    }

    public ICodeInfo GetCachedCodeInfo(IWorldState worldState, Address codeSource, IReleaseSpec vmSpec)
    {
        IStateProvider state = worldState.StateProvider;
        if (codeSource.IsPrecompile(vmSpec))
        {
            if (_precompiles is null)
            {
                throw new InvalidOperationException("EVM precompile have not been initialized properly.");
            }

            return _precompiles[codeSource];
        }

        Keccak codeHash = state.GetCodeHash(codeSource);
        ICodeInfo cachedCodeInfo = _codeCache.Get(codeHash);
        if (cachedCodeInfo is null)
        {
            byte[] code = state.GetCode(codeHash);

            if (code is null)
            {
                throw new NullReferenceException($"Code {codeHash} missing in the state for address {codeSource}");
            }
            // check if Eof and make EofCodeInfo
            cachedCodeInfo = CodeInfoFactory.CreateCodeInfo(code, vmSpec);
            _codeCache.Set(codeHash, cachedCodeInfo);
        }
        else
        {
            // need to touch code so that any collectors that track database access are informed
            state.TouchCode(codeHash);
        }

        return cachedCodeInfo;
    }

    public void DisableSimdInstructions()
    {
        _simdOperationsEnabled = false;
    }

    private void InitializePrecompiledContracts()
    {
        _precompiles = new Dictionary<Address, ICodeInfo>
        {
            [EcRecoverPrecompile.Instance.Address] = new CodeInfo(EcRecoverPrecompile.Instance),
            [Sha256Precompile.Instance.Address] = new CodeInfo(Sha256Precompile.Instance),
            [Ripemd160Precompile.Instance.Address] = new CodeInfo(Ripemd160Precompile.Instance),
            [IdentityPrecompile.Instance.Address] = new CodeInfo(IdentityPrecompile.Instance),

            [Bn254AddPrecompile.Instance.Address] = new CodeInfo(Bn254AddPrecompile.Instance),
            [Bn254MulPrecompile.Instance.Address] = new CodeInfo(Bn254MulPrecompile.Instance),
            [Bn254PairingPrecompile.Instance.Address] = new CodeInfo(Bn254PairingPrecompile.Instance),
            [ModExpPrecompile.Instance.Address] = new CodeInfo(ModExpPrecompile.Instance),

            [Blake2FPrecompile.Instance.Address] = new CodeInfo(Blake2FPrecompile.Instance),

            [G1AddPrecompile.Instance.Address] = new CodeInfo(G1AddPrecompile.Instance),
            [G1MulPrecompile.Instance.Address] = new CodeInfo(G1MulPrecompile.Instance),
            [G1MultiExpPrecompile.Instance.Address] = new CodeInfo(G1MultiExpPrecompile.Instance),
            [G2AddPrecompile.Instance.Address] = new CodeInfo(G2AddPrecompile.Instance),
            [G2MulPrecompile.Instance.Address] = new CodeInfo(G2MulPrecompile.Instance),
            [G2MultiExpPrecompile.Instance.Address] = new CodeInfo(G2MultiExpPrecompile.Instance),
            [PairingPrecompile.Instance.Address] = new CodeInfo(PairingPrecompile.Instance),
            [MapToG1Precompile.Instance.Address] = new CodeInfo(MapToG1Precompile.Instance),
            [MapToG2Precompile.Instance.Address] = new CodeInfo(MapToG2Precompile.Instance),

            [PointEvaluationPrecompile.Instance.Address] = new CodeInfo(PointEvaluationPrecompile.Instance),
        };
    }

    private static bool UpdateGas(long gasCost, ref long gasAvailable)
    {
        // Console.WriteLine($"{gasCost}");
        if (gasAvailable < gasCost)
        {
            return false;
        }

        gasAvailable -= gasCost;
        return true;
    }

    private static void UpdateGasUp(long refund, ref long gasAvailable)
    {
        gasAvailable += refund;
    }

    private bool ChargeAccountAccessGas(ref long gasAvailable, EvmState vmState, Address address, IReleaseSpec spec, bool chargeForWarm = true)
    {
        // Console.WriteLine($"Accessing {address}");

        bool result = true;
        if (spec.UseHotAndColdStorage)
        {
            if (_txTracer.IsTracingAccess) // when tracing access we want cost as if it was warmed up from access list
            {
                vmState.WarmUp(address);
            }

            if (vmState.IsCold(address) && !address.IsPrecompile(spec))
            {
                result = UpdateGas(GasCostOf.ColdAccountAccess, ref gasAvailable);
                vmState.WarmUp(address);
            }
            else if (chargeForWarm)
            {
                result = UpdateGas(GasCostOf.WarmStateRead, ref gasAvailable);
            }
        }

        return result;
    }

    private enum StorageAccessType
    {
        SLOAD,
        SSTORE
    }

    private bool ChargeStorageAccessGas(
        ref long gasAvailable,
        EvmState vmState,
        StorageCell storageCell,
        StorageAccessType storageAccessType,
        IReleaseSpec spec)
    {
        // Console.WriteLine($"Accessing {storageCell} {storageAccessType}");

        bool result = true;
        if (spec.UseHotAndColdStorage)
        {
            if (_txTracer.IsTracingAccess) // when tracing access we want cost as if it was warmed up from access list
            {
                vmState.WarmUp(storageCell);
            }

            if (vmState.IsCold(storageCell))
            {
                result = UpdateGas(GasCostOf.ColdSLoad, ref gasAvailable);
                vmState.WarmUp(storageCell);
            }
            else if (storageAccessType == StorageAccessType.SLOAD)
            {
                // we do not charge for WARM_STORAGE_READ_COST in SSTORE scenario
                result = UpdateGas(GasCostOf.WarmStateRead, ref gasAvailable);
            }
        }

        return result;
    }

    private CallResult ExecutePrecompile(EvmState state, IReleaseSpec spec)
    {
        ReadOnlyMemory<byte> callData = state.Env.InputData;
        UInt256 transferValue = state.Env.TransferValue;
        long gasAvailable = state.GasAvailable;

        IPrecompile precompile = state.Env.CodeInfo.Precompile;
        long baseGasCost = precompile.BaseGasCost(spec);
        long dataGasCost = precompile.DataGasCost(callData, spec);

        bool wasCreated = false;
        if (!_state.AccountExists(state.Env.ExecutingAccount))
        {
            wasCreated = true;
            _state.CreateAccount(state.Env.ExecutingAccount, transferValue);
        }
        else
        {
            _state.AddToBalance(state.Env.ExecutingAccount, transferValue, spec);
        }

        // https://github.com/ethereum/EIPs/blob/master/EIPS/eip-161.md
        // An additional issue was found in Parity,
        // where the Parity client incorrectly failed
        // to revert empty account deletions in a more limited set of contexts
        // involving out-of-gas calls to precompiled contracts;
        // the new Geth behavior matches Parity’s,
        // and empty accounts will cease to be a source of concern in general
        // in about one week once the state clearing process finishes.
        if (state.Env.ExecutingAccount.Equals(_parityTouchBugAccount.Address)
            && !wasCreated
            && transferValue.IsZero
            && spec.ClearEmptyAccountWhenTouched)
        {
            _parityTouchBugAccount.ShouldDelete = true;
        }

        //if(!UpdateGas(dataGasCost, ref gasAvailable)) return CallResult.Exception;
        if (!UpdateGas(baseGasCost, ref gasAvailable))
        {
            Metrics.EvmExceptions++;
            throw new OutOfGasException();
        }

        if (!UpdateGas(dataGasCost, ref gasAvailable))
        {
            Metrics.EvmExceptions++;
            throw new OutOfGasException();
        }

        state.GasAvailable = gasAvailable;

        try
        {
            (ReadOnlyMemory<byte> output, bool success) = precompile.Run(callData, spec);
            CallResult callResult = new(output.ToArray(), success, 0, !success);
            return callResult;
        }
        catch (Exception exception)
        {
            if (_logger.IsDebug) _logger.Error($"Precompiled contract ({precompile.GetType()}) execution exception", exception);
            CallResult callResult = new(Array.Empty<byte>(), false, 0, true);
            return callResult;
        }
    }

    [SkipLocalsInit]
    private CallResult ExecuteCall(EvmState vmState, byte[]? previousCallResult, ZeroPaddedSpan previousCallOutput, scoped in UInt256 previousCallOutputDestination, IReleaseSpec spec)
    {
        bool isTrace = _logger.IsTrace;
        bool traceOpcodes = _txTracer.IsTracingInstructions;
#if DEBUG
        DebugTracer? debugger = _txTracer.GetTracer<DebugTracer>();
#endif

        ref readonly ExecutionEnvironment env = ref vmState.Env;
        ref readonly TxExecutionContext txCtx = ref env.TxExecutionContext;

        if (!vmState.IsContinuation)
        {
            if (!_state.AccountExists(env.ExecutingAccount))
            {
                _state.CreateAccount(env.ExecutingAccount, env.TransferValue);
            }
            else
            {
                _state.AddToBalance(env.ExecutingAccount, env.TransferValue, spec);
            }

            if (vmState.ExecutionType.IsAnyCreate() && spec.ClearEmptyAccountWhenTouched)
            {
                _state.IncrementNonce(env.ExecutingAccount);
            }
        }

        if (vmState.Env.CodeInfo.MachineCode.Length == 0)
        {
            goto Empty;
        }

        if (vmState.Env.CodeInfo.MachineCode.AsSpan().StartsWith(EvmObjectFormat.MAGIC) && vmState.Env.CodeInfo is CodeInfo)
        {
            return CallResult.InvalidEofCodeException;
        }

        vmState.InitStacks();
        EvmStack stack = new(vmState.DataStack.AsSpan(), vmState.DataStackHead, _txTracer);
        long gasAvailable = vmState.GasAvailable;
        int programCounter = vmState.ProgramCounter;
        int sectionIndex = 0;
        ReadOnlySpan<byte> codeSection = env.CodeInfo.CodeSection.Span;
        ReadOnlySpan<byte> dataSection = env.CodeInfo.DataSection.Span;
        ReadOnlySpan<byte> typeSection = env.CodeInfo.TypeSection.Span;

        static void UpdateCurrentState(EvmState state, int pc, long gas, int stackHead)
        {
            state.ProgramCounter = pc;
            state.GasAvailable = gas;
            state.DataStackHead = stackHead;
        }

#pragma warning disable CS8321 // Local function is declared but never used
        static void ApplyExternalState(EvmState state, out int pc, out long gas, out int stackHead)
        {
            pc = state.ProgramCounter;
            gas = state.GasAvailable;
            stackHead = state.DataStackHead;
        }
#pragma warning restore CS8321 // Local function is declared but never used

        if (previousCallResult is not null)
        {
            stack.PushBytes(previousCallResult);
            if (_txTracer.IsTracingInstructions) _txTracer.ReportOperationRemainingGas(vmState.GasAvailable);
        }

        if (previousCallOutput.Length > 0)
        {
            UInt256 localPreviousDest = previousCallOutputDestination;
            if (!UpdateMemoryCost(vmState, ref gasAvailable, in localPreviousDest, (ulong)previousCallOutput.Length))
            {
                ThrowStackOverflowException();
            }

            vmState.Memory.Save(in localPreviousDest, previousCallOutput);
            //                if(_txTracer.IsTracingInstructions) _txTracer.ReportMemoryChange((long)localPreviousDest, previousCallOutput);
        }

        while (programCounter < codeSection.Length)
        {
#if DEBUG
            debugger?.TryWait(vmState);
            ApplyExternalState(vmState, out programCounter, out gasAvailable, out stack.Head);
#endif
            Instruction instruction = (Instruction)codeSection[programCounter];
            // Console.WriteLine(instruction);
            if (traceOpcodes)
            {
                StartInstructionTrace(instruction, vmState, gasAvailable, programCounter, in stack);
            }

            programCounter++;
            switch (instruction)
            {
                case Instruction.STOP:
                    {
                        UpdateCurrentState(vmState, programCounter, gasAvailable, stack.Head);
                        goto EmptyTrace;
                    }
                case Instruction.ADD:
                    {
                        if (!UpdateGas(GasCostOf.VeryLow, ref gasAvailable)) goto OutOfGas;

                        stack.PopUInt256(out UInt256 b);
                        stack.PopUInt256(out UInt256 a);
                        UInt256.Add(in a, in b, out UInt256 c);
                        stack.PushUInt256(c);

                        break;
                    }
                case Instruction.MUL:
                    {
                        if (!UpdateGas(GasCostOf.Low, ref gasAvailable)) goto OutOfGas;

                        stack.PopUInt256(out UInt256 a);
                        stack.PopUInt256(out UInt256 b);
                        UInt256.Multiply(in a, in b, out UInt256 res);
                        stack.PushUInt256(in res);
                        break;
                    }
                case Instruction.SUB:
                    {
                        if (!UpdateGas(GasCostOf.VeryLow, ref gasAvailable)) goto OutOfGas;

                        stack.PopUInt256(out UInt256 a);
                        stack.PopUInt256(out UInt256 b);
                        UInt256.Subtract(in a, in b, out UInt256 result);

                        stack.PushUInt256(in result);
                        break;
                    }
                case Instruction.DIV:
                    {
                        if (!UpdateGas(GasCostOf.Low, ref gasAvailable)) goto OutOfGas;

                        stack.PopUInt256(out UInt256 a);
                        stack.PopUInt256(out UInt256 b);
                        if (b.IsZero)
                        {
                            stack.PushZero();
                        }
                        else
                        {
                            UInt256.Divide(in a, in b, out UInt256 res);
                            stack.PushUInt256(in res);
                        }

                        break;
                    }
                case Instruction.SDIV:
                    {
                        if (!UpdateGas(GasCostOf.Low, ref gasAvailable)) goto OutOfGas;

                        stack.PopUInt256(out UInt256 a);
                        stack.PopSignedInt256(out Int256.Int256 b);
                        if (b.IsZero)
                        {
                            stack.PushZero();
                        }
                        else if (b == Int256.Int256.MinusOne && a == P255)
                        {
                            UInt256 res = P255;
                            stack.PushUInt256(in res);
                        }
                        else
                        {
                            Int256.Int256 signedA = new(a);
                            Int256.Int256.Divide(in signedA, in b, out Int256.Int256 res);
                            stack.PushSignedInt256(in res);
                        }

                        break;
                    }
                case Instruction.MOD:
                    {
                        if (!UpdateGas(GasCostOf.Low, ref gasAvailable)) goto OutOfGas;

                        stack.PopUInt256(out UInt256 a);
                        stack.PopUInt256(out UInt256 b);
                        UInt256.Mod(in a, in b, out UInt256 result);
                        stack.PushUInt256(in result);
                        break;
                    }
                case Instruction.SMOD:
                    {
                        if (!UpdateGas(GasCostOf.Low, ref gasAvailable)) goto OutOfGas;

                        stack.PopSignedInt256(out Int256.Int256 a);
                        stack.PopSignedInt256(out Int256.Int256 b);
                        if (b.IsZero || b.IsOne)
                        {
                            stack.PushZero();
                        }
                        else
                        {
                            a.Mod(in b, out Int256.Int256 mod);
                            stack.PushSignedInt256(in mod);
                        }

                        break;
                    }
                case Instruction.ADDMOD:
                    {
                        if (!UpdateGas(GasCostOf.Mid, ref gasAvailable)) goto OutOfGas;

                        stack.PopUInt256(out UInt256 a);
                        stack.PopUInt256(out UInt256 b);
                        stack.PopUInt256(out UInt256 mod);

                        if (mod.IsZero)
                        {
                            stack.PushZero();
                        }
                        else
                        {
                            UInt256.AddMod(a, b, mod, out UInt256 res);
                            stack.PushUInt256(in res);
                        }

                        break;
                    }
                case Instruction.MULMOD:
                    {
                        if (!UpdateGas(GasCostOf.Mid, ref gasAvailable)) goto OutOfGas;

                        stack.PopUInt256(out UInt256 a);
                        stack.PopUInt256(out UInt256 b);
                        stack.PopUInt256(out UInt256 mod);

                        if (mod.IsZero)
                        {
                            stack.PushZero();
                        }
                        else
                        {
                            UInt256.MultiplyMod(in a, in b, in mod, out UInt256 res);
                            stack.PushUInt256(in res);
                        }

                        break;
                    }
                case Instruction.EXP:
                    {
                        if (!UpdateGas(GasCostOf.Exp, ref gasAvailable)) goto OutOfGas;

                        Metrics.ModExpOpcode++;

                        stack.PopUInt256(out UInt256 baseInt);
                        Span<byte> exp = stack.PopBytes();

                        int leadingZeros = exp.LeadingZerosCount();
                        if (leadingZeros != 32)
                        {
                            int expSize = 32 - leadingZeros;
                            if (!UpdateGas(spec.GetExpByteCost() * expSize, ref gasAvailable)) goto OutOfGas;
                        }
                        else
                        {
                            stack.PushOne();
                            break;
                        }

                        if (baseInt.IsZero)
                        {
                            stack.PushZero();
                        }
                        else if (baseInt.IsOne)
                        {
                            stack.PushOne();
                        }
                        else
                        {
                            UInt256.Exp(baseInt, new UInt256(exp, true), out UInt256 res);
                            stack.PushUInt256(in res);
                        }

                        break;
                    }
                case Instruction.SIGNEXTEND:
                    {
                        if (!UpdateGas(GasCostOf.Low, ref gasAvailable)) goto OutOfGas;

                        stack.PopUInt256(out UInt256 a);
                        if (a >= BigInt32)
                        {
                            stack.EnsureDepth(1);
                            break;
                        }

                        int position = 31 - (int)a;

                        Span<byte> b = stack.PopBytes();
                        sbyte sign = (sbyte)b[position];

                        if (sign >= 0)
                        {
                            BytesZero32.AsSpan(0, position).CopyTo(b[..position]);
                        }
                        else
                        {
                            BytesMax32.AsSpan(0, position).CopyTo(b[..position]);
                        }

                        stack.PushBytes(b);
                        break;
                    }
                case Instruction.LT:
                    {
                        if (!UpdateGas(GasCostOf.VeryLow, ref gasAvailable)) goto OutOfGas;

                        stack.PopUInt256(out UInt256 a);
                        stack.PopUInt256(out UInt256 b);
                        if (a < b)
                        {
                            stack.PushOne();
                        }
                        else
                        {
                            stack.PushZero();
                        }

                        break;
                    }
                case Instruction.GT:
                    {
                        if (!UpdateGas(GasCostOf.VeryLow, ref gasAvailable)) goto OutOfGas;

                        stack.PopUInt256(out UInt256 a);
                        stack.PopUInt256(out UInt256 b);
                        if (a > b)
                        {
                            stack.PushOne();
                        }
                        else
                        {
                            stack.PushZero();
                        }

                        break;
                    }
                case Instruction.SLT:
                    {
                        if (!UpdateGas(GasCostOf.VeryLow, ref gasAvailable)) goto OutOfGas;

                        stack.PopSignedInt256(out Int256.Int256 a);
                        stack.PopSignedInt256(out Int256.Int256 b);

                        if (a.CompareTo(b) < 0)
                        {
                            stack.PushOne();
                        }
                        else
                        {
                            stack.PushZero();
                        }

                        break;
                    }
                case Instruction.SGT:
                    {
                        if (!UpdateGas(GasCostOf.VeryLow, ref gasAvailable)) goto OutOfGas;

                        stack.PopSignedInt256(out Int256.Int256 a);
                        stack.PopSignedInt256(out Int256.Int256 b);
                        if (a.CompareTo(b) > 0)
                        {
                            stack.PushOne();
                        }
                        else
                        {
                            stack.PushZero();
                        }

                        break;
                    }
                case Instruction.EQ:
                    {
                        if (!UpdateGas(GasCostOf.VeryLow, ref gasAvailable)) goto OutOfGas;

                        Span<byte> a = stack.PopBytes();
                        Span<byte> b = stack.PopBytes();
                        if (a.SequenceEqual(b))
                        {
                            stack.PushOne();
                        }
                        else
                        {
                            stack.PushZero();
                        }

                        break;
                    }
                case Instruction.ISZERO:
                    {
                        if (!UpdateGas(GasCostOf.VeryLow, ref gasAvailable)) goto OutOfGas;

                        Span<byte> a = stack.PopBytes();
                        if (a.SequenceEqual(BytesZero32))
                        {
                            stack.PushOne();
                        }
                        else
                        {
                            stack.PushZero();
                        }

                        break;
                    }
                case Instruction.AND:
                    {
                        if (!UpdateGas(GasCostOf.VeryLow, ref gasAvailable)) goto OutOfGas;

                        Span<byte> a = stack.PopBytes();
                        Span<byte> b = stack.PopBytes();

                        if (_simdOperationsEnabled)
                        {
                            Vector<byte> aVec = new(a);
                            Vector<byte> bVec = new(b);

                            Vector.BitwiseAnd(aVec, bVec).CopyTo(stack.Register);
                        }
                        else
                        {
                            ref ulong refA = ref MemoryMarshal.AsRef<ulong>(a);
                            ref ulong refB = ref MemoryMarshal.AsRef<ulong>(b);
                            ref ulong refBuffer = ref MemoryMarshal.AsRef<ulong>(stack.Register);

                            refBuffer = refA & refB;
                            Unsafe.Add(ref refBuffer, 1) = Unsafe.Add(ref refA, 1) & Unsafe.Add(ref refB, 1);
                            Unsafe.Add(ref refBuffer, 2) = Unsafe.Add(ref refA, 2) & Unsafe.Add(ref refB, 2);
                            Unsafe.Add(ref refBuffer, 3) = Unsafe.Add(ref refA, 3) & Unsafe.Add(ref refB, 3);
                        }

                        stack.PushBytes(stack.Register);
                        break;
                    }
                case Instruction.OR:
                    {
                        if (!UpdateGas(GasCostOf.VeryLow, ref gasAvailable)) goto OutOfGas;

                        Span<byte> a = stack.PopBytes();
                        Span<byte> b = stack.PopBytes();

                        if (_simdOperationsEnabled)
                        {
                            Vector<byte> aVec = new(a);
                            Vector<byte> bVec = new(b);

                            Vector.BitwiseOr(aVec, bVec).CopyTo(stack.Register);
                        }
                        else
                        {
                            ref ulong refA = ref MemoryMarshal.AsRef<ulong>(a);
                            ref ulong refB = ref MemoryMarshal.AsRef<ulong>(b);
                            ref ulong refBuffer = ref MemoryMarshal.AsRef<ulong>(stack.Register);

                            refBuffer = refA | refB;
                            Unsafe.Add(ref refBuffer, 1) = Unsafe.Add(ref refA, 1) | Unsafe.Add(ref refB, 1);
                            Unsafe.Add(ref refBuffer, 2) = Unsafe.Add(ref refA, 2) | Unsafe.Add(ref refB, 2);
                            Unsafe.Add(ref refBuffer, 3) = Unsafe.Add(ref refA, 3) | Unsafe.Add(ref refB, 3);
                        }

                        stack.PushBytes(stack.Register);
                        break;
                    }
                case Instruction.XOR:
                    {
                        if (!UpdateGas(GasCostOf.VeryLow, ref gasAvailable)) goto OutOfGas;

                        Span<byte> a = stack.PopBytes();
                        Span<byte> b = stack.PopBytes();

                        if (_simdOperationsEnabled)
                        {
                            Vector<byte> aVec = new(a);
                            Vector<byte> bVec = new(b);

                            Vector.Xor(aVec, bVec).CopyTo(stack.Register);
                        }
                        else
                        {
                            ref ulong refA = ref MemoryMarshal.AsRef<ulong>(a);
                            ref ulong refB = ref MemoryMarshal.AsRef<ulong>(b);
                            ref ulong refBuffer = ref MemoryMarshal.AsRef<ulong>(stack.Register);

                            refBuffer = refA ^ refB;
                            Unsafe.Add(ref refBuffer, 1) = Unsafe.Add(ref refA, 1) ^ Unsafe.Add(ref refB, 1);
                            Unsafe.Add(ref refBuffer, 2) = Unsafe.Add(ref refA, 2) ^ Unsafe.Add(ref refB, 2);
                            Unsafe.Add(ref refBuffer, 3) = Unsafe.Add(ref refA, 3) ^ Unsafe.Add(ref refB, 3);
                        }

                        stack.PushBytes(stack.Register);
                        break;
                    }
                case Instruction.NOT:
                    {
                        if (!UpdateGas(GasCostOf.VeryLow, ref gasAvailable)) goto OutOfGas;

                        Span<byte> a = stack.PopBytes();

                        if (_simdOperationsEnabled)
                        {
                            Vector<byte> aVec = new(a);
                            Vector<byte> negVec = Vector.Xor(aVec, new Vector<byte>(BytesMax32));

                            negVec.CopyTo(stack.Register);
                        }
                        else
                        {
                            ref var refA = ref MemoryMarshal.AsRef<ulong>(a);
                            ref var refBuffer = ref MemoryMarshal.AsRef<ulong>(stack.Register);

                            refBuffer = ~refA;
                            Unsafe.Add(ref refBuffer, 1) = ~Unsafe.Add(ref refA, 1);
                            Unsafe.Add(ref refBuffer, 2) = ~Unsafe.Add(ref refA, 2);
                            Unsafe.Add(ref refBuffer, 3) = ~Unsafe.Add(ref refA, 3);
                        }

                        stack.PushBytes(stack.Register);
                        break;
                    }
                case Instruction.BYTE:
                    {
                        if (!UpdateGas(GasCostOf.VeryLow, ref gasAvailable)) goto OutOfGas;

                        stack.PopUInt256(out UInt256 position);
                        Span<byte> bytes = stack.PopBytes();

                        if (position >= BigInt32)
                        {
                            stack.PushZero();
                            break;
                        }

                        int adjustedPosition = bytes.Length - 32 + (int)position;
                        if (adjustedPosition < 0)
                        {
                            stack.PushZero();
                        }
                        else
                        {
                            stack.PushByte(bytes[adjustedPosition]);
                        }

                        break;
                    }
                case Instruction.SHA3:
                    {
                        stack.PopUInt256(out UInt256 memSrc);
                        stack.PopUInt256(out UInt256 memLength);
                        if (!UpdateGas(GasCostOf.Sha3 + GasCostOf.Sha3Word * EvmPooledMemory.Div32Ceiling(memLength),
                            ref gasAvailable)) goto OutOfGas;

                        if (!UpdateMemoryCost(vmState, ref gasAvailable, in memSrc, memLength)) goto OutOfGas;

                        Span<byte> memData = vmState.Memory.LoadSpan(in memSrc, memLength);
                        stack.PushBytes(ValueKeccak.Compute(memData).BytesAsSpan);
                        break;
                    }
                case Instruction.ADDRESS:
                    {
                        if (!UpdateGas(GasCostOf.Base, ref gasAvailable)) goto OutOfGas;

                        stack.PushBytes(env.ExecutingAccount.Bytes);
                        break;
                    }
                case Instruction.BALANCE:
                    {
                        long gasCost = spec.GetBalanceCost();
                        if (gasCost != 0 && !UpdateGas(gasCost, ref gasAvailable)) goto OutOfGas;

                        Address address = stack.PopAddress();
                        if (!ChargeAccountAccessGas(ref gasAvailable, vmState, address, spec)) goto OutOfGas;

                        UInt256 balance = _state.GetBalance(address);
                        stack.PushUInt256(in balance);
                        break;
                    }
                case Instruction.CALLER:
                    {
                        if (!UpdateGas(GasCostOf.Base, ref gasAvailable)) goto OutOfGas;

                        stack.PushBytes(env.Caller.Bytes);
                        break;
                    }
                case Instruction.CALLVALUE:
                    {
                        if (!UpdateGas(GasCostOf.Base, ref gasAvailable)) goto OutOfGas;

                        UInt256 callValue = env.Value;
                        stack.PushUInt256(in callValue);
                        break;
                    }
                case Instruction.ORIGIN:
                    {
                        if (!UpdateGas(GasCostOf.Base, ref gasAvailable)) goto OutOfGas;

                        stack.PushBytes(txCtx.Origin.Bytes);
                        break;
                    }
                case Instruction.CALLDATALOAD:
                    {
                        if (!UpdateGas(GasCostOf.VeryLow, ref gasAvailable)) goto OutOfGas;

                        stack.PopUInt256(out UInt256 src);
                        stack.PushBytes(env.InputData.SliceWithZeroPadding(src, 32));
                        break;
                    }
                case Instruction.CALLDATASIZE:
                    {
                        if (!UpdateGas(GasCostOf.Base, ref gasAvailable)) goto OutOfGas;

                        UInt256 callDataSize = (UInt256)env.InputData.Length;
                        stack.PushUInt256(in callDataSize);
                        break;
                    }
                case Instruction.CALLDATACOPY:
                    {
                        stack.PopUInt256(out UInt256 dest);
                        stack.PopUInt256(out UInt256 src);
                        stack.PopUInt256(out UInt256 length);
                        if (!UpdateGas(GasCostOf.VeryLow + GasCostOf.Memory * EvmPooledMemory.Div32Ceiling(length),
                            ref gasAvailable)) goto OutOfGas;

                        if (length > UInt256.Zero)
                        {
                            if (!UpdateMemoryCost(vmState, ref gasAvailable, in dest, length)) goto OutOfGas;

                            ZeroPaddedMemory callDataSlice = env.InputData.SliceWithZeroPadding(src, (int)length);
                            vmState.Memory.Save(in dest, callDataSlice);
                            if (_txTracer.IsTracingInstructions)
                            {
                                _txTracer.ReportMemoryChange((long)dest, callDataSlice);
                            }
                        }

                        break;
                    }
                case Instruction.CODESIZE:
                    {
                        if (!UpdateGas(GasCostOf.Base, ref gasAvailable)) goto OutOfGas;

                        UInt256 codeLength = (UInt256)env.CodeInfo.MachineCode.Length;
                        stack.PushUInt256(in codeLength);
                        break;
                    }
                case Instruction.CODECOPY:
                    {
                        UInt256 code_length = (UInt256)env.CodeInfo.MachineCode.Length;
                        stack.PopUInt256(out UInt256 dest);
                        stack.PopUInt256(out UInt256 src);
                        stack.PopUInt256(out UInt256 length);
                        if (!UpdateGas(GasCostOf.VeryLow + GasCostOf.Memory * EvmPooledMemory.Div32Ceiling(length), ref gasAvailable)) goto OutOfGas;

                        if (length > UInt256.Zero)
                        {
                            if (!UpdateMemoryCost(vmState, ref gasAvailable, in dest, length)) goto OutOfGas;

                            ZeroPaddedSpan codeSlice = env.CodeInfo.MachineCode.SliceWithZeroPadding(src, (int)length);
                            vmState.Memory.Save(in dest, codeSlice);
                            if (_txTracer.IsTracingInstructions) _txTracer.ReportMemoryChange((long)dest, codeSlice);
                        }

                        break;
                    }
                case Instruction.GASPRICE:
                    {
                        if (!UpdateGas(GasCostOf.Base, ref gasAvailable)) goto OutOfGas;

                        UInt256 gasPrice = txCtx.GasPrice;
                        stack.PushUInt256(in gasPrice);
                        break;
                    }
                case Instruction.EXTCODESIZE:
                    {
                        long gasCost = spec.GetExtCodeCost();
                        if (!UpdateGas(gasCost, ref gasAvailable)) goto OutOfGas;

                        Address address = stack.PopAddress();
                        if (!ChargeAccountAccessGas(ref gasAvailable, vmState, address, spec)) goto OutOfGas;

                        byte[] accountCode = GetCachedCodeInfo(_worldState, address, spec).MachineCode;
                        UInt256 codeSize = (UInt256)accountCode.Length;
                        stack.PushUInt256(in codeSize);
                        break;
                    }
                case Instruction.EXTCODECOPY:
                    {
                        Address address = stack.PopAddress();
                        stack.PopUInt256(out UInt256 dest);
                        stack.PopUInt256(out UInt256 src);
                        stack.PopUInt256(out UInt256 length);

                        long gasCost = spec.GetExtCodeCost();
                        if (!UpdateGas(gasCost + GasCostOf.Memory * EvmPooledMemory.Div32Ceiling(length),
                            ref gasAvailable)) goto OutOfGas;

                        if (!ChargeAccountAccessGas(ref gasAvailable, vmState, address, spec)) goto OutOfGas;

                        if (length > UInt256.Zero)
                        {
                            if (!UpdateMemoryCost(vmState, ref gasAvailable, in dest, length)) goto OutOfGas;

                            byte[] externalCode = GetCachedCodeInfo(_worldState, address, spec).MachineCode;
                            ZeroPaddedSpan callDataSlice = externalCode.SliceWithZeroPadding(src, (int)length);
                            vmState.Memory.Save(in dest, callDataSlice);
                            if (_txTracer.IsTracingInstructions)
                            {
                                _txTracer.ReportMemoryChange((long)dest, callDataSlice);
                            }
                        }

                        break;
                    }
                case Instruction.RETURNDATASIZE:
                    {
                        if (!spec.ReturnDataOpcodesEnabled) goto InvalidInstruction;

                        if (!UpdateGas(GasCostOf.Base, ref gasAvailable)) goto OutOfGas;

                        UInt256 res = (UInt256)_returnDataBuffer.Length;
                        stack.PushUInt256(in res);
                        break;
                    }
                case Instruction.RETURNDATACOPY:
                    {
                        if (!spec.ReturnDataOpcodesEnabled) goto InvalidInstruction;

                        stack.PopUInt256(out UInt256 dest);
                        stack.PopUInt256(out UInt256 src);
                        stack.PopUInt256(out UInt256 length);
                        if (!UpdateGas(GasCostOf.VeryLow + GasCostOf.Memory * EvmPooledMemory.Div32Ceiling(length), ref gasAvailable)) goto OutOfGas;

                        if (UInt256.AddOverflow(length, src, out UInt256 newLength) || newLength > _returnDataBuffer.Length)
                        {
                            goto AccessViolation;
                        }

                        if (length > UInt256.Zero)
                        {
                            if (!UpdateMemoryCost(vmState, ref gasAvailable, in dest, length)) goto OutOfGas;

                            ZeroPaddedSpan returnDataSlice = _returnDataBuffer.AsSpan().SliceWithZeroPadding(src, (int)length);
                            vmState.Memory.Save(in dest, returnDataSlice);
                            if (_txTracer.IsTracingInstructions)
                            {
                                _txTracer.ReportMemoryChange((long)dest, returnDataSlice);
                            }
                        }

                        break;
                    }
                case Instruction.BLOCKHASH:
                    {
                        Metrics.BlockhashOpcode++;

                        if (!UpdateGas(GasCostOf.BlockHash, ref gasAvailable)) goto OutOfGas;

                        stack.PopUInt256(out UInt256 a);
                        long number = a > long.MaxValue ? long.MaxValue : (long)a;
                        Keccak blockHash = _blockhashProvider.GetBlockhash(txCtx.Header, number);
                        stack.PushBytes(blockHash?.Bytes ?? BytesZero32);

                        if (isTrace)
                        {
                            if (_txTracer.IsTracingBlockHash && blockHash is not null)
                            {
                                _txTracer.ReportBlockHash(blockHash);
                            }
                        }

                        break;
                    }
                case Instruction.COINBASE:
                    {
                        if (!UpdateGas(GasCostOf.Base, ref gasAvailable)) goto OutOfGas;

                        stack.PushBytes(txCtx.Header.GasBeneficiary.Bytes);
                        break;
                    }
                case Instruction.PREVRANDAO:
                    {
                        if (!UpdateGas(GasCostOf.Base, ref gasAvailable)) goto OutOfGas;

                        if (txCtx.Header.IsPostMerge)
                        {
                            byte[] random = txCtx.Header.Random.Bytes;
                            stack.PushBytes(random);
                        }
                        else
                        {
                            UInt256 diff = txCtx.Header.Difficulty;
                            stack.PushUInt256(in diff);
                        }
                        break;
                    }
                case Instruction.TIMESTAMP:
                    {
                        if (!UpdateGas(GasCostOf.Base, ref gasAvailable)) goto OutOfGas;

                        UInt256 timestamp = txCtx.Header.Timestamp;
                        stack.PushUInt256(in timestamp);
                        break;
                    }
                case Instruction.NUMBER:
                    {
                        if (!UpdateGas(GasCostOf.Base, ref gasAvailable)) goto OutOfGas;

                        UInt256 blockNumber = (UInt256)txCtx.Header.Number;
                        stack.PushUInt256(in blockNumber);
                        break;
                    }
                case Instruction.GASLIMIT:
                    {
                        if (!UpdateGas(GasCostOf.Base, ref gasAvailable)) goto OutOfGas;

                        UInt256 gasLimit = (UInt256)txCtx.Header.GasLimit;
                        stack.PushUInt256(in gasLimit);
                        break;
                    }
                case Instruction.CHAINID:
                    {
                        if (!spec.ChainIdOpcodeEnabled) goto InvalidInstruction;

                        if (!UpdateGas(GasCostOf.Base, ref gasAvailable)) goto OutOfGas;

                        stack.PushBytes(_chainId);
                        break;
                    }
                case Instruction.SELFBALANCE:
                    {
                        if (!spec.SelfBalanceOpcodeEnabled) goto InvalidInstruction;

                        if (!UpdateGas(GasCostOf.SelfBalance, ref gasAvailable)) goto OutOfGas;

                        UInt256 balance = _state.GetBalance(env.ExecutingAccount);
                        stack.PushUInt256(in balance);
                        break;
                    }
                case Instruction.BASEFEE:
                    {
                        if (!spec.BaseFeeEnabled) goto InvalidInstruction;

                        if (!UpdateGas(GasCostOf.Base, ref gasAvailable)) goto OutOfGas;

                        UInt256 baseFee = txCtx.Header.BaseFeePerGas;
                        stack.PushUInt256(in baseFee);
                        break;
                    }
                case Instruction.DATAHASH:
                    {
                        if (!spec.IsEip4844Enabled) goto InvalidInstruction;

                        if (!UpdateGas(GasCostOf.DataHash, ref gasAvailable)) goto OutOfGas;

                        stack.PopUInt256(out UInt256 blobIndex);

                        if (txCtx.BlobVersionedHashes is not null && blobIndex < txCtx.BlobVersionedHashes.Length)
                        {
                            stack.PushBytes(txCtx.BlobVersionedHashes[blobIndex.u0]);
                        }
                        else
                        {
                            stack.PushZero();
                        }
                        break;
                    }
                case Instruction.POP:
                    {
                        if (!UpdateGas(GasCostOf.Base, ref gasAvailable)) goto OutOfGas;

                        stack.PopLimbo();
                        break;
                    }
                case Instruction.MLOAD:
                    {
                        if (!UpdateGas(GasCostOf.VeryLow, ref gasAvailable)) goto OutOfGas;

                        stack.PopUInt256(out UInt256 memPosition);
                        if (!UpdateMemoryCost(vmState, ref gasAvailable, in memPosition, 32)) goto OutOfGas;
                        Span<byte> memData = vmState.Memory.LoadSpan(in memPosition);
                        if (_txTracer.IsTracingInstructions) _txTracer.ReportMemoryChange(memPosition, memData);

                        stack.PushBytes(memData);
                        break;
                    }
                case Instruction.MSTORE:
                    {
                        if (!UpdateGas(GasCostOf.VeryLow, ref gasAvailable)) goto OutOfGas;

                        stack.PopUInt256(out UInt256 memPosition);

                        Span<byte> data = stack.PopBytes();
                        if (!UpdateMemoryCost(vmState, ref gasAvailable, in memPosition, 32)) goto OutOfGas;
                        vmState.Memory.SaveWord(in memPosition, data);
                        if (_txTracer.IsTracingInstructions) _txTracer.ReportMemoryChange((long)memPosition, data.SliceWithZeroPadding(0, 32, PadDirection.Left));

                        break;
                    }
                case Instruction.MSTORE8:
                    {
                        if (!UpdateGas(GasCostOf.VeryLow, ref gasAvailable)) goto OutOfGas;

                        stack.PopUInt256(out UInt256 memPosition);
                        byte data = stack.PopByte();
                        if (!UpdateMemoryCost(vmState, ref gasAvailable, in memPosition, UInt256.One)) goto OutOfGas;
                        vmState.Memory.SaveByte(in memPosition, data);
                        if (_txTracer.IsTracingInstructions) _txTracer.ReportMemoryChange((long)memPosition, data);

                        break;
                    }
                case Instruction.SLOAD:
                    {
                        Metrics.SloadOpcode++;
                        var gasCost = spec.GetSLoadCost();

                        if (!UpdateGas(gasCost, ref gasAvailable)) goto OutOfGas;

                        stack.PopUInt256(out UInt256 storageIndex);
                        StorageCell storageCell = new(env.ExecutingAccount, storageIndex);
                        if (!ChargeStorageAccessGas(
                            ref gasAvailable,
                            vmState,
                            storageCell,
                            StorageAccessType.SLOAD,
                            spec)) goto OutOfGas;

                        byte[] value = _storage.Get(storageCell);
                        stack.PushBytes(value);

                        if (_txTracer.IsTracingOpLevelStorage)
                        {
                            _txTracer.LoadOperationStorage(storageCell.Address, storageIndex, value);
                        }

                        break;
                    }
                case Instruction.SSTORE:
                    {
                        Metrics.SstoreOpcode++;

                        if (vmState.IsStatic) goto StaticCallViolation;

                        // fail fast before the first storage read if gas is not enough even for reset
                        if (!spec.UseNetGasMetering && !UpdateGas(spec.GetSStoreResetCost(), ref gasAvailable)) goto OutOfGas;

                        if (spec.UseNetGasMeteringWithAStipendFix)
                        {
                            if (_txTracer.IsTracingRefunds) _txTracer.ReportExtraGasPressure(GasCostOf.CallStipend - spec.GetNetMeteredSStoreCost() + 1);
                            if (gasAvailable <= GasCostOf.CallStipend) goto OutOfGas;
                        }

                        stack.PopUInt256(out UInt256 storageIndex);
                        Span<byte> newValue = stack.PopBytes();
                        bool newIsZero = newValue.IsZero();
                        if (!newIsZero)
                        {
                            newValue = newValue.WithoutLeadingZeros().ToArray();
                        }
                        else
                        {
                            newValue = new byte[] { 0 };
                        }

                        StorageCell storageCell = new(env.ExecutingAccount, storageIndex);

                        if (!ChargeStorageAccessGas(
                            ref gasAvailable,
                            vmState,
                            storageCell,
                            StorageAccessType.SSTORE,
                            spec)) goto OutOfGas;

                        Span<byte> currentValue = _storage.Get(storageCell);
                        // Console.WriteLine($"current: {currentValue.ToHexString()} newValue {newValue.ToHexString()}");
                        bool currentIsZero = currentValue.IsZero();

                        bool newSameAsCurrent = (newIsZero && currentIsZero) || Bytes.AreEqual(currentValue, newValue);
                        long sClearRefunds = RefundOf.SClear(spec.IsEip3529Enabled);

                        if (!spec.UseNetGasMetering) // note that for this case we already deducted 5000
                        {
                            if (newIsZero)
                            {
                                if (!newSameAsCurrent)
                                {
                                    vmState.Refund += sClearRefunds;
                                    if (_txTracer.IsTracingRefunds) _txTracer.ReportRefund(sClearRefunds);
                                }
                            }
                            else if (currentIsZero)
                            {
                                if (!UpdateGas(GasCostOf.SSet - GasCostOf.SReset, ref gasAvailable)) goto OutOfGas;
                            }
                        }
                        else // net metered
                        {
                            if (newSameAsCurrent)
                            {
                                if (!UpdateGas(spec.GetNetMeteredSStoreCost(), ref gasAvailable)) goto OutOfGas;
                            }
                            else // net metered, C != N
                            {
                                Span<byte> originalValue = _storage.GetOriginal(storageCell);
                                bool originalIsZero = originalValue.IsZero();

                                bool currentSameAsOriginal = Bytes.AreEqual(originalValue, currentValue);
                                if (currentSameAsOriginal)
                                {
                                    if (currentIsZero)
                                    {
                                        if (!UpdateGas(GasCostOf.SSet, ref gasAvailable)) goto OutOfGas;
                                    }
                                    else // net metered, current == original != new, !currentIsZero
                                    {
                                        if (!UpdateGas(spec.GetSStoreResetCost(), ref gasAvailable)) goto OutOfGas;

                                        if (newIsZero)
                                        {
                                            vmState.Refund += sClearRefunds;
                                            if (_txTracer.IsTracingRefunds) _txTracer.ReportRefund(sClearRefunds);
                                        }
                                    }
                                }
                                else // net metered, new != current != original
                                {
                                    long netMeteredStoreCost = spec.GetNetMeteredSStoreCost();
                                    if (!UpdateGas(netMeteredStoreCost, ref gasAvailable)) goto OutOfGas;

                                    if (!originalIsZero) // net metered, new != current != original != 0
                                    {
                                        if (currentIsZero)
                                        {
                                            vmState.Refund -= sClearRefunds;
                                            if (_txTracer.IsTracingRefunds) _txTracer.ReportRefund(-sClearRefunds);
                                        }

                                        if (newIsZero)
                                        {
                                            vmState.Refund += sClearRefunds;
                                            if (_txTracer.IsTracingRefunds) _txTracer.ReportRefund(sClearRefunds);
                                        }
                                    }

                                    bool newSameAsOriginal = Bytes.AreEqual(originalValue, newValue);
                                    if (newSameAsOriginal)
                                    {
                                        long refundFromReversal;
                                        if (originalIsZero)
                                        {
                                            refundFromReversal = spec.GetSetReversalRefund();
                                        }
                                        else
                                        {
                                            refundFromReversal = spec.GetClearReversalRefund();
                                        }

                                        vmState.Refund += refundFromReversal;
                                        if (_txTracer.IsTracingRefunds) _txTracer.ReportRefund(refundFromReversal);
                                    }
                                }
                            }
                        }

                        if (!newSameAsCurrent)
                        {
                            Span<byte> valueToStore = newIsZero ? BytesZero : newValue;
                            _storage.Set(storageCell, valueToStore.ToArray());
                        }

                        if (_txTracer.IsTracingInstructions)
                        {
                            Span<byte> valueToStore = newIsZero ? BytesZero : newValue;
                            Span<byte> span = new byte[32]; // do not stackalloc here
                            storageCell.Index.ToBigEndian(span);
                            _txTracer.ReportStorageChange(span, valueToStore);
                        }

                        if (_txTracer.IsTracingOpLevelStorage)
                        {
                            _txTracer.SetOperationStorage(storageCell.Address, storageIndex, newValue, currentValue);
                        }

                        break;
                    }
                case Instruction.TLOAD:
                    {
                        Metrics.TloadOpcode++;
                        if (!spec.TransientStorageEnabled) goto InvalidInstruction;
                        var gasCost = GasCostOf.TLoad;

                        if (!UpdateGas(gasCost, ref gasAvailable)) goto OutOfGas;

                        stack.PopUInt256(out UInt256 storageIndex);
                        StorageCell storageCell = new(env.ExecutingAccount, storageIndex);

                        byte[] value = _storage.GetTransientState(storageCell);
                        stack.PushBytes(value);

                        if (_txTracer.IsTracingOpLevelStorage)
                        {
                            _txTracer.LoadOperationTransientStorage(storageCell.Address, storageIndex, value);
                        }

                        break;
                    }
                case Instruction.TSTORE:
                    {
                        Metrics.TstoreOpcode++;
                        if (!spec.TransientStorageEnabled) goto InvalidInstruction;

                        if (vmState.IsStatic) goto StaticCallViolation;

                        long gasCost = GasCostOf.TStore;
                        if (!UpdateGas(gasCost, ref gasAvailable)) goto OutOfGas;

                        stack.PopUInt256(out UInt256 storageIndex);
                        Span<byte> newValue = stack.PopBytes();
                        bool newIsZero = newValue.IsZero();
                        if (!newIsZero)
                        {
                            newValue = newValue.WithoutLeadingZeros().ToArray();
                        }
                        else
                        {
                            newValue = BytesZero;
                        }

                        StorageCell storageCell = new(env.ExecutingAccount, storageIndex);
                        byte[] currentValue = newValue.ToArray();
                        _storage.SetTransientState(storageCell, currentValue);

                        if (_txTracer.IsTracingOpLevelStorage)
                        {
                            _txTracer.SetOperationTransientStorage(storageCell.Address, storageIndex, newValue, currentValue);
                        }

                        break;
                    }
                case Instruction.JUMP:
                    {
                        if (!UpdateGas(GasCostOf.Mid, ref gasAvailable)) goto OutOfGas;

                        stack.PopUInt256(out UInt256 jumpDest);
                        if (!Jump(jumpDest, ref programCounter, in env)) goto InvalidJumpDestination;
                        break;
                    }
                case Instruction.JUMPI:
                    {
                        if (!UpdateGas(GasCostOf.High, ref gasAvailable)) goto OutOfGas;

                        stack.PopUInt256(out UInt256 jumpDest);
                        Span<byte> condition = stack.PopBytes();
                        if (!condition.SequenceEqual(BytesZero32))
                        {
                            if (!Jump(jumpDest, ref programCounter, in env)) goto InvalidJumpDestination;
                        }

                        break;
                    }
                case Instruction.PC:
                    {
                        if (!UpdateGas(GasCostOf.Base, ref gasAvailable)) goto OutOfGas;

                        int currentCodeSectionOffset = env.CodeInfo.SectionOffset(sectionIndex);
                        int correctedPC = programCounter - currentCodeSectionOffset - 1;
                        stack.PushUInt32(correctedPC);
                        break;
                    }
                case Instruction.MSIZE:
                    {
                        if (!UpdateGas(GasCostOf.Base, ref gasAvailable)) goto OutOfGas;

                        UInt256 size = vmState.Memory.Size;
                        stack.PushUInt256(in size);
                        break;
                    }
                case Instruction.GAS:
                    {
                        if (!UpdateGas(GasCostOf.Base, ref gasAvailable)) goto OutOfGas;

                        UInt256 gas = (UInt256)gasAvailable;
                        stack.PushUInt256(in gas);
                        break;
                    }
                case Instruction.JUMPDEST:
                    {
                        if (!UpdateGas(GasCostOf.JumpDest, ref gasAvailable)) goto OutOfGas;

                        break;
                    }
                case Instruction.PUSH0:
                    {
                        if (spec.IncludePush0Instruction)
                        {
                            if (!UpdateGas(GasCostOf.Base, ref gasAvailable)) goto OutOfGas;

                            stack.PushZero();
                        }
                        else
                        {
                            goto InvalidInstruction;
                        }
                        break;
                    }
                case Instruction.PUSH1:
                    {
                        if (!UpdateGas(GasCostOf.VeryLow, ref gasAvailable)) goto OutOfGas;

                        int programCounterInt = programCounter;
                        if (programCounterInt >= codeSection.Length)
                        {
                            stack.PushZero();
                        }
                        else
                        {
                            stack.PushByte(codeSection[programCounterInt]);
                        }

                        programCounter++;
                        break;
                    }
                case Instruction.PUSH2:
                case Instruction.PUSH3:
                case Instruction.PUSH4:
                case Instruction.PUSH5:
                case Instruction.PUSH6:
                case Instruction.PUSH7:
                case Instruction.PUSH8:
                case Instruction.PUSH9:
                case Instruction.PUSH10:
                case Instruction.PUSH11:
                case Instruction.PUSH12:
                case Instruction.PUSH13:
                case Instruction.PUSH14:
                case Instruction.PUSH15:
                case Instruction.PUSH16:
                case Instruction.PUSH17:
                case Instruction.PUSH18:
                case Instruction.PUSH19:
                case Instruction.PUSH20:
                case Instruction.PUSH21:
                case Instruction.PUSH22:
                case Instruction.PUSH23:
                case Instruction.PUSH24:
                case Instruction.PUSH25:
                case Instruction.PUSH26:
                case Instruction.PUSH27:
                case Instruction.PUSH28:
                case Instruction.PUSH29:
                case Instruction.PUSH30:
                case Instruction.PUSH31:
                case Instruction.PUSH32:
                    {
                        if (!UpdateGas(GasCostOf.VeryLow, ref gasAvailable)) goto OutOfGas;

                        int length = instruction - Instruction.PUSH1 + 1;
                        int programCounterInt = programCounter;
                        int usedFromCode = Math.Min(codeSection.Length - programCounterInt, length);

                        stack.PushLeftPaddedBytes(codeSection.Slice(programCounterInt, usedFromCode), length);

                        programCounter += length;
                        break;
                    }
                case Instruction.DUP1:
                case Instruction.DUP2:
                case Instruction.DUP3:
                case Instruction.DUP4:
                case Instruction.DUP5:
                case Instruction.DUP6:
                case Instruction.DUP7:
                case Instruction.DUP8:
                case Instruction.DUP9:
                case Instruction.DUP10:
                case Instruction.DUP11:
                case Instruction.DUP12:
                case Instruction.DUP13:
                case Instruction.DUP14:
                case Instruction.DUP15:
                case Instruction.DUP16:
                    {
                        if (!UpdateGas(GasCostOf.VeryLow, ref gasAvailable)) goto OutOfGas;

                        stack.Dup(instruction - Instruction.DUP1 + 1);
                        break;
                    }
                case Instruction.SWAP1:
                case Instruction.SWAP2:
                case Instruction.SWAP3:
                case Instruction.SWAP4:
                case Instruction.SWAP5:
                case Instruction.SWAP6:
                case Instruction.SWAP7:
                case Instruction.SWAP8:
                case Instruction.SWAP9:
                case Instruction.SWAP10:
                case Instruction.SWAP11:
                case Instruction.SWAP12:
                case Instruction.SWAP13:
                case Instruction.SWAP14:
                case Instruction.SWAP15:
                case Instruction.SWAP16:
                    {
                        if (!UpdateGas(GasCostOf.VeryLow, ref gasAvailable)) goto OutOfGas;

                        stack.Swap(instruction - Instruction.SWAP1 + 2);
                        break;
                    }
                case Instruction.LOG0:
                case Instruction.LOG1:
                case Instruction.LOG2:
                case Instruction.LOG3:
                case Instruction.LOG4:
                    {
                        if (vmState.IsStatic) goto StaticCallViolation;

                        stack.PopUInt256(out UInt256 memoryPos);
                        stack.PopUInt256(out UInt256 length);
                        long topicsCount = instruction - Instruction.LOG0;
                        if (!UpdateMemoryCost(vmState, ref gasAvailable, in memoryPos, length)) goto OutOfGas;
                        if (!UpdateGas(
                            GasCostOf.Log + topicsCount * GasCostOf.LogTopic +
                            (long)length * GasCostOf.LogData, ref gasAvailable)) goto OutOfGas;

                        ReadOnlyMemory<byte> data = vmState.Memory.Load(in memoryPos, length);
                        Keccak[] topics = new Keccak[topicsCount];
                        for (int i = 0; i < topicsCount; i++)
                        {
                            topics[i] = new Keccak(stack.PopBytes().ToArray());
                        }

                        LogEntry logEntry = new(
                            env.ExecutingAccount,
                            data.ToArray(),
                            topics);
                        vmState.Logs.Add(logEntry);
                        break;
                    }
                case Instruction.CREATE:
                case Instruction.CREATE2:
                    {
                        if (!spec.Create2OpcodeEnabled && instruction == Instruction.CREATE2) goto InvalidInstruction;

                        if (vmState.IsStatic) goto StaticCallViolation;

                        // TODO: happens in CREATE_empty000CreateInitCode_Transaction but probably has to be handled differently
                        if (!_state.AccountExists(env.ExecutingAccount))
                        {
                            _state.CreateAccount(env.ExecutingAccount, UInt256.Zero);
                        }

                        stack.PopUInt256(out UInt256 value);
                        stack.PopUInt256(out UInt256 memoryPositionOfInitCode);
                        stack.PopUInt256(out UInt256 initCodeLength);
                        Span<byte> salt = null;
                        if (instruction == Instruction.CREATE2)
                        {
                            salt = stack.PopBytes();
                        }

                        //EIP-3860
                        if (spec.IsEip3860Enabled)
                        {
                            if (initCodeLength > spec.MaxInitCodeSize) goto OutOfGas;
                        }

                        long gasCost = GasCostOf.Create +
                            (spec.IsEip3860Enabled ? GasCostOf.InitCodeWord * EvmPooledMemory.Div32Ceiling(initCodeLength) : 0) +
                            (instruction == Instruction.CREATE2 ? GasCostOf.Sha3Word * EvmPooledMemory.Div32Ceiling(initCodeLength) : 0);

                        if (!UpdateGas(gasCost, ref gasAvailable)) goto OutOfGas;

                        if (!UpdateMemoryCost(vmState, ref gasAvailable, in memoryPositionOfInitCode, initCodeLength)) goto OutOfGas;

                        // TODO: copy pasted from CALL / DELEGATECALL, need to move it outside?
                        if (env.CallDepth >= MaxCallDepth) // TODO: fragile ordering / potential vulnerability for different clients
                        {
                            // TODO: need a test for this
                            _returnDataBuffer = Array.Empty<byte>();
                            stack.PushZero();
                            break;
                        }

                        Span<byte> initCode = vmState.Memory.LoadSpan(in memoryPositionOfInitCode, initCodeLength);


                        UInt256 balance = _state.GetBalance(env.ExecutingAccount);
                        if (value > balance)
                        {
                            _returnDataBuffer = Array.Empty<byte>();
                            stack.PushZero();
                            break;
                        }

                        UInt256 accountNonce = _state.GetNonce(env.ExecutingAccount);
                        UInt256 maxNonce = ulong.MaxValue;
                        if (accountNonce >= maxNonce)
                        {
                            _returnDataBuffer = Array.Empty<byte>();
                            stack.PushZero();
                            break;
                        }

                        if (traceOpcodes) EndInstructionTrace(gasAvailable, vmState.Memory?.Size ?? 0);
                        // todo: === below is a new call - refactor / move

                        long callGas = spec.Use63Over64Rule ? gasAvailable - gasAvailable / 64L : gasAvailable;
                        if (!UpdateGas(callGas, ref gasAvailable)) goto OutOfGas;

                        Address contractAddress = instruction == Instruction.CREATE
                            ? ContractAddress.From(env.ExecutingAccount, _state.GetNonce(env.ExecutingAccount))
                            : ContractAddress.From(env.ExecutingAccount, salt, initCode);

                        if (spec.UseHotAndColdStorage)
                        {
                            // EIP-2929 assumes that warm-up cost is included in the costs of CREATE and CREATE2
                            vmState.WarmUp(contractAddress);
                        }

                        _state.IncrementNonce(env.ExecutingAccount);

                        // if container is EOF init code must be EOF
                        if (!CodeDepositHandler.CreateCodeIsValid(env.CodeInfo, initCode, spec))
                        {
                            _returnDataBuffer = Array.Empty<byte>();
                            stack.PushZero();
                            break;
                        }

                        Snapshot snapshot = _worldState.TakeSnapshot();

                        bool accountExists = _state.AccountExists(contractAddress);
                        if (accountExists && (GetCachedCodeInfo(_worldState, contractAddress, spec).MachineCode.Length != 0 || _state.GetNonce(contractAddress) != 0))
                        {
                            /* we get the snapshot before this as there is a possibility with that we will touch an empty account and remove it even if the REVERT operation follows */
                            if (isTrace) _logger.Trace($"Contract collision at {contractAddress}");
                            _returnDataBuffer = Array.Empty<byte>();
                            stack.PushZero();
                            break;
                        }

                        if (accountExists)
                        {
                            _state.UpdateStorageRoot(contractAddress, Keccak.EmptyTreeHash);
                        }
                        else if (_state.IsDeadAccount(contractAddress))
                        {
                            _storage.ClearStorage(contractAddress);
                        }

                        _state.SubtractFromBalance(env.ExecutingAccount, value, spec);
                        ExecutionEnvironment callEnv = new(
                                txExecutionContext: env.TxExecutionContext,
                                callDepth: env.CallDepth + 1,
                                caller: env.ExecutingAccount,
                                executingAccount: contractAddress,
                                codeSource: null,
                                codeInfo: CodeInfoFactory.CreateCodeInfo(initCode.ToArray(), spec),
                                inputData: ReadOnlyMemory<byte>.Empty,
                                transferValue: value,
                                value: value
                            );

                        EvmState callState = new(
                            callGas,
                            callEnv,
                            instruction == Instruction.CREATE2 ? ExecutionType.Create2 : ExecutionType.Create,
                            false,
                            snapshot,
                            0L,
                            0L,
                            vmState.IsStatic,
                            vmState,
                            false,
                            accountExists);
                        UpdateCurrentState(vmState, programCounter, gasAvailable, stack.Head);
                        return new CallResult(callState);
                    }
                case Instruction.RETURN:
                    {
                        stack.PopUInt256(out UInt256 memoryPos);
                        stack.PopUInt256(out UInt256 length);

                        if (!UpdateMemoryCost(vmState, ref gasAvailable, in memoryPos, length)) goto OutOfGas;
                        ReadOnlySpan<byte> returnData = vmState.Memory.Load(in memoryPos, length).Span;

                        UpdateCurrentState(vmState, programCounter, gasAvailable, stack.Head);
                        if (traceOpcodes) EndInstructionTrace(gasAvailable, vmState.Memory?.Size ?? 0);
                        return new CallResult(returnData.ToArray(), null, env.CodeInfo.EofVersion());
                    }
                case Instruction.CALL:
                case Instruction.CALLCODE:
                case Instruction.DELEGATECALL:
                case Instruction.STATICCALL:
                    {
                        Metrics.Calls++;

                        if (instruction == Instruction.DELEGATECALL && !spec.DelegateCallEnabled ||
                            instruction == Instruction.STATICCALL && !spec.StaticCallEnabled) goto InvalidInstruction;

                        stack.PopUInt256(out UInt256 gasLimit);
                        Address codeSource = stack.PopAddress();

                        // Console.WriteLine($"CALLIN {codeSource}");
                        if (!ChargeAccountAccessGas(ref gasAvailable, vmState, codeSource, spec)) goto OutOfGas;

                        UInt256 callValue;
                        switch (instruction)
                        {
                            case Instruction.STATICCALL:
                                callValue = UInt256.Zero;
                                break;
                            case Instruction.DELEGATECALL:
                                callValue = env.Value;
                                break;
                            default:
                                stack.PopUInt256(out callValue);
                                break;
                        }

                        UInt256 transferValue = instruction == Instruction.DELEGATECALL ? UInt256.Zero : callValue;
                        stack.PopUInt256(out UInt256 dataOffset);
                        stack.PopUInt256(out UInt256 dataLength);
                        stack.PopUInt256(out UInt256 outputOffset);
                        stack.PopUInt256(out UInt256 outputLength);

                        if (vmState.IsStatic && !transferValue.IsZero && instruction != Instruction.CALLCODE) goto StaticCallViolation;

                        Address caller = instruction == Instruction.DELEGATECALL ? env.Caller : env.ExecutingAccount;
                        Address target = instruction == Instruction.CALL || instruction == Instruction.STATICCALL ? codeSource : env.ExecutingAccount;

                        if (isTrace)
                        {
                            _logger.Trace($"caller {caller}");
                            _logger.Trace($"code source {codeSource}");
                            _logger.Trace($"target {target}");
                            _logger.Trace($"value {callValue}");
                            _logger.Trace($"transfer value {transferValue}");
                        }

                        long gasExtra = 0L;

                        if (!transferValue.IsZero)
                        {
                            gasExtra += GasCostOf.CallValue;
                        }

                        if (!spec.ClearEmptyAccountWhenTouched && !_state.AccountExists(target))
                        {
                            gasExtra += GasCostOf.NewAccount;
                        }
                        else if (spec.ClearEmptyAccountWhenTouched && transferValue != 0 && _state.IsDeadAccount(target))
                        {
                            gasExtra += GasCostOf.NewAccount;
                        }

                        if (!UpdateGas(spec.GetCallCost(), ref gasAvailable) ||
                            !UpdateMemoryCost(vmState, ref gasAvailable, in dataOffset, dataLength) ||
                            !UpdateMemoryCost(vmState, ref gasAvailable, in outputOffset, outputLength) ||
                            !UpdateGas(gasExtra, ref gasAvailable)) goto OutOfGas;

                        if (spec.Use63Over64Rule)
                        {
                            gasLimit = UInt256.Min((UInt256)(gasAvailable - gasAvailable / 64), gasLimit);
                        }

                        if (gasLimit >= long.MaxValue) goto OutOfGas;

                        long gasLimitUl = (long)gasLimit;
                        if (!UpdateGas(gasLimitUl, ref gasAvailable)) goto OutOfGas;

                        if (!transferValue.IsZero)
                        {
                            if (_txTracer.IsTracingRefunds) _txTracer.ReportExtraGasPressure(GasCostOf.CallStipend);
                            gasLimitUl += GasCostOf.CallStipend;
                        }

                        if (env.CallDepth >= MaxCallDepth || !transferValue.IsZero && _state.GetBalance(env.ExecutingAccount) < transferValue)
                        {
                            _returnDataBuffer = Array.Empty<byte>();
                            stack.PushZero();

                            if (_txTracer.IsTracingInstructions)
                            {
                                // very specific for Parity trace, need to find generalization - very peculiar 32 length...
                                ReadOnlyMemory<byte> memoryTrace = vmState.Memory.Inspect(in dataOffset, 32);
                                _txTracer.ReportMemoryChange(dataOffset, memoryTrace.Span);
                            }

                            if (isTrace) _logger.Trace("FAIL - call depth");
                            if (_txTracer.IsTracingInstructions) _txTracer.ReportOperationRemainingGas(gasAvailable);
                            if (_txTracer.IsTracingInstructions) _txTracer.ReportOperationError(EvmExceptionType.NotEnoughBalance);

                            UpdateGasUp(gasLimitUl, ref gasAvailable);
                            if (_txTracer.IsTracingInstructions) _txTracer.ReportGasUpdateForVmTrace(gasLimitUl, gasAvailable);
                            break;
                        }

                        ReadOnlyMemory<byte> callData = vmState.Memory.Load(in dataOffset, dataLength);

                        Snapshot snapshot = _worldState.TakeSnapshot();
                        _state.SubtractFromBalance(caller, transferValue, spec);

                        ExecutionEnvironment callEnv = new(
                            txExecutionContext: env.TxExecutionContext,
                            callDepth: env.CallDepth + 1,
                            caller: caller,
                            codeSource: codeSource,
                            executingAccount: target,
                            transferValue: transferValue,
                            value: callValue,
                            inputData: callData,
                            codeInfo: GetCachedCodeInfo(_worldState, codeSource, spec)
                        );

                        if (isTrace) _logger.Trace($"Tx call gas {gasLimitUl}");
                        if (outputLength == 0)
                        {
                            // TODO: when output length is 0 outputOffset can have any value really
                            // and the value does not matter and it can cause trouble when beyond long range
                            outputOffset = 0;
                        }

                        ExecutionType executionType = GetCallExecutionType(instruction, txCtx.Header.IsPostMerge);
                        EvmState callState = new(
                            gasLimitUl,
                            callEnv,
                            executionType,
                            false,
                            snapshot,
                            (long)outputOffset,
                            (long)outputLength,
                            instruction == Instruction.STATICCALL || vmState.IsStatic,
                            vmState,
                            false,
                            false);

                        UpdateCurrentState(vmState, programCounter, gasAvailable, stack.Head);
                        if (traceOpcodes) EndInstructionTrace(gasAvailable, vmState.Memory?.Size ?? 0);
                        return new CallResult(callState);
                    }
                case Instruction.REVERT:
                    {
                        if (!spec.RevertOpcodeEnabled) goto InvalidInstruction;

                        stack.PopUInt256(out UInt256 memoryPos);
                        stack.PopUInt256(out UInt256 length);

                        if (!UpdateMemoryCost(vmState, ref gasAvailable, in memoryPos, length)) goto OutOfGas;
                        ReadOnlyMemory<byte> errorDetails = vmState.Memory.Load(in memoryPos, length);

                        UpdateCurrentState(vmState, programCounter, gasAvailable, stack.Head);
                        if (traceOpcodes) EndInstructionTrace(gasAvailable, vmState.Memory?.Size ?? 0);
                        return new CallResult(errorDetails.ToArray(), null, env.CodeInfo.EofVersion(), true);
                    }
                case Instruction.INVALID:
                    {
                        if (!UpdateGas(GasCostOf.High, ref gasAvailable)) goto OutOfGas;

                        goto InvalidInstruction;
                    }
                case Instruction.SELFDESTRUCT:
                    {
                        if (vmState.IsStatic) goto StaticCallViolation;

                        if (spec.UseShanghaiDDosProtection && !UpdateGas(GasCostOf.SelfDestructEip150, ref gasAvailable)) goto OutOfGas;

                        Metrics.SelfDestructs++;

                        Address inheritor = stack.PopAddress();
                        if (!ChargeAccountAccessGas(ref gasAvailable, vmState, inheritor, spec, false)) goto OutOfGas;

                        vmState.DestroyList.Add(env.ExecutingAccount);

                        UInt256 ownerBalance = _state.GetBalance(env.ExecutingAccount);
                        if (_txTracer.IsTracingActions) _txTracer.ReportSelfDestruct(env.ExecutingAccount, ownerBalance, inheritor);
                        if (spec.ClearEmptyAccountWhenTouched && ownerBalance != 0 && _state.IsDeadAccount(inheritor))
                        {
                            if (!UpdateGas(GasCostOf.NewAccount, ref gasAvailable)) goto OutOfGas;
                        }

                        bool inheritorAccountExists = _state.AccountExists(inheritor);
                        if (!spec.ClearEmptyAccountWhenTouched && !inheritorAccountExists && spec.UseShanghaiDDosProtection)
                        {
                            if (!UpdateGas(GasCostOf.NewAccount, ref gasAvailable)) goto OutOfGas;
                        }

                        if (!inheritorAccountExists)
                        {
                            _state.CreateAccount(inheritor, ownerBalance);
                        }
                        else if (!inheritor.Equals(env.ExecutingAccount))
                        {
                            _state.AddToBalance(inheritor, ownerBalance, spec);
                        }

                        _state.SubtractFromBalance(env.ExecutingAccount, ownerBalance, spec);

                        UpdateCurrentState(vmState, programCounter, gasAvailable, stack.Head);
                        goto EmptyTrace;
                    }
                case Instruction.SHL:
                    {
                        if (!spec.ShiftOpcodesEnabled) goto InvalidInstruction;

                        if (!UpdateGas(GasCostOf.VeryLow, ref gasAvailable)) goto OutOfGas;

                        stack.PopUInt256(out UInt256 a);
                        if (a >= 256UL)
                        {
                            stack.PopLimbo();
                            stack.PushZero();
                        }
                        else
                        {
                            stack.PopUInt256(out UInt256 b);
                            UInt256 res = b << (int)a.u0;
                            stack.PushUInt256(in res);
                        }

                        break;
                    }
                case Instruction.SHR:
                    {
                        if (!spec.ShiftOpcodesEnabled) goto InvalidInstruction;

                        if (!UpdateGas(GasCostOf.VeryLow, ref gasAvailable)) goto OutOfGas;

                        stack.PopUInt256(out UInt256 a);
                        if (a >= 256)
                        {
                            stack.PopLimbo();
                            stack.PushZero();
                        }
                        else
                        {
                            stack.PopUInt256(out UInt256 b);
                            UInt256 res = b >> (int)a.u0;
                            stack.PushUInt256(in res);
                        }

                        break;
                    }
                case Instruction.SAR:
                    {
                        if (!spec.ShiftOpcodesEnabled) goto InvalidInstruction;

                        if (!UpdateGas(GasCostOf.VeryLow, ref gasAvailable)) goto OutOfGas;

                        stack.PopUInt256(out UInt256 a);
                        stack.PopSignedInt256(out Int256.Int256 b);
                        if (a >= BigInt256)
                        {
                            if (b.Sign >= 0)
                            {
                                stack.PushZero();
                            }
                            else
                            {
                                Int256.Int256 res = Int256.Int256.MinusOne;
                                stack.PushSignedInt256(in res);
                            }
                        }
                        else
                        {
                            b.RightShift((int)a, out Int256.Int256 res);
                            stack.PushSignedInt256(in res);
                        }

                        break;
                    }
                case Instruction.EXTCODEHASH:
                    {
                        if (!spec.ExtCodeHashOpcodeEnabled) goto InvalidInstruction;

                        var gasCost = spec.GetExtCodeHashCost();
                        if (!UpdateGas(gasCost, ref gasAvailable)) goto OutOfGas;

                        Address address = stack.PopAddress();
                        if (!ChargeAccountAccessGas(ref gasAvailable, vmState, address, spec)) goto OutOfGas;

                        if (!_state.AccountExists(address) || _state.IsDeadAccount(address))
                        {
                            stack.PushZero();
                        }
                        else
                        {
                            stack.PushBytes(_state.GetCodeHash(address).Bytes);
                        }

                        break;
                    }
                case Instruction.RJUMP | Instruction.BEGINSUB:
                    {
                        if (spec.IsEofEvmModeOn && spec.StaticRelativeJumpsEnabled && env.CodeInfo.EofVersion() > 0)
                        {
                            if (!UpdateGas(GasCostOf.RJump, ref gasAvailable)) goto OutOfGas;
                            short offset = codeSection.Slice(programCounter, EvmObjectFormat.Eof1.TWO_BYTE_LENGTH).ReadEthInt16();
                            programCounter += EvmObjectFormat.Eof1.TWO_BYTE_LENGTH + offset;
                            break;
                        }
                        else
                        {
                            if (!spec.SubroutinesEnabled)
                            {
                                goto InvalidInstruction;
                            }

                            // why do we even need the cost of it?
                            if (!UpdateGas(GasCostOf.Base, ref gasAvailable)) goto OutOfGas;
                            EndInstructionTraceError(gasAvailable, EvmExceptionType.InvalidSubroutineEntry);
                            return CallResult.InvalidSubroutineEntry;
                        }
                    }
                case Instruction.RJUMPI | Instruction.RETURNSUB:
                    {
                        if (spec.IsEofEvmModeOn && spec.StaticRelativeJumpsEnabled && env.CodeInfo.EofVersion() > 0)
                        {
<<<<<<< HEAD
                            if (!UpdateGas(GasCostOf.RJumpi, ref gasAvailable)) goto OutOfGas;
                            Span<byte> condition = stack.PopBytes();
                            short offset = codeSection.Slice(programCounter, EvmObjectFormat.Eof1.TWO_BYTE_LENGTH).ReadEthInt16();
                            if (!condition.SequenceEqual(BytesZero32))
=======
                            if (spec.IsEofEvmModeOn && spec.StaticRelativeJumpsEnabled && env.CodeInfo.IsEof())
                            {
                                if (!UpdateGas(GasCostOf.RJump, ref gasAvailable)) goto OutOfGas;
                                short offset = codeSection.Slice(programCounter, EvmObjectFormat.Eof1.TWO_BYTE_LENGTH).ReadEthInt16();
                                programCounter += EvmObjectFormat.Eof1.TWO_BYTE_LENGTH + offset;
                                break;
                            }
                            else
>>>>>>> 49595975
                            {
                                programCounter += offset;
                            }
                            programCounter += EvmObjectFormat.Eof1.TWO_BYTE_LENGTH;
                        }
                        else
                        {
<<<<<<< HEAD
                            if (!spec.SubroutinesEnabled)
=======
                            if (spec.IsEofEvmModeOn && spec.StaticRelativeJumpsEnabled && env.CodeInfo.IsEof())
>>>>>>> 49595975
                            {
                                goto InvalidInstruction;
                            }

                            if (!UpdateGas(GasCostOf.Low, ref gasAvailable)) goto OutOfGas;
                            if (vmState.ReturnStackHead == 0)
                            {
                                goto InvalidSubroutineReturn;
                            }

                            programCounter = vmState.ReturnStack[--vmState.ReturnStackHead].Offset;
                        }
                        break;
                    }
                case Instruction.RJUMPV | Instruction.JUMPSUB:
                    {
                        if (spec.IsEofEvmModeOn && spec.StaticRelativeJumpsEnabled && env.CodeInfo.EofVersion() > 0)
                        {
<<<<<<< HEAD
                            if (!UpdateGas(GasCostOf.RJumpv, ref gasAvailable)) goto OutOfGas;
                            var case_v = stack.PopByte();
                            var count = codeSection[programCounter];
                            var immediateValueSize = EvmObjectFormat.Eof1.ONE_BYTE_LENGTH + count * EvmObjectFormat.Eof1.TWO_BYTE_LENGTH;
                            if (case_v < count)
=======
                            if (spec.IsEofEvmModeOn && spec.StaticRelativeJumpsEnabled && env.CodeInfo.IsEof())
                            {
                                if (!UpdateGas(GasCostOf.RJumpv, ref gasAvailable)) goto OutOfGas;
                                var case_v = stack.PopByte();
                                var count = codeSection[programCounter];
                                var immediateValueSize = EvmObjectFormat.Eof1.ONE_BYTE_LENGTH + count * EvmObjectFormat.Eof1.TWO_BYTE_LENGTH;
                                if (case_v < count)
                                {
                                    int caseOffset = codeSection.Slice(
                                        programCounter + EvmObjectFormat.Eof1.ONE_BYTE_LENGTH + case_v * EvmObjectFormat.Eof1.TWO_BYTE_LENGTH,
                                        EvmObjectFormat.Eof1.TWO_BYTE_LENGTH).ReadEthInt16();
                                    programCounter += caseOffset;
                                }
                                programCounter += immediateValueSize;
                            }
                            else
>>>>>>> 49595975
                            {
                                int caseOffset = codeSection.Slice(
                                    programCounter + EvmObjectFormat.Eof1.ONE_BYTE_LENGTH + case_v * EvmObjectFormat.Eof1.TWO_BYTE_LENGTH,
                                    EvmObjectFormat.Eof1.TWO_BYTE_LENGTH).ReadEthInt16();
                                programCounter += caseOffset;
                            }
                            programCounter += immediateValueSize;
                        }
                        else
                        {
<<<<<<< HEAD
                            if (!spec.SubroutinesEnabled)
=======
                            if (!spec.IsEofEvmModeOn || !spec.FunctionSections || !env.CodeInfo.IsEof())
>>>>>>> 49595975
                            {
                                goto InvalidInstruction;
                            }

                            if (!UpdateGas(GasCostOf.High, ref gasAvailable)) goto OutOfGas;
                            if (vmState.ReturnStackHead == EvmStack.ReturnStackSize) goto InvalidSubroutineEntry;

                            vmState.ReturnStack[vmState.ReturnStackHead++] = new EvmState.ReturnState
                            {
                                Offset = programCounter
                            };

                            stack.PopUInt256(out UInt256 jumpDest);
                            Jump(jumpDest, ref programCounter, env, true);
                            programCounter++;
                        }
                        break;
                    }
                case Instruction.CALLF:
                    {
                        if (!spec.IsEofEvmModeOn || !spec.FunctionSections || env.CodeInfo.EofVersion() == 0)
                        {
<<<<<<< HEAD
                            goto InvalidInstruction;
                        }
=======
                            if (!spec.IsEofEvmModeOn && !spec.FunctionSections || !env.CodeInfo.IsEof())
                            {
                                goto InvalidInstruction;
                            }
>>>>>>> 49595975

                        if (!UpdateGas(GasCostOf.Callf, ref gasAvailable)) goto OutOfGas;
                        var index = (int)codeSection.Slice(programCounter, EvmObjectFormat.Eof1.TWO_BYTE_LENGTH).ReadEthUInt16();
                        var inputCount = typeSection[index * EvmObjectFormat.Eof1.MINIMUM_TYPESECTION_SIZE];

                        if (vmState.ReturnStackHead > EvmObjectFormat.Eof1.RETURN_STACK_MAX_HEIGHT) goto InvalidSubroutineEntry;

                        stack.EnsureDepth(inputCount);
                        vmState.ReturnStack[vmState.ReturnStackHead++] = new EvmState.ReturnState
                        {
                            Index = sectionIndex,
                            Height = stack.Head - inputCount,
                            Offset = programCounter + EvmObjectFormat.Eof1.TWO_BYTE_LENGTH
                        };

                        sectionIndex = index;
                        programCounter = env.CodeInfo.SectionOffset(index);
                        break;
                    }
                case Instruction.RETF:
                    {
                        if (!spec.IsEofEvmModeOn && !spec.FunctionSections || env.CodeInfo.EofVersion() == 0)
                        {
                            goto InvalidInstruction;
                        }

                        if (!UpdateGas(GasCostOf.Retf, ref gasAvailable)) goto OutOfGas;
                        var index = sectionIndex;
                        var outputCount = typeSection[index * EvmObjectFormat.Eof1.MINIMUM_TYPESECTION_SIZE + 1];
                        if (vmState.ReturnStackHead-- == 0)
                        {
                            break;
                        }

                        var stackFrame = vmState.ReturnStack[vmState.ReturnStackHead];
                        sectionIndex = stackFrame.Index;
                        programCounter = stackFrame.Offset;
                        break;
                    }
                default:
                    {
                        goto InvalidInstruction;
                    }
            }


            if (traceOpcodes)
            {
                EndInstructionTrace(gasAvailable, vmState.Memory?.Size ?? 0);
            }
#if DEBUG
            UpdateCurrentState(vmState, programCounter, gasAvailable, stack.Head);
#endif
        }

        UpdateCurrentState(vmState, programCounter, gasAvailable, stack.Head);
// Fall through to Empty: label

// Common exit errors, goto labels to reduce in loop code duplication and to keep loop body smaller
Empty:
#if DEBUG
        debugger?.TryWait(vmState);
#endif
        return CallResult.Empty(0);
OutOfGas:
        if (traceOpcodes) EndInstructionTraceError(gasAvailable, EvmExceptionType.OutOfGas);
        return CallResult.OutOfGasException;
EmptyTrace:
        if (traceOpcodes) EndInstructionTrace(gasAvailable, vmState.Memory?.Size ?? 0);
#if DEBUG
        debugger?.TryWait(vmState);
#endif
        return CallResult.Empty(0);
InvalidInstruction:
        if (traceOpcodes) EndInstructionTraceError(gasAvailable, EvmExceptionType.BadInstruction);
        return CallResult.InvalidInstructionException;
StaticCallViolation:
        if (traceOpcodes) EndInstructionTraceError(gasAvailable, EvmExceptionType.StaticCallViolation);
        return CallResult.StaticCallViolationException;
InvalidSubroutineEntry:
        if (traceOpcodes) EndInstructionTraceError(gasAvailable, EvmExceptionType.InvalidSubroutineEntry);
        return CallResult.InvalidSubroutineEntry;
InvalidSubroutineReturn:
        if (traceOpcodes) EndInstructionTraceError(gasAvailable, EvmExceptionType.InvalidSubroutineReturn);
        return CallResult.InvalidSubroutineReturn;
InvalidJumpDestination:
        if (traceOpcodes) EndInstructionTraceError(gasAvailable, EvmExceptionType.InvalidJumpDestination);
        return CallResult.InvalidJumpDestination;
AccessViolation:
        if (traceOpcodes) EndInstructionTraceError(gasAvailable, EvmExceptionType.AccessViolation);
        return CallResult.AccessViolationException;

        [DoesNotReturn]
        [StackTraceHidden]
        static void ThrowStackOverflowException()
        {
            Metrics.EvmExceptions++;
            throw new OutOfGasException();
        }
    }

    private void RemoveInBetween(ref EvmStack stack, int height, int argsCount)
    {
        List<UInt256> arguments = new();
        for (int i = 0; i < argsCount; i++)
        {
            stack.PopUInt256(out var item);
            arguments.Add(item);
        }

        while (stack.Head > height)
        {
            stack.PopUInt256(out _);
        }

        for (int i = argsCount - 1; i >= 0; i--)
        {
            stack.PushUInt256(arguments[i]);
        }
    }

    static bool UpdateMemoryCost(EvmState vmState, ref long gasAvailable, in UInt256 position, in UInt256 length)
    {
        if (vmState.Memory is null)
        {
            ThrowNotInitialized();
        }

        long memoryCost = vmState.Memory.CalculateMemoryCost(in position, length);
        if (memoryCost != 0L)
        {
            if (!UpdateGas(memoryCost, ref gasAvailable))
            {
                return false;
            }
        }

        return true;

        [DoesNotReturn]
        [StackTraceHidden]
        static void ThrowNotInitialized()
        {
            throw new InvalidOperationException("EVM memory has not been initialized properly.");
        }
    }

    private static bool Jump(in UInt256 jumpDest, ref int programCounter, in ExecutionEnvironment env, bool isSubroutine = false)
    {
        if (jumpDest > int.MaxValue)
        {
            // https://github.com/NethermindEth/nethermind/issues/140
            // TODO: add a test, validating inside the condition was not covered by existing tests and fails on 0xf435a354924097686ea88dab3aac1dd464e6a3b387c77aeee94145b0fa5a63d2 mainnet
            return false;
        }

        int jumpDestInt = (int)jumpDest;
        if (!env.CodeInfo.ValidateJump(jumpDestInt, isSubroutine))
        {
            // https://github.com/NethermindEth/nethermind/issues/140
            // TODO: add a test, validating inside the condition was not covered by existing tests and fails on 61363 Ropsten
            return false;
        }

        programCounter = jumpDestInt;
        return true;
    }

    [MethodImpl(MethodImplOptions.NoInlining)]
    private void StartInstructionTrace(Instruction instruction, EvmState vmState, long gasAvailable, int programCounter, in EvmStack stackValue)
    {
        _txTracer.StartOperation(vmState.Env.CallDepth + 1, gasAvailable, instruction, programCounter, vmState.Env.TxExecutionContext.Header.IsPostMerge);
        if (_txTracer.IsTracingMemory)
        {
            _txTracer.SetOperationMemory(vmState.Memory?.GetTrace() ?? new List<string>());
        }

        if (_txTracer.IsTracingStack)
        {
            _txTracer.SetOperationStack(stackValue.GetStackTrace());
        }
    }

    [MethodImpl(MethodImplOptions.NoInlining)]
    private void EndInstructionTrace(long gasAvailable, ulong memorySize)
    {
        if (_txTracer.IsTracingMemory)
        {
            _txTracer.SetOperationMemorySize(memorySize);
        }

        _txTracer.ReportOperationRemainingGas(gasAvailable);
    }

    [MethodImpl(MethodImplOptions.NoInlining)]
    private void EndInstructionTraceError(long gasAvailable, EvmExceptionType evmExceptionType)
    {
        _txTracer.ReportOperationError(evmExceptionType);
        _txTracer.ReportOperationRemainingGas(gasAvailable);
    }

    private static ExecutionType GetCallExecutionType(Instruction instruction, bool isPostMerge = false)
    {
        ExecutionType executionType;
        if (instruction == Instruction.CALL)
        {
            executionType = ExecutionType.Call;
        }
        else if (instruction == Instruction.DELEGATECALL)
        {
            executionType = ExecutionType.DelegateCall;
        }
        else if (instruction == Instruction.STATICCALL)
        {
            executionType = ExecutionType.StaticCall;
        }
        else if (instruction == Instruction.CALLCODE)
        {
            executionType = ExecutionType.CallCode;
        }
        else
        {
            throw new NotSupportedException($"Execution type is undefined for {instruction.GetName(isPostMerge)}");
        }

        return executionType;
    }

    internal readonly ref struct CallResult
    {
        public static CallResult InvalidSubroutineEntry => new(EvmExceptionType.InvalidSubroutineEntry);
        public static CallResult InvalidSubroutineReturn => new(EvmExceptionType.InvalidSubroutineReturn);
        public static CallResult OutOfGasException => new(EvmExceptionType.OutOfGas);
        public static CallResult InvalidEofCodeException => new(EvmExceptionType.InvalidEofCode);
        public static CallResult AccessViolationException => new(EvmExceptionType.AccessViolation);
        public static CallResult InvalidJumpDestination => new(EvmExceptionType.InvalidJumpDestination);
        public static CallResult InvalidInstructionException
        {
            get
            {
                return new(EvmExceptionType.BadInstruction);
            }
        }

        public static CallResult StaticCallViolationException => new(EvmExceptionType.StaticCallViolation);
        public static CallResult StackOverflowException => new(EvmExceptionType.StackOverflow); // TODO: use these to avoid CALL POP attacks
        public static CallResult StackUnderflowException => new(EvmExceptionType.StackUnderflow); // TODO: use these to avoid CALL POP attacks

        public static CallResult InvalidCodeException => new(EvmExceptionType.InvalidCode);
        public static CallResult Empty(int version) => new(Array.Empty<byte>(), null, version);

        public CallResult(EvmState stateToExecute)
        {
            StateToExecute = stateToExecute;
            Output = Array.Empty<byte>();
            PrecompileSuccess = null;
            ShouldRevert = false;
            ExceptionType = EvmExceptionType.None;
        }

        private CallResult(EvmExceptionType exceptionType)
        {
            StateToExecute = null;
            Output = StatusCode.FailureBytes;
            PrecompileSuccess = null;
            ShouldRevert = false;
            ExceptionType = exceptionType;
        }

        public CallResult(byte[] output, bool? precompileSuccess, int fromVersion, bool shouldRevert = false, EvmExceptionType exceptionType = EvmExceptionType.None)
        {
            StateToExecute = null;
            Output = output;
            PrecompileSuccess = precompileSuccess;
            ShouldRevert = shouldRevert;
            ExceptionType = exceptionType;
            FromVersion = fromVersion;
        }

        public EvmState? StateToExecute { get; }
        public byte[] Output { get; }
        public int FromVersion { get; }
        public EvmExceptionType ExceptionType { get; }
        public bool ShouldRevert { get; }
        public bool? PrecompileSuccess { get; } // TODO: check this behaviour as it seems it is required and previously that was not the case
        public bool IsReturn => StateToExecute is null;
        public bool IsException => ExceptionType != EvmExceptionType.None;
    }
}<|MERGE_RESOLUTION|>--- conflicted
+++ resolved
@@ -1771,7 +1771,7 @@
                     {
                         if (!UpdateGas(GasCostOf.Base, ref gasAvailable)) goto OutOfGas;
 
-                        int currentCodeSectionOffset = env.CodeInfo.SectionOffset(sectionIndex);
+                        int currentCodeSectionOffset = env.CodeInfo.SectionOffset(sectionIndex).Offset;
                         int correctedPC = programCounter - currentCodeSectionOffset - 1;
                         stack.PushUInt32(correctedPC);
                         break;
@@ -2398,40 +2398,10 @@
                             stack.PushBytes(_state.GetCodeHash(address).Bytes);
                         }
 
-                        break;
-                    }
-                case Instruction.RJUMP | Instruction.BEGINSUB:
-                    {
-                        if (spec.IsEofEvmModeOn && spec.StaticRelativeJumpsEnabled && env.CodeInfo.EofVersion() > 0)
-                        {
-                            if (!UpdateGas(GasCostOf.RJump, ref gasAvailable)) goto OutOfGas;
-                            short offset = codeSection.Slice(programCounter, EvmObjectFormat.Eof1.TWO_BYTE_LENGTH).ReadEthInt16();
-                            programCounter += EvmObjectFormat.Eof1.TWO_BYTE_LENGTH + offset;
                             break;
                         }
-                        else
-                        {
-                            if (!spec.SubroutinesEnabled)
-                            {
-                                goto InvalidInstruction;
-                            }
-
-                            // why do we even need the cost of it?
-                            if (!UpdateGas(GasCostOf.Base, ref gasAvailable)) goto OutOfGas;
-                            EndInstructionTraceError(gasAvailable, EvmExceptionType.InvalidSubroutineEntry);
-                            return CallResult.InvalidSubroutineEntry;
-                        }
-                    }
-                case Instruction.RJUMPI | Instruction.RETURNSUB:
-                    {
-                        if (spec.IsEofEvmModeOn && spec.StaticRelativeJumpsEnabled && env.CodeInfo.EofVersion() > 0)
-                        {
-<<<<<<< HEAD
-                            if (!UpdateGas(GasCostOf.RJumpi, ref gasAvailable)) goto OutOfGas;
-                            Span<byte> condition = stack.PopBytes();
-                            short offset = codeSection.Slice(programCounter, EvmObjectFormat.Eof1.TWO_BYTE_LENGTH).ReadEthInt16();
-                            if (!condition.SequenceEqual(BytesZero32))
-=======
+                    case Instruction.RJUMP | Instruction.BEGINSUB:
+                        {
                             if (spec.IsEofEvmModeOn && spec.StaticRelativeJumpsEnabled && env.CodeInfo.IsEof())
                             {
                                 if (!UpdateGas(GasCostOf.RJump, ref gasAvailable)) goto OutOfGas;
@@ -2440,22 +2410,37 @@
                                 break;
                             }
                             else
->>>>>>> 49595975
-                            {
-                                programCounter += offset;
-                            }
-                            programCounter += EvmObjectFormat.Eof1.TWO_BYTE_LENGTH;
-                        }
-                        else
-                        {
-<<<<<<< HEAD
-                            if (!spec.SubroutinesEnabled)
-=======
+                            {
+                                if (!spec.SubroutinesEnabled)
+                                {
+                                    goto InvalidInstruction;
+                                }
+
+                                // why do we even need the cost of it?
+                                if (!UpdateGas(GasCostOf.Base, ref gasAvailable)) goto OutOfGas;
+                                EndInstructionTraceError(gasAvailable, EvmExceptionType.InvalidSubroutineEntry);
+                                return CallResult.InvalidSubroutineEntry;
+                            }
+                        }
+                    case Instruction.RJUMPI | Instruction.RETURNSUB:
+                        {
                             if (spec.IsEofEvmModeOn && spec.StaticRelativeJumpsEnabled && env.CodeInfo.IsEof())
->>>>>>> 49595975
-                            {
-                                goto InvalidInstruction;
-                            }
+                            {
+                                if (!UpdateGas(GasCostOf.RJumpi, ref gasAvailable)) goto OutOfGas;
+                                Span<byte> condition = stack.PopBytes();
+                                short offset = codeSection.Slice(programCounter, EvmObjectFormat.Eof1.TWO_BYTE_LENGTH).ReadEthInt16();
+                                if (!condition.SequenceEqual(BytesZero32))
+                                {
+                                    programCounter += offset;
+                                }
+                                programCounter += EvmObjectFormat.Eof1.TWO_BYTE_LENGTH;
+                            }
+                            else
+                            {
+                                if (!spec.SubroutinesEnabled)
+                                {
+                                    goto InvalidInstruction;
+                                }
 
                             if (!UpdateGas(GasCostOf.Low, ref gasAvailable)) goto OutOfGas;
                             if (vmState.ReturnStackHead == 0)
@@ -2463,21 +2448,12 @@
                                 goto InvalidSubroutineReturn;
                             }
 
-                            programCounter = vmState.ReturnStack[--vmState.ReturnStackHead].Offset;
-                        }
-                        break;
-                    }
-                case Instruction.RJUMPV | Instruction.JUMPSUB:
-                    {
-                        if (spec.IsEofEvmModeOn && spec.StaticRelativeJumpsEnabled && env.CodeInfo.EofVersion() > 0)
-                        {
-<<<<<<< HEAD
-                            if (!UpdateGas(GasCostOf.RJumpv, ref gasAvailable)) goto OutOfGas;
-                            var case_v = stack.PopByte();
-                            var count = codeSection[programCounter];
-                            var immediateValueSize = EvmObjectFormat.Eof1.ONE_BYTE_LENGTH + count * EvmObjectFormat.Eof1.TWO_BYTE_LENGTH;
-                            if (case_v < count)
-=======
+                                programCounter = vmState.ReturnStack[--vmState.ReturnStackHead].Offset;
+                            }
+                            break;
+                        }
+                    case Instruction.RJUMPV | Instruction.JUMPSUB:
+                        {
                             if (spec.IsEofEvmModeOn && spec.StaticRelativeJumpsEnabled && env.CodeInfo.IsEof())
                             {
                                 if (!UpdateGas(GasCostOf.RJumpv, ref gasAvailable)) goto OutOfGas;
@@ -2494,25 +2470,11 @@
                                 programCounter += immediateValueSize;
                             }
                             else
->>>>>>> 49595975
-                            {
-                                int caseOffset = codeSection.Slice(
-                                    programCounter + EvmObjectFormat.Eof1.ONE_BYTE_LENGTH + case_v * EvmObjectFormat.Eof1.TWO_BYTE_LENGTH,
-                                    EvmObjectFormat.Eof1.TWO_BYTE_LENGTH).ReadEthInt16();
-                                programCounter += caseOffset;
-                            }
-                            programCounter += immediateValueSize;
-                        }
-                        else
-                        {
-<<<<<<< HEAD
-                            if (!spec.SubroutinesEnabled)
-=======
-                            if (!spec.IsEofEvmModeOn || !spec.FunctionSections || !env.CodeInfo.IsEof())
->>>>>>> 49595975
-                            {
-                                goto InvalidInstruction;
-                            }
+                            {
+                                if (!spec.SubroutinesEnabled)
+                                {
+                                    goto InvalidInstruction;
+                                }
 
                             if (!UpdateGas(GasCostOf.High, ref gasAvailable)) goto OutOfGas;
                             if (vmState.ReturnStackHead == EvmStack.ReturnStackSize) goto InvalidSubroutineEntry;
@@ -2522,25 +2484,18 @@
                                 Offset = programCounter
                             };
 
-                            stack.PopUInt256(out UInt256 jumpDest);
-                            Jump(jumpDest, ref programCounter, env, true);
-                            programCounter++;
-                        }
-                        break;
-                    }
-                case Instruction.CALLF:
-                    {
-                        if (!spec.IsEofEvmModeOn || !spec.FunctionSections || env.CodeInfo.EofVersion() == 0)
-                        {
-<<<<<<< HEAD
-                            goto InvalidInstruction;
-                        }
-=======
-                            if (!spec.IsEofEvmModeOn && !spec.FunctionSections || !env.CodeInfo.IsEof())
+                                stack.PopUInt256(out UInt256 jumpDest);
+                                Jump(jumpDest, ref programCounter, env, true);
+                                programCounter++;
+                            }
+                            break;
+                        }
+                    case Instruction.CALLF:
+                        {
+                            if (!spec.IsEofEvmModeOn || !spec.FunctionSections || !env.CodeInfo.IsEof())
                             {
                                 goto InvalidInstruction;
                             }
->>>>>>> 49595975
 
                         if (!UpdateGas(GasCostOf.Callf, ref gasAvailable)) goto OutOfGas;
                         var index = (int)codeSection.Slice(programCounter, EvmObjectFormat.Eof1.TWO_BYTE_LENGTH).ReadEthUInt16();
@@ -2556,16 +2511,16 @@
                             Offset = programCounter + EvmObjectFormat.Eof1.TWO_BYTE_LENGTH
                         };
 
-                        sectionIndex = index;
-                        programCounter = env.CodeInfo.SectionOffset(index);
-                        break;
-                    }
-                case Instruction.RETF:
-                    {
-                        if (!spec.IsEofEvmModeOn && !spec.FunctionSections || env.CodeInfo.EofVersion() == 0)
-                        {
-                            goto InvalidInstruction;
-                        }
+                            sectionIndex = index;
+                            programCounter = env.CodeInfo.SectionOffset(index).Offset;
+                            break;
+                        }
+                    case Instruction.RETF:
+                        {
+                            if (!spec.IsEofEvmModeOn && !spec.FunctionSections || !env.CodeInfo.IsEof())
+                            {
+                                goto InvalidInstruction;
+                            }
 
                         if (!UpdateGas(GasCostOf.Retf, ref gasAvailable)) goto OutOfGas;
                         var index = sectionIndex;
