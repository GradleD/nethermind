
// SPDX-FileCopyrightText: 2022 Demerzel Solutions Limited
// SPDX-License-Identifier: LGPL-3.0-only

using System;
using System.Collections.Generic;
using System.Runtime.CompilerServices;
using Nethermind.Core;
using Nethermind.Core.Crypto;
using Nethermind.Core.Extensions;
using Nethermind.Core.Specs;
using Nethermind.Evm.CodeAnalysis;
using Nethermind.Evm.Precompiles;
using Nethermind.Evm.Tracing;
using Nethermind.Logging;
using Nethermind.State;
using System.Diagnostics.CodeAnalysis;
using System.Runtime.Intrinsics;
using static Nethermind.Evm.VirtualMachine;
using static System.Runtime.CompilerServices.Unsafe;

#if DEBUG
using Nethermind.Evm.Tracing.Debugger;
#endif

[assembly: InternalsVisibleTo("Nethermind.Evm.Test")]

namespace Nethermind.Evm;

using System.Collections.Frozen;
using System.Linq;
using System.Runtime.InteropServices;
using System.Threading;

using Int256;

using Nethermind.Core.Collections;

public class VirtualMachine : IVirtualMachine
{
    public const int MaxCallDepth = 1024;
    private static readonly UInt256 P255Int = (UInt256)System.Numerics.BigInteger.Pow(2, 255);
    internal static ref readonly UInt256 P255 => ref P255Int;
    internal static readonly UInt256 BigInt256 = 256;
    internal static readonly UInt256 BigInt32 = 32;

    internal static readonly byte[] BytesZero = [0];

    internal static readonly byte[] BytesZero32 =
    {
        0, 0, 0, 0, 0, 0, 0, 0,
        0, 0, 0, 0, 0, 0, 0, 0,
        0, 0, 0, 0, 0, 0, 0, 0,
        0, 0, 0, 0, 0, 0, 0, 0
    };

    internal static readonly byte[] BytesMax32 =
    {
        255, 255, 255, 255, 255, 255, 255, 255,
        255, 255, 255, 255, 255, 255, 255, 255,
        255, 255, 255, 255, 255, 255, 255, 255,
        255, 255, 255, 255, 255, 255, 255, 255
    };

    private readonly IVirtualMachine _evm;

    public VirtualMachine(
        IBlockhashProvider? blockhashProvider,
        ISpecProvider? specProvider,
        ICodeInfoRepository codeInfoRepository,
        ILogManager? logManager)
    {
        ILogger logger = logManager?.GetClassLogger() ?? throw new ArgumentNullException(nameof(logManager));
<<<<<<< HEAD
        if (!logger.IsTrace)
        {
            _evm = new VirtualMachine<NotTracing>(blockhashProvider, specProvider, logger);
        }
        else
        {
            _evm = new VirtualMachine<IsTracing>(blockhashProvider, specProvider, logger);
        }
    }

    public CodeInfo GetCachedCodeInfo(IWorldState worldState, Address codeSource, IReleaseSpec spec)
        => _evm.GetCachedCodeInfo(worldState, codeSource, spec);
    public CodeInfo GetAuthorizedOrCachedCodeInfo(IDictionary<Address, CodeInfo> authorizedCode, IWorldState worldState, Address codeSource, IReleaseSpec vmSpec)
        => _evm.GetAuthorizedOrCachedCodeInfo(authorizedCode, worldState, codeSource, vmSpec);

    public void InsertCode(ReadOnlyMemory<byte> code, Address codeOwner, IReleaseSpec spec)
    {
        _evm.InsertCode(code, codeOwner, spec);
=======
        _evm = logger.IsTrace
            ? new VirtualMachine<IsTracing>(blockhashProvider, specProvider, codeInfoRepository, logger)
            : new VirtualMachine<NotTracing>(blockhashProvider, specProvider, codeInfoRepository, logger);
>>>>>>> 967f9688
    }

    public TransactionSubstate Run<TTracingActions>(EvmState state, IWorldState worldState, ITxTracer txTracer)
        where TTracingActions : struct, VirtualMachine.IIsTracing
        => _evm.Run<TTracingActions>(state, worldState, txTracer);

    internal readonly ref struct CallResult
    {
        public static CallResult InvalidSubroutineEntry => new(EvmExceptionType.InvalidSubroutineEntry);
        public static CallResult InvalidSubroutineReturn => new(EvmExceptionType.InvalidSubroutineReturn);
        public static CallResult OutOfGasException => new(EvmExceptionType.OutOfGas);
        public static CallResult AccessViolationException => new(EvmExceptionType.AccessViolation);
        public static CallResult InvalidJumpDestination => new(EvmExceptionType.InvalidJumpDestination);
        public static CallResult InvalidInstructionException => new(EvmExceptionType.BadInstruction);
        public static CallResult StaticCallViolationException => new(EvmExceptionType.StaticCallViolation);
        public static CallResult StackOverflowException => new(EvmExceptionType.StackOverflow); // TODO: use these to avoid CALL POP attacks
        public static CallResult StackUnderflowException => new(EvmExceptionType.StackUnderflow); // TODO: use these to avoid CALL POP attacks
        public static CallResult InvalidCodeException => new(EvmExceptionType.InvalidCode);
        public static CallResult Empty => new(default, null);
        public static object BoxedEmpty { get; } = new object();

        public CallResult(EvmState stateToExecute)
        {
            StateToExecute = stateToExecute;
            Output = Array.Empty<byte>();
            PrecompileSuccess = null;
            ShouldRevert = false;
            ExceptionType = EvmExceptionType.None;
        }

        private CallResult(EvmExceptionType exceptionType)
        {
            StateToExecute = null;
            Output = StatusCode.FailureBytes;
            PrecompileSuccess = null;
            ShouldRevert = false;
            ExceptionType = exceptionType;
        }

        public CallResult(ReadOnlyMemory<byte> output, bool? precompileSuccess, bool shouldRevert = false, EvmExceptionType exceptionType = EvmExceptionType.None)
        {
            StateToExecute = null;
            Output = output;
            PrecompileSuccess = precompileSuccess;
            ShouldRevert = shouldRevert;
            ExceptionType = exceptionType;
        }

        public EvmState? StateToExecute { get; }
        public ReadOnlyMemory<byte> Output { get; }
        public EvmExceptionType ExceptionType { get; }
        public bool ShouldRevert { get; }
        public bool? PrecompileSuccess { get; } // TODO: check this behaviour as it seems it is required and previously that was not the case
        public bool IsReturn => StateToExecute is null;
        public bool IsException => ExceptionType != EvmExceptionType.None;
    }

    public interface IIsTracing { }
    public readonly struct NotTracing : IIsTracing { }
    public readonly struct IsTracing : IIsTracing { }
}

internal sealed class VirtualMachine<TLogger> : IVirtualMachine where TLogger : struct, IIsTracing
{
    private readonly byte[] _chainId;

    private readonly IBlockhashProvider _blockhashProvider;
    private readonly ISpecProvider _specProvider;
    private readonly ILogger _logger;
    private IWorldState _worldState;
    private IWorldState _state = null!;
    private readonly Stack<EvmState> _stateStack = new();
    private (Address Address, bool ShouldDelete) _parityTouchBugAccount = (Address.FromNumber(3), false);
    private ReadOnlyMemory<byte> _returnDataBuffer = Array.Empty<byte>();
    private ITxTracer _txTracer = NullTxTracer.Instance;
    private readonly ICodeInfoRepository _codeInfoRepository;

    public VirtualMachine(
        IBlockhashProvider? blockhashProvider,
        ISpecProvider? specProvider,
        ICodeInfoRepository codeInfoRepository,
        ILogger? logger)
    {
        _logger = logger ?? throw new ArgumentNullException(nameof(logger));
        _blockhashProvider = blockhashProvider ?? throw new ArgumentNullException(nameof(blockhashProvider));
        _specProvider = specProvider ?? throw new ArgumentNullException(nameof(specProvider));
        _codeInfoRepository = codeInfoRepository ?? throw new ArgumentNullException(nameof(codeInfoRepository));
        _chainId = ((UInt256)specProvider.ChainId).ToBigEndian();
    }

    public TransactionSubstate Run<TTracingActions>(EvmState state, IWorldState worldState, ITxTracer txTracer)
        where TTracingActions : struct, IIsTracing
    {
        _txTracer = txTracer;
        _state = worldState;
        _worldState = worldState;

        IReleaseSpec spec = _specProvider.GetSpec(state.Env.TxExecutionContext.BlockExecutionContext.Header.Number, state.Env.TxExecutionContext.BlockExecutionContext.Header.Timestamp);
        EvmState currentState = state;
        ReadOnlyMemory<byte>? previousCallResult = null;
        ZeroPaddedSpan previousCallOutput = ZeroPaddedSpan.Empty;
        UInt256 previousCallOutputDestination = UInt256.Zero;
        bool isTracing = _txTracer.IsTracing;

        while (true)
        {
            if (!currentState.IsContinuation)
            {
                _returnDataBuffer = Array.Empty<byte>();
            }

            try
            {
                CallResult callResult;
                if (currentState.IsPrecompile)
                {
                    if (typeof(TTracingActions) == typeof(IsTracing))
                    {
                        _txTracer.ReportAction(currentState.GasAvailable, currentState.Env.Value, currentState.From, currentState.To, currentState.Env.InputData, currentState.ExecutionType, true);
                    }

                    callResult = ExecutePrecompile(currentState, spec);

                    if (!callResult.PrecompileSuccess.Value)
                    {
                        if (currentState.IsPrecompile && currentState.IsTopLevel)
                        {
                            Metrics.EvmExceptions++;
                            // TODO: when direct / calls are treated same we should not need such differentiation
                            throw new PrecompileExecutionFailureException();
                        }

                        // TODO: testing it as it seems the way to pass zkSNARKs tests
                        currentState.GasAvailable = 0;
                    }
                }
                else
                {
                    if (typeof(TTracingActions) == typeof(IsTracing) && !currentState.IsContinuation)
                    {
                        _txTracer.ReportAction(currentState.GasAvailable,
                            currentState.Env.Value,
                            currentState.From,
                            currentState.To,
                            currentState.ExecutionType.IsAnyCreate()
                                ? currentState.Env.CodeInfo.MachineCode
                                : currentState.Env.InputData,
                            currentState.ExecutionType);

                        if (_txTracer.IsTracingCode) _txTracer.ReportByteCode(currentState.Env.CodeInfo.MachineCode);
                    }

                    callResult = !_txTracer.IsTracingInstructions
                        ? ExecuteCall<NotTracing>(currentState, previousCallResult, previousCallOutput, previousCallOutputDestination, spec)
                        : ExecuteCall<IsTracing>(currentState, previousCallResult, previousCallOutput, previousCallOutputDestination, spec);

                    if (!callResult.IsReturn)
                    {
                        _stateStack.Push(currentState);
                        currentState = callResult.StateToExecute;
                        previousCallResult = null; // TODO: testing on ropsten sync, write VirtualMachineTest for this case as it was not covered by Ethereum tests (failing block 9411 on Ropsten https://ropsten.etherscan.io/vmtrace?txhash=0x666194d15c14c54fffafab1a04c08064af165870ef9a87f65711dcce7ed27fe1)
                        _returnDataBuffer = Array.Empty<byte>();
                        previousCallOutput = ZeroPaddedSpan.Empty;
                        continue;
                    }

                    if (callResult.IsException)
                    {
                        if (typeof(TTracingActions) == typeof(IsTracing)) _txTracer.ReportActionError(callResult.ExceptionType);
                        _worldState.Restore(currentState.Snapshot);

                        RevertParityTouchBugAccount(spec);

                        if (currentState.IsTopLevel)
                        {
                            return new TransactionSubstate(callResult.ExceptionType, isTracing);
                        }

                        previousCallResult = StatusCode.FailureBytes;
                        previousCallOutputDestination = UInt256.Zero;
                        _returnDataBuffer = Array.Empty<byte>();
                        previousCallOutput = ZeroPaddedSpan.Empty;

                        currentState.Dispose();
                        currentState = _stateStack.Pop();
                        currentState.IsContinuation = true;
                        continue;
                    }
                }

                if (currentState.IsTopLevel)
                {
                    if (typeof(TTracingActions) == typeof(IsTracing))
                    {
                        long codeDepositGasCost = CodeDepositHandler.CalculateCost(callResult.Output.Length, spec);

                        if (callResult.IsException)
                        {
                            _txTracer.ReportActionError(callResult.ExceptionType);
                        }
                        else if (callResult.ShouldRevert)
                        {
                            _txTracer.ReportActionRevert(currentState.ExecutionType.IsAnyCreate()
                                    ? currentState.GasAvailable - codeDepositGasCost
                                    : currentState.GasAvailable,
                                callResult.Output);
                        }
                        else
                        {
                            if (currentState.ExecutionType.IsAnyCreate() && currentState.GasAvailable < codeDepositGasCost)
                            {
                                if (spec.ChargeForTopLevelCreate)
                                {
                                    _txTracer.ReportActionError(EvmExceptionType.OutOfGas);
                                }
                                else
                                {
                                    _txTracer.ReportActionEnd(currentState.GasAvailable, currentState.To, callResult.Output);
                                }
                            }
                            // Reject code starting with 0xEF if EIP-3541 is enabled.
                            else if (currentState.ExecutionType.IsAnyCreate() && CodeDepositHandler.CodeIsInvalid(spec, callResult.Output))
                            {
                                _txTracer.ReportActionError(EvmExceptionType.InvalidCode);
                            }
                            else
                            {
                                if (currentState.ExecutionType.IsAnyCreate())
                                {
                                    _txTracer.ReportActionEnd(currentState.GasAvailable - codeDepositGasCost, currentState.To, callResult.Output);
                                }
                                else
                                {
                                    _txTracer.ReportActionEnd(currentState.GasAvailable, _returnDataBuffer);
                                }
                            }
                        }
                    }

                    return new TransactionSubstate(
                        callResult.Output,
                        currentState.Refund,
                        (IReadOnlyCollection<Address>)currentState.DestroyList,
                        (IReadOnlyCollection<LogEntry>)currentState.Logs,
                        callResult.ShouldRevert,
                        isTracerConnected: isTracing,
                        _logger);
                }

                Address callCodeOwner = currentState.Env.ExecutingAccount;
                using EvmState previousState = currentState;
                currentState = _stateStack.Pop();
                currentState.IsContinuation = true;
                currentState.GasAvailable += previousState.GasAvailable;
                bool previousStateSucceeded = true;

                if (!callResult.ShouldRevert)
                {
                    long gasAvailableForCodeDeposit = previousState.GasAvailable; // TODO: refactor, this is to fix 61363 Ropsten
                    if (previousState.ExecutionType.IsAnyCreate())
                    {
                        previousCallResult = callCodeOwner.Bytes;
                        previousCallOutputDestination = UInt256.Zero;
                        _returnDataBuffer = Array.Empty<byte>();
                        previousCallOutput = ZeroPaddedSpan.Empty;

                        long codeDepositGasCost = CodeDepositHandler.CalculateCost(callResult.Output.Length, spec);
                        bool invalidCode = CodeDepositHandler.CodeIsInvalid(spec, callResult.Output);
                        if (gasAvailableForCodeDeposit >= codeDepositGasCost && !invalidCode)
                        {
                            ReadOnlyMemory<byte> code = callResult.Output;
                            _codeInfoRepository.InsertCode(_state, code, callCodeOwner, spec);

                            currentState.GasAvailable -= codeDepositGasCost;

                            if (typeof(TTracingActions) == typeof(IsTracing))
                            {
                                _txTracer.ReportActionEnd(previousState.GasAvailable - codeDepositGasCost, callCodeOwner, callResult.Output);
                            }
                        }
                        else if (spec.FailOnOutOfGasCodeDeposit || invalidCode)
                        {
                            currentState.GasAvailable -= gasAvailableForCodeDeposit;
                            worldState.Restore(previousState.Snapshot);
                            if (!previousState.IsCreateOnPreExistingAccount)
                            {
                                _state.DeleteAccount(callCodeOwner);
                            }

                            previousCallResult = BytesZero;
                            previousStateSucceeded = false;

                            if (typeof(TTracingActions) == typeof(IsTracing))
                            {
                                _txTracer.ReportActionError(invalidCode ? EvmExceptionType.InvalidCode : EvmExceptionType.OutOfGas);
                            }
                        }
                        else if (typeof(TTracingActions) == typeof(IsTracing))
                        {
                            _txTracer.ReportActionEnd(0L, callCodeOwner, callResult.Output);
                        }
                    }
                    else
                    {
                        _returnDataBuffer = callResult.Output;
                        previousCallResult = callResult.PrecompileSuccess.HasValue ? (callResult.PrecompileSuccess.Value ? StatusCode.SuccessBytes : StatusCode.FailureBytes) : StatusCode.SuccessBytes;
                        previousCallOutput = callResult.Output.Span.SliceWithZeroPadding(0, Math.Min(callResult.Output.Length, (int)previousState.OutputLength));
                        previousCallOutputDestination = (ulong)previousState.OutputDestination;
                        if (previousState.IsPrecompile)
                        {
                            // parity induced if else for vmtrace
                            if (_txTracer.IsTracingInstructions)
                            {
                                _txTracer.ReportMemoryChange((long)previousCallOutputDestination, previousCallOutput);
                            }
                        }

                        if (typeof(TTracingActions) == typeof(IsTracing))
                        {
                            _txTracer.ReportActionEnd(previousState.GasAvailable, _returnDataBuffer);
                        }
                    }

                    if (previousStateSucceeded)
                    {
                        previousState.CommitToParent(currentState);
                    }
                }
                else
                {
                    worldState.Restore(previousState.Snapshot);
                    _returnDataBuffer = callResult.Output;
                    previousCallResult = StatusCode.FailureBytes;
                    previousCallOutput = callResult.Output.Span.SliceWithZeroPadding(0, Math.Min(callResult.Output.Length, (int)previousState.OutputLength));
                    previousCallOutputDestination = (ulong)previousState.OutputDestination;


                    if (typeof(TTracingActions) == typeof(IsTracing))
                    {
                        _txTracer.ReportActionRevert(previousState.GasAvailable, callResult.Output);
                    }
                }
            }
            catch (Exception ex) when (ex is EvmException or OverflowException)
            {
                if (typeof(TLogger) == typeof(IsTracing)) _logger.Trace($"exception ({ex.GetType().Name}) in {currentState.ExecutionType} at depth {currentState.Env.CallDepth} - restoring snapshot");

                _worldState.Restore(currentState.Snapshot);

                RevertParityTouchBugAccount(spec);

                if (txTracer.IsTracingInstructions)
                {
                    txTracer.ReportOperationRemainingGas(0);
                    txTracer.ReportOperationError(ex is EvmException evmException ? evmException.ExceptionType : EvmExceptionType.Other);
                }

                if (typeof(TTracingActions) == typeof(IsTracing))
                {
                    EvmException evmException = ex as EvmException;
                    _txTracer.ReportActionError(evmException?.ExceptionType ?? EvmExceptionType.Other);
                }

                if (currentState.IsTopLevel)
                {
                    return new TransactionSubstate(ex is OverflowException ? EvmExceptionType.Other : (ex as EvmException).ExceptionType, isTracing);
                }

                previousCallResult = StatusCode.FailureBytes;
                previousCallOutputDestination = UInt256.Zero;
                _returnDataBuffer = Array.Empty<byte>();
                previousCallOutput = ZeroPaddedSpan.Empty;

                currentState.Dispose();
                currentState = _stateStack.Pop();
                currentState.IsContinuation = true;
            }
        }
    }

    private void RevertParityTouchBugAccount(IReleaseSpec spec)
    {
        if (_parityTouchBugAccount.ShouldDelete)
        {
            if (_state.AccountExists(_parityTouchBugAccount.Address))
            {
                _state.AddToBalance(_parityTouchBugAccount.Address, UInt256.Zero, spec);
            }

            _parityTouchBugAccount.ShouldDelete = false;
        }
    }

<<<<<<< HEAD
    public CodeInfo GetCachedCodeInfo(IWorldState worldState, Address codeSource, IReleaseSpec vmSpec)
    {
        if (codeSource.IsPrecompile(vmSpec))
        {
            return PrecompileCode[codeSource];
        }

        CodeInfo cachedCodeInfo = null;
        ValueHash256 codeHash = worldState.GetCodeHash(codeSource);
        if (codeHash == Keccak.OfAnEmptyString.ValueHash256)
        {
            cachedCodeInfo = CodeInfo.Empty;
        }

        cachedCodeInfo ??= CodeCache.Get(codeHash);
        if (cachedCodeInfo is null)
        {
            byte[]? code = worldState.GetCode(codeHash);

            if (code is null)
            {
                MissingCode(codeSource, codeHash);
            }

            cachedCodeInfo = new(code);
            cachedCodeInfo.AnalyseInBackgroundIfRequired();
            CodeCache.Set(codeHash, cachedCodeInfo);
        }
        else
        {
            Db.Metrics.IncrementCodeDbCache();
        }

        return cachedCodeInfo;

        [DoesNotReturn]
        [StackTraceHidden]
        static void MissingCode(Address codeSource, in ValueHash256 codeHash)
        {
            throw new NullReferenceException($"Code {codeHash} missing in the state for address {codeSource}");
        }
    }

    /// <summary>
    /// Lookup for code from authorization_list and state. See <see cref="https://eips.ethereum.org/EIPS/eip-7702"/>.
    /// </summary>
    /// <param name="code"></param>
    public CodeInfo GetAuthorizedOrCachedCodeInfo(IDictionary<Address, CodeInfo> authorizedCode, IWorldState worldState, Address codeSource, IReleaseSpec vmSpec)
    {
        if (vmSpec.IsAuthorizationListEnabled && authorizedCode.ContainsKey(codeSource))
        {
            return authorizedCode[codeSource];
        }
        return GetCachedCodeInfo(worldState, codeSource, vmSpec);
    }

=======
>>>>>>> 967f9688
    private static bool UpdateGas(long gasCost, ref long gasAvailable)
    {
        if (gasAvailable < gasCost)
        {
            return false;
        }

        gasAvailable -= gasCost;
        return true;
    }

    private static void UpdateGasUp(long refund, ref long gasAvailable)
    {
        gasAvailable += refund;
    }

    private bool ChargeAccountAccessGas(ref long gasAvailable, EvmState vmState, Address address, IReleaseSpec spec, bool chargeForWarm = true)
    {
        // Console.WriteLine($"Accessing {address}");

        bool result = true;
        if (spec.UseHotAndColdStorage)
        {
            if (_txTracer.IsTracingAccess) // when tracing access we want cost as if it was warmed up from access list
            {
                vmState.WarmUp(address);
            }

            if (vmState.IsCold(address) && !address.IsPrecompile(spec))
            {
                result = UpdateGas(GasCostOf.ColdAccountAccess, ref gasAvailable);
                vmState.WarmUp(address);
            }
            else if (chargeForWarm)
            {
                result = UpdateGas(GasCostOf.WarmStateRead, ref gasAvailable);
            }
        }

        return result;
    }

    private enum StorageAccessType
    {
        SLOAD,
        SSTORE
    }

    private bool ChargeStorageAccessGas(
        ref long gasAvailable,
        EvmState vmState,
        in StorageCell storageCell,
        StorageAccessType storageAccessType,
        IReleaseSpec spec)
    {
        // Console.WriteLine($"Accessing {storageCell} {storageAccessType}");

        bool result = true;
        if (spec.UseHotAndColdStorage)
        {
            if (_txTracer.IsTracingAccess) // when tracing access we want cost as if it was warmed up from access list
            {
                vmState.WarmUp(in storageCell);
            }

            if (vmState.IsCold(in storageCell))
            {
                result = UpdateGas(GasCostOf.ColdSLoad, ref gasAvailable);
                vmState.WarmUp(in storageCell);
            }
            else if (storageAccessType == StorageAccessType.SLOAD)
            {
                // we do not charge for WARM_STORAGE_READ_COST in SSTORE scenario
                result = UpdateGas(GasCostOf.WarmStateRead, ref gasAvailable);
            }
        }

        return result;
    }

    private CallResult ExecutePrecompile(EvmState state, IReleaseSpec spec)
    {
        ReadOnlyMemory<byte> callData = state.Env.InputData;
        UInt256 transferValue = state.Env.TransferValue;
        long gasAvailable = state.GasAvailable;

        IPrecompile precompile = state.Env.CodeInfo.Precompile;
        long baseGasCost = precompile.BaseGasCost(spec);
        long blobGasCost = precompile.DataGasCost(callData, spec);

        bool wasCreated = false;
        if (!_state.AccountExists(state.Env.ExecutingAccount))
        {
            wasCreated = true;
            _state.CreateAccount(state.Env.ExecutingAccount, transferValue);
        }
        else
        {
            _state.AddToBalance(state.Env.ExecutingAccount, transferValue, spec);
        }

        // https://github.com/ethereum/EIPs/blob/master/EIPS/eip-161.md
        // An additional issue was found in Parity,
        // where the Parity client incorrectly failed
        // to revert empty account deletions in a more limited set of contexts
        // involving out-of-gas calls to precompiled contracts;
        // the new Geth behavior matches Parity’s,
        // and empty accounts will cease to be a source of concern in general
        // in about one week once the state clearing process finishes.
        if (state.Env.ExecutingAccount.Equals(_parityTouchBugAccount.Address)
            && !wasCreated
            && transferValue.IsZero
            && spec.ClearEmptyAccountWhenTouched)
        {
            _parityTouchBugAccount.ShouldDelete = true;
        }

        if (!UpdateGas(checked(baseGasCost + blobGasCost), ref gasAvailable))
        {
            Metrics.EvmExceptions++;
            throw new OutOfGasException();
        }

        state.GasAvailable = gasAvailable;

        try
        {
            (ReadOnlyMemory<byte> output, bool success) = precompile.Run(callData, spec);
            CallResult callResult = new(output, success, !success);
            return callResult;
        }
        catch (DllNotFoundException exception)
        {
            if (_logger.IsError) _logger.Error($"Failed to load one of the dependencies of {precompile.GetType()} precompile", exception);
            throw;
        }
        catch (Exception exception)
        {
            if (_logger.IsError) _logger.Error($"Precompiled contract ({precompile.GetType()}) execution exception", exception);
            CallResult callResult = new(default, false, true);
            return callResult;
        }
    }

    /// <remarks>
    /// Struct generic parameter is used to burn out all the if statements and inner code
    /// by typeof(TTracingInstructions) == typeof(NotTracing) checks that are evaluated to constant
    /// values at compile time.
    /// </remarks>
    [SkipLocalsInit]
    private CallResult ExecuteCall<TTracingInstructions>(EvmState vmState, ReadOnlyMemory<byte>? previousCallResult, ZeroPaddedSpan previousCallOutput, scoped in UInt256 previousCallOutputDestination, IReleaseSpec spec)
        where TTracingInstructions : struct, IIsTracing
    {
        ref readonly ExecutionEnvironment env = ref vmState.Env;
        if (!vmState.IsContinuation)
        {
            if (!_state.AccountExists(env.ExecutingAccount))
            {
                _state.CreateAccount(env.ExecutingAccount, env.TransferValue);
            }
            else
            {
                _state.AddToBalance(env.ExecutingAccount, env.TransferValue, spec);
            }

            if (vmState.ExecutionType.IsAnyCreate() && spec.ClearEmptyAccountWhenTouched)
            {
                _state.IncrementNonce(env.ExecutingAccount);
            }
        }

        if (env.CodeInfo.MachineCode.Length == 0)
        {
            if (!vmState.IsTopLevel)
            {
                Metrics.IncrementEmptyCalls();
            }
            goto Empty;
        }

        vmState.InitStacks();
        EvmStack<TTracingInstructions> stack = new(vmState.DataStack.AsSpan(), vmState.DataStackHead, _txTracer);
        long gasAvailable = vmState.GasAvailable;

        if (previousCallResult is not null)
        {
            stack.PushBytes(previousCallResult.Value.Span);
            if (typeof(TTracingInstructions) == typeof(IsTracing)) _txTracer.ReportOperationRemainingGas(vmState.GasAvailable);
        }

        if (previousCallOutput.Length > 0)
        {
            UInt256 localPreviousDest = previousCallOutputDestination;
            if (!UpdateMemoryCost(vmState, ref gasAvailable, in localPreviousDest, (ulong)previousCallOutput.Length))
            {
                goto OutOfGas;
            }

            vmState.Memory.Save(in localPreviousDest, previousCallOutput);
        }

        // Struct generic parameter is used to burn out all the if statements
        // and inner code by typeof(TTracing) == typeof(NotTracing)
        // checks that are evaluated to constant values at compile time.
        // This only works for structs, not for classes or interface types
        // which use shared generics.
        if (!_txTracer.IsTracingRefunds)
        {
            return _txTracer.IsTracingOpLevelStorage ?
                ExecuteCode<TTracingInstructions, NotTracing, IsTracing>(vmState, ref stack, gasAvailable, spec) :
                ExecuteCode<TTracingInstructions, NotTracing, NotTracing>(vmState, ref stack, gasAvailable, spec);
        }
        else
        {
            return _txTracer.IsTracingOpLevelStorage ?
                ExecuteCode<TTracingInstructions, IsTracing, IsTracing>(vmState, ref stack, gasAvailable, spec) :
                ExecuteCode<TTracingInstructions, IsTracing, NotTracing>(vmState, ref stack, gasAvailable, spec);
        }
    Empty:
        return CallResult.Empty;
    OutOfGas:
        return CallResult.OutOfGasException;
    }

    [SkipLocalsInit]
    private CallResult ExecuteCode<TTracingInstructions, TTracingRefunds, TTracingStorage>(EvmState vmState, scoped ref EvmStack<TTracingInstructions> stack, long gasAvailable, IReleaseSpec spec)
        where TTracingInstructions : struct, IIsTracing
        where TTracingRefunds : struct, IIsTracing
        where TTracingStorage : struct, IIsTracing
    {
        int programCounter = vmState.ProgramCounter;
        ref readonly ExecutionEnvironment env = ref vmState.Env;
        ref readonly TxExecutionContext txCtx = ref env.TxExecutionContext;
        ref readonly BlockExecutionContext blkCtx = ref txCtx.BlockExecutionContext;
        ReadOnlySpan<byte> code = env.CodeInfo.MachineCode.Span;
        EvmExceptionType exceptionType = EvmExceptionType.None;
        bool isRevert = false;
#if DEBUG
        DebugTracer? debugger = _txTracer.GetTracer<DebugTracer>();
#endif
        SkipInit(out UInt256 a);
        SkipInit(out UInt256 b);
        SkipInit(out UInt256 c);
        SkipInit(out UInt256 result);
        SkipInit(out StorageCell storageCell);
        object returnData;
        ZeroPaddedSpan slice;
        bool isCancelable = _txTracer.IsCancelable;
        uint codeLength = (uint)code.Length;
        while ((uint)programCounter < codeLength)
        {
#if DEBUG
            debugger?.TryWait(ref vmState, ref programCounter, ref gasAvailable, ref stack.Head);
#endif
            Instruction instruction = (Instruction)code[programCounter];

            if (isCancelable && _txTracer.IsCancelled)
            {
                ThrowOperationCanceledException();
            }

            // Evaluated to constant at compile time and code elided if not tracing
            if (typeof(TTracingInstructions) == typeof(IsTracing))
                StartInstructionTrace(instruction, vmState, gasAvailable, programCounter, in stack);

            programCounter++;
            Span<byte> bytes;
            switch (instruction)
            {
                case Instruction.STOP:
                    {
                        goto EmptyReturn;
                    }
                case Instruction.ADD:
                    {
                        gasAvailable -= GasCostOf.VeryLow;

                        if (!stack.PopUInt256(out b)) goto StackUnderflow;
                        if (!stack.PopUInt256(out a)) goto StackUnderflow;
                        UInt256.Add(in a, in b, out result);
                        stack.PushUInt256(result);

                        break;
                    }
                case Instruction.MUL:
                    {
                        gasAvailable -= GasCostOf.Low;

                        if (!stack.PopUInt256(out a)) goto StackUnderflow;
                        if (!stack.PopUInt256(out b)) goto StackUnderflow;
                        UInt256.Multiply(in a, in b, out result);
                        stack.PushUInt256(in result);
                        break;
                    }
                case Instruction.SUB:
                    {
                        gasAvailable -= GasCostOf.VeryLow;

                        if (!stack.PopUInt256(out a)) goto StackUnderflow;
                        if (!stack.PopUInt256(out b)) goto StackUnderflow;
                        UInt256.Subtract(in a, in b, out result);

                        stack.PushUInt256(in result);
                        break;
                    }
                case Instruction.DIV:
                    {
                        gasAvailable -= GasCostOf.Low;

                        if (!stack.PopUInt256(out a)) goto StackUnderflow;
                        if (!stack.PopUInt256(out b)) goto StackUnderflow;
                        if (b.IsZero)
                        {
                            stack.PushZero();
                        }
                        else
                        {
                            UInt256.Divide(in a, in b, out result);
                            stack.PushUInt256(in result);
                        }

                        break;
                    }
                case Instruction.SDIV:
                    {
                        gasAvailable -= GasCostOf.Low;

                        if (!stack.PopUInt256(out a)) goto StackUnderflow;
                        if (!stack.PopUInt256(out b)) goto StackUnderflow;
                        if (b.IsZero)
                        {
                            stack.PushZero();
                        }
                        else if (As<UInt256, Int256>(ref b) == Int256.MinusOne && a == P255)
                        {
                            result = P255;
                            stack.PushUInt256(in result);
                        }
                        else
                        {
                            Int256.Divide(in As<UInt256, Int256>(ref a), in As<UInt256, Int256>(ref b), out As<UInt256, Int256>(ref result));
                            stack.PushUInt256(in result);
                        }

                        break;
                    }
                case Instruction.MOD:
                    {
                        gasAvailable -= GasCostOf.Low;

                        if (!stack.PopUInt256(out a)) goto StackUnderflow;
                        if (!stack.PopUInt256(out b)) goto StackUnderflow;
                        UInt256.Mod(in a, in b, out result);
                        stack.PushUInt256(in result);
                        break;
                    }
                case Instruction.SMOD:
                    {
                        gasAvailable -= GasCostOf.Low;

                        if (!stack.PopUInt256(out a)) goto StackUnderflow;
                        if (!stack.PopUInt256(out b)) goto StackUnderflow;
                        if (b.IsZeroOrOne)
                        {
                            stack.PushZero();
                        }
                        else
                        {
                            As<UInt256, Int256>(ref a)
                                .Mod(in As<UInt256, Int256>(ref b), out As<UInt256, Int256>(ref result));
                            stack.PushUInt256(in result);
                        }

                        break;
                    }
                case Instruction.ADDMOD:
                    {
                        gasAvailable -= GasCostOf.Mid;

                        if (!stack.PopUInt256(out a)) goto StackUnderflow;
                        if (!stack.PopUInt256(out b)) goto StackUnderflow;
                        if (!stack.PopUInt256(out c)) goto StackUnderflow;

                        if (c.IsZero)
                        {
                            stack.PushZero();
                        }
                        else
                        {
                            UInt256.AddMod(a, b, c, out result);
                            stack.PushUInt256(in result);
                        }

                        break;
                    }
                case Instruction.MULMOD:
                    {
                        gasAvailable -= GasCostOf.Mid;

                        if (!stack.PopUInt256(out a)) goto StackUnderflow;
                        if (!stack.PopUInt256(out b)) goto StackUnderflow;
                        if (!stack.PopUInt256(out c)) goto StackUnderflow;

                        if (c.IsZero)
                        {
                            stack.PushZero();
                        }
                        else
                        {
                            UInt256.MultiplyMod(in a, in b, in c, out result);
                            stack.PushUInt256(in result);
                        }

                        break;
                    }
                case Instruction.EXP:
                    {
                        gasAvailable -= GasCostOf.Exp;

                        Metrics.ExpOpcode++;

                        if (!stack.PopUInt256(out a)) goto StackUnderflow;
                        bytes = stack.PopWord256();

                        int leadingZeros = bytes.LeadingZerosCount();
                        if (leadingZeros != 32)
                        {
                            int expSize = 32 - leadingZeros;
                            gasAvailable -= spec.GetExpByteCost() * expSize;
                        }
                        else
                        {
                            stack.PushOne();
                            break;
                        }

                        if (a.IsZero)
                        {
                            stack.PushZero();
                        }
                        else if (a.IsOne)
                        {
                            stack.PushOne();
                        }
                        else
                        {
                            UInt256.Exp(a, new UInt256(bytes, true), out result);
                            stack.PushUInt256(in result);
                        }

                        break;
                    }
                case Instruction.SIGNEXTEND:
                    {
                        gasAvailable -= GasCostOf.Low;

                        if (!stack.PopUInt256(out a)) goto StackUnderflow;
                        if (a >= BigInt32)
                        {
                            if (!stack.EnsureDepth(1)) goto StackUnderflow;
                            break;
                        }

                        int position = 31 - (int)a;

                        bytes = stack.PeekWord256();
                        sbyte sign = (sbyte)bytes[position];

                        if (sign >= 0)
                        {
                            BytesZero32.AsSpan(0, position).CopyTo(bytes[..position]);
                        }
                        else
                        {
                            BytesMax32.AsSpan(0, position).CopyTo(bytes[..position]);
                        }

                        // Didn't remove from stack so don't need to push back
                        break;
                    }
                case Instruction.LT:
                    {
                        gasAvailable -= GasCostOf.VeryLow;

                        if (!stack.PopUInt256(out a)) goto StackUnderflow;
                        if (!stack.PopUInt256(out b)) goto StackUnderflow;
                        if (a < b)
                        {
                            stack.PushOne();
                        }
                        else
                        {
                            stack.PushZero();
                        }

                        break;
                    }
                case Instruction.GT:
                    {
                        gasAvailable -= GasCostOf.VeryLow;

                        if (!stack.PopUInt256(out a)) goto StackUnderflow;
                        if (!stack.PopUInt256(out b)) goto StackUnderflow;
                        if (a > b)
                        {
                            stack.PushOne();
                        }
                        else
                        {
                            stack.PushZero();
                        }

                        break;
                    }
                case Instruction.SLT:
                    {
                        gasAvailable -= GasCostOf.VeryLow;

                        if (!stack.PopUInt256(out a)) goto StackUnderflow;
                        if (!stack.PopUInt256(out b)) goto StackUnderflow;

                        if (As<UInt256, Int256>(ref a).CompareTo(As<UInt256, Int256>(ref b)) < 0)
                        {
                            stack.PushOne();
                        }
                        else
                        {
                            stack.PushZero();
                        }

                        break;
                    }
                case Instruction.SGT:
                    {
                        gasAvailable -= GasCostOf.VeryLow;

                        if (!stack.PopUInt256(out a)) goto StackUnderflow;
                        if (!stack.PopUInt256(out b)) goto StackUnderflow;
                        if (As<UInt256, Int256>(ref a).CompareTo(As<UInt256, Int256>(ref b)) > 0)
                        {
                            stack.PushOne();
                        }
                        else
                        {
                            stack.PushZero();
                        }

                        break;
                    }
                case Instruction.EQ:
                    {
                        gasAvailable -= GasCostOf.VeryLow;

                        if (!stack.PopUInt256(out a)) goto StackUnderflow;
                        if (!stack.PopUInt256(out b)) goto StackUnderflow;
                        if (a.Equals(b))
                        {
                            stack.PushOne();
                        }
                        else
                        {
                            stack.PushZero();
                        }

                        break;
                    }
                case Instruction.ISZERO:
                    {
                        gasAvailable -= GasCostOf.VeryLow;

                        if (!stack.PopUInt256(out a)) goto StackUnderflow;
                        if (a.IsZero)
                        {
                            stack.PushOne();
                        }
                        else
                        {
                            stack.PushZero();
                        }

                        break;
                    }
                case Instruction.AND:
                    {
                        gasAvailable -= GasCostOf.VeryLow;

                        ref byte bytesRef = ref stack.PopBytesByRef();
                        if (IsNullRef(ref bytesRef)) goto StackUnderflow;
                        Vector256<byte> aVec = ReadUnaligned<Vector256<byte>>(ref bytesRef);

                        bytesRef = ref stack.PopBytesByRef();
                        if (IsNullRef(ref bytesRef)) goto StackUnderflow;
                        Vector256<byte> bVec = ReadUnaligned<Vector256<byte>>(ref bytesRef);

                        WriteUnaligned(ref stack.PushBytesRef(), Vector256.BitwiseAnd(aVec, bVec));
                        break;
                    }
                case Instruction.OR:
                    {
                        gasAvailable -= GasCostOf.VeryLow;

                        ref byte bytesRef = ref stack.PopBytesByRef();
                        if (IsNullRef(ref bytesRef)) goto StackUnderflow;
                        Vector256<byte> aVec = ReadUnaligned<Vector256<byte>>(ref bytesRef);

                        bytesRef = ref stack.PopBytesByRef();
                        if (IsNullRef(ref bytesRef)) goto StackUnderflow;
                        Vector256<byte> bVec = ReadUnaligned<Vector256<byte>>(ref bytesRef);

                        WriteUnaligned(ref stack.PushBytesRef(), Vector256.BitwiseOr(aVec, bVec));
                        break;
                    }
                case Instruction.XOR:
                    {
                        gasAvailable -= GasCostOf.VeryLow;

                        ref byte bytesRef = ref stack.PopBytesByRef();
                        if (IsNullRef(ref bytesRef)) goto StackUnderflow;
                        Vector256<byte> aVec = ReadUnaligned<Vector256<byte>>(ref bytesRef);

                        bytesRef = ref stack.PopBytesByRef();
                        if (IsNullRef(ref bytesRef)) goto StackUnderflow;
                        Vector256<byte> bVec = ReadUnaligned<Vector256<byte>>(ref bytesRef);

                        WriteUnaligned(ref stack.PushBytesRef(), Vector256.Xor(aVec, bVec));
                        break;
                    }
                case Instruction.NOT:
                    {
                        gasAvailable -= GasCostOf.VeryLow;

                        ref byte bytesRef = ref stack.PopBytesByRef();
                        if (IsNullRef(ref bytesRef)) goto StackUnderflow;

                        Vector256<byte> negVec = Vector256.OnesComplement(ReadUnaligned<Vector256<byte>>(ref bytesRef));

                        WriteUnaligned(ref stack.PushBytesRef(), negVec);
                        break;
                    }
                case Instruction.BYTE:
                    {
                        gasAvailable -= GasCostOf.VeryLow;

                        if (!stack.PopUInt256(out a)) goto StackUnderflow;
                        bytes = stack.PopWord256();

                        if (a >= BigInt32)
                        {
                            stack.PushZero();
                            break;
                        }

                        int adjustedPosition = bytes.Length - 32 + (int)a;
                        if (adjustedPosition < 0)
                        {
                            stack.PushZero();
                        }
                        else
                        {
                            stack.PushByte(bytes[adjustedPosition]);
                        }

                        break;
                    }
                case Instruction.KECCAK256:
                    {
                        if (!stack.PopUInt256(out a)) goto StackUnderflow;
                        if (!stack.PopUInt256(out b)) goto StackUnderflow;
                        gasAvailable -= GasCostOf.Sha3 + GasCostOf.Sha3Word * EvmPooledMemory.Div32Ceiling(in b);

                        if (!UpdateMemoryCost(vmState, ref gasAvailable, in a, b)) goto OutOfGas;

                        bytes = vmState.Memory.LoadSpan(in a, b);
                        stack.PushBytes(ValueKeccak.Compute(bytes).BytesAsSpan);
                        break;
                    }
                case Instruction.ADDRESS:
                    {
                        gasAvailable -= GasCostOf.Base;

                        stack.PushBytes(env.ExecutingAccount.Bytes);
                        break;
                    }
                case Instruction.BALANCE:
                    {
                        gasAvailable -= spec.GetBalanceCost();

                        Address address = stack.PopAddress();
                        if (address is null) goto StackUnderflow;

                        if (!ChargeAccountAccessGas(ref gasAvailable, vmState, address, spec)) goto OutOfGas;

                        result = _state.GetBalance(address);
                        stack.PushUInt256(in result);
                        break;
                    }
                case Instruction.CALLER:
                    {
                        gasAvailable -= GasCostOf.Base;

                        stack.PushBytes(env.Caller.Bytes);
                        break;
                    }
                case Instruction.CALLVALUE:
                    {
                        gasAvailable -= GasCostOf.Base;

                        result = env.Value;
                        stack.PushUInt256(in result);
                        break;
                    }
                case Instruction.ORIGIN:
                    {
                        gasAvailable -= GasCostOf.Base;

                        stack.PushBytes(txCtx.Origin.Bytes);
                        break;
                    }
                case Instruction.CALLDATALOAD:
                    {
                        gasAvailable -= GasCostOf.VeryLow;

                        if (!stack.PopUInt256(out result)) goto StackUnderflow;
                        stack.PushBytes(env.InputData.SliceWithZeroPadding(result, 32));
                        break;
                    }
                case Instruction.CALLDATASIZE:
                    {
                        gasAvailable -= GasCostOf.Base;

                        result = (UInt256)env.InputData.Length;
                        stack.PushUInt256(in result);
                        break;
                    }
                case Instruction.CALLDATACOPY:
                    {
                        if (!stack.PopUInt256(out a)) goto StackUnderflow;
                        if (!stack.PopUInt256(out b)) goto StackUnderflow;
                        if (!stack.PopUInt256(out result)) goto StackUnderflow;
                        gasAvailable -= GasCostOf.VeryLow + GasCostOf.Memory * EvmPooledMemory.Div32Ceiling(in result);

                        if (!result.IsZero)
                        {
                            if (!UpdateMemoryCost(vmState, ref gasAvailable, in a, in result)) goto OutOfGas;

                            slice = env.InputData.SliceWithZeroPadding(b, (int)result);
                            vmState.Memory.Save(in a, in slice);
                            if (typeof(TTracingInstructions) == typeof(IsTracing))
                            {
                                _txTracer.ReportMemoryChange((long)a, slice);
                            }
                        }

                        break;
                    }
                case Instruction.CODESIZE:
                    {
                        gasAvailable -= GasCostOf.Base;

                        result = (UInt256)code.Length;
                        stack.PushUInt256(in result);
                        break;
                    }
                case Instruction.CODECOPY:
                    {
                        if (!stack.PopUInt256(out a)) goto StackUnderflow;
                        if (!stack.PopUInt256(out b)) goto StackUnderflow;
                        if (!stack.PopUInt256(out result)) goto StackUnderflow;
                        gasAvailable -= GasCostOf.VeryLow + GasCostOf.Memory * EvmPooledMemory.Div32Ceiling(in result);

                        if (!result.IsZero)
                        {
                            if (!UpdateMemoryCost(vmState, ref gasAvailable, in a, result)) goto OutOfGas;

                            slice = code.SliceWithZeroPadding(in b, (int)result);
                            vmState.Memory.Save(in a, in slice);
                            if (typeof(TTracingInstructions) == typeof(IsTracing)) _txTracer.ReportMemoryChange((long)a, in slice);
                        }

                        break;
                    }
                case Instruction.GASPRICE:
                    {
                        gasAvailable -= GasCostOf.Base;

                        result = txCtx.GasPrice;
                        stack.PushUInt256(in result);
                        break;
                    }
                case Instruction.EXTCODESIZE:
                    {
                        gasAvailable -= spec.GetExtCodeCost();

                        Address address = stack.PopAddress();
                        if (address is null) goto StackUnderflow;

                        if (!ChargeAccountAccessGas(ref gasAvailable, vmState, address, spec)) goto OutOfGas;

                        if (typeof(TTracingInstructions) != typeof(IsTracing) && programCounter < code.Length)
                        {
                            bool optimizeAccess = false;
                            Instruction nextInstruction = (Instruction)code[programCounter];
                            // code.length is zero
                            if (nextInstruction == Instruction.ISZERO)
                            {
                                optimizeAccess = true;
                            }
                            // code.length > 0 || code.length == 0
                            else if ((nextInstruction == Instruction.GT || nextInstruction == Instruction.EQ) &&
                                    stack.PeekUInt256IsZero())
                            {
                                optimizeAccess = true;
                                stack.PopLimbo();
                            }

                            if (optimizeAccess)
                            {
                                // EXTCODESIZE ISZERO/GT/EQ peephole optimization.
                                // In solidity 0.8.1+: `return account.code.length > 0;`
                                // is is a common pattern to check if address is a contract
                                // however we can just check the address's loaded CodeHash
                                // to reduce storage access from trying to load the code

                                programCounter++;
                                // Add gas cost for ISZERO, GT, or EQ
                                gasAvailable -= GasCostOf.VeryLow;

                                // IsContract
                                bool isCodeLengthNotZero = _state.IsContract(address);
                                if (nextInstruction == Instruction.GT)
                                {
                                    // Invert, to IsNotContract
                                    isCodeLengthNotZero = !isCodeLengthNotZero;
                                }

                                if (!isCodeLengthNotZero)
                                {
                                    stack.PushOne();
                                }
                                else
                                {
                                    stack.PushZero();
                                }
                                break;
                            }
                        }
                        
                        InstructionExtCodeSize(address, ref stack, txCtx.AuthorizedCode, spec);
                        break;
                    }
                case Instruction.EXTCODECOPY:
                    {
                        Address address = stack.PopAddress();
                        if (address is null) goto StackUnderflow;
                        if (!stack.PopUInt256(out a)) goto StackUnderflow;
                        if (!stack.PopUInt256(out b)) goto StackUnderflow;
                        if (!stack.PopUInt256(out result)) goto StackUnderflow;

                        gasAvailable -= spec.GetExtCodeCost() + GasCostOf.Memory * EvmPooledMemory.Div32Ceiling(in result);

                        if (!ChargeAccountAccessGas(ref gasAvailable, vmState, address, spec)) goto OutOfGas;

                        if (!result.IsZero)
                        {
                            if (!UpdateMemoryCost(vmState, ref gasAvailable, in a, result)) goto OutOfGas;

<<<<<<< HEAD
                            ReadOnlyMemory<byte> externalCode = GetAuthorizedOrCachedCodeInfo(txCtx.AuthorizedCode, _worldState, address, spec).MachineCode;
=======
                            ReadOnlyMemory<byte> externalCode = _codeInfoRepository.GetCachedCodeInfo(_worldState, address, spec).MachineCode;
>>>>>>> 967f9688
                            slice = externalCode.SliceWithZeroPadding(b, (int)result);
                            vmState.Memory.Save(in a, in slice);
                            if (typeof(TTracingInstructions) == typeof(IsTracing))
                            {
                                _txTracer.ReportMemoryChange((long)a, in slice);
                            }
                        }

                        break;
                    }
                case Instruction.RETURNDATASIZE:
                    {
                        if (!spec.ReturnDataOpcodesEnabled) goto InvalidInstruction;

                        gasAvailable -= GasCostOf.Base;

                        result = (UInt256)_returnDataBuffer.Length;
                        stack.PushUInt256(in result);
                        break;
                    }
                case Instruction.RETURNDATACOPY:
                    {
                        if (!spec.ReturnDataOpcodesEnabled) goto InvalidInstruction;

                        if (!stack.PopUInt256(out a)) goto StackUnderflow;
                        if (!stack.PopUInt256(out b)) goto StackUnderflow;
                        if (!stack.PopUInt256(out result)) goto StackUnderflow;
                        gasAvailable -= GasCostOf.VeryLow + GasCostOf.Memory * EvmPooledMemory.Div32Ceiling(in result);

                        if (UInt256.AddOverflow(result, b, out c) || c > _returnDataBuffer.Length)
                        {
                            goto AccessViolation;
                        }

                        if (!result.IsZero)
                        {
                            if (!UpdateMemoryCost(vmState, ref gasAvailable, in a, result)) goto OutOfGas;

                            slice = _returnDataBuffer.Span.SliceWithZeroPadding(b, (int)result);
                            vmState.Memory.Save(in a, in slice);
                            if (typeof(TTracingInstructions) == typeof(IsTracing))
                            {
                                _txTracer.ReportMemoryChange((long)a, in slice);
                            }
                        }

                        break;
                    }
                case Instruction.BLOCKHASH:
                    {
                        Metrics.BlockhashOpcode++;

                        gasAvailable -= GasCostOf.BlockHash;

                        if (!stack.PopUInt256(out a)) goto StackUnderflow;
                        long number = a > long.MaxValue ? long.MaxValue : (long)a;

                        Hash256? blockHash = _blockhashProvider.GetBlockhash(blkCtx.Header, number);

                        stack.PushBytes(blockHash is not null ? blockHash.Bytes : BytesZero32);

                        if (typeof(TLogger) == typeof(IsTracing))
                        {
                            if (_txTracer.IsTracingBlockHash && blockHash is not null)
                            {
                                _txTracer.ReportBlockHash(blockHash);
                            }
                        }

                        break;
                    }
                case Instruction.COINBASE:
                    {
                        gasAvailable -= GasCostOf.Base;

                        stack.PushBytes(blkCtx.Header.GasBeneficiary.Bytes);
                        break;
                    }
                case Instruction.PREVRANDAO:
                    {
                        gasAvailable -= GasCostOf.Base;

                        if (blkCtx.Header.IsPostMerge)
                        {
                            stack.PushBytes(blkCtx.Header.Random.Bytes);
                        }
                        else
                        {
                            result = blkCtx.Header.Difficulty;
                            stack.PushUInt256(in result);
                        }
                        break;
                    }
                case Instruction.TIMESTAMP:
                    {
                        gasAvailable -= GasCostOf.Base;

                        result = blkCtx.Header.Timestamp;
                        stack.PushUInt256(in result);
                        break;
                    }
                case Instruction.NUMBER:
                    {
                        gasAvailable -= GasCostOf.Base;

                        result = (UInt256)blkCtx.Header.Number;
                        stack.PushUInt256(in result);
                        break;
                    }
                case Instruction.GASLIMIT:
                    {
                        gasAvailable -= GasCostOf.Base;

                        result = (UInt256)blkCtx.Header.GasLimit;
                        stack.PushUInt256(in result);
                        break;
                    }
                case Instruction.CHAINID:
                    {
                        if (!spec.ChainIdOpcodeEnabled) goto InvalidInstruction;

                        gasAvailable -= GasCostOf.Base;

                        stack.PushBytes(_chainId);
                        break;
                    }
                case Instruction.SELFBALANCE:
                    {
                        if (!spec.SelfBalanceOpcodeEnabled) goto InvalidInstruction;

                        gasAvailable -= GasCostOf.SelfBalance;

                        result = _state.GetBalance(env.ExecutingAccount);
                        stack.PushUInt256(in result);
                        break;
                    }
                case Instruction.BASEFEE:
                    {
                        if (!spec.BaseFeeEnabled) goto InvalidInstruction;

                        gasAvailable -= GasCostOf.Base;

                        result = blkCtx.Header.BaseFeePerGas;
                        stack.PushUInt256(in result);
                        break;
                    }
                case Instruction.BLOBHASH:
                    {
                        if (!spec.IsEip4844Enabled) goto InvalidInstruction;

                        gasAvailable -= GasCostOf.BlobHash;

                        if (!stack.PopUInt256(out result)) goto StackUnderflow;

                        if (txCtx.BlobVersionedHashes is not null && result < txCtx.BlobVersionedHashes.Length)
                        {
                            stack.PushBytes(txCtx.BlobVersionedHashes[result.u0]);
                        }
                        else
                        {
                            stack.PushZero();
                        }
                        break;
                    }
                case Instruction.BLOBBASEFEE:
                    {
                        if (!spec.BlobBaseFeeEnabled || !blkCtx.BlobBaseFee.HasValue) goto InvalidInstruction;

                        gasAvailable -= GasCostOf.Base;

                        result = blkCtx.BlobBaseFee.Value;
                        stack.PushUInt256(in result);
                        break;
                    }
                case Instruction.POP:
                    {
                        gasAvailable -= GasCostOf.Base;

                        stack.PopLimbo();
                        break;
                    }
                case Instruction.MLOAD:
                    {
                        gasAvailable -= GasCostOf.VeryLow;

                        if (!stack.PopUInt256(out result)) goto StackUnderflow;
                        if (!UpdateMemoryCost(vmState, ref gasAvailable, in result, in BigInt32)) goto OutOfGas;
                        bytes = vmState.Memory.LoadSpan(in result);
                        if (typeof(TTracingInstructions) == typeof(IsTracing)) _txTracer.ReportMemoryChange(result, bytes);

                        stack.PushBytes(bytes);
                        break;
                    }
                case Instruction.MSTORE:
                    {
                        gasAvailable -= GasCostOf.VeryLow;

                        if (!stack.PopUInt256(out result)) goto StackUnderflow;

                        bytes = stack.PopWord256();
                        if (!UpdateMemoryCost(vmState, ref gasAvailable, in result, in BigInt32)) goto OutOfGas;
                        vmState.Memory.SaveWord(in result, bytes);
                        if (typeof(TTracingInstructions) == typeof(IsTracing)) _txTracer.ReportMemoryChange((long)result, bytes);

                        break;
                    }
                case Instruction.MSTORE8:
                    {
                        gasAvailable -= GasCostOf.VeryLow;

                        if (!stack.PopUInt256(out result)) goto StackUnderflow;
                        byte data = stack.PopByte();
                        if (!UpdateMemoryCost(vmState, ref gasAvailable, in result, UInt256.One)) goto OutOfGas;
                        vmState.Memory.SaveByte(in result, data);
                        if (typeof(TTracingInstructions) == typeof(IsTracing)) _txTracer.ReportMemoryChange((long)result, data);

                        break;
                    }
                case Instruction.SLOAD:
                    {
                        exceptionType = InstructionSLoad<TTracingInstructions, TTracingStorage>(vmState, ref stack, ref gasAvailable, spec);
                        if (exceptionType != EvmExceptionType.None) goto ReturnFailure;

                        break;
                    }
                case Instruction.SSTORE:
                    {
                        exceptionType = InstructionSStore<TTracingInstructions, TTracingRefunds, TTracingStorage>(vmState, ref stack, ref gasAvailable, spec);
                        if (exceptionType != EvmExceptionType.None) goto ReturnFailure;

                        break;
                    }
                case Instruction.JUMP:
                    {
                        gasAvailable -= GasCostOf.Mid;

                        if (!stack.PopUInt256(out result)) goto StackUnderflow;
                        if (!Jump(result, ref programCounter, in env)) goto InvalidJumpDestination;
                        break;
                    }
                case Instruction.JUMPI:
                    {
                        gasAvailable -= GasCostOf.High;

                        if (!stack.PopUInt256(out result)) goto StackUnderflow;
                        bytes = stack.PopWord256();
                        if (!bytes.SequenceEqual(BytesZero32))
                        {
                            if (!Jump(result, ref programCounter, in env)) goto InvalidJumpDestination;
                        }

                        break;
                    }
                case Instruction.PC:
                    {
                        gasAvailable -= GasCostOf.Base;

                        stack.PushUInt32(programCounter - 1);
                        break;
                    }
                case Instruction.MSIZE:
                    {
                        gasAvailable -= GasCostOf.Base;

                        result = vmState.Memory.Size;
                        stack.PushUInt256(in result);
                        break;
                    }
                case Instruction.GAS:
                    {
                        gasAvailable -= GasCostOf.Base;
                        // Ensure gas is positive before pushing to stack
                        if (gasAvailable < 0) goto OutOfGas;

                        result = (UInt256)gasAvailable;
                        stack.PushUInt256(in result);
                        break;
                    }
                case Instruction.JUMPDEST:
                    {
                        gasAvailable -= GasCostOf.JumpDest;

                        break;
                    }
                case Instruction.PUSH0:
                    {
                        if (!spec.IncludePush0Instruction) goto InvalidInstruction;
                        gasAvailable -= GasCostOf.Base;

                        stack.PushZero();
                        break;
                    }
                case Instruction.PUSH1:
                    {
                        gasAvailable -= GasCostOf.VeryLow;

                        int programCounterInt = programCounter;
                        if (programCounterInt >= code.Length)
                        {
                            stack.PushZero();
                        }
                        else
                        {
                            stack.PushByte(code[programCounterInt]);
                        }

                        programCounter++;
                        break;
                    }
                case Instruction.PUSH2:
                case Instruction.PUSH3:
                case Instruction.PUSH4:
                case Instruction.PUSH5:
                case Instruction.PUSH6:
                case Instruction.PUSH7:
                case Instruction.PUSH8:
                case Instruction.PUSH9:
                case Instruction.PUSH10:
                case Instruction.PUSH11:
                case Instruction.PUSH12:
                case Instruction.PUSH13:
                case Instruction.PUSH14:
                case Instruction.PUSH15:
                case Instruction.PUSH16:
                case Instruction.PUSH17:
                case Instruction.PUSH18:
                case Instruction.PUSH19:
                case Instruction.PUSH20:
                case Instruction.PUSH21:
                case Instruction.PUSH22:
                case Instruction.PUSH23:
                case Instruction.PUSH24:
                case Instruction.PUSH25:
                case Instruction.PUSH26:
                case Instruction.PUSH27:
                case Instruction.PUSH28:
                case Instruction.PUSH29:
                case Instruction.PUSH30:
                case Instruction.PUSH31:
                case Instruction.PUSH32:
                    {
                        gasAvailable -= GasCostOf.VeryLow;

                        int length = instruction - Instruction.PUSH1 + 1;
                        int usedFromCode = Math.Min(code.Length - programCounter, length);
                        stack.PushLeftPaddedBytes(code.Slice(programCounter, usedFromCode), length);

                        programCounter += length;
                        break;
                    }
                case Instruction.DUP1:
                case Instruction.DUP2:
                case Instruction.DUP3:
                case Instruction.DUP4:
                case Instruction.DUP5:
                case Instruction.DUP6:
                case Instruction.DUP7:
                case Instruction.DUP8:
                case Instruction.DUP9:
                case Instruction.DUP10:
                case Instruction.DUP11:
                case Instruction.DUP12:
                case Instruction.DUP13:
                case Instruction.DUP14:
                case Instruction.DUP15:
                case Instruction.DUP16:
                    {
                        gasAvailable -= GasCostOf.VeryLow;

                        if (!stack.Dup(instruction - Instruction.DUP1 + 1)) goto StackUnderflow;
                        break;
                    }
                case Instruction.SWAP1:
                case Instruction.SWAP2:
                case Instruction.SWAP3:
                case Instruction.SWAP4:
                case Instruction.SWAP5:
                case Instruction.SWAP6:
                case Instruction.SWAP7:
                case Instruction.SWAP8:
                case Instruction.SWAP9:
                case Instruction.SWAP10:
                case Instruction.SWAP11:
                case Instruction.SWAP12:
                case Instruction.SWAP13:
                case Instruction.SWAP14:
                case Instruction.SWAP15:
                case Instruction.SWAP16:
                    {
                        gasAvailable -= GasCostOf.VeryLow;

                        if (!stack.Swap(instruction - Instruction.SWAP1 + 2)) goto StackUnderflow;
                        break;
                    }
                case Instruction.LOG0:
                case Instruction.LOG1:
                case Instruction.LOG2:
                case Instruction.LOG3:
                case Instruction.LOG4:
                    {
                        if (vmState.IsStatic) goto StaticCallViolation;

                        exceptionType = InstructionLog(vmState, ref stack, ref gasAvailable, instruction);
                        if (exceptionType != EvmExceptionType.None) goto ReturnFailure;
                        break;
                    }
                case Instruction.CREATE:
                case Instruction.CREATE2:
                    {
                        Metrics.IncrementCreates();
                        if (!spec.Create2OpcodeEnabled && instruction == Instruction.CREATE2) goto InvalidInstruction;

                        if (vmState.IsStatic) goto StaticCallViolation;

                        (exceptionType, returnData) = InstructionCreate(vmState, ref stack, ref gasAvailable, spec, instruction);
                        if (exceptionType != EvmExceptionType.None) goto ReturnFailure;

                        if (returnData is null) break;

                        goto DataReturnNoTrace;
                    }
                case Instruction.RETURN:
                    {
                        exceptionType = InstructionReturn(vmState, ref stack, ref gasAvailable, out returnData);
                        if (exceptionType != EvmExceptionType.None) goto ReturnFailure;

                        goto DataReturn;
                    }
                case Instruction.CALL:
                case Instruction.CALLCODE:
                case Instruction.DELEGATECALL:
                case Instruction.STATICCALL:
                    {
                        exceptionType = InstructionCall<TTracingInstructions, TTracingRefunds>(vmState, ref stack, ref gasAvailable, spec, instruction, out returnData);
                        if (exceptionType != EvmExceptionType.None) goto ReturnFailure;

                        if (returnData is null)
                        {
                            break;
                        }
                        if (ReferenceEquals(returnData, CallResult.BoxedEmpty))
                        {
                            // Non contract call continue rather than constructing a new frame
                            continue;
                        }

                        goto DataReturn;
                    }
                case Instruction.REVERT:
                    {
                        if (!spec.RevertOpcodeEnabled) goto InvalidInstruction;

                        exceptionType = InstructionRevert(vmState, ref stack, ref gasAvailable, out returnData);
                        if (exceptionType != EvmExceptionType.None) goto ReturnFailure;

                        isRevert = true;
                        goto DataReturn;
                    }
                case Instruction.INVALID:
                    {
                        gasAvailable -= GasCostOf.High;

                        goto InvalidInstruction;
                    }
                case Instruction.SELFDESTRUCT:
                    {
                        if (vmState.IsStatic) goto StaticCallViolation;

                        if (spec.UseShanghaiDDosProtection)
                        {
                            gasAvailable -= GasCostOf.SelfDestructEip150;
                        }

                        exceptionType = InstructionSelfDestruct(vmState, ref stack, ref gasAvailable, spec);
                        if (exceptionType != EvmExceptionType.None) goto ReturnFailure;

                        goto EmptyReturn;
                    }
                case Instruction.SHL:
                    {
                        if (!spec.ShiftOpcodesEnabled) goto InvalidInstruction;

                        gasAvailable -= GasCostOf.VeryLow;

                        if (!stack.PopUInt256(out a)) goto StackUnderflow;
                        if (a >= 256UL)
                        {
                            stack.PopLimbo();
                            stack.PushZero();
                        }
                        else
                        {
                            if (!stack.PopUInt256(out b)) goto StackUnderflow;
                            result = b << (int)a.u0;
                            stack.PushUInt256(in result);
                        }

                        break;
                    }
                case Instruction.SHR:
                    {
                        if (!spec.ShiftOpcodesEnabled) goto InvalidInstruction;

                        gasAvailable -= GasCostOf.VeryLow;

                        if (!stack.PopUInt256(out a)) goto StackUnderflow;
                        if (a >= 256)
                        {
                            stack.PopLimbo();
                            stack.PushZero();
                        }
                        else
                        {
                            if (!stack.PopUInt256(out b)) goto StackUnderflow;
                            result = b >> (int)a.u0;
                            stack.PushUInt256(in result);
                        }

                        break;
                    }
                case Instruction.SAR:
                    {
                        if (!spec.ShiftOpcodesEnabled) goto InvalidInstruction;

                        gasAvailable -= GasCostOf.VeryLow;

                        if (!stack.PopUInt256(out a)) goto StackUnderflow;
                        if (!stack.PopUInt256(out b)) goto StackUnderflow;
                        if (a >= BigInt256)
                        {
                            if (As<UInt256, Int256>(ref b).Sign >= 0)
                            {
                                stack.PushZero();
                            }
                            else
                            {
                                stack.PushSignedInt256(in Int256.MinusOne);
                            }
                        }
                        else
                        {
                            As<UInt256, Int256>(ref b).RightShift((int)a, out As<UInt256, Int256>(ref result));
                            stack.PushUInt256(in result);
                        }

                        break;
                    }
                case Instruction.EXTCODEHASH:
                    {
                        if (!spec.ExtCodeHashOpcodeEnabled) goto InvalidInstruction;

                        gasAvailable -= spec.GetExtCodeHashCost();

                        Address address = stack.PopAddress();
                        if (address is null) goto StackUnderflow;
                        if (!ChargeAccountAccessGas(ref gasAvailable, vmState, address, spec)) goto OutOfGas;

                        if (!_state.AccountExists(address) || _state.IsDeadAccount(address))
                        {
                            stack.PushZero();
                        }
                        else
                        {
                            stack.PushBytes(_state.GetCodeHash(address).Bytes);
                        }

                        break;
                    }
                case Instruction.TLOAD:
                    {
                        if (!spec.TransientStorageEnabled) goto InvalidInstruction;

                        Metrics.TloadOpcode++;
                        gasAvailable -= GasCostOf.TLoad;

                        if (!stack.PopUInt256(out result)) goto StackUnderflow;
                        storageCell = new(env.ExecutingAccount, result);

                        ReadOnlySpan<byte> value = _state.GetTransientState(in storageCell);
                        stack.PushBytes(value);

                        if (typeof(TTracingStorage) == typeof(IsTracing))
                        {
                            if (gasAvailable < 0) goto OutOfGas;
                            _txTracer.LoadOperationTransientStorage(storageCell.Address, result, value);
                        }

                        break;
                    }
                case Instruction.TSTORE:
                    {
                        if (!spec.TransientStorageEnabled) goto InvalidInstruction;
                        {
                            Metrics.TstoreOpcode++;

                            if (vmState.IsStatic) goto StaticCallViolation;

                            gasAvailable -= GasCostOf.TStore;

                            if (!stack.PopUInt256(out result)) goto StackUnderflow;
                            storageCell = new(env.ExecutingAccount, result);
                            bytes = stack.PopWord256();

                            _state.SetTransientState(in storageCell, !bytes.IsZero() ? bytes.ToArray() : BytesZero32);

                            if (typeof(TTracingStorage) == typeof(IsTracing))
                            {
                                if (gasAvailable < 0) goto OutOfGas;
                                ReadOnlySpan<byte> currentValue = _state.GetTransientState(in storageCell);
                                _txTracer.SetOperationTransientStorage(storageCell.Address, result, bytes, currentValue);
                            }

                            break;
                        }
                    }
                case Instruction.MCOPY:
                    {
                        if (!spec.MCopyIncluded) goto InvalidInstruction;
                        {
                            Metrics.MCopyOpcode++;

                            if (!stack.PopUInt256(out a)) goto StackUnderflow;
                            if (!stack.PopUInt256(out b)) goto StackUnderflow;
                            if (!stack.PopUInt256(out c)) goto StackUnderflow;

                            gasAvailable -= GasCostOf.VeryLow + GasCostOf.VeryLow * EvmPooledMemory.Div32Ceiling(c);
                            if (!UpdateMemoryCost(vmState, ref gasAvailable, UInt256.Max(b, a), c)) goto OutOfGas;

                            bytes = vmState.Memory.LoadSpan(in b, c);
                            if (typeof(TTracingInstructions) == typeof(IsTracing)) _txTracer.ReportMemoryChange(b, bytes);

                            vmState.Memory.Save(in a, bytes);
                            if (typeof(TTracingInstructions) == typeof(IsTracing)) _txTracer.ReportMemoryChange(a, bytes);

                            break;
                        }
                    }
                default:
                    {
                        goto InvalidInstruction;
                    }
            }

            if (gasAvailable < 0)
            {
                goto OutOfGas;
            }

            if (typeof(TTracingInstructions) == typeof(IsTracing))
            {
                EndInstructionTrace(gasAvailable, vmState.Memory.Size);
            }
        }

        goto EmptyReturnNoTrace;

    // Common exit errors, goto labels to reduce in loop code duplication and to keep loop body smaller
    EmptyReturn:
        if (typeof(TTracingInstructions) == typeof(IsTracing)) EndInstructionTrace(gasAvailable, vmState.Memory.Size);
        EmptyReturnNoTrace:
        // Ensure gas is positive before updating state
        if (gasAvailable < 0) goto OutOfGas;
        UpdateCurrentState(vmState, programCounter, gasAvailable, stack.Head);
#if DEBUG
        debugger?.TryWait(ref vmState, ref programCounter, ref gasAvailable, ref stack.Head);
#endif
        return CallResult.Empty;
    DataReturn:
        if (typeof(TTracingInstructions) == typeof(IsTracing)) EndInstructionTrace(gasAvailable, vmState.Memory.Size);
        DataReturnNoTrace:
        // Ensure gas is positive before updating state
        if (gasAvailable < 0) goto OutOfGas;
        UpdateCurrentState(vmState, programCounter, gasAvailable, stack.Head);

        if (returnData is EvmState state)
        {
            return new CallResult(state);
        }
        return new CallResult((byte[])returnData, null, shouldRevert: isRevert);

    OutOfGas:
        exceptionType = EvmExceptionType.OutOfGas;
        goto ReturnFailure;
    InvalidInstruction:
        exceptionType = EvmExceptionType.BadInstruction;
        goto ReturnFailure;
    StaticCallViolation:
        exceptionType = EvmExceptionType.StaticCallViolation;
        goto ReturnFailure;
    StackUnderflow:
        exceptionType = EvmExceptionType.StackUnderflow;
        goto ReturnFailure;
    InvalidJumpDestination:
        exceptionType = EvmExceptionType.InvalidJumpDestination;
        goto ReturnFailure;
    AccessViolation:
        exceptionType = EvmExceptionType.AccessViolation;
    ReturnFailure:
        return GetFailureReturn<TTracingInstructions>(gasAvailable, exceptionType);

        [DoesNotReturn]
        static void ThrowOperationCanceledException() =>
            throw new OperationCanceledException("Cancellation Requested");
    }

    [SkipLocalsInit]
    [MethodImpl(MethodImplOptions.NoInlining)]
    private void InstructionExtCodeSize<TTracingInstructions>(Address address, ref EvmStack<TTracingInstructions> stack, IDictionary<Address, CodeInfo> authorizedCode, IReleaseSpec spec) where TTracingInstructions : struct, IIsTracing
    {
<<<<<<< HEAD
        
        int codeLength = GetAuthorizedOrCachedCodeInfo(authorizedCode, _worldState, address, spec).MachineCode.Span.Length;
        UInt256 result = (UInt256)codeLength;
=======
        ReadOnlyMemory<byte> accountCode = _codeInfoRepository.GetCachedCodeInfo(_worldState, address, spec).MachineCode;
        UInt256 result = (UInt256)accountCode.Span.Length;
>>>>>>> 967f9688
        stack.PushUInt256(in result);
    }

    [SkipLocalsInit]
    private EvmExceptionType InstructionCall<TTracingInstructions, TTracingRefunds>(EvmState vmState, ref EvmStack<TTracingInstructions> stack, ref long gasAvailable, IReleaseSpec spec,
        Instruction instruction, out object returnData)
        where TTracingInstructions : struct, IIsTracing
        where TTracingRefunds : struct, IIsTracing
    {
        returnData = null;
        ref readonly ExecutionEnvironment env = ref vmState.Env;

        Metrics.IncrementCalls();

        if (instruction == Instruction.DELEGATECALL && !spec.DelegateCallEnabled ||
            instruction == Instruction.STATICCALL && !spec.StaticCallEnabled) return EvmExceptionType.BadInstruction;

        if (!stack.PopUInt256(out UInt256 gasLimit)) return EvmExceptionType.StackUnderflow;
        Address codeSource = stack.PopAddress();
        if (codeSource is null) return EvmExceptionType.StackUnderflow;

        if (!ChargeAccountAccessGas(ref gasAvailable, vmState, codeSource, spec)) return EvmExceptionType.OutOfGas;

        UInt256 callValue;
        switch (instruction)
        {
            case Instruction.STATICCALL:
                callValue = UInt256.Zero;
                break;
            case Instruction.DELEGATECALL:
                callValue = env.Value;
                break;
            default:
                if (!stack.PopUInt256(out callValue)) return EvmExceptionType.StackUnderflow;
                break;
        }

        UInt256 transferValue = instruction == Instruction.DELEGATECALL ? UInt256.Zero : callValue;
        if (!stack.PopUInt256(out UInt256 dataOffset)) return EvmExceptionType.StackUnderflow;
        if (!stack.PopUInt256(out UInt256 dataLength)) return EvmExceptionType.StackUnderflow;
        if (!stack.PopUInt256(out UInt256 outputOffset)) return EvmExceptionType.StackUnderflow;
        if (!stack.PopUInt256(out UInt256 outputLength)) return EvmExceptionType.StackUnderflow;

        if (vmState.IsStatic && !transferValue.IsZero && instruction != Instruction.CALLCODE) return EvmExceptionType.StaticCallViolation;

        Address caller = instruction == Instruction.DELEGATECALL ? env.Caller : env.ExecutingAccount;
        Address target = instruction == Instruction.CALL || instruction == Instruction.STATICCALL
            ? codeSource
            : env.ExecutingAccount;

        if (typeof(TLogger) == typeof(IsTracing))
        {
            TraceCallDetails(codeSource, ref callValue, ref transferValue, caller, target);
        }

        long gasExtra = 0L;

        if (!transferValue.IsZero)
        {
            gasExtra += GasCostOf.CallValue;
        }

        if (!spec.ClearEmptyAccountWhenTouched && !_state.AccountExists(target))
        {
            gasExtra += GasCostOf.NewAccount;
        }
        else if (spec.ClearEmptyAccountWhenTouched && transferValue != 0 && _state.IsDeadAccount(target))
        {
            gasExtra += GasCostOf.NewAccount;
        }

        if (!UpdateGas(spec.GetCallCost(), ref gasAvailable) ||
            !UpdateMemoryCost(vmState, ref gasAvailable, in dataOffset, dataLength) ||
            !UpdateMemoryCost(vmState, ref gasAvailable, in outputOffset, outputLength) ||
            !UpdateGas(gasExtra, ref gasAvailable)) return EvmExceptionType.OutOfGas;
<<<<<<< HEAD
        
        CodeInfo codeInfo = GetAuthorizedOrCachedCodeInfo(vmState.Env.TxExecutionContext.AuthorizedCode, _worldState, codeSource, spec);
=======

        CodeInfo codeInfo = _codeInfoRepository.GetCachedCodeInfo(_worldState, codeSource, spec);
>>>>>>> 967f9688
        codeInfo.AnalyseInBackgroundIfRequired();

        if (spec.Use63Over64Rule)
        {
            gasLimit = UInt256.Min((UInt256)(gasAvailable - gasAvailable / 64), gasLimit);
        }

        if (gasLimit >= long.MaxValue) return EvmExceptionType.OutOfGas;

        long gasLimitUl = (long)gasLimit;
        if (!UpdateGas(gasLimitUl, ref gasAvailable)) return EvmExceptionType.OutOfGas;

        if (!transferValue.IsZero)
        {
            if (typeof(TTracingRefunds) == typeof(IsTracing)) _txTracer.ReportExtraGasPressure(GasCostOf.CallStipend);
            gasLimitUl += GasCostOf.CallStipend;
        }

        if (env.CallDepth >= MaxCallDepth ||
            !transferValue.IsZero && _state.GetBalance(env.ExecutingAccount) < transferValue)
        {
            _returnDataBuffer = Array.Empty<byte>();
            stack.PushZero();

            if (typeof(TTracingInstructions) == typeof(IsTracing))
            {
                // very specific for Parity trace, need to find generalization - very peculiar 32 length...
                ReadOnlyMemory<byte>? memoryTrace = vmState.Memory.Inspect(in dataOffset, 32);
                _txTracer.ReportMemoryChange(dataOffset, memoryTrace is null ? ReadOnlySpan<byte>.Empty : memoryTrace.Value.Span);
            }

            if (typeof(TLogger) == typeof(IsTracing)) _logger.Trace("FAIL - call depth");
            if (typeof(TTracingInstructions) == typeof(IsTracing)) _txTracer.ReportOperationRemainingGas(gasAvailable);
            if (typeof(TTracingInstructions) == typeof(IsTracing)) _txTracer.ReportOperationError(EvmExceptionType.NotEnoughBalance);

            UpdateGasUp(gasLimitUl, ref gasAvailable);
            if (typeof(TTracingInstructions) == typeof(IsTracing)) _txTracer.ReportGasUpdateForVmTrace(gasLimitUl, gasAvailable);
            return EvmExceptionType.None;
        }

        Snapshot snapshot = _worldState.TakeSnapshot();
        _state.SubtractFromBalance(caller, transferValue, spec);

        if (codeInfo.IsEmpty && typeof(TTracingInstructions) != typeof(IsTracing) && !_txTracer.IsTracingActions)
        {
            // Non contract call, no need to construct call frame can just credit balance and return gas
            _returnDataBuffer = default;
            stack.PushBytes(StatusCode.SuccessBytes.Span);
            UpdateGasUp(gasLimitUl, ref gasAvailable);
            return FastCall(spec, out returnData, in transferValue, target);
        }

        ReadOnlyMemory<byte> callData = vmState.Memory.Load(in dataOffset, dataLength);
        ExecutionEnvironment callEnv = new
        (
            txExecutionContext: in env.TxExecutionContext,
            callDepth: env.CallDepth + 1,
            caller: caller,
            codeSource: codeSource,
            executingAccount: target,
            transferValue: transferValue,
            value: callValue,
            inputData: callData,
            codeInfo: codeInfo
        );
        if (typeof(TLogger) == typeof(IsTracing)) _logger.Trace($"Tx call gas {gasLimitUl}");
        if (outputLength == 0)
        {
            // TODO: when output length is 0 outputOffset can have any value really
            // and the value does not matter and it can cause trouble when beyond long range
            outputOffset = 0;
        }

        ExecutionType executionType = GetCallExecutionType(instruction, env.IsPostMerge());
        returnData = new EvmState(
            gasLimitUl,
            callEnv,
            executionType,
            isTopLevel: false,
            snapshot,
            (long)outputOffset,
            (long)outputLength,
            instruction == Instruction.STATICCALL || vmState.IsStatic,
            vmState,
            isContinuation: false,
            isCreateOnPreExistingAccount: false);

        return EvmExceptionType.None;

        EvmExceptionType FastCall(IReleaseSpec spec, out object returnData, in UInt256 transferValue, Address target)
        {
            if (!_state.AccountExists(target))
            {
                _state.CreateAccount(target, transferValue);
            }
            else
            {
                _state.AddToBalance(target, transferValue, spec);
            }
            Metrics.IncrementEmptyCalls();

            returnData = CallResult.BoxedEmpty;
            return EvmExceptionType.None;
        }

        [MethodImpl(MethodImplOptions.NoInlining)]
        void TraceCallDetails(Address codeSource, ref UInt256 callValue, ref UInt256 transferValue, Address caller, Address target)
        {
            _logger.Trace($"caller {caller}");
            _logger.Trace($"code source {codeSource}");
            _logger.Trace($"target {target}");
            _logger.Trace($"value {callValue}");
            _logger.Trace($"transfer value {transferValue}");
        }
    }

    [SkipLocalsInit]
    private static EvmExceptionType InstructionRevert<TTracing>(EvmState vmState, ref EvmStack<TTracing> stack, ref long gasAvailable, out object returnData)
        where TTracing : struct, IIsTracing
    {
        SkipInit(out returnData);

        if (!stack.PopUInt256(out UInt256 position) ||
            !stack.PopUInt256(out UInt256 length))
            return EvmExceptionType.StackUnderflow;

        if (!UpdateMemoryCost(vmState, ref gasAvailable, in position, in length))
        {
            return EvmExceptionType.OutOfGas;
        }

        returnData = vmState.Memory.Load(in position, in length).ToArray();
        return EvmExceptionType.None;
    }

    [SkipLocalsInit]
    private static EvmExceptionType InstructionReturn<TTracing>(EvmState vmState, ref EvmStack<TTracing> stack, ref long gasAvailable, out object returnData)
        where TTracing : struct, IIsTracing
    {
        SkipInit(out returnData);

        if (!stack.PopUInt256(out UInt256 position) ||
            !stack.PopUInt256(out UInt256 length))
            return EvmExceptionType.StackUnderflow;

        if (!UpdateMemoryCost(vmState, ref gasAvailable, in position, in length))
        {
            return EvmExceptionType.OutOfGas;
        }

        returnData = vmState.Memory.Load(in position, in length).ToArray();

        return EvmExceptionType.None;
    }

    [SkipLocalsInit]
    private EvmExceptionType InstructionSelfDestruct<TTracing>(EvmState vmState, ref EvmStack<TTracing> stack, ref long gasAvailable, IReleaseSpec spec)
        where TTracing : struct, IIsTracing
    {
        Metrics.SelfDestructs++;

        Address inheritor = stack.PopAddress();
        if (inheritor is null) return EvmExceptionType.StackUnderflow;
        if (!ChargeAccountAccessGas(ref gasAvailable, vmState, inheritor, spec, false)) return EvmExceptionType.OutOfGas;

        Address executingAccount = vmState.Env.ExecutingAccount;
        bool createInSameTx = vmState.CreateList.Contains(executingAccount);
        if (!spec.SelfdestructOnlyOnSameTransaction || createInSameTx)
            vmState.DestroyList.Add(executingAccount);

        UInt256 result = _state.GetBalance(executingAccount);
        if (_txTracer.IsTracingActions) _txTracer.ReportSelfDestruct(executingAccount, result, inheritor);
        if (spec.ClearEmptyAccountWhenTouched && !result.IsZero && _state.IsDeadAccount(inheritor))
        {
            if (!UpdateGas(GasCostOf.NewAccount, ref gasAvailable)) return EvmExceptionType.OutOfGas;
        }

        bool inheritorAccountExists = _state.AccountExists(inheritor);
        if (!spec.ClearEmptyAccountWhenTouched && !inheritorAccountExists && spec.UseShanghaiDDosProtection)
        {
            if (!UpdateGas(GasCostOf.NewAccount, ref gasAvailable)) return EvmExceptionType.OutOfGas;
        }

        if (!inheritorAccountExists)
        {
            _state.CreateAccount(inheritor, result);
        }
        else if (!inheritor.Equals(executingAccount))
        {
            _state.AddToBalance(inheritor, result, spec);
        }

        if (spec.SelfdestructOnlyOnSameTransaction && !createInSameTx && inheritor.Equals(executingAccount))
            return EvmExceptionType.None; // don't burn eth when contract is not destroyed per EIP clarification

        _state.SubtractFromBalance(executingAccount, result, spec);
        return EvmExceptionType.None;
    }

    [SkipLocalsInit]
    private (EvmExceptionType exceptionType, EvmState? callState) InstructionCreate<TTracing>(EvmState vmState, ref EvmStack<TTracing> stack, ref long gasAvailable, IReleaseSpec spec, Instruction instruction)
        where TTracing : struct, IIsTracing
    {
        ref readonly ExecutionEnvironment env = ref vmState.Env;

        // TODO: happens in CREATE_empty000CreateInitCode_Transaction but probably has to be handled differently
        if (!_state.AccountExists(env.ExecutingAccount))
        {
            _state.CreateAccount(env.ExecutingAccount, UInt256.Zero);
        }

        if (!stack.PopUInt256(out UInt256 value) ||
            !stack.PopUInt256(out UInt256 memoryPositionOfInitCode) ||
            !stack.PopUInt256(out UInt256 initCodeLength))
            return (EvmExceptionType.StackUnderflow, null);

        Span<byte> salt = default;
        if (instruction == Instruction.CREATE2)
        {
            salt = stack.PopWord256();
        }

        //EIP-3860
        if (spec.IsEip3860Enabled)
        {
            if (initCodeLength > spec.MaxInitCodeSize) return (EvmExceptionType.OutOfGas, null);
        }

        long gasCost = GasCostOf.Create +
                       (spec.IsEip3860Enabled ? GasCostOf.InitCodeWord * EvmPooledMemory.Div32Ceiling(initCodeLength) : 0) +
                       (instruction == Instruction.CREATE2
                           ? GasCostOf.Sha3Word * EvmPooledMemory.Div32Ceiling(initCodeLength)
                           : 0);

        if (!UpdateGas(gasCost, ref gasAvailable)) return (EvmExceptionType.OutOfGas, null);

        if (!UpdateMemoryCost(vmState, ref gasAvailable, in memoryPositionOfInitCode, initCodeLength)) return (EvmExceptionType.OutOfGas, null);

        // TODO: copy pasted from CALL / DELEGATECALL, need to move it outside?
        if (env.CallDepth >= MaxCallDepth) // TODO: fragile ordering / potential vulnerability for different clients
        {
            // TODO: need a test for this
            _returnDataBuffer = Array.Empty<byte>();
            stack.PushZero();
            return (EvmExceptionType.None, null);
        }

        ReadOnlyMemory<byte> initCode = vmState.Memory.Load(in memoryPositionOfInitCode, initCodeLength);

        UInt256 balance = _state.GetBalance(env.ExecutingAccount);
        if (value > balance)
        {
            _returnDataBuffer = Array.Empty<byte>();
            stack.PushZero();
            return (EvmExceptionType.None, null);
        }

        UInt256 accountNonce = _state.GetNonce(env.ExecutingAccount);
        UInt256 maxNonce = ulong.MaxValue;
        if (accountNonce >= maxNonce)
        {
            _returnDataBuffer = Array.Empty<byte>();
            stack.PushZero();
            return (EvmExceptionType.None, null);
        }

        if (typeof(TTracing) == typeof(IsTracing)) EndInstructionTrace(gasAvailable, vmState.Memory.Size);
        // todo: === below is a new call - refactor / move

        long callGas = spec.Use63Over64Rule ? gasAvailable - gasAvailable / 64L : gasAvailable;
        if (!UpdateGas(callGas, ref gasAvailable)) return (EvmExceptionType.OutOfGas, null);

        Address contractAddress = instruction == Instruction.CREATE
            ? ContractAddress.From(env.ExecutingAccount, _state.GetNonce(env.ExecutingAccount))
            : ContractAddress.From(env.ExecutingAccount, salt, initCode.Span);

        if (spec.UseHotAndColdStorage)
        {
            // EIP-2929 assumes that warm-up cost is included in the costs of CREATE and CREATE2
            vmState.WarmUp(contractAddress);
        }

        _state.IncrementNonce(env.ExecutingAccount);

        Snapshot snapshot = _worldState.TakeSnapshot();

        bool accountExists = _state.AccountExists(contractAddress);
        if (accountExists && (_codeInfoRepository.GetCachedCodeInfo(_worldState, contractAddress, spec).MachineCode.Length != 0 ||
                              _state.GetNonce(contractAddress) != 0))
        {
            /* we get the snapshot before this as there is a possibility with that we will touch an empty account and remove it even if the REVERT operation follows */
            if (typeof(TLogger) == typeof(IsTracing)) _logger.Trace($"Contract collision at {contractAddress}");
            _returnDataBuffer = Array.Empty<byte>();
            stack.PushZero();
            return (EvmExceptionType.None, null);
        }

        if (accountExists)
        {
            _state.UpdateStorageRoot(contractAddress, Keccak.EmptyTreeHash);
        }
        else if (_state.IsDeadAccount(contractAddress))
        {
            _state.ClearStorage(contractAddress);
        }

        _state.SubtractFromBalance(env.ExecutingAccount, value, spec);

        // Do not add the initCode to the cache as it is
        // pointing to data in this tx and will become invalid
        // for another tx as returned to pool.
        CodeInfo codeInfo = new(initCode);
        codeInfo.AnalyseInBackgroundIfRequired();

        ExecutionEnvironment callEnv = new
        (
            txExecutionContext: in env.TxExecutionContext,
            callDepth: env.CallDepth + 1,
            caller: env.ExecutingAccount,
            executingAccount: contractAddress,
            codeSource: null,
            codeInfo: codeInfo,
            inputData: default,
            transferValue: value,
            value: value
        );
        EvmState callState = new(
            callGas,
            callEnv,
            instruction == Instruction.CREATE2 ? ExecutionType.CREATE2 : ExecutionType.CREATE,
            false,
            snapshot,
            0L,
            0L,
            vmState.IsStatic,
            vmState,
            false,
            accountExists);

        return (EvmExceptionType.None, callState);
    }

    [SkipLocalsInit]
    private EvmExceptionType InstructionLog<TTracing>(EvmState vmState, ref EvmStack<TTracing> stack, ref long gasAvailable, Instruction instruction)
        where TTracing : struct, IIsTracing
    {
        if (!stack.PopUInt256(out UInt256 position)) return EvmExceptionType.StackUnderflow;
        if (!stack.PopUInt256(out UInt256 length)) return EvmExceptionType.StackUnderflow;
        long topicsCount = instruction - Instruction.LOG0;
        if (!UpdateMemoryCost(vmState, ref gasAvailable, in position, length)) return EvmExceptionType.OutOfGas;
        if (!UpdateGas(
                GasCostOf.Log + topicsCount * GasCostOf.LogTopic +
                (long)length * GasCostOf.LogData, ref gasAvailable)) return EvmExceptionType.OutOfGas;

        ReadOnlyMemory<byte> data = vmState.Memory.Load(in position, length);
        Hash256[] topics = new Hash256[topicsCount];
        for (int i = 0; i < topicsCount; i++)
        {
            topics[i] = new Hash256(stack.PopWord256());
        }

        LogEntry logEntry = new(
            vmState.Env.ExecutingAccount,
            data.ToArray(),
            topics);
        vmState.Logs.Add(logEntry);

        if (_txTracer.IsTracingLogs)
        {
            _txTracer.ReportLog(logEntry);
        }

        return EvmExceptionType.None;
    }

    [SkipLocalsInit]
    private EvmExceptionType InstructionSLoad<TTracingInstructions, TTracingStorage>(EvmState vmState, ref EvmStack<TTracingInstructions> stack, ref long gasAvailable, IReleaseSpec spec)
        where TTracingInstructions : struct, IIsTracing
        where TTracingStorage : struct, IIsTracing
    {
        Metrics.IncrementSLoadOpcode();
        gasAvailable -= spec.GetSLoadCost();

        if (!stack.PopUInt256(out UInt256 result)) return EvmExceptionType.StackUnderflow;
        StorageCell storageCell = new(vmState.Env.ExecutingAccount, result);
        if (!ChargeStorageAccessGas(
            ref gasAvailable,
            vmState,
            in storageCell,
            StorageAccessType.SLOAD,
            spec)) return EvmExceptionType.OutOfGas;

        ReadOnlySpan<byte> value = _state.Get(in storageCell);
        stack.PushBytes(value);
        if (typeof(TTracingStorage) == typeof(IsTracing))
        {
            _txTracer.LoadOperationStorage(storageCell.Address, result, value);
        }

        return EvmExceptionType.None;
    }

    [SkipLocalsInit]
    private EvmExceptionType InstructionSStore<TTracingInstructions, TTracingRefunds, TTracingStorage>(EvmState vmState, ref EvmStack<TTracingInstructions> stack, ref long gasAvailable, IReleaseSpec spec)
        where TTracingInstructions : struct, IIsTracing
        where TTracingRefunds : struct, IIsTracing
        where TTracingStorage : struct, IIsTracing
    {
        Metrics.IncrementSStoreOpcode();

        if (vmState.IsStatic) return EvmExceptionType.StaticCallViolation;
        // fail fast before the first storage read if gas is not enough even for reset
        if (!spec.UseNetGasMetering && !UpdateGas(spec.GetSStoreResetCost(), ref gasAvailable)) return EvmExceptionType.OutOfGas;

        if (spec.UseNetGasMeteringWithAStipendFix)
        {
            if (typeof(TTracingRefunds) == typeof(IsTracing))
                _txTracer.ReportExtraGasPressure(GasCostOf.CallStipend - spec.GetNetMeteredSStoreCost() + 1);
            if (gasAvailable <= GasCostOf.CallStipend) return EvmExceptionType.OutOfGas;
        }

        if (!stack.PopUInt256(out UInt256 result)) return EvmExceptionType.StackUnderflow;
        ReadOnlySpan<byte> bytes = stack.PopWord256();
        bool newIsZero = bytes.IsZero();
        bytes = !newIsZero ? bytes.WithoutLeadingZeros() : BytesZero;

        StorageCell storageCell = new(vmState.Env.ExecutingAccount, result);

        if (!ChargeStorageAccessGas(
                ref gasAvailable,
                vmState,
                in storageCell,
                StorageAccessType.SSTORE,
                spec)) return EvmExceptionType.OutOfGas;

        ReadOnlySpan<byte> currentValue = _state.Get(in storageCell);
        // Console.WriteLine($"current: {currentValue.ToHexString()} newValue {newValue.ToHexString()}");
        bool currentIsZero = currentValue.IsZero();

        bool newSameAsCurrent = (newIsZero && currentIsZero) || Bytes.AreEqual(currentValue, bytes);
        long sClearRefunds = RefundOf.SClear(spec.IsEip3529Enabled);

        if (!spec.UseNetGasMetering) // note that for this case we already deducted 5000
        {
            if (newIsZero)
            {
                if (!newSameAsCurrent)
                {
                    vmState.Refund += sClearRefunds;
                    if (typeof(TTracingRefunds) == typeof(IsTracing)) _txTracer.ReportRefund(sClearRefunds);
                }
            }
            else if (currentIsZero)
            {
                if (!UpdateGas(GasCostOf.SSet - GasCostOf.SReset, ref gasAvailable)) return EvmExceptionType.OutOfGas;
            }
        }
        else // net metered
        {
            if (newSameAsCurrent)
            {
                if (!UpdateGas(spec.GetNetMeteredSStoreCost(), ref gasAvailable)) return EvmExceptionType.OutOfGas;
            }
            else // net metered, C != N
            {
                Span<byte> originalValue = _state.GetOriginal(in storageCell);
                bool originalIsZero = originalValue.IsZero();

                bool currentSameAsOriginal = Bytes.AreEqual(originalValue, currentValue);
                if (currentSameAsOriginal)
                {
                    if (currentIsZero)
                    {
                        if (!UpdateGas(GasCostOf.SSet, ref gasAvailable)) return EvmExceptionType.OutOfGas;
                    }
                    else // net metered, current == original != new, !currentIsZero
                    {
                        if (!UpdateGas(spec.GetSStoreResetCost(), ref gasAvailable)) return EvmExceptionType.OutOfGas;

                        if (newIsZero)
                        {
                            vmState.Refund += sClearRefunds;
                            if (typeof(TTracingRefunds) == typeof(IsTracing)) _txTracer.ReportRefund(sClearRefunds);
                        }
                    }
                }
                else // net metered, new != current != original
                {
                    long netMeteredStoreCost = spec.GetNetMeteredSStoreCost();
                    if (!UpdateGas(netMeteredStoreCost, ref gasAvailable)) return EvmExceptionType.OutOfGas;

                    if (!originalIsZero) // net metered, new != current != original != 0
                    {
                        if (currentIsZero)
                        {
                            vmState.Refund -= sClearRefunds;
                            if (typeof(TTracingRefunds) == typeof(IsTracing)) _txTracer.ReportRefund(-sClearRefunds);
                        }

                        if (newIsZero)
                        {
                            vmState.Refund += sClearRefunds;
                            if (typeof(TTracingRefunds) == typeof(IsTracing)) _txTracer.ReportRefund(sClearRefunds);
                        }
                    }

                    bool newSameAsOriginal = Bytes.AreEqual(originalValue, bytes);
                    if (newSameAsOriginal)
                    {
                        long refundFromReversal;
                        if (originalIsZero)
                        {
                            refundFromReversal = spec.GetSetReversalRefund();
                        }
                        else
                        {
                            refundFromReversal = spec.GetClearReversalRefund();
                        }

                        vmState.Refund += refundFromReversal;
                        if (typeof(TTracingRefunds) == typeof(IsTracing)) _txTracer.ReportRefund(refundFromReversal);
                    }
                }
            }
        }

        if (!newSameAsCurrent)
        {
            _state.Set(in storageCell, newIsZero ? BytesZero : bytes.ToArray());
        }

        if (typeof(TTracingInstructions) == typeof(IsTracing))
        {
            ReadOnlySpan<byte> valueToStore = newIsZero ? BytesZero.AsSpan() : bytes;
            byte[] storageBytes = new byte[32]; // do not stackalloc here
            storageCell.Index.ToBigEndian(storageBytes);
            _txTracer.ReportStorageChange(storageBytes, valueToStore);
        }

        if (typeof(TTracingStorage) == typeof(IsTracing))
        {
            _txTracer.SetOperationStorage(storageCell.Address, result, bytes, currentValue);
        }

        return EvmExceptionType.None;
    }

    private CallResult GetFailureReturn<TTracingInstructions>(long gasAvailable, EvmExceptionType exceptionType)
        where TTracingInstructions : struct, IIsTracing
    {
        if (typeof(TTracingInstructions) == typeof(IsTracing)) EndInstructionTraceError(gasAvailable, exceptionType);

        return exceptionType switch
        {
            EvmExceptionType.OutOfGas => CallResult.OutOfGasException,
            EvmExceptionType.BadInstruction => CallResult.InvalidInstructionException,
            EvmExceptionType.StaticCallViolation => CallResult.StaticCallViolationException,
            EvmExceptionType.InvalidSubroutineEntry => CallResult.InvalidSubroutineEntry,
            EvmExceptionType.InvalidSubroutineReturn => CallResult.InvalidSubroutineReturn,
            EvmExceptionType.StackOverflow => CallResult.StackOverflowException,
            EvmExceptionType.StackUnderflow => CallResult.StackUnderflowException,
            EvmExceptionType.InvalidJumpDestination => CallResult.InvalidJumpDestination,
            EvmExceptionType.AccessViolation => CallResult.AccessViolationException,
            _ => throw new ArgumentOutOfRangeException(nameof(exceptionType), exceptionType, "")
        };
    }

    private static void UpdateCurrentState(EvmState state, int pc, long gas, int stackHead)
    {
        state.ProgramCounter = pc;
        state.GasAvailable = gas;
        state.DataStackHead = stackHead;
    }

    private static bool UpdateMemoryCost(EvmState vmState, ref long gasAvailable, in UInt256 position, in UInt256 length)
    {
        long memoryCost = vmState.Memory.CalculateMemoryCost(in position, length);
        if (memoryCost != 0L)
        {
            if (!UpdateGas(memoryCost, ref gasAvailable))
            {
                return false;
            }
        }

        return true;
    }

    private static bool Jump(in UInt256 jumpDest, ref int programCounter, in ExecutionEnvironment env)
    {
        if (jumpDest > int.MaxValue)
        {
            // https://github.com/NethermindEth/nethermind/issues/140
            // TODO: add a test, validating inside the condition was not covered by existing tests and fails on 0xf435a354924097686ea88dab3aac1dd464e6a3b387c77aeee94145b0fa5a63d2 mainnet
            return false;
        }

        int jumpDestInt = (int)jumpDest;
        if (!env.CodeInfo.ValidateJump(jumpDestInt))
        {
            // https://github.com/NethermindEth/nethermind/issues/140
            // TODO: add a test, validating inside the condition was not covered by existing tests and fails on 61363 Ropsten
            return false;
        }

        programCounter = jumpDestInt;
        return true;
    }

    [MethodImpl(MethodImplOptions.NoInlining)]
    private void StartInstructionTrace<TIsTracing>(Instruction instruction, EvmState vmState, long gasAvailable, int programCounter, in EvmStack<TIsTracing> stackValue)
        where TIsTracing : struct, IIsTracing
    {
        _txTracer.StartOperation(programCounter, instruction, gasAvailable, vmState.Env);
        if (_txTracer.IsTracingMemory)
        {
            _txTracer.SetOperationMemory(vmState.Memory.GetTrace());
            _txTracer.SetOperationMemorySize(vmState.Memory.Size);
        }

        if (_txTracer.IsTracingStack)
        {
            Memory<byte> stackMemory = vmState.DataStack.AsMemory().Slice(0, stackValue.Head * EvmStack<TIsTracing>.WordSize);
            _txTracer.SetOperationStack(new TraceStack(stackMemory));
        }
    }

    [MethodImpl(MethodImplOptions.NoInlining)]
    private void EndInstructionTrace(long gasAvailable, ulong memorySize)
    {
        _txTracer.ReportOperationRemainingGas(gasAvailable);
    }

    [MethodImpl(MethodImplOptions.NoInlining)]
    private void EndInstructionTraceError(long gasAvailable, EvmExceptionType evmExceptionType)
    {
        _txTracer.ReportOperationRemainingGas(gasAvailable);
        _txTracer.ReportOperationError(evmExceptionType);
    }

    private static ExecutionType GetCallExecutionType(Instruction instruction, bool isPostMerge = false)
    {
        ExecutionType executionType;
        if (instruction == Instruction.CALL)
        {
            executionType = ExecutionType.CALL;
        }
        else if (instruction == Instruction.DELEGATECALL)
        {
            executionType = ExecutionType.DELEGATECALL;
        }
        else if (instruction == Instruction.STATICCALL)
        {
            executionType = ExecutionType.STATICCALL;
        }
        else if (instruction == Instruction.CALLCODE)
        {
            executionType = ExecutionType.CALLCODE;
        }
        else
        {
            throw new NotSupportedException($"Execution type is undefined for {instruction.GetName(isPostMerge)}");
        }

        return executionType;
    }
}<|MERGE_RESOLUTION|>--- conflicted
+++ resolved
@@ -71,30 +71,17 @@
         ILogManager? logManager)
     {
         ILogger logger = logManager?.GetClassLogger() ?? throw new ArgumentNullException(nameof(logManager));
-<<<<<<< HEAD
-        if (!logger.IsTrace)
-        {
-            _evm = new VirtualMachine<NotTracing>(blockhashProvider, specProvider, logger);
-        }
-        else
-        {
-            _evm = new VirtualMachine<IsTracing>(blockhashProvider, specProvider, logger);
-        }
-    }
-
-    public CodeInfo GetCachedCodeInfo(IWorldState worldState, Address codeSource, IReleaseSpec spec)
-        => _evm.GetCachedCodeInfo(worldState, codeSource, spec);
-    public CodeInfo GetAuthorizedOrCachedCodeInfo(IDictionary<Address, CodeInfo> authorizedCode, IWorldState worldState, Address codeSource, IReleaseSpec vmSpec)
-        => _evm.GetAuthorizedOrCachedCodeInfo(authorizedCode, worldState, codeSource, vmSpec);
-
-    public void InsertCode(ReadOnlyMemory<byte> code, Address codeOwner, IReleaseSpec spec)
-    {
-        _evm.InsertCode(code, codeOwner, spec);
-=======
         _evm = logger.IsTrace
             ? new VirtualMachine<IsTracing>(blockhashProvider, specProvider, codeInfoRepository, logger)
             : new VirtualMachine<NotTracing>(blockhashProvider, specProvider, codeInfoRepository, logger);
->>>>>>> 967f9688
+    }
+
+    public CodeInfo GetCachedCodeInfo(IWorldState worldState, Address codeSource, IReleaseSpec spec)
+        => _evm.GetCachedCodeInfo(worldState, codeSource, spec);
+
+    public void InsertCode(ReadOnlyMemory<byte> code, Address codeOwner, IReleaseSpec spec)
+    {
+        _evm.InsertCode(code, codeOwner, spec);
     }
 
     public TransactionSubstate Run<TTracingActions>(EvmState state, IWorldState worldState, ITxTracer txTracer)
@@ -488,65 +475,6 @@
         }
     }
 
-<<<<<<< HEAD
-    public CodeInfo GetCachedCodeInfo(IWorldState worldState, Address codeSource, IReleaseSpec vmSpec)
-    {
-        if (codeSource.IsPrecompile(vmSpec))
-        {
-            return PrecompileCode[codeSource];
-        }
-
-        CodeInfo cachedCodeInfo = null;
-        ValueHash256 codeHash = worldState.GetCodeHash(codeSource);
-        if (codeHash == Keccak.OfAnEmptyString.ValueHash256)
-        {
-            cachedCodeInfo = CodeInfo.Empty;
-        }
-
-        cachedCodeInfo ??= CodeCache.Get(codeHash);
-        if (cachedCodeInfo is null)
-        {
-            byte[]? code = worldState.GetCode(codeHash);
-
-            if (code is null)
-            {
-                MissingCode(codeSource, codeHash);
-            }
-
-            cachedCodeInfo = new(code);
-            cachedCodeInfo.AnalyseInBackgroundIfRequired();
-            CodeCache.Set(codeHash, cachedCodeInfo);
-        }
-        else
-        {
-            Db.Metrics.IncrementCodeDbCache();
-        }
-
-        return cachedCodeInfo;
-
-        [DoesNotReturn]
-        [StackTraceHidden]
-        static void MissingCode(Address codeSource, in ValueHash256 codeHash)
-        {
-            throw new NullReferenceException($"Code {codeHash} missing in the state for address {codeSource}");
-        }
-    }
-
-    /// <summary>
-    /// Lookup for code from authorization_list and state. See <see cref="https://eips.ethereum.org/EIPS/eip-7702"/>.
-    /// </summary>
-    /// <param name="code"></param>
-    public CodeInfo GetAuthorizedOrCachedCodeInfo(IDictionary<Address, CodeInfo> authorizedCode, IWorldState worldState, Address codeSource, IReleaseSpec vmSpec)
-    {
-        if (vmSpec.IsAuthorizationListEnabled && authorizedCode.ContainsKey(codeSource))
-        {
-            return authorizedCode[codeSource];
-        }
-        return GetCachedCodeInfo(worldState, codeSource, vmSpec);
-    }
-
-=======
->>>>>>> 967f9688
     private static bool UpdateGas(long gasCost, ref long gasAvailable)
     {
         if (gasAvailable < gasCost)
@@ -1413,11 +1341,7 @@
                         {
                             if (!UpdateMemoryCost(vmState, ref gasAvailable, in a, result)) goto OutOfGas;
 
-<<<<<<< HEAD
                             ReadOnlyMemory<byte> externalCode = GetAuthorizedOrCachedCodeInfo(txCtx.AuthorizedCode, _worldState, address, spec).MachineCode;
-=======
-                            ReadOnlyMemory<byte> externalCode = _codeInfoRepository.GetCachedCodeInfo(_worldState, address, spec).MachineCode;
->>>>>>> 967f9688
                             slice = externalCode.SliceWithZeroPadding(b, (int)result);
                             vmState.Memory.Save(in a, in slice);
                             if (typeof(TTracingInstructions) == typeof(IsTracing))
@@ -2127,14 +2051,9 @@
     [MethodImpl(MethodImplOptions.NoInlining)]
     private void InstructionExtCodeSize<TTracingInstructions>(Address address, ref EvmStack<TTracingInstructions> stack, IDictionary<Address, CodeInfo> authorizedCode, IReleaseSpec spec) where TTracingInstructions : struct, IIsTracing
     {
-<<<<<<< HEAD
         
         int codeLength = GetAuthorizedOrCachedCodeInfo(authorizedCode, _worldState, address, spec).MachineCode.Span.Length;
-        UInt256 result = (UInt256)codeLength;
-=======
-        ReadOnlyMemory<byte> accountCode = _codeInfoRepository.GetCachedCodeInfo(_worldState, address, spec).MachineCode;
         UInt256 result = (UInt256)accountCode.Span.Length;
->>>>>>> 967f9688
         stack.PushUInt256(in result);
     }
 
@@ -2210,13 +2129,8 @@
             !UpdateMemoryCost(vmState, ref gasAvailable, in dataOffset, dataLength) ||
             !UpdateMemoryCost(vmState, ref gasAvailable, in outputOffset, outputLength) ||
             !UpdateGas(gasExtra, ref gasAvailable)) return EvmExceptionType.OutOfGas;
-<<<<<<< HEAD
         
-        CodeInfo codeInfo = GetAuthorizedOrCachedCodeInfo(vmState.Env.TxExecutionContext.AuthorizedCode, _worldState, codeSource, spec);
-=======
-
-        CodeInfo codeInfo = _codeInfoRepository.GetCachedCodeInfo(_worldState, codeSource, spec);
->>>>>>> 967f9688
+        CodeInfo codeInfo = _codeInfoRepository.GetAuthorizedOrCachedCodeInfo(vmState.Env.TxExecutionContext.AuthorizedCode, _worldState, codeSource, spec);
         codeInfo.AnalyseInBackgroundIfRequired();
 
         if (spec.Use63Over64Rule)
