// SPDX-FileCopyrightText: 2022 Demerzel Solutions Limited
// SPDX-License-Identifier: LGPL-3.0-only

using System;
using Nethermind.Core.Extensions;
using Nethermind.Core.Specs;
using Nethermind.Evm.EOF;
using Nethermind.Evm.Precompiles;

namespace Nethermind.Evm.CodeAnalysis
{
    public class CodeInfo
    {
        private const int SampledCodeLength = 10_001;
        private const int PercentageOfPush1 = 40;
        private const int NumberOfSamples = 100;
<<<<<<< HEAD
        private EofHeader _header;
=======
        private EofHeader? _header;
        private bool isEof = false;
>>>>>>> 7402eff8
        private static Random _rand = new();

        public byte[] MachineCode { get; set; }

        public bool IsEof => isEof;
        public EofHeader? Header => _header;

        public bool? IsEof = null;

        #region EofSection Extractors

        public Span<byte> ExtractCodeSection()
        {
<<<<<<< HEAD
            Container = MachineCode.AsSpan();
            if (spec.IsEip3540Enabled)
            {
                IsEof ??= ByteCodeValidator.Instance.ValidateEofStructure(MachineCode, spec, out _header);

                if (IsEof.Value)
                {
                    var codeSectionOffsets = Header.CodeSectionOffsets;
                    CodeSection = MachineCode.Slice(codeSectionOffsets.Start, codeSectionOffsets.Size);
                    var dataSectionOffsets = Header.DataSectionOffsets;
                    DataSection = MachineCode.Slice(dataSectionOffsets.Start, dataSectionOffsets.Size);
                    return this;
                }
            }
            CodeSection = MachineCode.AsSpan();
            DataSection = Span<byte>.Empty;
            return this;
=======
            return MachineCode.Slice(Header.Value.CodeSection.Start, Header.Value.CodeSection.Size);
        }

        public Span<byte> ExtractDataSection()
        {
            return Header.Value.DataSection.HasValue
                ? (Span<byte>)MachineCode.Slice(Header.Value.DataSection.Value.Start, Header.Value.DataSection.Value.Size)
                : Span<byte>.Empty;
>>>>>>> 7402eff8
        }

        #endregion

        public IPrecompile? Precompile { get; set; }
        private ICodeInfoAnalyzer? _analyzer;

        public CodeInfo(byte[] code, IReleaseSpec spec)
        {
            MachineCode = code;
            if (spec.IsEip3540Enabled)
            {
                isEof = ByteCodeValidator.Instance.ValidateEofStructure(MachineCode, spec, out _header);
            }
        }

        public bool IsPrecompile => Precompile is not null;

        public CodeInfo(IPrecompile precompile)
        {
            Precompile = precompile;
            MachineCode = Array.Empty<byte>();
        }

        public bool ValidateJump(int destination, bool isSubroutine, IReleaseSpec spec)
        {
            if (_analyzer is null)
            {
                CreateAnalyzer(spec);
            }

            return _analyzer.ValidateJump(destination, isSubroutine);
        }

        /// <summary>
        /// Do sampling to choose an algo when the code is big enough.
        /// When the code size is small we can use the default analyzer.
        /// </summary>
        private void CreateAnalyzer(IReleaseSpec spec)
        {
<<<<<<< HEAD
            var (CodeStart, CodeSize) = IsEof.HasValue && IsEof.Value == true ? Header.CodeSectionOffsets : (0, MachineCode.Length);
            var codeToBeAnalyzed = MachineCode.Slice(CodeStart, CodeSize);
=======
            var (codeStart, codeSize) = isEof
                ? (Header.Value.CodeSection.Start, Header.Value.CodeSection.Size)
                : (0, MachineCode.Length);
            var codeToBeAnalyzed = MachineCode.Slice(codeStart, codeSize);
>>>>>>> 7402eff8
            if (codeToBeAnalyzed.Length >= SampledCodeLength)
            {
                byte push1Count = 0;

                // we check (by sampling randomly) how many PUSH1 instructions are in the code
                for (int i = 0; i < NumberOfSamples; i++)
                {
                    byte instruction = codeToBeAnalyzed[_rand.Next(0, codeToBeAnalyzed.Length)];

                    // PUSH1
                    if (instruction == 0x60)
                    {
                        push1Count++;
                    }
                }

                // If there are many PUSH1 ops then use the JUMPDEST analyzer.
                // The JumpdestAnalyzer can perform up to 40% better than the default Code Data Analyzer
                // in a scenario when the code consists only of PUSH1 instructions.
                _analyzer = push1Count > PercentageOfPush1 ? new JumpdestAnalyzer(codeToBeAnalyzed, spec) : new CodeDataAnalyzer(codeToBeAnalyzed, spec);
            }
            else
            {
                _analyzer = new CodeDataAnalyzer(codeToBeAnalyzed, spec);
            }
        }
    }
}<|MERGE_RESOLUTION|>--- conflicted
+++ resolved
@@ -14,12 +14,8 @@
         private const int SampledCodeLength = 10_001;
         private const int PercentageOfPush1 = 40;
         private const int NumberOfSamples = 100;
-<<<<<<< HEAD
-        private EofHeader _header;
-=======
         private EofHeader? _header;
         private bool isEof = false;
->>>>>>> 7402eff8
         private static Random _rand = new();
 
         public byte[] MachineCode { get; set; }
@@ -27,31 +23,10 @@
         public bool IsEof => isEof;
         public EofHeader? Header => _header;
 
-        public bool? IsEof = null;
-
         #region EofSection Extractors
 
         public Span<byte> ExtractCodeSection()
         {
-<<<<<<< HEAD
-            Container = MachineCode.AsSpan();
-            if (spec.IsEip3540Enabled)
-            {
-                IsEof ??= ByteCodeValidator.Instance.ValidateEofStructure(MachineCode, spec, out _header);
-
-                if (IsEof.Value)
-                {
-                    var codeSectionOffsets = Header.CodeSectionOffsets;
-                    CodeSection = MachineCode.Slice(codeSectionOffsets.Start, codeSectionOffsets.Size);
-                    var dataSectionOffsets = Header.DataSectionOffsets;
-                    DataSection = MachineCode.Slice(dataSectionOffsets.Start, dataSectionOffsets.Size);
-                    return this;
-                }
-            }
-            CodeSection = MachineCode.AsSpan();
-            DataSection = Span<byte>.Empty;
-            return this;
-=======
             return MachineCode.Slice(Header.Value.CodeSection.Start, Header.Value.CodeSection.Size);
         }
 
@@ -60,7 +35,6 @@
             return Header.Value.DataSection.HasValue
                 ? (Span<byte>)MachineCode.Slice(Header.Value.DataSection.Value.Start, Header.Value.DataSection.Value.Size)
                 : Span<byte>.Empty;
->>>>>>> 7402eff8
         }
 
         #endregion
@@ -101,15 +75,10 @@
         /// </summary>
         private void CreateAnalyzer(IReleaseSpec spec)
         {
-<<<<<<< HEAD
-            var (CodeStart, CodeSize) = IsEof.HasValue && IsEof.Value == true ? Header.CodeSectionOffsets : (0, MachineCode.Length);
-            var codeToBeAnalyzed = MachineCode.Slice(CodeStart, CodeSize);
-=======
             var (codeStart, codeSize) = isEof
                 ? (Header.Value.CodeSection.Start, Header.Value.CodeSection.Size)
                 : (0, MachineCode.Length);
             var codeToBeAnalyzed = MachineCode.Slice(codeStart, codeSize);
->>>>>>> 7402eff8
             if (codeToBeAnalyzed.Length >= SampledCodeLength)
             {
                 byte push1Count = 0;
