// SPDX-FileCopyrightText: 2022 Demerzel Solutions Limited
// SPDX-License-Identifier: LGPL-3.0-only

using System;
using System.Collections;
using System.Reflection.PortableExecutable;
using System.Threading;
using Nethermind.Core.Extensions;
using Nethermind.Core.Specs;
using Nethermind.Evm.CodeAnalysis;
using Nethermind.Evm.Precompiles;

namespace Nethermind.Evm.CodeAnalysis
{
    public class CodeInfo
    {
        private const int SampledCodeLength = 10_001;
        private const int PercentageOfPush1 = 40;
        private const int NumberOfSamples = 100;
        private EofHeader _header;
<<<<<<< HEAD
=======
        private bool? isEof = null;
>>>>>>> d6d8eb1a
        private static Random _rand = new();

        public byte[] MachineCode { get; set; }
        public EofHeader Header => _header;

<<<<<<< HEAD
        public bool? IsEof = null;

=======
>>>>>>> d6d8eb1a
        #region EofSection Extractors
        public CodeInfo SeparateEOFSections(IReleaseSpec spec, out Span<byte> Container, out Span<byte> CodeSection, out Span<byte> DataSection)
        {
            Container = MachineCode.AsSpan();
            if (spec.IsEip3540Enabled)
            {
<<<<<<< HEAD
                IsEof ??= ByteCodeValidator.ValidateEofStrucutre(MachineCode, spec, out _header);

                if (IsEof.Value)
=======
                isEof ??= ByteCodeValidator.Instance.ValidateEofStructure(MachineCode, spec, out _header);

                if (isEof.Value)
>>>>>>> d6d8eb1a
                {
                    var codeSectionOffsets = Header.CodeSectionOffsets;
                    CodeSection = MachineCode.Slice(codeSectionOffsets.Start, codeSectionOffsets.Size);
                    var dataSectionOffsets = Header.DataSectionOffsets;
                    DataSection = MachineCode.Slice(dataSectionOffsets.Start, dataSectionOffsets.Size);
                    return this;
                }
            }
            CodeSection = MachineCode.AsSpan();
            DataSection = Span<byte>.Empty;
            return this;
        }
        #endregion

        public IPrecompile? Precompile { get; set; }
        private ICodeInfoAnalyzer? _analyzer;

        public CodeInfo(byte[] code)
        {
            MachineCode = code;
        }

        public bool IsPrecompile => Precompile is not null;

        public CodeInfo(IPrecompile precompile)
        {
            Precompile = precompile;
            MachineCode = Array.Empty<byte>();
        }

        public bool ValidateJump(int destination, bool isSubroutine, IReleaseSpec spec)
        {
            if (_analyzer is null)
            {
                CreateAnalyzer(spec);
            }

            return _analyzer.ValidateJump(destination, isSubroutine);
        }

        /// <summary>
        /// Do sampling to choose an algo when the code is big enough.
        /// When the code size is small we can use the default analyzer.
        /// </summary>
        private void CreateAnalyzer(IReleaseSpec spec)
        {
<<<<<<< HEAD
            var codeSectionOffsets = isEof.HasValue && isEof.Value == true ? Header.CodeSectionOffsets : (0, MachineCode.Length);
            var codeToBeAnalyzed = MachineCode.Slice(codeSectionOffsets.Item1, codeSectionOffsets.Item2);
=======
            var (CodeStart, CodeSize) = isEof.HasValue && isEof.Value == true ? Header.CodeSectionOffsets : (0, MachineCode.Length);
            var codeToBeAnalyzed = MachineCode.Slice(CodeStart, CodeSize);
>>>>>>> d6d8eb1a
            if (codeToBeAnalyzed.Length >= SampledCodeLength)
            {
                byte push1Count = 0;

                // we check (by sampling randomly) how many PUSH1 instructions are in the code
                for (int i = 0; i < NumberOfSamples; i++)
                {
                    byte instruction = codeToBeAnalyzed[_rand.Next(0, codeToBeAnalyzed.Length)];

                    // PUSH1
                    if (instruction == 0x60)
                    {
                        push1Count++;
                    }
                }

                // If there are many PUSH1 ops then use the JUMPDEST analyzer.
                // The JumpdestAnalyzer can perform up to 40% better than the default Code Data Analyzer
                // in a scenario when the code consists only of PUSH1 instructions.
<<<<<<< HEAD
                _analyzer = push1Count > PercentageOfPush1 ? new JumpdestAnalyzer(codeToBeAnalyzed, spec) : new CodeDataAnalyzer(codeToBeAnalyzed, spec);
            }
            else
            {
                _analyzer = new CodeDataAnalyzer(codeToBeAnalyzed, spec);
=======
                _analyzer = push1Count > PercentageOfPush1 ? new JumpdestAnalyzer(codeToBeAnalyzed) : new CodeDataAnalyzer(codeToBeAnalyzed);
            }
            else
            {
                _analyzer = new CodeDataAnalyzer(codeToBeAnalyzed);
>>>>>>> d6d8eb1a
            }
        }
    }
}<|MERGE_RESOLUTION|>--- conflicted
+++ resolved
@@ -18,35 +18,22 @@
         private const int PercentageOfPush1 = 40;
         private const int NumberOfSamples = 100;
         private EofHeader _header;
-<<<<<<< HEAD
-=======
-        private bool? isEof = null;
->>>>>>> d6d8eb1a
         private static Random _rand = new();
 
         public byte[] MachineCode { get; set; }
         public EofHeader Header => _header;
 
-<<<<<<< HEAD
         public bool? IsEof = null;
 
-=======
->>>>>>> d6d8eb1a
         #region EofSection Extractors
         public CodeInfo SeparateEOFSections(IReleaseSpec spec, out Span<byte> Container, out Span<byte> CodeSection, out Span<byte> DataSection)
         {
             Container = MachineCode.AsSpan();
             if (spec.IsEip3540Enabled)
             {
-<<<<<<< HEAD
-                IsEof ??= ByteCodeValidator.ValidateEofStrucutre(MachineCode, spec, out _header);
+                IsEof ??= ByteCodeValidator.Instance.ValidateEofStructure(MachineCode, spec, out _header);
 
                 if (IsEof.Value)
-=======
-                isEof ??= ByteCodeValidator.Instance.ValidateEofStructure(MachineCode, spec, out _header);
-
-                if (isEof.Value)
->>>>>>> d6d8eb1a
                 {
                     var codeSectionOffsets = Header.CodeSectionOffsets;
                     CodeSection = MachineCode.Slice(codeSectionOffsets.Start, codeSectionOffsets.Size);
@@ -93,13 +80,8 @@
         /// </summary>
         private void CreateAnalyzer(IReleaseSpec spec)
         {
-<<<<<<< HEAD
-            var codeSectionOffsets = isEof.HasValue && isEof.Value == true ? Header.CodeSectionOffsets : (0, MachineCode.Length);
-            var codeToBeAnalyzed = MachineCode.Slice(codeSectionOffsets.Item1, codeSectionOffsets.Item2);
-=======
-            var (CodeStart, CodeSize) = isEof.HasValue && isEof.Value == true ? Header.CodeSectionOffsets : (0, MachineCode.Length);
+            var (CodeStart, CodeSize) = IsEof.HasValue && IsEof.Value == true ? Header.CodeSectionOffsets : (0, MachineCode.Length);
             var codeToBeAnalyzed = MachineCode.Slice(CodeStart, CodeSize);
->>>>>>> d6d8eb1a
             if (codeToBeAnalyzed.Length >= SampledCodeLength)
             {
                 byte push1Count = 0;
@@ -119,19 +101,11 @@
                 // If there are many PUSH1 ops then use the JUMPDEST analyzer.
                 // The JumpdestAnalyzer can perform up to 40% better than the default Code Data Analyzer
                 // in a scenario when the code consists only of PUSH1 instructions.
-<<<<<<< HEAD
                 _analyzer = push1Count > PercentageOfPush1 ? new JumpdestAnalyzer(codeToBeAnalyzed, spec) : new CodeDataAnalyzer(codeToBeAnalyzed, spec);
             }
             else
             {
                 _analyzer = new CodeDataAnalyzer(codeToBeAnalyzed, spec);
-=======
-                _analyzer = push1Count > PercentageOfPush1 ? new JumpdestAnalyzer(codeToBeAnalyzed) : new CodeDataAnalyzer(codeToBeAnalyzed);
-            }
-            else
-            {
-                _analyzer = new CodeDataAnalyzer(codeToBeAnalyzed);
->>>>>>> d6d8eb1a
             }
         }
     }
