using System;
using System.Collections.Generic;
using System.Linq;
using System.Text;
using System.Threading.Tasks;
using Nethermind.Logging;
using Nethermind.Core.Attributes;
using Nethermind.Core.Specs;
using Org.BouncyCastle.Crypto.Agreement.Srp;

namespace Nethermind.Evm.CodeAnalysis
{
    internal static class ByteCodeValidator
    {
        private static EvmObjectFormat? EofFormatChecker = new EvmObjectFormat();
        public static void Initialize(ILogger logger = null)
        {
            if (EofFormatChecker is not null)
                EofFormatChecker = new EvmObjectFormat(logger);
        }

        public static bool HasEOFMagic(this Span<byte> code) => EofFormatChecker.HasEOFFormat(code);
        public static bool ValidateByteCode(Span<byte> code, IReleaseSpec _spec, out EofHeader header)
        {
<<<<<<< HEAD
            if (_spec.IsEip3670Enabled && code.HasEOFMagic())
            {
                return EofFormatChecker.ValidateInstructions(code, out header);
            }
            else if (_spec.IsEip3540Enabled && code.HasEOFMagic())
            {
=======
            if (_spec.IsEip3540Enabled && code.HasEOFMagic())
            {
>>>>>>> 13011b66
                return IsEOFCode(code, out header);
            }

            header = null;
            return !CodeDepositHandler.CodeIsInvalid(_spec, code.ToArray());
        }
        public static bool ValidateByteCode(this Span<byte> code, IReleaseSpec _spec)
                => ValidateByteCode(code, _spec, out _);

        public static bool IsEOFCode(Span<byte> machineCode, out EofHeader header)
            => EofFormatChecker.ExtractHeader(machineCode, out header);
        public static int CodeStartIndex(Span<byte> machineCode)
            => IsEOFCode(machineCode, out var header)
                    ? header.CodeStartOffset
                    : 0;
        public static int CodeEndIndex(Span<byte> machineCode)
            => IsEOFCode(machineCode, out var header)
                    ? header.CodeEndOffset
                    : machineCode.Length;

        public static int CodeSize(Span<byte> machineCode)
            => IsEOFCode(machineCode, out var header)
                    ? header.CodeSize
                    : machineCode.Length;
    }
}<|MERGE_RESOLUTION|>--- conflicted
+++ resolved
@@ -22,17 +22,12 @@
         public static bool HasEOFMagic(this Span<byte> code) => EofFormatChecker.HasEOFFormat(code);
         public static bool ValidateByteCode(Span<byte> code, IReleaseSpec _spec, out EofHeader header)
         {
-<<<<<<< HEAD
             if (_spec.IsEip3670Enabled && code.HasEOFMagic())
             {
                 return EofFormatChecker.ValidateInstructions(code, out header);
             }
             else if (_spec.IsEip3540Enabled && code.HasEOFMagic())
             {
-=======
-            if (_spec.IsEip3540Enabled && code.HasEOFMagic())
-            {
->>>>>>> 13011b66
                 return IsEOFCode(code, out header);
             }
 
