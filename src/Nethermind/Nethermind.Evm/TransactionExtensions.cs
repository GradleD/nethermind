// SPDX-FileCopyrightText: 2022 Demerzel Solutions Limited
// SPDX-License-Identifier: LGPL-3.0-only

using System;
using Nethermind.Core;
using Nethermind.Int256;

namespace Nethermind.Evm
{
    public static class TransactionExtensions
    {
        public static Address? GetRecipient(this Transaction tx, in UInt256 nonce) =>
<<<<<<< HEAD
            tx.To ?? (
                tx.IsSystem()
                    ? (tx as SystemTransaction)?.Recipient ?? tx.SenderAddress
                    : ContractAddress.From(tx.SenderAddress, nonce > 0 ? nonce - 1 : nonce));
=======
            tx.To is not null
                ? tx.To
                : tx.IsSystem()
                    ? tx.SenderAddress
                    : ContractAddress.From(tx.SenderAddress, nonce > 0 ? nonce - 1 : nonce);

        public static TxGasInfo GetGasInfo(this Transaction tx, bool is1559Enabled, BlockHeader header)
        {
            UInt256 effectiveGasPrice = tx.CalculateEffectiveGasPrice(is1559Enabled, header.BaseFeePerGas);

            if (tx.SupportsBlobs)
            {
                if (header.ExcessBlobGas is null)
                {
                    throw new ArgumentException($"Block that contains Shard Blob Transactions should have {nameof(header.ExcessBlobGas)} set.", nameof(header.ExcessBlobGas));
                }

                if (!BlobGasCalculator.TryCalculateBlobGasPricePerUnit(header, out UInt256 blobGasPrice))
                {
                    throw new OverflowException("Blob gas price calculation led to overflow.");
                }
                ulong blobGas = BlobGasCalculator.CalculateBlobGas(tx);

                return new(effectiveGasPrice, blobGasPrice, blobGas);
            }

            return new(effectiveGasPrice, null, null);
        }
    }

    public struct TxGasInfo
    {
        public TxGasInfo() { }

        public TxGasInfo(UInt256? effectiveGasPrice, UInt256? blobGasPrice, ulong? blobGasUsed)
        {
            EffectiveGasPrice = effectiveGasPrice;
            BlobGasPrice = blobGasPrice;
            BlobGasUsed = blobGasUsed;
        }

        public TxGasInfo(UInt256? effectiveGasPrice)
        {
            EffectiveGasPrice = effectiveGasPrice;
        }

        public UInt256? EffectiveGasPrice { get; private set; }
        public UInt256? BlobGasPrice { get; private set; }
        public ulong? BlobGasUsed { get; private set; }
>>>>>>> 12c43ded
    }
}<|MERGE_RESOLUTION|>--- conflicted
+++ resolved
@@ -10,12 +10,6 @@
     public static class TransactionExtensions
     {
         public static Address? GetRecipient(this Transaction tx, in UInt256 nonce) =>
-<<<<<<< HEAD
-            tx.To ?? (
-                tx.IsSystem()
-                    ? (tx as SystemTransaction)?.Recipient ?? tx.SenderAddress
-                    : ContractAddress.From(tx.SenderAddress, nonce > 0 ? nonce - 1 : nonce));
-=======
             tx.To is not null
                 ? tx.To
                 : tx.IsSystem()
@@ -65,6 +59,5 @@
         public UInt256? EffectiveGasPrice { get; private set; }
         public UInt256? BlobGasPrice { get; private set; }
         public ulong? BlobGasUsed { get; private set; }
->>>>>>> 12c43ded
     }
 }