--- conflicted
+++ resolved
@@ -399,91 +399,23 @@
                             header = null; return false;
                         }
 
-                        byte count = code[i];
-                        if (count < 1)
-                        {
-                            if (LoggingEnabled)
-                            {
-                                _logger.Trace($"EIP-4200 : jumpv jumptable must have at least 1 entry");
-                            }
-                            header = null; return false;
-                        }
-                        if (i + count * 2 > codeSectionSize)
-                        {
-                            if (LoggingEnabled)
-                            {
-                                _logger.Trace($"EIP-4200 : jumpv jumptable underflow");
-                            }
-                            header = null; return false;
-                        }
-                        var immediateValueSize = 1 + count * 2;
-                        immediates.Add(new Range(i, i + immediateValueSize - 1));
-                        for (int j = 0; j < count; j += 2)
-                        {
-                            var offset = code.Slice(i + 1 + j, 2).ReadEthInt16();
-                            var rjumpdest = offset + immediateValueSize + i;
-                            rjumpdests.Add(rjumpdest);
-                            if (rjumpdest < 0 || rjumpdest >= codeSectionSize)
-                            {
-                                if (LoggingEnabled)
-                                {
-                                    _logger.Trace($"EIP-4200 : Static Relative Jumpv Destination outside of Code bounds");
-                                }
-                                header = null; return false;
-                            }
-                        }
-                        i += immediateValueSize;
-                    }
-                }
-
-                if (spec.IsEip4750Enabled)
-                {
-                    if (opcode is Instruction.CALLF)
-                    {
-                        if (i + 2 > codeSectionSize)
-                        {
-                            if (LoggingEnabled)
-                            {
-                                _logger.Trace($"EIP-4750 : CALLF Argument underflow");
-                            }
-                            return false;
-                        }
-
-                        var targetSectionId = code.Slice(i, 2).ReadEthUInt16();
-                        immediates.Add(new Range(i, i + 1));
-
-                        if (targetSectionId >= header.CodeSize.Length)
-                        {
-                            if (LoggingEnabled)
-                            {
-                                _logger.Trace($"EIP-4750 : Invalid Section Id");
-                            }
-                            return false;
-                        }
-                        i += 2;
-                    }
-
-                    if (opcode is Instruction.JUMPF)
-                    {
-                        if (i + 2 > codeSectionSize)
-                        {
-                            if (LoggingEnabled)
-                            {
-                                _logger.Trace($"EIP-4750 : CALLF Argument underflow");
-                            }
-<<<<<<< HEAD
-                            return false;
-                        }
-
-                        var targetSectionId = code.Slice(i, 2).ReadEthUInt16();
-                        immediates.Add(new Range(i, i + 1));
-
-                        if (targetSectionId >= header.CodeSize.Length)
-                        {
-                            if (LoggingEnabled)
-                            {
-                                _logger.Trace($"EIP-4750 : Invalid Section Id");
-=======
+                            byte count = code[i];
+                            if (count < 1)
+                            {
+                                if (LoggingEnabled)
+                                {
+                                    _logger.Trace($"EIP-4200 : jumpv jumptable must have at least 1 entry");
+                                }
+                                header = null; return false;
+                            }
+                            if (i + count * 2 > codeSectionSize)
+                            {
+                                if (LoggingEnabled)
+                                {
+                                    _logger.Trace($"EIP-4200 : jumpv jumptable underflow");
+                                }
+                                header = null; return false;
+                            }
                             var immediateValueSize = 1 + count * 2;
                             immediates.Add(new Range(i, i + immediateValueSize - 1));
                             for (int j = 0; j < count; j++)
@@ -491,7 +423,7 @@
                                 var offset = code.Slice(i + 1 + j * 2, 2).ReadEthInt16();
                                 var rjumpdest = offset + immediateValueSize + i;
                                 rjumpdests.Add(rjumpdest);
-                                if (rjumpdest < 0 || rjumpdest >= sectionSize)
+                                if (rjumpdest < 0 || rjumpdest >= codeSectionSize)
                                 {
                                     if (LoggingEnabled)
                                     {
@@ -499,12 +431,61 @@
                                     }
                                     header = null; return false;
                                 }
->>>>>>> 4625c2fe
-                            }
-                            return false;
-                        }
-
-<<<<<<< HEAD
+                            }
+                            i += immediateValueSize;
+                        }
+                    }
+
+                if (spec.IsEip4750Enabled)
+                {
+                    if (opcode is Instruction.CALLF)
+                    {
+                        if (i + 2 > codeSectionSize)
+                        {
+                            if (LoggingEnabled)
+                            {
+                                _logger.Trace($"EIP-4750 : CALLF Argument underflow");
+                            }
+                            return false;
+                        }
+
+                        var targetSectionId = code.Slice(i, 2).ReadEthUInt16();
+                        immediates.Add(new Range(i, i + 1));
+
+                        if (targetSectionId >= header.CodeSize.Length)
+                        {
+                            if (LoggingEnabled)
+                            {
+                                _logger.Trace($"EIP-4750 : Invalid Section Id");
+                            }
+                            return false;
+                        }
+                        i += 2;
+                    }
+
+                    if (opcode is Instruction.JUMPF)
+                    {
+                        if (i + 2 > codeSectionSize)
+                        {
+                            if (LoggingEnabled)
+                            {
+                                _logger.Trace($"EIP-4750 : CALLF Argument underflow");
+                            }
+                            return false;
+                        }
+
+                        var targetSectionId = code.Slice(i, 2).ReadEthUInt16();
+                        immediates.Add(new Range(i, i + 1));
+
+                        if (targetSectionId >= header.CodeSize.Length)
+                        {
+                            if (LoggingEnabled)
+                            {
+                                _logger.Trace($"EIP-4750 : Invalid Section Id");
+                            }
+                            return false;
+                        }
+
                         if (typesection[targetSectionId * 2 + 1] != typesection[sectionId * 2 + 1])
                         {
                             if (LoggingEnabled)
@@ -514,20 +495,13 @@
                             return false;
                         }
                         i += 2;
-=======
-                    if (opcode is >= Instruction.PUSH1 and <= Instruction.PUSH32)
-                    {
-                        int len = code[i - 1] - (int)Instruction.PUSH1 + 1;
-                        immediates.Add(new Range(i, i + len - 1));
-                        i += len;
->>>>>>> 4625c2fe
                     }
                 }
 
                 if (opcode is >= Instruction.PUSH1 and <= Instruction.PUSH32)
                 {
                     int len = code[i - 1] - (int)Instruction.PUSH1 + 1;
-                    immediates.Add(new Range(i, i + len));
+                    immediates.Add(new Range(i, i + len - 1));
                     i += len;
                 }
             }
