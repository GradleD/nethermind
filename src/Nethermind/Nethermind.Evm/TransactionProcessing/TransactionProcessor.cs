// SPDX-FileCopyrightText: 2022 Demerzel Solutions Limited
// SPDX-License-Identifier: LGPL-3.0-only

using System;
using System.Diagnostics;
using System.Diagnostics.CodeAnalysis;
using System.IO;
using System.Linq;
using System.Runtime.CompilerServices;
using System.Threading;

using Nethermind.Core;
using Nethermind.Core.Crypto;
using Nethermind.Core.Specs;
using Nethermind.Crypto;
using Nethermind.Evm.CodeAnalysis;
using Nethermind.Evm.Tracing;
using Nethermind.Int256;
using Nethermind.Logging;
using Nethermind.Specs;
using Nethermind.State;
using Nethermind.State.Tracing;
using static Nethermind.Core.Extensions.MemoryExtensions;

using static Nethermind.Evm.VirtualMachine;

namespace Nethermind.Evm.TransactionProcessing
{
    public class TransactionProcessor : ITransactionProcessor
    {
        protected EthereumEcdsa Ecdsa { get; private init; }
        protected ILogger Logger { get; private init; }
        protected ISpecProvider SpecProvider { get; private init; }
        protected IWorldState WorldState { get; private init; }
        protected IVirtualMachine VirtualMachine { get; private init; }

        [Flags]
        protected enum ExecutionOptions
        {
            /// <summary>
            /// Just accumulate the state
            /// </summary>
            None = 0,

            /// <summary>
            /// Commit the state after execution
            /// </summary>
            Commit = 1,

            /// <summary>
            /// Restore state after execution
            /// </summary>
            Restore = 2,

            /// <summary>
            /// Skip potential fail checks
            /// </summary>
            NoValidation = Commit | 4,

            /// <summary>
            /// Commit and later restore state also skip validation, use for CallAndRestore
            /// </summary>
            CommitAndRestore = Commit | Restore | NoValidation
        }

        public TransactionProcessor(
            ISpecProvider? specProvider,
            IWorldState? worldState,
            IVirtualMachine? virtualMachine,
            ILogManager? logManager)
        {
            ArgumentNullException.ThrowIfNull(logManager, nameof(logManager));
            ArgumentNullException.ThrowIfNull(specProvider, nameof(specProvider));
            ArgumentNullException.ThrowIfNull(worldState, nameof(worldState));
            ArgumentNullException.ThrowIfNull(virtualMachine, nameof(virtualMachine));

            Logger = logManager.GetClassLogger();
            SpecProvider = specProvider;
            WorldState = worldState;
            VirtualMachine = virtualMachine;
            Ecdsa = new EthereumEcdsa(specProvider.ChainId, logManager);
        }

        public TransactionResult CallAndRestore(Transaction transaction, in BlockExecutionContext blCtx, ITxTracer txTracer) =>
            Execute(transaction, in blCtx, txTracer, ExecutionOptions.CommitAndRestore);

        public TransactionResult BuildUp(Transaction transaction, in BlockExecutionContext blCtx, ITxTracer txTracer)
        {
            // we need to treat the result of previous transaction as the original value of next transaction
            // when we do not commit
            WorldState.TakeSnapshot(true);
            return Execute(transaction, in blCtx, txTracer, ExecutionOptions.None);
        }

        public TransactionResult Execute(Transaction transaction, in BlockExecutionContext blCtx, ITxTracer txTracer) =>
            Execute(transaction, in blCtx, txTracer, ExecutionOptions.Commit);

        public TransactionResult Trace(Transaction transaction, in BlockExecutionContext blCtx, ITxTracer txTracer) =>
            Execute(transaction, in blCtx, txTracer, ExecutionOptions.NoValidation);

        protected virtual TransactionResult Execute(Transaction tx, in BlockExecutionContext blCtx, ITxTracer tracer, ExecutionOptions opts)
        {
            BlockHeader header = blCtx.Header;
            IReleaseSpec spec = SpecProvider.GetSpec(header);
            if (tx.IsSystem())
                spec = new SystemTransactionReleaseSpec(spec);

            // restore is CallAndRestore - previous call, we will restore state after the execution
            bool restore = opts.HasFlag(ExecutionOptions.Restore);
            // commit - is for standard execute, we will commit thee state after execution
            // !commit - is for build up during block production, we won't commit state after each transaction to support rollbacks
            // we commit only after all block is constructed
            bool commit = opts.HasFlag(ExecutionOptions.Commit) || !spec.IsEip658Enabled;

            TransactionResult result;
            if (!(result = ValidateStatic(tx, header, spec, tracer, opts, out long intrinsicGas))) return result;

            UInt256 effectiveGasPrice = tx.CalculateEffectiveGasPrice(spec.IsEip1559Enabled, header.BaseFeePerGas);

            UpdateMetrics(opts, effectiveGasPrice);

            bool deleteCallerAccount = RecoverSenderIfNeeded(tx, spec, opts, effectiveGasPrice);

            if (!(result = ValidateSender(tx, header, spec, tracer, opts))) return result;
            if (!(result = BuyGas(tx, header, spec, tracer, opts, effectiveGasPrice, out UInt256 premiumPerGas, out UInt256 senderReservedGasPayment))) return result;
            if (!(result = IncrementNonce(tx, header, spec, tracer, opts))) return result;

            if (commit) WorldState.Commit(spec, tracer.IsTracingState ? tracer : NullTxTracer.Instance);

            ExecutionEnvironment env = BuildExecutionEnvironment(tx, blCtx, spec, effectiveGasPrice);

            long gasAvailable = tx.GasLimit - intrinsicGas;
            ExecuteEvmCall(tx, header, spec, tracer, opts, gasAvailable, env, out TransactionSubstate? substate, out long spentGas, out byte statusCode);
            PayFees(tx, header, spec, tracer, substate, spentGas, premiumPerGas, statusCode);

            // Finalize
            if (restore)
            {
                WorldState.Reset();
                if (deleteCallerAccount)
                {
                    WorldState.DeleteAccount(tx.SenderAddress);
                }
                else
                {
                    if (!opts.HasFlag(ExecutionOptions.NoValidation))
                        WorldState.AddToBalance(tx.SenderAddress, senderReservedGasPayment, spec);
                    if (!tx.IsSystem())
                        WorldState.DecrementNonce(tx.SenderAddress);

                    WorldState.Commit(spec);
                }
            }
            else if (commit)
            {
                WorldState.Commit(spec, tracer.IsTracingState ? tracer : NullStateTracer.Instance);
            }

            if (tracer.IsTracingReceipt)
            {
                Hash256 stateRoot = null;
                if (!spec.IsEip658Enabled)
                {
                    stateRoot = WorldState.StateRoot;
                }

                if (statusCode == StatusCode.Failure)
                {
                    byte[] output = (substate?.ShouldRevert ?? false) ? substate.Output.ToArray() : Array.Empty<byte>();
                    tracer.MarkAsFailed(env.ExecutingAccount, spentGas, output, substate?.Error, stateRoot);
                }
                else
                {
                    LogEntry[] logs = substate.Logs.Count != 0 ? substate.Logs.ToArray() : Array.Empty<LogEntry>();
                    tracer.MarkAsSuccess(env.ExecutingAccount, spentGas, substate.Output.ToArray(), logs, stateRoot);
                }
            }

            return TransactionResult.Ok;
        }

        private static void UpdateMetrics(ExecutionOptions opts, UInt256 effectiveGasPrice)
        {
            if (opts == ExecutionOptions.Commit || opts == ExecutionOptions.None)
            {
                float gasPrice = (float)((double)effectiveGasPrice / 1_000_000_000.0);
                Metrics.MinGasPrice = Math.Min(gasPrice, Metrics.MinGasPrice);
                Metrics.MaxGasPrice = Math.Max(gasPrice, Metrics.MaxGasPrice);

                Metrics.BlockMinGasPrice = Math.Min(gasPrice, Metrics.BlockMinGasPrice);
                Metrics.BlockMaxGasPrice = Math.Max(gasPrice, Metrics.BlockMaxGasPrice);

<<<<<<< HEAD
            if (txTracer.IsTracingReceipt)
            {
                Hash256? stateRoot = null;
                if (!spec.IsEip658Enabled)
                {
                    stateRoot = WorldState.StateRoot;
                }
=======
                Metrics.AveGasPrice = (Metrics.AveGasPrice * Metrics.Transactions + gasPrice) / (Metrics.Transactions + 1);
                Metrics.EstMedianGasPrice += Metrics.AveGasPrice * 0.01f * float.Sign(gasPrice - Metrics.EstMedianGasPrice);
                Metrics.Transactions++;
>>>>>>> 3dfcaf96

                Metrics.BlockAveGasPrice = (Metrics.BlockAveGasPrice * Metrics.BlockTransactions + gasPrice) / (Metrics.BlockTransactions + 1);
                Metrics.BlockEstMedianGasPrice += Metrics.BlockAveGasPrice * 0.01f * float.Sign(gasPrice - Metrics.BlockEstMedianGasPrice);
                Metrics.BlockTransactions++;
            }
        }

        /// <summary>
        /// Validates the transaction, in a static manner (i.e. without accesing state/storage).
        /// It basically ensures the transaction is well formed (i.e. no null values where not allowed, no overflows, etc).
        /// As a part of validating the transaction the premium per gas will be calculated, to save computation this
        /// is returned in an out parameter.
        /// </summary>
        /// <param name="tx">The transaction to validate</param>
        /// <param name="header">The block containing the transaction. Only BaseFee is being used from the block atm.</param>
        /// <param name="spec">The release spec with which the transaction will be executed</param>
        /// <param name="tracer">The transaction tracer</param>
        /// <param name="opts">Options (Flags) to use for execution</param>
        /// <param name="premium">Computed premium per gas</param>
        /// <returns></returns>
        protected virtual TransactionResult ValidateStatic(Transaction tx, BlockHeader header, IReleaseSpec spec, ITxTracer tracer, ExecutionOptions opts, out long intrinsicGas)
        {
            intrinsicGas = IntrinsicGasCalculator.Calculate(tx, spec);

            bool validate = !opts.HasFlag(ExecutionOptions.NoValidation);

            if (tx.SenderAddress is null)
            {
                TraceLogInvalidTx(tx, "SENDER_NOT_SPECIFIED");
                return "sender not specified";
            }

            if (validate && tx.Nonce >= ulong.MaxValue - 1)
            {
                // we are here if nonce is at least (ulong.MaxValue - 1). If tx is contract creation,
                // it is max possible value. Otherwise, (ulong.MaxValue - 1) is allowed, but ulong.MaxValue not.
                if (tx.IsContractCreation || tx.Nonce == ulong.MaxValue)
                {
                    TraceLogInvalidTx(tx, "NONCE_OVERFLOW");
                    return "nonce overflow";
                }
            }

            if (tx.IsAboveInitCode(spec))
            {
                TraceLogInvalidTx(tx, $"CREATE_TRANSACTION_SIZE_EXCEEDS_MAX_INIT_CODE_SIZE {tx.DataLength} > {spec.MaxInitCodeSize}");
                return "EIP-3860 - transaction size over max init code size";
            }

            if (!tx.IsSystem())
            {
                if (tx.GasLimit < intrinsicGas)
                {
                    TraceLogInvalidTx(tx, $"GAS_LIMIT_BELOW_INTRINSIC_GAS {tx.GasLimit} < {intrinsicGas}");
                    return "gas limit below intrinsic gas";
                }

                if (validate && tx.GasLimit > header.GasLimit - header.GasUsed)
                {
                    TraceLogInvalidTx(tx, $"BLOCK_GAS_LIMIT_EXCEEDED {tx.GasLimit} > {header.GasLimit} - {header.GasUsed}");
                    return "block gas limit exceeded";
                }
            }

            return TransactionResult.Ok;
        }

        // TODO Should we remove this already
        protected bool RecoverSenderIfNeeded(Transaction tx, IReleaseSpec spec, ExecutionOptions opts, in UInt256 effectiveGasPrice)
        {
            bool commit = opts.HasFlag(ExecutionOptions.Commit) || !spec.IsEip658Enabled;
            bool restore = opts.HasFlag(ExecutionOptions.Restore);
            bool noValidation = opts.HasFlag(ExecutionOptions.NoValidation);

            bool deleteCallerAccount = false;

            Address sender = tx.SenderAddress;
            if (sender is null || !WorldState.AccountExists(sender))
            {
                if (Logger.IsDebug) Logger.Debug($"TX sender account does not exist {sender} - trying to recover it");

                // hacky fix for the potential recovery issue
                if (tx.Signature is not null)
                    tx.SenderAddress = Ecdsa.RecoverAddress(tx, !spec.ValidateChainId);

                if (sender != tx.SenderAddress)
                {
                    if (Logger.IsWarn)
                        Logger.Warn($"TX recovery issue fixed - tx was coming with sender {sender} and the now it recovers to {tx.SenderAddress}");
                    sender = tx.SenderAddress;
                }
                else
                {
                    TraceLogInvalidTx(tx, $"SENDER_ACCOUNT_DOES_NOT_EXIST {sender}");
                    if (!commit || noValidation || effectiveGasPrice.IsZero)
                    {
                        deleteCallerAccount = !commit || restore;
                        WorldState.CreateAccount(sender, in UInt256.Zero);
                    }
                }

                if (sender is null)
                {
                    ThrowInvalidDataException($"Failed to recover sender address on tx {tx.Hash} when previously recovered sender account did not exist.");
                }
            }

            return deleteCallerAccount;
        }


        protected virtual TransactionResult ValidateSender(Transaction tx, BlockHeader header, IReleaseSpec spec, ITxTracer tracer, ExecutionOptions opts)
        {
            bool validate = !opts.HasFlag(ExecutionOptions.NoValidation);

            if (validate && WorldState.IsInvalidContractSender(spec, tx.SenderAddress))
            {
                TraceLogInvalidTx(tx, "SENDER_IS_CONTRACT");
                return "sender has deployed code";
            }

            return TransactionResult.Ok;
        }

        protected virtual TransactionResult BuyGas(Transaction tx, BlockHeader header, IReleaseSpec spec, ITxTracer tracer, ExecutionOptions opts,
                in UInt256 effectiveGasPrice, out UInt256 premiumPerGas, out UInt256 senderReservedGasPayment)
        {
            premiumPerGas = UInt256.Zero;
            senderReservedGasPayment = UInt256.Zero;
            bool validate = !opts.HasFlag(ExecutionOptions.NoValidation);

            if (!tx.IsSystem() && validate)
            {
                if (!tx.TryCalculatePremiumPerGas(header.BaseFeePerGas, out premiumPerGas))
                {
                    TraceLogInvalidTx(tx, "MINER_PREMIUM_IS_NEGATIVE");
                    return "miner premium is negative";
                }

                UInt256 senderBalance = WorldState.GetBalance(tx.SenderAddress);
                if (UInt256.SubtractUnderflow(senderBalance, tx.Value, out UInt256 balanceLeft))
                {
                    TraceLogInvalidTx(tx, $"INSUFFICIENT_SENDER_BALANCE: ({tx.SenderAddress})_BALANCE = {senderBalance}");
                    return "insufficient sender balance";
                }

                bool overflows;
                if (spec.IsEip1559Enabled && !tx.IsFree())
                {
                    overflows = UInt256.MultiplyOverflow((UInt256)tx.GasLimit, tx.MaxFeePerGas, out UInt256 maxGasFee);
                    if (overflows || balanceLeft < maxGasFee)
                    {
                        TraceLogInvalidTx(tx, $"INSUFFICIENT_MAX_FEE_PER_GAS_FOR_SENDER_BALANCE: ({tx.SenderAddress})_BALANCE = {senderBalance}, MAX_FEE_PER_GAS: {tx.MaxFeePerGas}");
                        return "insufficient MaxFeePerGas for sender balance";
                    }
                    if (tx.SupportsBlobs)
                    {
                        overflows = UInt256.MultiplyOverflow(BlobGasCalculator.CalculateBlobGas(tx), (UInt256)tx.MaxFeePerBlobGas, out UInt256 maxBlobGasFee);
                        if (overflows || UInt256.AddOverflow(maxGasFee, maxBlobGasFee, out UInt256 multidimGasFee) || multidimGasFee > balanceLeft)
                        {
                            TraceLogInvalidTx(tx, $"INSUFFICIENT_MAX_FEE_PER_BLOB_GAS_FOR_SENDER_BALANCE: ({tx.SenderAddress})_BALANCE = {senderBalance}");
                            return "insufficient sender balance";
                        }
                    }
                }

                overflows = UInt256.MultiplyOverflow((UInt256)tx.GasLimit, effectiveGasPrice, out senderReservedGasPayment);
                if (!overflows && tx.SupportsBlobs)
                {
                    overflows = !BlobGasCalculator.TryCalculateBlobGasPrice(header, tx, out UInt256 blobGasFee);
                    if (!overflows)
                    {
                        overflows = UInt256.AddOverflow(senderReservedGasPayment, blobGasFee, out senderReservedGasPayment);
                    }
                }

                if (overflows || senderReservedGasPayment > balanceLeft)
                {
                    TraceLogInvalidTx(tx, $"INSUFFICIENT_SENDER_BALANCE: ({tx.SenderAddress})_BALANCE = {senderBalance}");
                    return "insufficient sender balance";
                }
            }

            if (validate) WorldState.SubtractFromBalance(tx.SenderAddress, senderReservedGasPayment, spec);

            return TransactionResult.Ok;
        }

        protected virtual TransactionResult IncrementNonce(Transaction tx, BlockHeader header, IReleaseSpec spec, ITxTracer tracer, ExecutionOptions opts)
        {
            if (tx.IsSystem()) return TransactionResult.Ok;

            if (tx.Nonce != WorldState.GetNonce(tx.SenderAddress))
            {
                TraceLogInvalidTx(tx, $"WRONG_TRANSACTION_NONCE: {tx.Nonce} (expected {WorldState.GetNonce(tx.SenderAddress)})");
                return "wrong transaction nonce";
            }

            WorldState.IncrementNonce(tx.SenderAddress);
            return TransactionResult.Ok;
        }

        protected virtual ExecutionEnvironment BuildExecutionEnvironment(
            Transaction tx,
            in BlockExecutionContext blCtx,
            IReleaseSpec spec,
            in UInt256 effectiveGasPrice)
        {
            Address recipient = tx.GetRecipient(tx.IsContractCreation ? WorldState.GetNonce(tx.SenderAddress) : 0);
            if (recipient is null) ThrowInvalidDataException("Recipient has not been resolved properly before tx execution");

            TxExecutionContext executionContext = new(in blCtx, tx.SenderAddress, effectiveGasPrice, tx.BlobVersionedHashes);

            CodeInfo codeInfo = tx.IsContractCreation ? new(tx.Data?.AsArray() ?? Array.Empty<byte>())
                : VirtualMachine.GetCachedCodeInfo(WorldState, recipient, spec);

            byte[] inputData = tx.IsMessageCall ? tx.Data.AsArray() ?? Array.Empty<byte>() : Array.Empty<byte>();

            return new ExecutionEnvironment
            (
                txExecutionContext: in executionContext,
                value: tx.Value,
                transferValue: tx.Value,
                caller: tx.SenderAddress,
                codeSource: recipient,
                executingAccount: recipient,
                inputData: inputData,
                codeInfo: codeInfo
            );
        }

        protected void ExecuteEvmCall(
            Transaction tx,
            BlockHeader header,
            IReleaseSpec spec,
            ITxTracer tracer,
            ExecutionOptions opts,
            in long gasAvailable,
            in ExecutionEnvironment env,
            out TransactionSubstate? substate,
            out long spentGas,
            out byte statusCode)
        {
            bool validate = !opts.HasFlag(ExecutionOptions.NoValidation);

            substate = null;
            spentGas = tx.GasLimit;
            statusCode = StatusCode.Failure;

            long unspentGas = gasAvailable;

            Snapshot snapshot = WorldState.TakeSnapshot();

            // Fixes eth_estimateGas.
            // If sender is SystemUser subtracting value will cause InsufficientBalanceException
            if (validate || !tx.IsSystem())
                WorldState.SubtractFromBalance(tx.SenderAddress, tx.Value, spec);

            try
            {
                if (tx.IsContractCreation)
                {
                    // if transaction is a contract creation then recipient address is the contract deployment address
                    PrepareAccountForContractDeployment(env.ExecutingAccount, spec);
                }

                ExecutionType executionType = tx.IsContractCreation ? ExecutionType.CREATE : ExecutionType.TRANSACTION;

                using (EvmState state = new(unspentGas, env, executionType, true, snapshot, false))
                {
                    if (spec.UseTxAccessLists)
                    {
                        state.WarmUp(tx.AccessList); // eip-2930
                    }

                    if (spec.UseHotAndColdStorage)
                    {
                        state.WarmUp(tx.SenderAddress); // eip-2929
                        state.WarmUp(env.ExecutingAccount); // eip-2929
                    }

                    if (spec.AddCoinbaseToTxAccessList)
                    {
                        state.WarmUp(header.GasBeneficiary);
                    }

                    substate = !tracer.IsTracingActions
                        ? VirtualMachine.Run<NotTracing>(state, WorldState, tracer)
                        : VirtualMachine.Run<IsTracing>(state, WorldState, tracer);

                    unspentGas = state.GasAvailable;

                    if (tracer.IsTracingAccess)
                    {
                        tracer.ReportAccess(state.AccessedAddresses, state.AccessedStorageCells);
                    }
                }

                if (substate.ShouldRevert || substate.IsError)
                {
                    if (Logger.IsTrace)
                        Logger.Trace("Restoring state from before transaction");
                    WorldState.Restore(snapshot);
                }
                else
                {
                    // tks: there is similar code fo contract creation from init and from CREATE
                    // this may lead to inconsistencies (however it is tested extensively in blockchain tests)
                    if (tx.IsContractCreation)
                    {
                        long codeDepositGasCost = CodeDepositHandler.CalculateCost(substate.Output.Length, spec);
                        if (unspentGas < codeDepositGasCost && spec.ChargeForTopLevelCreate)
                        {
                            ThrowOutOfGasException();
                        }

                        if (CodeDepositHandler.CodeIsInvalid(spec, substate.Output))
                        {
                            ThrowInvalidCodeException();
                        }

                        if (unspentGas >= codeDepositGasCost)
                        {
                            var code = substate.Output.ToArray();
                            VirtualMachine.InsertCode(code, env.ExecutingAccount, spec);

                            unspentGas -= codeDepositGasCost;
                        }
                    }

                    foreach (Address toBeDestroyed in substate.DestroyList)
                    {
                        if (Logger.IsTrace)
                            Logger.Trace($"Destroying account {toBeDestroyed}");

                        WorldState.ClearStorage(toBeDestroyed);
                        WorldState.DeleteAccount(toBeDestroyed);

                        if (tracer.IsTracingRefunds)
                            tracer.ReportRefund(RefundOf.Destroy(spec.IsEip3529Enabled));
                    }

                    statusCode = StatusCode.Success;
                }

                spentGas = Refund(tx, header, spec, opts, substate, unspentGas, env.TxExecutionContext.GasPrice);
            }
            catch (Exception ex) when (ex is EvmException or OverflowException) // TODO: OverflowException? still needed? hope not
            {
                if (Logger.IsTrace) Logger.Trace($"EVM EXCEPTION: {ex.GetType().Name}:{ex.Message}");
                WorldState.Restore(snapshot);
            }

            if (validate && !tx.IsSystem())
                header.GasUsed += spentGas;
        }

        protected virtual void PayFees(Transaction tx, BlockHeader header, IReleaseSpec spec, ITxTracer tracer, in TransactionSubstate substate, in long spentGas, in UInt256 premiumPerGas, in byte statusCode)
        {
            if (!tx.IsSystem())
            {
                bool gasBeneficiaryNotDestroyed = substate?.DestroyList.Contains(header.GasBeneficiary) != true;
                if (statusCode == StatusCode.Failure || gasBeneficiaryNotDestroyed)
                {
                    UInt256 fees = (UInt256)spentGas * premiumPerGas;
                    UInt256 burntFees = !tx.IsFree() ? (UInt256)spentGas * header.BaseFeePerGas : 0;

                    WorldState.AddToBalanceAndCreateIfNotExists(header.GasBeneficiary, fees, spec);

                    if (spec.IsEip1559Enabled && spec.Eip1559FeeCollector is not null && !burntFees.IsZero)
                        WorldState.AddToBalanceAndCreateIfNotExists(spec.Eip1559FeeCollector, burntFees, spec);

                    if (tracer.IsTracingFees)
                        tracer.ReportFees(fees, burntFees);
                }
            }
        }

        protected void PrepareAccountForContractDeployment(Address contractAddress, IReleaseSpec spec)
        {
            if (WorldState.AccountExists(contractAddress))
            {
                CodeInfo codeInfo = VirtualMachine.GetCachedCodeInfo(WorldState, contractAddress, spec);
                bool codeIsNotEmpty = codeInfo.MachineCode.Length != 0;
                bool accountNonceIsNotZero = WorldState.GetNonce(contractAddress) != 0;

                // TODO: verify what should happen if code info is a precompile
                // (but this would generally be a hash collision)
                if (codeIsNotEmpty || accountNonceIsNotZero)
                {
                    if (Logger.IsTrace)
                    {
                        Logger.Trace($"Contract collision at {contractAddress}");
                    }

                    ThrowTransactionCollisionException();
                }

                // we clean any existing storage (in case of a previously called self destruct)
                WorldState.UpdateStorageRoot(contractAddress, Keccak.EmptyTreeHash);
            }
        }

        [MethodImpl(MethodImplOptions.AggressiveInlining)]
        protected void TraceLogInvalidTx(Transaction transaction, string reason)
        {
            if (Logger.IsTrace) Logger.Trace($"Invalid tx {transaction.Hash} ({reason})");
        }

        protected virtual long Refund(Transaction tx, BlockHeader header, IReleaseSpec spec, ExecutionOptions opts,
            in TransactionSubstate substate, in long unspentGas, in UInt256 gasPrice)
        {
            long spentGas = tx.GasLimit;
            if (!substate.IsError)
            {
                spentGas -= unspentGas;
                long refund = substate.ShouldRevert
                    ? 0
                    : RefundHelper.CalculateClaimableRefund(spentGas,
                        substate.Refund + substate.DestroyList.Count * RefundOf.Destroy(spec.IsEip3529Enabled), spec);

                if (Logger.IsTrace)
                    Logger.Trace("Refunding unused gas of " + unspentGas + " and refund of " + refund);
                // If noValidation we didn't charge for gas, so do not refund
                if (!opts.HasFlag(ExecutionOptions.NoValidation))
                    WorldState.AddToBalance(tx.SenderAddress, (ulong)(unspentGas + refund) * gasPrice, spec);
                spentGas -= refund;
            }

            return spentGas;
        }

        [DoesNotReturn]
        [StackTraceHidden]
        private static void ThrowInvalidDataException(string message) => throw new InvalidDataException(message);

        [DoesNotReturn]
        [StackTraceHidden]
        private static void ThrowInvalidCodeException() => throw new InvalidCodeException();

        [DoesNotReturn]
        [StackTraceHidden]
        private static void ThrowOutOfGasException() => throw new OutOfGasException();

        [DoesNotReturn]
        [StackTraceHidden]
        private static void ThrowTransactionCollisionException() => throw new TransactionCollisionException();
    }

    public readonly struct TransactionResult(string? error)
    {
        public static readonly TransactionResult Ok = new();
        public static readonly TransactionResult MalformedTransaction = new("malformed");
        [MemberNotNullWhen(true, nameof(Fail))]
        [MemberNotNullWhen(false, nameof(Success))]
        public string? Error { get; } = error;
        public bool Fail => Error is not null;
        public bool Success => Error is null;
        public static implicit operator TransactionResult(string? error) => new(error);
        public static implicit operator bool(TransactionResult result) => result.Success;
    }
}<|MERGE_RESOLUTION|>--- conflicted
+++ resolved
@@ -190,19 +190,9 @@
                 Metrics.BlockMinGasPrice = Math.Min(gasPrice, Metrics.BlockMinGasPrice);
                 Metrics.BlockMaxGasPrice = Math.Max(gasPrice, Metrics.BlockMaxGasPrice);
 
-<<<<<<< HEAD
-            if (txTracer.IsTracingReceipt)
-            {
-                Hash256? stateRoot = null;
-                if (!spec.IsEip658Enabled)
-                {
-                    stateRoot = WorldState.StateRoot;
-                }
-=======
                 Metrics.AveGasPrice = (Metrics.AveGasPrice * Metrics.Transactions + gasPrice) / (Metrics.Transactions + 1);
                 Metrics.EstMedianGasPrice += Metrics.AveGasPrice * 0.01f * float.Sign(gasPrice - Metrics.EstMedianGasPrice);
                 Metrics.Transactions++;
->>>>>>> 3dfcaf96
 
                 Metrics.BlockAveGasPrice = (Metrics.BlockAveGasPrice * Metrics.BlockTransactions + gasPrice) / (Metrics.BlockTransactions + 1);
                 Metrics.BlockEstMedianGasPrice += Metrics.BlockAveGasPrice * 0.01f * float.Sign(gasPrice - Metrics.BlockEstMedianGasPrice);
