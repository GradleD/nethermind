--- conflicted
+++ resolved
@@ -319,7 +319,8 @@
 
                 recipientOrNull = recipient;
 
-                ExecutionEnvironment env = new(
+                ExecutionEnvironment env = new
+                (
                     txExecutionContext: new TxExecutionContext(block, caller, effectiveGasPrice, transaction.BlobVersionedHashes),
                     value: value,
                     transferValue: value,
@@ -331,7 +332,6 @@
                         ? _virtualMachine.GetCachedCodeInfo(_worldState, recipient, spec)
                         : CodeInfoFactory.CreateCodeInfo(machineCode, spec)
                 );
-
                 ExecutionType executionType =
                     transaction.IsContractCreation ? ExecutionType.Create : ExecutionType.Transaction;
                 using (EvmState state =
@@ -379,14 +379,6 @@
                             throw new OutOfGasException();
                         }
 
-<<<<<<< HEAD
-=======
-                        if (CodeDepositHandler.CodeIsInvalid(substate.Output.Span, spec))
-                        {
-                            throw new InvalidCodeException();
-                        }
-
->>>>>>> 2a8ec1a5
                         if (unspentGas >= codeDepositGasCost)
                         {
                             Keccak codeHash = _stateProvider.UpdateCode(substate.Output);
@@ -394,11 +386,11 @@
                             unspentGas -= codeDepositGasCost;
                         }
 
-                        if (CodeDepositHandler.CodeIsInvalid(substate.Output.Span, spec, substate.FromVersion))
-                        {
-                            _stateProvider.IncrementNonce(caller);
-                            throw new InvalidCodeException();
-                        }
+                        // if (CodeDepositHandler.CodeIsInvalid(substate.Output.Span, spec, substate.FromVersion))
+                        // {
+                        //     _stateProvider.IncrementNonce(caller);
+                        //     throw new InvalidCodeException();
+                        // }
                     }
 
                     foreach (Address toBeDestroyed in substate.DestroyList)
