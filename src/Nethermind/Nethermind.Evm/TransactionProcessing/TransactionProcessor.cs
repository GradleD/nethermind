//  Copyright (c) 2021 Demerzel Solutions Limited
//  This file is part of the Nethermind library.
// 
//  The Nethermind library is free software: you can redistribute it and/or modify
//  it under the terms of the GNU Lesser General Public License as published by
//  the Free Software Foundation, either version 3 of the License, or
//  (at your option) any later version.
// 
//  The Nethermind library is distributed in the hope that it will be useful,
//  but WITHOUT ANY WARRANTY; without even the implied warranty of
//  MERCHANTABILITY or FITNESS FOR A PARTICULAR PURPOSE. See the
//  GNU Lesser General Public License for more details.
// 
//  You should have received a copy of the GNU Lesser General Public License
//  along with the Nethermind. If not, see <http://www.gnu.org/licenses/>.

using System;
using System.IO;
using System.Linq;
using Nethermind.Core;
using Nethermind.Core.Crypto;
using Nethermind.Core.Specs;
using Nethermind.Crypto;
using Nethermind.Evm.Tracing;
using Nethermind.Int256;
using Nethermind.Logging;
using Nethermind.Specs;
using Nethermind.State;
using Transaction = Nethermind.Core.Transaction;

namespace Nethermind.Evm.TransactionProcessing
{
    public class TransactionProcessor : ITransactionProcessor
    {
        private readonly EthereumEcdsa _ecdsa;
        private readonly ILogger _logger;
        private readonly IStateProvider _stateProvider;
        private readonly IStorageProvider _storageProvider;
        private readonly ISpecProvider _specProvider;
        private readonly IVirtualMachine _virtualMachine;
        
        [Flags]
        private enum ExecutionOptions
        {
            /// <summary>
            /// Just accumulate the state
            /// </summary>
            None = 0,
            
            /// <summary>
            /// Commit the state after execution
            /// </summary>
            Commit = 1,
            
            /// <summary>
            /// Restore state after execution
            /// </summary>
            Restore = 2,
            
            /// <summary>
            /// Commit and later restore state, use for CallAndRestore
            /// </summary>
            CommitAndRestore = Commit | Restore,
            
            /// <summary>
            /// Zero Gas price
            /// </summary>
            SkipGasPricingValidation = 4,

            /// <summary>
            /// Commit and restore with zero gas price
            /// </summary>
            CommitAndRestoreWithSkippingGasPricingValidation = CommitAndRestore | SkipGasPricingValidation
        }

        public TransactionProcessor(
            ISpecProvider? specProvider,
            IStateProvider? stateProvider,
            IStorageProvider? storageProvider,
            IVirtualMachine? virtualMachine,
            ILogManager? logManager)
        {
            _logger = logManager?.GetClassLogger() ?? throw new ArgumentNullException(nameof(logManager));
            _specProvider = specProvider ?? throw new ArgumentNullException(nameof(specProvider));
            _virtualMachine = virtualMachine ?? throw new ArgumentNullException(nameof(virtualMachine));
            _stateProvider = stateProvider ?? throw new ArgumentNullException(nameof(stateProvider));
            _storageProvider = storageProvider ?? throw new ArgumentNullException(nameof(storageProvider));
            _ecdsa = new EthereumEcdsa(specProvider.ChainId, logManager);
        }

        public void CallAndRestore(Transaction transaction, BlockHeader block, ITxTracer txTracer)
        {
            IReleaseSpec spec = _specProvider.GetSpec(block.Number);
            spec = new SystemTransactionReleaseSpec(spec);

            bool skipGasPricing = spec.IsEip1559Enabled
                ? (transaction.IsEip1559
                    ? (transaction.MaxFeePerGas.IsZero && transaction.MaxPriorityFeePerGas.IsZero)
                    : transaction.GasPrice.IsZero)
                : transaction.GasPrice.IsZero;

            Execute(transaction, block, txTracer,
                skipGasPricing ? ExecutionOptions.CommitAndRestoreWithSkippingGasPricingValidation : ExecutionOptions.CommitAndRestore);
        }

        public void BuildUp(Transaction transaction, BlockHeader block, ITxTracer txTracer)
        {
            // we need to treat the result of previous transaction as the original value of next transaction
            // when we do not commit
            _storageProvider.TakeSnapshot(true);
            Execute(transaction, block, txTracer, ExecutionOptions.None);
        }

        public void Execute(Transaction transaction, BlockHeader block, ITxTracer txTracer)
        {
            Execute(transaction, block, txTracer, ExecutionOptions.Commit);
        }

        private void QuickFail(Transaction tx, BlockHeader block, ITxTracer txTracer, bool eip658NotEnabled, string? reason, bool deleteCallerAccount = false)
        {
            block.GasUsed += tx.GasLimit;
            
            Address recipient = tx.To ?? ContractAddress.From(
                tx.SenderAddress ?? Address.Zero,
                _stateProvider.GetNonce(tx.SenderAddress ?? Address.Zero));
            
            if (txTracer.IsTracingReceipt)
            {
                Keccak? stateRoot = null;
                if (eip658NotEnabled)
                {
                    _stateProvider.RecalculateStateRoot();
                    stateRoot = _stateProvider.StateRoot;
                }
                
                txTracer.MarkAsFailed(recipient, tx.GasLimit, Array.Empty<byte>(), reason ?? "invalid", stateRoot);
            }

            if (deleteCallerAccount)
            {
                _stateProvider.DeleteAccount(tx.SenderAddress ?? throw new InvalidOperationException());
            }
        }

        private void Execute(Transaction transaction, BlockHeader block, ITxTracer txTracer, ExecutionOptions executionOptions)
        {
            bool eip658NotEnabled = !_specProvider.GetSpec(block.Number).IsEip658Enabled;
            
            // restore is CallAndRestore - previous call, we will restore state after the execution
            bool restore = (executionOptions & ExecutionOptions.Restore) != ExecutionOptions.None;
            
            // commit - is for standard execute, we will commit thee state after execution 
            bool commit = (executionOptions & ExecutionOptions.Commit) != ExecutionOptions.None || eip658NotEnabled;
            //!commit - is for build up during block production, we won't commit state after each transaction to support rollbacks
            //we commit only after all block is constructed
            
            bool skipGasPricing = (executionOptions & ExecutionOptions.SkipGasPricingValidation) != ExecutionOptions.None;

            bool notSystemTransaction = !transaction.IsSystem();
            bool deleteCallerAccount = false;
            
            IReleaseSpec spec = _specProvider.GetSpec(block.Number);
            if (!notSystemTransaction)
            {
                spec = new SystemTransactionReleaseSpec(spec);
            }
            
            UInt256 value = transaction.Value;
            
            if (!skipGasPricing && restore && transaction.MaxPriorityFeePerGas > transaction.MaxFeePerGas) 
            { 
                TraceLogInvalidTx(transaction, "MAX PRIORITY FEE PER GAS HIGHER THAN MAX FEE PER GAS");
                QuickFail(transaction, block, txTracer, eip658NotEnabled, "max priority fee per gas higher than max fee per gas");
                return; 
            }

            if (!transaction.TryCalculatePremiumPerGas(block.BaseFeePerGas, out UInt256 premiumPerGas) && !skipGasPricing)
            {
                // max fee per gas (feeCap) less than block base fee
                TraceLogInvalidTx(transaction, "MINER_PREMIUM_IS_NEGATIVE");
                QuickFail(transaction, block, txTracer, eip658NotEnabled, "miner premium is negative");
                return;
            }
            
            UInt256 effectiveGasPrice = transaction.CalculateEffectiveGasPrice(spec.IsEip1559Enabled, block.BaseFeePerGas);

            long gasLimit = transaction.GasLimit;
            byte[] machineCode = transaction.IsContractCreation ? transaction.Data : null;
            byte[] data = transaction.IsMessageCall ? transaction.Data : Array.Empty<byte>();

            Address? caller = transaction.SenderAddress;
            if (_logger.IsTrace) _logger.Trace($"Executing tx {transaction.Hash}");

            if (caller is null)
            {
                TraceLogInvalidTx(transaction, "SENDER_NOT_SPECIFIED");
                QuickFail(transaction, block, txTracer, eip658NotEnabled, "sender not specified");
                return;
            }

            long intrinsicGas = IntrinsicGasCalculator.Calculate(transaction, spec);
            if (_logger.IsTrace) _logger.Trace($"Intrinsic gas calculated for {transaction.Hash}: " + intrinsicGas);

            if (notSystemTransaction)
            {
                if (gasLimit < intrinsicGas)
                {
                    TraceLogInvalidTx(transaction, $"GAS_LIMIT_BELOW_INTRINSIC_GAS {gasLimit} < {intrinsicGas}");
                    QuickFail(transaction, block, txTracer, eip658NotEnabled, "gas limit below intrinsic gas");
                    return;
                }

                if (!restore && gasLimit > block.GasLimit - block.GasUsed)
                {
                    TraceLogInvalidTx(transaction,
                        $"BLOCK_GAS_LIMIT_EXCEEDED {gasLimit} > {block.GasLimit} - {block.GasUsed}");
                    QuickFail(transaction, block, txTracer, eip658NotEnabled, "block gas limit exceeded");
                    return;
                }
            }
            
            if (!_stateProvider.AccountExists(caller))
            {
                // hacky fix for the potential recovery issue
                if (transaction.Signature != null)
                {
                    transaction.SenderAddress = _ecdsa.RecoverAddress(transaction, !spec.ValidateChainId);
                }

                if (caller != transaction.SenderAddress)
                {
                    if (_logger.IsWarn) _logger.Warn($"TX recovery issue fixed - tx was coming with sender {caller} and the now it recovers to {transaction.SenderAddress}");
                    caller = transaction.SenderAddress;
                }
                else
                {
                    TraceLogInvalidTx(transaction, $"SENDER_ACCOUNT_DOES_NOT_EXIST {caller}");
                    if (!commit || restore || effectiveGasPrice == UInt256.Zero)
                    {
                        deleteCallerAccount = !commit || restore;
                        _stateProvider.CreateAccount(caller, UInt256.Zero);
                    }
                }
                
                if (caller is null)
                {
                    throw new InvalidDataException(
                        $"Failed to recover sender address on tx {transaction.Hash} when previously recovered sender account did not exist.");
                }
            }

<<<<<<< HEAD
            UInt256 senderReservedGasPayment = skipGasPricing ? UInt256.Zero : (ulong) gasLimit * gasPrice;

            if (notSystemTransaction)
            {
                UInt256 senderBalance = _stateProvider.GetBalance(caller);
                if (!skipGasPricing && ((ulong) intrinsicGas * gasPrice + value > senderBalance || senderReservedGasPayment + value > senderBalance))
=======
            UInt256 senderReservedGasPayment = restore ? UInt256.Zero : (ulong) gasLimit * effectiveGasPrice;
            
            if (notSystemTransaction)
            {
                UInt256 senderBalance = _stateProvider.GetBalance(caller);
                if (!restore && ((ulong) intrinsicGas * effectiveGasPrice + value > senderBalance || senderReservedGasPayment + value > senderBalance))
>>>>>>> 88d14df1
                {
                    TraceLogInvalidTx(transaction, $"INSUFFICIENT_SENDER_BALANCE: ({caller})_BALANCE = {senderBalance}");
                    QuickFail(transaction, block, txTracer, eip658NotEnabled, "insufficient sender balance", deleteCallerAccount && restore);
                    return;
                }
                
                if (!skipGasPricing && spec.IsEip1559Enabled && !transaction.IsServiceTransaction && senderBalance < (UInt256)transaction.GasLimit * transaction.MaxFeePerGas + value)
                {
                    TraceLogInvalidTx(transaction, $"INSUFFICIENT_MAX_FEE_PER_GAS_FOR_SENDER_BALANCE: ({caller})_BALANCE = {senderBalance}, MAX_FEE_PER_GAS: {transaction.MaxFeePerGas}");
                    QuickFail(transaction, block, txTracer, eip658NotEnabled, "insufficient MaxFeePerGas for sender balance", deleteCallerAccount && restore);
                    return;
                }

                if (transaction.Nonce != _stateProvider.GetNonce(caller))
                {
                    TraceLogInvalidTx(transaction, $"WRONG_TRANSACTION_NONCE: {transaction.Nonce} (expected {_stateProvider.GetNonce(caller)})");
                    QuickFail(transaction, block, txTracer, eip658NotEnabled, "wrong transaction nonce", deleteCallerAccount && restore);
                    return;
                }

                _stateProvider.IncrementNonce(caller);
            }

            _stateProvider.SubtractFromBalance(caller, senderReservedGasPayment, spec);
            if (commit)
            {
                _stateProvider.Commit(spec, txTracer.IsTracingState ? txTracer : NullTxTracer.Instance);
            }

            long unspentGas = gasLimit - intrinsicGas;
            long spentGas = gasLimit;

            int stateSnapshot = _stateProvider.TakeSnapshot();
            int storageSnapshot = _storageProvider.TakeSnapshot();

            _stateProvider.SubtractFromBalance(caller, value, spec);
            byte statusCode = StatusCode.Failure;
            TransactionSubstate substate = null;

            Address? recipientOrNull = null;
            try
            {
                Address recipient = transaction.GetRecipient(transaction.IsContractCreation ? _stateProvider.GetNonce(caller) : 0);
                if (transaction.IsContractCreation)
                {
                    if (_stateProvider.AccountExists(recipient))
                    {
                        if (_virtualMachine.GetCachedCodeInfo(recipient, spec).MachineCode.Length != 0 || _stateProvider.GetNonce(recipient) != 0)
                        {
                            if (_logger.IsTrace)
                            {
                                _logger.Trace($"Contract collision at {recipient}"); // the account already owns the contract with the code
                            }

                            throw new TransactionCollisionException();
                        }

                        _stateProvider.UpdateStorageRoot(recipient, Keccak.EmptyTreeHash);
                    }
                }

                if (recipient == null)
                {
                    throw new InvalidDataException("Recipient has not been resolved properly before tx execution");
                }

                recipientOrNull = recipient;
                
                ExecutionEnvironment env = new();
                env.TxExecutionContext = new TxExecutionContext(block, caller, effectiveGasPrice);
                env.Value = value;
                env.TransferValue = value;
                env.Caller = caller;
                env.CodeSource = recipient;
                env.ExecutingAccount = recipient;
                env.InputData = data ?? Array.Empty<byte>();
                env.CodeInfo = machineCode == null ? _virtualMachine.GetCachedCodeInfo(recipient, spec) : new CodeInfo(machineCode);

                ExecutionType executionType = transaction.IsContractCreation ? ExecutionType.Create : ExecutionType.Call;
                using (EvmState state = new(unspentGas, env, executionType, true, stateSnapshot, storageSnapshot, false))
                {
                    if (spec.UseTxAccessLists)
                    {
                        state.WarmUp(transaction.AccessList); // eip-2930
                    }

                    if (spec.UseHotAndColdStorage)
                    {
                        state.WarmUp(caller); // eip-2929
                        state.WarmUp(recipient); // eip-2929
                    }

                    substate = _virtualMachine.Run(state, txTracer);
                    unspentGas = state.GasAvailable;

                    if (txTracer.IsTracingAccess)
                    {
                        txTracer.ReportAccess(state.AccessedAddresses, state.AccessedStorageCells);
                    }
                }

                if (substate.ShouldRevert || substate.IsError)
                {
                    if (_logger.IsTrace) _logger.Trace("Restoring state from before transaction");
                    _stateProvider.Restore(stateSnapshot);
                    _storageProvider.Restore(storageSnapshot);
                }
                else
                {
                    // tks: there is similar code for contract creation from init and from CREATE
                    // this may lead to inconsistencies (however it is tested extensively in blockchain tests)
                    if (transaction.IsContractCreation)
                    {
                        long codeDepositGasCost = CodeDepositHandler.CalculateCost(substate.Output.Length, spec);
                        if (unspentGas < codeDepositGasCost && spec.ChargeForTopLevelCreate)
                        {
                            throw new OutOfGasException();
                        }
                        
                        if (CodeDepositHandler.CodeIsInvalid(spec, substate.Output))
                        {
                            throw new InvalidCodeException();
                        }

                        if (unspentGas >= codeDepositGasCost)
                        {
                            Keccak codeHash = _stateProvider.UpdateCode(substate.Output);
                            _stateProvider.UpdateCodeHash(recipient, codeHash, spec);
                            unspentGas -= codeDepositGasCost;
                        }
                    }

                    foreach (Address toBeDestroyed in substate.DestroyList)
                    {
                        if (_logger.IsTrace) _logger.Trace($"Destroying account {toBeDestroyed}");
                        _storageProvider.ClearStorage(toBeDestroyed);
                        _stateProvider.DeleteAccount(toBeDestroyed);
                        if (txTracer.IsTracingRefunds) txTracer.ReportRefund(RefundOf.Destroy(spec.IsEip3529Enabled));
                    }

                    statusCode = StatusCode.Success;
                }

                spentGas = Refund(gasLimit, unspentGas, substate, caller, effectiveGasPrice, spec);
            }
            catch (Exception ex) when (ex is EvmException || ex is OverflowException) // TODO: OverflowException? still needed? hope not
            {
                if (_logger.IsTrace) _logger.Trace($"EVM EXCEPTION: {ex.GetType().Name}");
                _stateProvider.Restore(stateSnapshot);
                _storageProvider.Restore(storageSnapshot);
            }

            if (_logger.IsTrace) _logger.Trace("Gas spent: " + spentGas);

            Address gasBeneficiary = block.GasBeneficiary;
            if (statusCode == StatusCode.Failure || !(substate?.DestroyList.Contains(gasBeneficiary) ?? false))
            {
                if (notSystemTransaction)
                {
                    if (!_stateProvider.AccountExists(gasBeneficiary))
                    {
                        _stateProvider.CreateAccount(gasBeneficiary, (ulong) spentGas * premiumPerGas);
                    }
                    else
                    {
                        _stateProvider.AddToBalance(gasBeneficiary, (ulong) spentGas * premiumPerGas, spec);
                    }
                }
            }

            if (restore)
            {
                _storageProvider.Reset();
                _stateProvider.Reset();
                if (deleteCallerAccount)
                {
                    _stateProvider.DeleteAccount(caller);
                }
                else
                {
                    _stateProvider.AddToBalance(caller, senderReservedGasPayment, spec);
                    if (notSystemTransaction)
                    {
                        _stateProvider.DecrementNonce(caller);
                    }

                    _stateProvider.Commit(spec);
                }
            }
            else if (commit)
            {
                _storageProvider.Commit(txTracer.IsTracingState ? txTracer : NullStorageTracer.Instance);
                _stateProvider.Commit(spec, txTracer.IsTracingState ? txTracer : NullStateTracer.Instance);
            }

            if (!restore && notSystemTransaction)
            {
                block.GasUsed += spentGas;
            }

            if (txTracer.IsTracingReceipt)
            {
                Keccak stateRoot = null;
                if (eip658NotEnabled)
                {
                    _stateProvider.RecalculateStateRoot();
                    stateRoot = _stateProvider.StateRoot;
                }

                if (statusCode == StatusCode.Failure)
                {
                    txTracer.MarkAsFailed(recipientOrNull, spentGas, (substate?.ShouldRevert ?? false) ? substate.Output.ToArray() : Array.Empty<byte>(), substate?.Error, stateRoot);
                }
                else
                {
                    txTracer.MarkAsSuccess(recipientOrNull, spentGas, substate.Output.ToArray(), substate.Logs.Any() ? substate.Logs.ToArray() : Array.Empty<LogEntry>(), stateRoot);
                }
            }
        }

        private void TraceLogInvalidTx(Transaction transaction, string reason)
        {
            if (_logger.IsTrace) _logger.Trace($"Invalid tx {transaction.Hash} ({reason})");
        }
        
        private long Refund(long gasLimit, long unspentGas, TransactionSubstate substate, Address sender, UInt256 gasPrice, IReleaseSpec spec)
        {
            long spentGas = gasLimit;
            if (!substate.IsError)
            {
                spentGas -= unspentGas;
                long refund = substate.ShouldRevert ? 0 : RefundHelper.CalculateClaimableRefund(spentGas, substate.Refund + substate.DestroyList.Count * RefundOf.Destroy(spec.IsEip3529Enabled), spec);

                if (_logger.IsTrace) _logger.Trace("Refunding unused gas of " + unspentGas + " and refund of " + refund);
                _stateProvider.AddToBalance(sender, (ulong) (unspentGas + refund) * gasPrice, spec);
                spentGas -= refund;
            }

            return spentGas;
        }
    }
}<|MERGE_RESOLUTION|>--- conflicted
+++ resolved
@@ -249,21 +249,12 @@
                 }
             }
 
-<<<<<<< HEAD
-            UInt256 senderReservedGasPayment = skipGasPricing ? UInt256.Zero : (ulong) gasLimit * gasPrice;
+            UInt256 senderReservedGasPayment = skipGasPricing ? UInt256.Zero : (ulong) gasLimit * effectiveGasPrice;
 
             if (notSystemTransaction)
             {
                 UInt256 senderBalance = _stateProvider.GetBalance(caller);
-                if (!skipGasPricing && ((ulong) intrinsicGas * gasPrice + value > senderBalance || senderReservedGasPayment + value > senderBalance))
-=======
-            UInt256 senderReservedGasPayment = restore ? UInt256.Zero : (ulong) gasLimit * effectiveGasPrice;
-            
-            if (notSystemTransaction)
-            {
-                UInt256 senderBalance = _stateProvider.GetBalance(caller);
-                if (!restore && ((ulong) intrinsicGas * effectiveGasPrice + value > senderBalance || senderReservedGasPayment + value > senderBalance))
->>>>>>> 88d14df1
+                if (!skipGasPricing && ((ulong) intrinsicGas * effectiveGasPrice + value > senderBalance || senderReservedGasPayment + value > senderBalance))
                 {
                     TraceLogInvalidTx(transaction, $"INSUFFICIENT_SENDER_BALANCE: ({caller})_BALANCE = {senderBalance}");
                     QuickFail(transaction, block, txTracer, eip658NotEnabled, "insufficient sender balance", deleteCallerAccount && restore);
