--- conflicted
+++ resolved
@@ -19,12 +19,8 @@
 using Nethermind.Logging;
 using Nethermind.State;
 using Nethermind.State.Tracing;
-<<<<<<< HEAD
 using static Nethermind.Core.Extensions.MemoryExtensions;
 using static Nethermind.Evm.EvmObjectFormat.EofValidator;
-=======
-
->>>>>>> 0944765b
 using static Nethermind.Evm.VirtualMachine;
 
 namespace Nethermind.Evm.TransactionProcessing
@@ -156,25 +152,17 @@
 
             if (commit) WorldState.Commit(spec, tracer.IsTracingState ? tracer : NullTxTracer.Instance, commitStorageRoots: false);
 
-<<<<<<< HEAD
-            long gasAvailable = tx.GasLimit - intrinsicGas;
-            if (!(result = BuildExecutionEnvironment(tx, in blCtx, spec, effectiveGasPrice, out ExecutionEnvironment env)))
-            {
-                return result;
-            }
-
-            ExecuteEvmCall(tx, header, spec, tracer, opts, gasAvailable, in env, out TransactionSubstate? substate, out long spentGas, out byte statusCode);
-            PayFees(tx, header, spec, tracer, substate, spentGas, premiumPerGas, statusCode);
-=======
             _accessedAddresses.Clear();
             int delegationRefunds = ProcessDelegations(tx, spec, _accessedAddresses);
 
-            ExecutionEnvironment env = BuildExecutionEnvironment(tx, in blCtx, spec, effectiveGasPrice, _codeInfoRepository, _accessedAddresses);
-
             long gasAvailable = tx.GasLimit - intrinsicGas;
-            ExecuteEvmCall(tx, header, spec, tracer, opts, delegationRefunds, _accessedAddresses, gasAvailable, env, out TransactionSubstate? substate, out long spentGas, out byte statusCode);
+            if (!(result = BuildExecutionEnvironment(tx, in blCtx, spec, effectiveGasPrice, _codeInfoRepository, _accessedAddresses, out ExecutionEnvironment env)))
+            {
+                return result;
+            }
+
+            ExecuteEvmCall(tx, header, spec, tracer, opts, delegationRefunds, _accessedAddresses, gasAvailable, in env, out TransactionSubstate? substate, out long spentGas, out byte statusCode);
             PayFees(tx, header, spec, tracer, substate, spentGas, premiumPerGas, blobBaseFee, statusCode);
->>>>>>> 0944765b
 
             // Finalize
             if (restore)
@@ -273,7 +261,7 @@
 
                 accessedAddresses.Add(authorizationTuple.Authority);
 
-                if (WorldState.HasCode(authorizationTuple.Authority) && !_codeInfoRepository.TryGetDelegation(WorldState, authorizationTuple.Authority, out _))
+                if (WorldState.HasCode(authorizationTuple.Authority) && !_codeInfoRepository.TryGetDelegation(WorldState, authorizationTuple.Authority, spec, out _))
                 {
                     error = $"Authority ({authorizationTuple.Authority}) has code deployed.";
                     return false;
@@ -523,34 +511,18 @@
             in BlockExecutionContext blCtx,
             IReleaseSpec spec,
             in UInt256 effectiveGasPrice,
-<<<<<<< HEAD
+            ICodeInfoRepository codeInfoRepository,
+            HashSet<Address> accessedAddresses,
             out ExecutionEnvironment env)
-=======
-            ICodeInfoRepository codeInfoRepository,
-            HashSet<Address> accessedAddresses)
->>>>>>> 0944765b
         {
             Address recipient = tx.GetRecipient(tx.IsContractCreation ? WorldState.GetNonce(tx.SenderAddress!) : 0);
             if (recipient is null) ThrowInvalidDataException("Recipient has not been resolved properly before tx execution");
 
             accessedAddresses.Add(recipient);
             accessedAddresses.Add(tx.SenderAddress!);
-
-<<<<<<< HEAD
+            
+            TxExecutionContext executionContext = new(in blCtx, tx.SenderAddress, effectiveGasPrice, tx.BlobVersionedHashes, codeInfoRepository);
             ICodeInfo codeInfo = null;
-=======
-            TxExecutionContext executionContext = new(in blCtx, tx.SenderAddress, effectiveGasPrice, tx.BlobVersionedHashes, codeInfoRepository);
-            Address? delegationAddress = null;
-            CodeInfo codeInfo = tx.IsContractCreation
-                ? new(tx.Data ?? Memory<byte>.Empty)
-                : codeInfoRepository.GetCachedCodeInfo(WorldState, recipient, spec, out delegationAddress);
-
-            if (delegationAddress is not null)
-                accessedAddresses.Add(delegationAddress);
-
-            codeInfo.AnalyseInBackgroundIfRequired();
-
->>>>>>> 0944765b
             ReadOnlyMemory<byte> inputData = tx.IsMessageCall ? tx.Data ?? default : default;
             if (tx.IsContractCreation)
             {
@@ -561,7 +533,14 @@
             }
             else
             {
-                codeInfo = _codeInfoRepository.GetCachedCodeInfo(WorldState, recipient, spec);
+                Address? delegationAddress = null;
+                codeInfo = tx.IsContractCreation
+                    ? new CodeInfo(tx.Data ?? Memory<byte>.Empty)
+                    : codeInfoRepository.GetCachedCodeInfo(WorldState, recipient, spec, out delegationAddress);
+
+                if (delegationAddress is not null)
+                    accessedAddresses.Add(delegationAddress);
+
                 codeInfo.AnalyseInBackgroundIfRequired();
             }
 
@@ -612,12 +591,15 @@
             {
                 if (env.CodeInfo is not null)
                 {
-<<<<<<< HEAD
                     if (tx.IsContractCreation)
                     {
                         // if transaction is a contract creation then recipient address is the contract deployment address
-                        PrepareAccountForContractDeployment(env.ExecutingAccount, spec);
+                        if (!PrepareAccountForContractDeployment(env.ExecutingAccount, _codeInfoRepository, spec))
+                        {
+                            goto Fail;
+                        }
                     }
+                }
 
                     ExecutionType executionType = tx.IsContractCreation ? (tx.IsEofContractCreation ? ExecutionType.TXCREATE : ExecutionType.CREATE) : ExecutionType.TRANSACTION;
 
@@ -633,26 +615,12 @@
                             state.WarmUp(tx.SenderAddress); // eip-2929
                             state.WarmUp(env.ExecutingAccount); // eip-2929
                         }
-=======
-                    // if transaction is a contract creation then recipient address is the contract deployment address
-                    if (!PrepareAccountForContractDeployment(env.ExecutingAccount, _codeInfoRepository, spec))
-                    {
-                        goto Fail;
-                    }
-                }
-
-                ExecutionType executionType = tx.IsContractCreation ? ExecutionType.CREATE : ExecutionType.TRANSACTION;
-
-                using (EvmState state = new(unspentGas, env, executionType, true, snapshot, false))
-                {
-                    WarmUp(tx, header, spec, state, accessedAddresses);
->>>>>>> 0944765b
 
                         if (spec.AddCoinbaseToTxAccessList)
                         {
                             state.WarmUp(header.GasBeneficiary);
                         }
-
+                        WarmUp(tx, header, spec, state, accessedAddresses);
                         substate = !tracer.IsTracingActions
                             ? VirtualMachine.Run<NotTracing>(state, WorldState, tracer)
                             : VirtualMachine.Run<IsTracing>(state, WorldState, tracer);
@@ -756,19 +724,10 @@
                                 tracer.ReportRefund(RefundOf.Destroy(spec.IsEip3529Enabled));
                         }
 
-                        statusCode = StatusCode.Success;
-                    }
-                }
-<<<<<<< HEAD
-                else
-                {
-                    substate = TransactionSubstate.FailedInitCode;
-                }
-                spentGas = Refund(tx, header, spec, opts, substate, unspentGas, env.TxExecutionContext.GasPrice);
-=======
+                    statusCode = StatusCode.Success;
+                }
 
                 spentGas = Refund(tx, header, spec, opts, substate, unspentGas, env.TxExecutionContext.GasPrice, delegationRefunds);
->>>>>>> 0944765b
                 goto Complete;
             }
             catch (Exception ex) when (ex is EvmException or OverflowException) // TODO: OverflowException? still needed? hope not
@@ -871,9 +830,6 @@
                     Logger.Trace("Refunding unused gas of " + unspentGas + " and refund of " + actualRefund);
                 // If noValidation we didn't charge for gas, so do not refund
                 if (!opts.HasFlag(ExecutionOptions.NoValidation))
-<<<<<<< HEAD
-                    WorldState.AddToBalance(tx.SenderAddress, (ulong)(unspentGas + refund) * gasPrice, spec);
-=======
                     WorldState.AddToBalance(tx.SenderAddress!, (ulong)(unspentGas + actualRefund) * gasPrice, spec);
                 spentGas -= actualRefund;
             }
@@ -886,7 +842,6 @@
                 // If noValidation we didn't charge for gas, so do not refund
                 if (!opts.HasFlag(ExecutionOptions.NoValidation))
                     WorldState.AddToBalance(tx.SenderAddress!, (ulong)refund * gasPrice, spec);
->>>>>>> 0944765b
                 spentGas -= refund;
             }
 
