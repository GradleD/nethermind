// SPDX-FileCopyrightText: 2022 Demerzel Solutions Limited
// SPDX-License-Identifier: LGPL-3.0-only

using System;
using System.Diagnostics;
using System.Diagnostics.CodeAnalysis;
using System.IO;
using System.Linq;
using System.Runtime.CompilerServices;
using Nethermind.Core;
using Nethermind.Core.Crypto;
using Nethermind.Core.Specs;
using Nethermind.Crypto;
using Nethermind.Evm.CodeAnalysis;
using Nethermind.Evm.Tracing;
using Nethermind.Int256;
using Nethermind.Logging;
using Nethermind.State;
using Nethermind.State.Tracing;
using static Nethermind.Core.Extensions.MemoryExtensions;

using static Nethermind.Evm.VirtualMachine;

namespace Nethermind.Evm.TransactionProcessing
{
    public sealed class TransactionProcessor(
        ISpecProvider? specProvider,
        IWorldState? worldState,
        IVirtualMachine? virtualMachine,
        ICodeInfoRepository? codeInfoRepository,
        ILogManager? logManager)
        : TransactionProcessorBase(specProvider, worldState, virtualMachine, codeInfoRepository, logManager);

    public abstract class TransactionProcessorBase : ITransactionProcessor
    {
<<<<<<< HEAD
        protected EthereumEcdsa Ecdsa { get; private init; }
        protected ILogger Logger { get; private init; }
        protected ISpecProvider SpecProvider { get; private init; }
        protected IVirtualMachine VirtualMachine { get; private init; }
=======
        protected EthereumEcdsa Ecdsa { get; }
        protected ILogger Logger { get; }
        protected ISpecProvider SpecProvider { get; }
        protected IWorldState WorldState { get; }
        protected IVirtualMachine VirtualMachine { get; }
>>>>>>> dfaed09f
        private readonly ICodeInfoRepository _codeInfoRepository;
        private SystemTransactionProcessor? _systemTransactionProcessor;
        private readonly ILogManager _logManager;

        [Flags]
        protected enum ExecutionOptions
        {
            /// <summary>
            /// Just accumulate the state
            /// </summary>
            None = 0,

            /// <summary>
            /// Commit the state after execution
            /// </summary>
            Commit = 1,

            /// <summary>
            /// Restore state after execution
            /// </summary>
            Restore = 2,

            /// <summary>
            /// Skip potential fail checks
            /// </summary>
            NoValidation = Commit | 4,

            /// <summary>
            /// Commit and later restore state also skip validation, use for CallAndRestore
            /// </summary>
            CommitAndRestore = Commit | Restore | NoValidation
        }

        protected TransactionProcessorBase(
            ISpecProvider? specProvider,
            IVirtualMachine? virtualMachine,
            ICodeInfoRepository? codeInfoRepository,
            ILogManager? logManager)
        {
            ArgumentNullException.ThrowIfNull(logManager, nameof(logManager));
            ArgumentNullException.ThrowIfNull(specProvider, nameof(specProvider));
            ArgumentNullException.ThrowIfNull(virtualMachine, nameof(virtualMachine));
            ArgumentNullException.ThrowIfNull(codeInfoRepository, nameof(codeInfoRepository));

            Logger = logManager.GetClassLogger();
            SpecProvider = specProvider;
            VirtualMachine = virtualMachine;
            _codeInfoRepository = codeInfoRepository;

            Ecdsa = new EthereumEcdsa(specProvider.ChainId);
            _logManager = logManager;
        }

<<<<<<< HEAD
        public TransactionResult CallAndRestore(IWorldState worldState, Transaction transaction, in BlockExecutionContext blCtx, ITxTracer txTracer) =>
            Execute(worldState, transaction, in blCtx, txTracer, ExecutionOptions.CommitAndRestore);
=======
        public TransactionResult CallAndRestore(Transaction transaction, in BlockExecutionContext blCtx, ITxTracer txTracer) =>
            ExecuteCore(transaction, in blCtx, txTracer, ExecutionOptions.CommitAndRestore);
>>>>>>> dfaed09f

        public TransactionResult BuildUp(IWorldState worldState, Transaction transaction, in BlockExecutionContext blCtx, ITxTracer txTracer)
        {
            // we need to treat the result of previous transaction as the original value of next transaction
            // when we do not commit
<<<<<<< HEAD
            worldState.TakeSnapshot(true);
            return Execute(worldState, transaction, in blCtx, txTracer, ExecutionOptions.None);
        }

        public TransactionResult Execute(IWorldState worldState, Transaction transaction, in BlockExecutionContext blCtx, ITxTracer txTracer) =>
            Execute(worldState, transaction, in blCtx, txTracer, ExecutionOptions.Commit);

        public TransactionResult Trace(IWorldState worldState, Transaction transaction, in BlockExecutionContext blCtx, ITxTracer txTracer) =>
            Execute(worldState, transaction, in blCtx, txTracer, ExecutionOptions.NoValidation);
=======
            WorldState.TakeSnapshot(true);
            return ExecuteCore(transaction, in blCtx, txTracer, ExecutionOptions.None);
        }

        public TransactionResult Execute(Transaction transaction, in BlockExecutionContext blCtx, ITxTracer txTracer) =>
            ExecuteCore(transaction, in blCtx, txTracer, ExecutionOptions.Commit);

        public TransactionResult Trace(Transaction transaction, in BlockExecutionContext blCtx, ITxTracer txTracer) =>
            ExecuteCore(transaction, in blCtx, txTracer, ExecutionOptions.NoValidation);

        private TransactionResult ExecuteCore(Transaction tx, in BlockExecutionContext blCtx, ITxTracer tracer, ExecutionOptions opts)
        {
            if (tx.IsSystem())
            {
                _systemTransactionProcessor ??= new SystemTransactionProcessor(SpecProvider, WorldState, VirtualMachine, _codeInfoRepository, _logManager);
                return _systemTransactionProcessor.Execute(tx, blCtx.Header, tracer, opts);
            }

            return Execute(tx, in blCtx, tracer, opts);
        }
>>>>>>> dfaed09f

        protected virtual TransactionResult Execute(IWorldState worldState, Transaction tx, in BlockExecutionContext blCtx, ITxTracer tracer, ExecutionOptions opts)
        {
            BlockHeader header = blCtx.Header;
            IReleaseSpec spec = GetSpec(tx, header);

            // restore is CallAndRestore - previous call, we will restore state after the execution
            bool restore = opts.HasFlag(ExecutionOptions.Restore);
            // commit - is for standard execute, we will commit thee state after execution
            // !commit - is for build up during block production, we won't commit state after each transaction to support rollbacks
            // we commit only after all block is constructed
            bool commit = opts.HasFlag(ExecutionOptions.Commit) || !spec.IsEip658Enabled;

            TransactionResult result;
            if (!(result = ValidateStatic(tx, header, spec, opts, out long intrinsicGas))) return result;

            UInt256 effectiveGasPrice = tx.CalculateEffectiveGasPrice(spec.IsEip1559Enabled, header.BaseFeePerGas);

            UpdateMetrics(opts, effectiveGasPrice);

            bool deleteCallerAccount = RecoverSenderIfNeeded(worldState, tx, spec, opts, effectiveGasPrice);

            if (!(result = ValidateSender(worldState, tx, header, spec, tracer, opts))) return result;
            if (!(result = BuyGas(worldState, tx, header, spec, tracer, opts, effectiveGasPrice, out UInt256 premiumPerGas, out UInt256 senderReservedGasPayment))) return result;
            if (!(result = IncrementNonce(worldState, tx, header, spec, tracer, opts))) return result;

            if (commit) worldState.Commit(spec, tracer.IsTracingState ? tracer : NullTxTracer.Instance, commitStorageRoots: false);

            ExecutionEnvironment env = BuildExecutionEnvironment(worldState, tx, in blCtx, spec, effectiveGasPrice);

            long gasAvailable = tx.GasLimit - intrinsicGas;
            ExecuteEvmCall(worldState, tx, header, spec, tracer, opts, gasAvailable, env, out TransactionSubstate? substate, out long spentGas, out byte statusCode);
            PayFees(worldState, tx, header, spec, tracer, substate, spentGas, premiumPerGas, statusCode);

            // Finalize
            if (restore)
            {
                worldState.Reset();
                if (deleteCallerAccount)
                {
<<<<<<< HEAD
                    worldState.DeleteAccount(tx.SenderAddress);
=======
                    WorldState.DeleteAccount(tx.SenderAddress!);
>>>>>>> dfaed09f
                }
                else
                {
                    if (!opts.HasFlag(ExecutionOptions.NoValidation))
<<<<<<< HEAD
                        worldState.AddToBalance(tx.SenderAddress, senderReservedGasPayment, spec);
                    if (!tx.IsSystem())
                        worldState.DecrementNonce(tx.SenderAddress);

                    worldState.Commit(spec);
=======
                        WorldState.AddToBalance(tx.SenderAddress!, senderReservedGasPayment, spec);
                    DecrementNonce(tx);
                    WorldState.Commit(spec);
>>>>>>> dfaed09f
                }
            }
            else if (commit)
            {
                worldState.Commit(spec, tracer.IsTracingState ? tracer : NullStateTracer.Instance, commitStorageRoots: !spec.IsEip658Enabled);
            }

            if (tracer.IsTracingReceipt)
            {
                Hash256 stateRoot = null;
                if (!spec.IsEip658Enabled)
                {
                    worldState.RecalculateStateRoot();
                    stateRoot = worldState.StateRoot;
                }

                if (statusCode == StatusCode.Failure)
                {
                    byte[] output = (substate?.ShouldRevert ?? false) ? substate.Output.ToArray() : Array.Empty<byte>();
                    tracer.MarkAsFailed(env.ExecutingAccount, spentGas, output, substate?.Error, stateRoot);
                }
                else
                {
                    LogEntry[] logs = substate.Logs.Count != 0 ? substate.Logs.ToArray() : Array.Empty<LogEntry>();
                    tracer.MarkAsSuccess(env.ExecutingAccount, spentGas, substate.Output.ToArray(), logs, stateRoot);
                }
            }

            return TransactionResult.Ok;
        }

        protected virtual IReleaseSpec GetSpec(Transaction tx, BlockHeader header) => SpecProvider.GetSpec(header);

        private static void UpdateMetrics(ExecutionOptions opts, UInt256 effectiveGasPrice)
        {
            if (opts is ExecutionOptions.Commit or ExecutionOptions.None && (effectiveGasPrice[2] | effectiveGasPrice[3]) == 0)
            {
                float gasPrice = (float)((double)effectiveGasPrice / 1_000_000_000.0);

                Metrics.MinGasPrice = Math.Min(gasPrice, Metrics.MinGasPrice);
                Metrics.MaxGasPrice = Math.Max(gasPrice, Metrics.MaxGasPrice);

                Metrics.BlockMinGasPrice = Math.Min(gasPrice, Metrics.BlockMinGasPrice);
                Metrics.BlockMaxGasPrice = Math.Max(gasPrice, Metrics.BlockMaxGasPrice);

                Metrics.AveGasPrice = (Metrics.AveGasPrice * Metrics.Transactions + gasPrice) / (Metrics.Transactions + 1);
                Metrics.EstMedianGasPrice += Metrics.AveGasPrice * 0.01f * float.Sign(gasPrice - Metrics.EstMedianGasPrice);
                Metrics.Transactions++;

                Metrics.BlockAveGasPrice = (Metrics.BlockAveGasPrice * Metrics.BlockTransactions + gasPrice) / (Metrics.BlockTransactions + 1);
                Metrics.BlockEstMedianGasPrice += Metrics.BlockAveGasPrice * 0.01f * float.Sign(gasPrice - Metrics.BlockEstMedianGasPrice);
                Metrics.BlockTransactions++;
            }
        }

        /// <summary>
        /// Validates the transaction, in a static manner (i.e. without accesing state/storage).
        /// It basically ensures the transaction is well formed (i.e. no null values where not allowed, no overflows, etc).
        /// As a part of validating the transaction the premium per gas will be calculated, to save computation this
        /// is returned in an out parameter.
        /// </summary>
        /// <param name="tx">The transaction to validate</param>
        /// <param name="header">The block containing the transaction. Only BaseFee is being used from the block atm.</param>
        /// <param name="spec">The release spec with which the transaction will be executed</param>
        /// <param name="opts">Options (Flags) to use for execution</param>
        /// <param name="intrinsicGas">Calculated intrinsic gas</param>
        /// <returns></returns>
        protected TransactionResult ValidateStatic(
            Transaction tx,
            BlockHeader header,
            IReleaseSpec spec,
            ExecutionOptions opts,
            out long intrinsicGas)
        {
            intrinsicGas = IntrinsicGasCalculator.Calculate(tx, spec);

            bool validate = !opts.HasFlag(ExecutionOptions.NoValidation);

            if (tx.SenderAddress is null)
            {
                TraceLogInvalidTx(tx, "SENDER_NOT_SPECIFIED");
                return "sender not specified";
            }

            if (validate && tx.Nonce >= ulong.MaxValue - 1)
            {
                // we are here if nonce is at least (ulong.MaxValue - 1). If tx is contract creation,
                // it is max possible value. Otherwise, (ulong.MaxValue - 1) is allowed, but ulong.MaxValue not.
                if (tx.IsContractCreation || tx.Nonce == ulong.MaxValue)
                {
                    TraceLogInvalidTx(tx, "NONCE_OVERFLOW");
                    return "nonce overflow";
                }
            }

            if (tx.IsAboveInitCode(spec))
            {
                TraceLogInvalidTx(tx, $"CREATE_TRANSACTION_SIZE_EXCEEDS_MAX_INIT_CODE_SIZE {tx.DataLength} > {spec.MaxInitCodeSize}");
                return "EIP-3860 - transaction size over max init code size";
            }

            return ValidateGas(tx, header, intrinsicGas, validate);
        }

        protected virtual TransactionResult ValidateGas(Transaction tx, BlockHeader header, long intrinsicGas, bool validate)
        {
            if (tx.GasLimit < intrinsicGas)
            {
                TraceLogInvalidTx(tx, $"GAS_LIMIT_BELOW_INTRINSIC_GAS {tx.GasLimit} < {intrinsicGas}");
                return "gas limit below intrinsic gas";
            }

            if (validate && tx.GasLimit > header.GasLimit - header.GasUsed)
            {
                TraceLogInvalidTx(tx, $"BLOCK_GAS_LIMIT_EXCEEDED {tx.GasLimit} > {header.GasLimit} - {header.GasUsed}");
                return "block gas limit exceeded";
            }

            return TransactionResult.Ok;
        }

        // TODO Should we remove this already
<<<<<<< HEAD
        protected bool RecoverSenderIfNeeded(IWorldState worldState, Transaction tx, IReleaseSpec spec, ExecutionOptions opts, in UInt256 effectiveGasPrice)
=======
        protected virtual bool RecoverSenderIfNeeded(Transaction tx, IReleaseSpec spec, ExecutionOptions opts, in UInt256 effectiveGasPrice)
>>>>>>> dfaed09f
        {
            bool deleteCallerAccount = false;
<<<<<<< HEAD

            Address sender = tx.SenderAddress;
            if (sender is null || !worldState.AccountExists(sender))
=======
            Address? sender = tx.SenderAddress;
            if (sender is null || !WorldState.AccountExists(sender))
>>>>>>> dfaed09f
            {
                bool commit = opts.HasFlag(ExecutionOptions.Commit) || !spec.IsEip658Enabled;
                bool restore = opts.HasFlag(ExecutionOptions.Restore);
                bool noValidation = opts.HasFlag(ExecutionOptions.NoValidation);

                if (Logger.IsDebug) Logger.Debug($"TX sender account does not exist {sender} - trying to recover it");

                // hacky fix for the potential recovery issue
                if (tx.Signature is not null)
                    tx.SenderAddress = Ecdsa.RecoverAddress(tx, !spec.ValidateChainId);

                if (sender != tx.SenderAddress)
                {
                    if (Logger.IsWarn) Logger.Warn($"TX recovery issue fixed - tx was coming with sender {sender} and the now it recovers to {tx.SenderAddress}");
                    sender = tx.SenderAddress;
                }
                else
                {
                    TraceLogInvalidTx(tx, $"SENDER_ACCOUNT_DOES_NOT_EXIST {sender}");
                    if (!commit || noValidation || effectiveGasPrice.IsZero)
                    {
                        deleteCallerAccount = !commit || restore;
                        worldState.CreateAccount(sender, in UInt256.Zero);
                    }
                }

                if (sender is null)
                {
                    ThrowInvalidDataException($"Failed to recover sender address on tx {tx.Hash} when previously recovered sender account did not exist.");
                }
            }

            return deleteCallerAccount;
        }


        protected virtual TransactionResult ValidateSender(IWorldState worldState, Transaction tx, BlockHeader header, IReleaseSpec spec, ITxTracer tracer, ExecutionOptions opts)
        {
            bool validate = !opts.HasFlag(ExecutionOptions.NoValidation);

<<<<<<< HEAD
            if (validate && worldState.IsInvalidContractSender(spec, tx.SenderAddress))
=======
            if (validate && WorldState.IsInvalidContractSender(spec, tx.SenderAddress!))
>>>>>>> dfaed09f
            {
                TraceLogInvalidTx(tx, "SENDER_IS_CONTRACT");
                return "sender has deployed code";
            }

            return TransactionResult.Ok;
        }

        protected virtual TransactionResult BuyGas(IWorldState worldState, Transaction tx, BlockHeader header, IReleaseSpec spec, ITxTracer tracer, ExecutionOptions opts,
                in UInt256 effectiveGasPrice, out UInt256 premiumPerGas, out UInt256 senderReservedGasPayment)
        {
            premiumPerGas = UInt256.Zero;
            senderReservedGasPayment = UInt256.Zero;
            bool validate = !opts.HasFlag(ExecutionOptions.NoValidation);

            if (validate)
            {
                if (!tx.TryCalculatePremiumPerGas(header.BaseFeePerGas, out premiumPerGas))
                {
                    TraceLogInvalidTx(tx, "MINER_PREMIUM_IS_NEGATIVE");
                    return "miner premium is negative";
                }

<<<<<<< HEAD
                UInt256 senderBalance = worldState.GetBalance(tx.SenderAddress);
=======
                UInt256 senderBalance = WorldState.GetBalance(tx.SenderAddress!);
>>>>>>> dfaed09f
                if (UInt256.SubtractUnderflow(senderBalance, tx.Value, out UInt256 balanceLeft))
                {
                    TraceLogInvalidTx(tx, $"INSUFFICIENT_SENDER_BALANCE: ({tx.SenderAddress})_BALANCE = {senderBalance}");
                    return "insufficient sender balance";
                }

                bool overflows;
                if (spec.IsEip1559Enabled && !tx.IsFree())
                {
                    overflows = UInt256.MultiplyOverflow((UInt256)tx.GasLimit, tx.MaxFeePerGas, out UInt256 maxGasFee);
                    if (overflows || balanceLeft < maxGasFee)
                    {
                        TraceLogInvalidTx(tx, $"INSUFFICIENT_MAX_FEE_PER_GAS_FOR_SENDER_BALANCE: ({tx.SenderAddress})_BALANCE = {senderBalance}, MAX_FEE_PER_GAS: {tx.MaxFeePerGas}");
                        return "insufficient MaxFeePerGas for sender balance";
                    }
                    if (tx.SupportsBlobs)
                    {
                        overflows = UInt256.MultiplyOverflow(BlobGasCalculator.CalculateBlobGas(tx), (UInt256)tx.MaxFeePerBlobGas!, out UInt256 maxBlobGasFee);
                        if (overflows || UInt256.AddOverflow(maxGasFee, maxBlobGasFee, out UInt256 multidimGasFee) || multidimGasFee > balanceLeft)
                        {
                            TraceLogInvalidTx(tx, $"INSUFFICIENT_MAX_FEE_PER_BLOB_GAS_FOR_SENDER_BALANCE: ({tx.SenderAddress})_BALANCE = {senderBalance}");
                            return "insufficient sender balance";
                        }
                    }
                }

                overflows = UInt256.MultiplyOverflow((UInt256)tx.GasLimit, effectiveGasPrice, out senderReservedGasPayment);
                if (!overflows && tx.SupportsBlobs)
                {
                    overflows = !BlobGasCalculator.TryCalculateBlobGasPrice(header, tx, out UInt256 blobGasFee);
                    if (!overflows)
                    {
                        overflows = UInt256.AddOverflow(senderReservedGasPayment, blobGasFee, out senderReservedGasPayment);
                    }
                }

                if (overflows || senderReservedGasPayment > balanceLeft)
                {
                    TraceLogInvalidTx(tx, $"INSUFFICIENT_SENDER_BALANCE: ({tx.SenderAddress})_BALANCE = {senderBalance}");
                    return "insufficient sender balance";
                }
            }

            if (validate) worldState.SubtractFromBalance(tx.SenderAddress, senderReservedGasPayment, spec);

            return TransactionResult.Ok;
        }

        protected virtual TransactionResult IncrementNonce(IWorldState worldState, Transaction tx, BlockHeader header, IReleaseSpec spec, ITxTracer tracer, ExecutionOptions opts)
        {
<<<<<<< HEAD
            if (tx.IsSystem()) return TransactionResult.Ok;

            if (tx.Nonce != worldState.GetNonce(tx.SenderAddress))
=======
            if (tx.Nonce != WorldState.GetNonce(tx.SenderAddress!))
>>>>>>> dfaed09f
            {
                TraceLogInvalidTx(tx, $"WRONG_TRANSACTION_NONCE: {tx.Nonce} (expected {worldState.GetNonce(tx.SenderAddress)})");
                return "wrong transaction nonce";
            }

            worldState.IncrementNonce(tx.SenderAddress);
            return TransactionResult.Ok;
        }

<<<<<<< HEAD
        protected ExecutionEnvironment BuildExecutionEnvironment(
            IWorldState worldState,
=======
        protected virtual void DecrementNonce(Transaction tx)
        {
            WorldState.DecrementNonce(tx.SenderAddress!);
        }

        private ExecutionEnvironment BuildExecutionEnvironment(
>>>>>>> dfaed09f
            Transaction tx,
            in BlockExecutionContext blCtx,
            IReleaseSpec spec,
            in UInt256 effectiveGasPrice)
        {
<<<<<<< HEAD
            Address recipient = tx.GetRecipient(tx.IsContractCreation ? worldState.GetNonce(tx.SenderAddress) : 0);
=======
            Address recipient = tx.GetRecipient(tx.IsContractCreation ? WorldState.GetNonce(tx.SenderAddress!) : 0);
>>>>>>> dfaed09f
            if (recipient is null) ThrowInvalidDataException("Recipient has not been resolved properly before tx execution");

            TxExecutionContext executionContext = new(in blCtx, tx.SenderAddress!, effectiveGasPrice, tx.BlobVersionedHashes!);

            CodeInfo codeInfo = tx.IsContractCreation
                ? new(tx.Data ?? Memory<byte>.Empty)
                : _codeInfoRepository.GetCachedCodeInfo(worldState, recipient, spec);

            codeInfo.AnalyseInBackgroundIfRequired();

            byte[] inputData = tx.IsMessageCall ? tx.Data.AsArray() ?? Array.Empty<byte>() : Array.Empty<byte>();

            return new ExecutionEnvironment
            (
                txExecutionContext: in executionContext,
                value: tx.Value,
                transferValue: tx.Value,
                caller: tx.SenderAddress,
                codeSource: recipient,
                executingAccount: recipient,
                inputData: inputData,
                codeInfo: codeInfo
            );
        }

        protected virtual bool ShouldValidate(ExecutionOptions opts) => !opts.HasFlag(ExecutionOptions.NoValidation);

<<<<<<< HEAD
        protected void ExecuteEvmCall(
            IWorldState worldState,
=======
        protected virtual void ExecuteEvmCall(
>>>>>>> dfaed09f
            Transaction tx,
            BlockHeader header,
            IReleaseSpec spec,
            ITxTracer tracer,
            ExecutionOptions opts,
            in long gasAvailable,
            in ExecutionEnvironment env,
            out TransactionSubstate? substate,
            out long spentGas,
            out byte statusCode)
        {
            bool validate = ShouldValidate(opts);

            substate = null;
            spentGas = tx.GasLimit;
            statusCode = StatusCode.Failure;

            long unspentGas = gasAvailable;

            Snapshot snapshot = worldState.TakeSnapshot();

<<<<<<< HEAD
            // Fixes eth_estimateGas.
            // If sender is SystemUser subtracting value will cause InsufficientBalanceException
            if (validate || !tx.IsSystem())
                worldState.SubtractFromBalance(tx.SenderAddress, tx.Value, spec);
=======
            PayValue(tx, spec, opts);
>>>>>>> dfaed09f

            try
            {
                if (tx.IsContractCreation)
                {
                    // if transaction is a contract creation then recipient address is the contract deployment address
                    PrepareAccountForContractDeployment(worldState, env.ExecutingAccount, spec);
                }

                ExecutionType executionType = tx.IsContractCreation ? ExecutionType.CREATE : ExecutionType.TRANSACTION;

                using (EvmState state = new(unspentGas, env, executionType, true, snapshot, false))
                {
                    if (spec.UseTxAccessLists)
                    {
                        state.WarmUp(tx.AccessList); // eip-2930
                    }

                    if (spec.UseHotAndColdStorage)
                    {
                        state.WarmUp(tx.SenderAddress!); // eip-2929
                        state.WarmUp(env.ExecutingAccount); // eip-2929
                    }

                    if (spec.AddCoinbaseToTxAccessList)
                    {
                        state.WarmUp(header.GasBeneficiary!);
                    }

                    substate = !tracer.IsTracingActions
                        ? VirtualMachine.Run<NotTracing>(state, worldState, tracer)
                        : VirtualMachine.Run<IsTracing>(state, worldState, tracer);

                    unspentGas = state.GasAvailable;

                    if (tracer.IsTracingAccess)
                    {
                        tracer.ReportAccess(state.AccessedAddresses, state.AccessedStorageCells);
                    }
                }

                if (substate.ShouldRevert || substate.IsError)
                {
                    if (Logger.IsTrace)
                        Logger.Trace("Restoring state from before transaction");
                    worldState.Restore(snapshot);
                }
                else
                {
                    // tks: there is similar code fo contract creation from init and from CREATE
                    // this may lead to inconsistencies (however it is tested extensively in blockchain tests)
                    if (tx.IsContractCreation)
                    {
                        long codeDepositGasCost = CodeDepositHandler.CalculateCost(substate.Output.Length, spec);
                        if (unspentGas < codeDepositGasCost && spec.ChargeForTopLevelCreate)
                        {
                            ThrowOutOfGasException();
                        }

                        if (CodeDepositHandler.CodeIsInvalid(spec, substate.Output))
                        {
                            ThrowInvalidCodeException();
                        }

                        if (unspentGas >= codeDepositGasCost)
                        {
                            var code = substate.Output.ToArray();
                            _codeInfoRepository.InsertCode(worldState, code, env.ExecutingAccount, spec);

                            unspentGas -= codeDepositGasCost;
                        }
                    }

                    foreach (Address toBeDestroyed in substate.DestroyList)
                    {
                        if (Logger.IsTrace)
                            Logger.Trace($"Destroying account {toBeDestroyed}");

                        worldState.ClearStorage(toBeDestroyed);
                        worldState.DeleteAccount(toBeDestroyed);

                        if (tracer.IsTracingRefunds)
                            tracer.ReportRefund(RefundOf.Destroy(spec.IsEip3529Enabled));
                    }

                    statusCode = StatusCode.Success;
                }

                spentGas = Refund(worldState, tx, header, spec, opts, substate, unspentGas, env.TxExecutionContext.GasPrice);
            }
            catch (Exception ex) when (ex is EvmException or OverflowException) // TODO: OverflowException? still needed? hope not
            {
                if (Logger.IsTrace) Logger.Trace($"EVM EXCEPTION: {ex.GetType().Name}:{ex.Message}");
                worldState.Restore(snapshot);
            }

            if (!opts.HasFlag(ExecutionOptions.NoValidation))
                header.GasUsed += spentGas;
        }

<<<<<<< HEAD
        protected virtual void PayFees(IWorldState worldState, Transaction tx, BlockHeader header, IReleaseSpec spec, ITxTracer tracer, in TransactionSubstate substate, in long spentGas, in UInt256 premiumPerGas, in byte statusCode)
=======
        protected virtual void PayValue(Transaction tx, IReleaseSpec spec, ExecutionOptions opts)
        {
            WorldState.SubtractFromBalance(tx.SenderAddress!, tx.Value, spec);
        }

        protected virtual void PayFees(Transaction tx, BlockHeader header, IReleaseSpec spec, ITxTracer tracer, in TransactionSubstate substate, in long spentGas, in UInt256 premiumPerGas, in byte statusCode)
>>>>>>> dfaed09f
        {
            bool gasBeneficiaryNotDestroyed = substate?.DestroyList.Contains(header.GasBeneficiary) != true;
            if (statusCode == StatusCode.Failure || gasBeneficiaryNotDestroyed)
            {
                UInt256 fees = (UInt256)spentGas * premiumPerGas;
                UInt256 burntFees = !tx.IsFree() ? (UInt256)spentGas * header.BaseFeePerGas : 0;

<<<<<<< HEAD
                    worldState.AddToBalanceAndCreateIfNotExists(header.GasBeneficiary, fees, spec);

                    if (spec.IsEip1559Enabled && spec.Eip1559FeeCollector is not null && !burntFees.IsZero)
                        worldState.AddToBalanceAndCreateIfNotExists(spec.Eip1559FeeCollector, burntFees, spec);
=======
                WorldState.AddToBalanceAndCreateIfNotExists(header.GasBeneficiary!, fees, spec);

                if (spec.IsEip1559Enabled && spec.Eip1559FeeCollector is not null && !burntFees.IsZero)
                    WorldState.AddToBalanceAndCreateIfNotExists(spec.Eip1559FeeCollector, burntFees, spec);
>>>>>>> dfaed09f

                if (tracer.IsTracingFees)
                    tracer.ReportFees(fees, burntFees);
            }
        }

        protected void PrepareAccountForContractDeployment(IWorldState worldState, Address contractAddress, IReleaseSpec spec)
        {
            if (worldState.AccountExists(contractAddress) && contractAddress.IsNonZeroAccount(spec, _codeInfoRepository, worldState))
            {
                if (Logger.IsTrace) Logger.Trace($"Contract collision at {contractAddress}");

                ThrowTransactionCollisionException();
            }
        }

        [MethodImpl(MethodImplOptions.AggressiveInlining)]
        protected void TraceLogInvalidTx(Transaction transaction, string reason)
        {
            if (Logger.IsTrace) Logger.Trace($"Invalid tx {transaction.Hash} ({reason})");
        }

        protected virtual long Refund(IWorldState worldState, Transaction tx, BlockHeader header, IReleaseSpec spec, ExecutionOptions opts,
            in TransactionSubstate substate, in long unspentGas, in UInt256 gasPrice)
        {
            long spentGas = tx.GasLimit;
            if (!substate.IsError)
            {
                spentGas -= unspentGas;
                long refund = substate.ShouldRevert
                    ? 0
                    : RefundHelper.CalculateClaimableRefund(spentGas,
                        substate.Refund + substate.DestroyList.Count * RefundOf.Destroy(spec.IsEip3529Enabled), spec);

                if (Logger.IsTrace)
                    Logger.Trace("Refunding unused gas of " + unspentGas + " and refund of " + refund);
                // If noValidation we didn't charge for gas, so do not refund
                if (!opts.HasFlag(ExecutionOptions.NoValidation))
<<<<<<< HEAD
                    worldState.AddToBalance(tx.SenderAddress, (ulong)(unspentGas + refund) * gasPrice, spec);
=======
                    WorldState.AddToBalance(tx.SenderAddress!, (ulong)(unspentGas + refund) * gasPrice, spec);
>>>>>>> dfaed09f
                spentGas -= refund;
            }

            return spentGas;
        }

        [DoesNotReturn]
        [StackTraceHidden]
        private static void ThrowInvalidDataException(string message) => throw new InvalidDataException(message);

        [DoesNotReturn]
        [StackTraceHidden]
        private static void ThrowInvalidCodeException() => throw new InvalidCodeException();

        [DoesNotReturn]
        [StackTraceHidden]
        private static void ThrowOutOfGasException() => throw new OutOfGasException();

        [DoesNotReturn]
        [StackTraceHidden]
        private static void ThrowTransactionCollisionException() => throw new TransactionCollisionException();
    }

    public readonly struct TransactionResult(string? error)
    {
        public static readonly TransactionResult Ok = new();
        public static readonly TransactionResult MalformedTransaction = new("malformed");
        [MemberNotNullWhen(true, nameof(Fail))]
        [MemberNotNullWhen(false, nameof(Success))]
        public string? Error { get; } = error;
        public bool Fail => Error is not null;
        public bool Success => Error is null;
        public static implicit operator TransactionResult(string? error) => new(error);
        public static implicit operator bool(TransactionResult result) => result.Success;
        public override string ToString() => Error is not null ? $"Fail : {Error}" : "Success";
    }
}<|MERGE_RESOLUTION|>--- conflicted
+++ resolved
@@ -33,18 +33,11 @@
 
     public abstract class TransactionProcessorBase : ITransactionProcessor
     {
-<<<<<<< HEAD
-        protected EthereumEcdsa Ecdsa { get; private init; }
-        protected ILogger Logger { get; private init; }
-        protected ISpecProvider SpecProvider { get; private init; }
-        protected IVirtualMachine VirtualMachine { get; private init; }
-=======
         protected EthereumEcdsa Ecdsa { get; }
         protected ILogger Logger { get; }
         protected ISpecProvider SpecProvider { get; }
         protected IWorldState WorldState { get; }
         protected IVirtualMachine VirtualMachine { get; }
->>>>>>> dfaed09f
         private readonly ICodeInfoRepository _codeInfoRepository;
         private SystemTransactionProcessor? _systemTransactionProcessor;
         private readonly ILogManager _logManager;
@@ -98,19 +91,13 @@
             _logManager = logManager;
         }
 
-<<<<<<< HEAD
         public TransactionResult CallAndRestore(IWorldState worldState, Transaction transaction, in BlockExecutionContext blCtx, ITxTracer txTracer) =>
             Execute(worldState, transaction, in blCtx, txTracer, ExecutionOptions.CommitAndRestore);
-=======
-        public TransactionResult CallAndRestore(Transaction transaction, in BlockExecutionContext blCtx, ITxTracer txTracer) =>
-            ExecuteCore(transaction, in blCtx, txTracer, ExecutionOptions.CommitAndRestore);
->>>>>>> dfaed09f
 
         public TransactionResult BuildUp(IWorldState worldState, Transaction transaction, in BlockExecutionContext blCtx, ITxTracer txTracer)
         {
             // we need to treat the result of previous transaction as the original value of next transaction
             // when we do not commit
-<<<<<<< HEAD
             worldState.TakeSnapshot(true);
             return Execute(worldState, transaction, in blCtx, txTracer, ExecutionOptions.None);
         }
@@ -120,16 +107,6 @@
 
         public TransactionResult Trace(IWorldState worldState, Transaction transaction, in BlockExecutionContext blCtx, ITxTracer txTracer) =>
             Execute(worldState, transaction, in blCtx, txTracer, ExecutionOptions.NoValidation);
-=======
-            WorldState.TakeSnapshot(true);
-            return ExecuteCore(transaction, in blCtx, txTracer, ExecutionOptions.None);
-        }
-
-        public TransactionResult Execute(Transaction transaction, in BlockExecutionContext blCtx, ITxTracer txTracer) =>
-            ExecuteCore(transaction, in blCtx, txTracer, ExecutionOptions.Commit);
-
-        public TransactionResult Trace(Transaction transaction, in BlockExecutionContext blCtx, ITxTracer txTracer) =>
-            ExecuteCore(transaction, in blCtx, txTracer, ExecutionOptions.NoValidation);
 
         private TransactionResult ExecuteCore(Transaction tx, in BlockExecutionContext blCtx, ITxTracer tracer, ExecutionOptions opts)
         {
@@ -141,7 +118,6 @@
 
             return Execute(tx, in blCtx, tracer, opts);
         }
->>>>>>> dfaed09f
 
         protected virtual TransactionResult Execute(IWorldState worldState, Transaction tx, in BlockExecutionContext blCtx, ITxTracer tracer, ExecutionOptions opts)
         {
@@ -182,26 +158,16 @@
                 worldState.Reset();
                 if (deleteCallerAccount)
                 {
-<<<<<<< HEAD
                     worldState.DeleteAccount(tx.SenderAddress);
-=======
-                    WorldState.DeleteAccount(tx.SenderAddress!);
->>>>>>> dfaed09f
                 }
                 else
                 {
                     if (!opts.HasFlag(ExecutionOptions.NoValidation))
-<<<<<<< HEAD
                         worldState.AddToBalance(tx.SenderAddress, senderReservedGasPayment, spec);
                     if (!tx.IsSystem())
                         worldState.DecrementNonce(tx.SenderAddress);
 
                     worldState.Commit(spec);
-=======
-                        WorldState.AddToBalance(tx.SenderAddress!, senderReservedGasPayment, spec);
-                    DecrementNonce(tx);
-                    WorldState.Commit(spec);
->>>>>>> dfaed09f
                 }
             }
             else if (commit)
@@ -324,26 +290,21 @@
         }
 
         // TODO Should we remove this already
-<<<<<<< HEAD
-        protected bool RecoverSenderIfNeeded(IWorldState worldState, Transaction tx, IReleaseSpec spec, ExecutionOptions opts, in UInt256 effectiveGasPrice)
-=======
-        protected virtual bool RecoverSenderIfNeeded(Transaction tx, IReleaseSpec spec, ExecutionOptions opts, in UInt256 effectiveGasPrice)
->>>>>>> dfaed09f
+        protected virtual bool RecoverSenderIfNeeded(IWorldState worldState, Transaction tx, IReleaseSpec spec, ExecutionOptions opts, in UInt256 effectiveGasPrice)
         {
             bool deleteCallerAccount = false;
-<<<<<<< HEAD
-
-            Address sender = tx.SenderAddress;
-            if (sender is null || !worldState.AccountExists(sender))
-=======
             Address? sender = tx.SenderAddress;
             if (sender is null || !WorldState.AccountExists(sender))
->>>>>>> dfaed09f
             {
                 bool commit = opts.HasFlag(ExecutionOptions.Commit) || !spec.IsEip658Enabled;
                 bool restore = opts.HasFlag(ExecutionOptions.Restore);
                 bool noValidation = opts.HasFlag(ExecutionOptions.NoValidation);
 
+            bool deleteCallerAccount = false;
+
+            Address sender = tx.SenderAddress;
+            if (sender is null || !worldState.AccountExists(sender))
+            {
                 if (Logger.IsDebug) Logger.Debug($"TX sender account does not exist {sender} - trying to recover it");
 
                 // hacky fix for the potential recovery issue
@@ -379,11 +340,7 @@
         {
             bool validate = !opts.HasFlag(ExecutionOptions.NoValidation);
 
-<<<<<<< HEAD
             if (validate && worldState.IsInvalidContractSender(spec, tx.SenderAddress))
-=======
-            if (validate && WorldState.IsInvalidContractSender(spec, tx.SenderAddress!))
->>>>>>> dfaed09f
             {
                 TraceLogInvalidTx(tx, "SENDER_IS_CONTRACT");
                 return "sender has deployed code";
@@ -407,11 +364,7 @@
                     return "miner premium is negative";
                 }
 
-<<<<<<< HEAD
                 UInt256 senderBalance = worldState.GetBalance(tx.SenderAddress);
-=======
-                UInt256 senderBalance = WorldState.GetBalance(tx.SenderAddress!);
->>>>>>> dfaed09f
                 if (UInt256.SubtractUnderflow(senderBalance, tx.Value, out UInt256 balanceLeft))
                 {
                     TraceLogInvalidTx(tx, $"INSUFFICIENT_SENDER_BALANCE: ({tx.SenderAddress})_BALANCE = {senderBalance}");
@@ -462,13 +415,7 @@
 
         protected virtual TransactionResult IncrementNonce(IWorldState worldState, Transaction tx, BlockHeader header, IReleaseSpec spec, ITxTracer tracer, ExecutionOptions opts)
         {
-<<<<<<< HEAD
-            if (tx.IsSystem()) return TransactionResult.Ok;
-
-            if (tx.Nonce != worldState.GetNonce(tx.SenderAddress))
-=======
-            if (tx.Nonce != WorldState.GetNonce(tx.SenderAddress!))
->>>>>>> dfaed09f
+            if (tx.Nonce != worldState.GetNonce(tx.SenderAddress!))
             {
                 TraceLogInvalidTx(tx, $"WRONG_TRANSACTION_NONCE: {tx.Nonce} (expected {worldState.GetNonce(tx.SenderAddress)})");
                 return "wrong transaction nonce";
@@ -478,27 +425,19 @@
             return TransactionResult.Ok;
         }
 
-<<<<<<< HEAD
+        protected virtual void DecrementNonce(Transaction tx)
+        {
+            WorldState.DecrementNonce(tx.SenderAddress!);
+        }
+
         protected ExecutionEnvironment BuildExecutionEnvironment(
             IWorldState worldState,
-=======
-        protected virtual void DecrementNonce(Transaction tx)
-        {
-            WorldState.DecrementNonce(tx.SenderAddress!);
-        }
-
-        private ExecutionEnvironment BuildExecutionEnvironment(
->>>>>>> dfaed09f
             Transaction tx,
             in BlockExecutionContext blCtx,
             IReleaseSpec spec,
             in UInt256 effectiveGasPrice)
         {
-<<<<<<< HEAD
             Address recipient = tx.GetRecipient(tx.IsContractCreation ? worldState.GetNonce(tx.SenderAddress) : 0);
-=======
-            Address recipient = tx.GetRecipient(tx.IsContractCreation ? WorldState.GetNonce(tx.SenderAddress!) : 0);
->>>>>>> dfaed09f
             if (recipient is null) ThrowInvalidDataException("Recipient has not been resolved properly before tx execution");
 
             TxExecutionContext executionContext = new(in blCtx, tx.SenderAddress!, effectiveGasPrice, tx.BlobVersionedHashes!);
@@ -526,12 +465,8 @@
 
         protected virtual bool ShouldValidate(ExecutionOptions opts) => !opts.HasFlag(ExecutionOptions.NoValidation);
 
-<<<<<<< HEAD
-        protected void ExecuteEvmCall(
+        protected virtual void ExecuteEvmCall(
             IWorldState worldState,
-=======
-        protected virtual void ExecuteEvmCall(
->>>>>>> dfaed09f
             Transaction tx,
             BlockHeader header,
             IReleaseSpec spec,
@@ -553,14 +488,7 @@
 
             Snapshot snapshot = worldState.TakeSnapshot();
 
-<<<<<<< HEAD
-            // Fixes eth_estimateGas.
-            // If sender is SystemUser subtracting value will cause InsufficientBalanceException
-            if (validate || !tx.IsSystem())
-                worldState.SubtractFromBalance(tx.SenderAddress, tx.Value, spec);
-=======
             PayValue(tx, spec, opts);
->>>>>>> dfaed09f
 
             try
             {
@@ -661,16 +589,12 @@
                 header.GasUsed += spentGas;
         }
 
-<<<<<<< HEAD
+        protected virtual void PayValue(Transaction tx, IReleaseSpec spec, ExecutionOptions opts)
+        {
+            WorldState.SubtractFromBalance(tx.SenderAddress!, tx.Value, spec);
+        }
+
         protected virtual void PayFees(IWorldState worldState, Transaction tx, BlockHeader header, IReleaseSpec spec, ITxTracer tracer, in TransactionSubstate substate, in long spentGas, in UInt256 premiumPerGas, in byte statusCode)
-=======
-        protected virtual void PayValue(Transaction tx, IReleaseSpec spec, ExecutionOptions opts)
-        {
-            WorldState.SubtractFromBalance(tx.SenderAddress!, tx.Value, spec);
-        }
-
-        protected virtual void PayFees(Transaction tx, BlockHeader header, IReleaseSpec spec, ITxTracer tracer, in TransactionSubstate substate, in long spentGas, in UInt256 premiumPerGas, in byte statusCode)
->>>>>>> dfaed09f
         {
             bool gasBeneficiaryNotDestroyed = substate?.DestroyList.Contains(header.GasBeneficiary) != true;
             if (statusCode == StatusCode.Failure || gasBeneficiaryNotDestroyed)
@@ -678,17 +602,10 @@
                 UInt256 fees = (UInt256)spentGas * premiumPerGas;
                 UInt256 burntFees = !tx.IsFree() ? (UInt256)spentGas * header.BaseFeePerGas : 0;
 
-<<<<<<< HEAD
                     worldState.AddToBalanceAndCreateIfNotExists(header.GasBeneficiary, fees, spec);
 
                     if (spec.IsEip1559Enabled && spec.Eip1559FeeCollector is not null && !burntFees.IsZero)
                         worldState.AddToBalanceAndCreateIfNotExists(spec.Eip1559FeeCollector, burntFees, spec);
-=======
-                WorldState.AddToBalanceAndCreateIfNotExists(header.GasBeneficiary!, fees, spec);
-
-                if (spec.IsEip1559Enabled && spec.Eip1559FeeCollector is not null && !burntFees.IsZero)
-                    WorldState.AddToBalanceAndCreateIfNotExists(spec.Eip1559FeeCollector, burntFees, spec);
->>>>>>> dfaed09f
 
                 if (tracer.IsTracingFees)
                     tracer.ReportFees(fees, burntFees);
@@ -727,11 +644,7 @@
                     Logger.Trace("Refunding unused gas of " + unspentGas + " and refund of " + refund);
                 // If noValidation we didn't charge for gas, so do not refund
                 if (!opts.HasFlag(ExecutionOptions.NoValidation))
-<<<<<<< HEAD
                     worldState.AddToBalance(tx.SenderAddress, (ulong)(unspentGas + refund) * gasPrice, spec);
-=======
-                    WorldState.AddToBalance(tx.SenderAddress!, (ulong)(unspentGas + refund) * gasPrice, spec);
->>>>>>> dfaed09f
                 spentGas -= refund;
             }
 
