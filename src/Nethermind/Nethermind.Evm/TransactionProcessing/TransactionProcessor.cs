// SPDX-FileCopyrightText: 2022 Demerzel Solutions Limited
// SPDX-License-Identifier: LGPL-3.0-only

using System;
using System.Diagnostics;
using System.Diagnostics.CodeAnalysis;
using System.IO;
using System.Linq;
using System.Runtime.CompilerServices;
using Nethermind.Core;
using Nethermind.Core.Crypto;
using Nethermind.Core.Specs;
using Nethermind.Crypto;
using Nethermind.Evm.CodeAnalysis;
using Nethermind.Evm.Tracing;
using Nethermind.Int256;
using Nethermind.Logging;
using Nethermind.State;
using Nethermind.State.Tracing;
using static Nethermind.Core.Extensions.MemoryExtensions;

using static Nethermind.Evm.VirtualMachine;

namespace Nethermind.Evm.TransactionProcessing
{
    public sealed class TransactionProcessor(
        ISpecProvider? specProvider,
        IVirtualMachine? virtualMachine,
        ICodeInfoRepository? codeInfoRepository,
        ILogManager? logManager)
        : TransactionProcessorBase(specProvider, virtualMachine, codeInfoRepository, logManager);

    public abstract class TransactionProcessorBase : ITransactionProcessor
    {
        protected EthereumEcdsa Ecdsa { get; }
        protected ILogger Logger { get; }
        protected ISpecProvider SpecProvider { get; }
        protected IVirtualMachine VirtualMachine { get; }
        private readonly ICodeInfoRepository _codeInfoRepository;
        private SystemTransactionProcessor? _systemTransactionProcessor;
        private readonly ILogManager _logManager;

        [Flags]
        protected enum ExecutionOptions
        {
            /// <summary>
            /// Just accumulate the state
            /// </summary>
            None = 0,

            /// <summary>
            /// Commit the state after execution
            /// </summary>
            Commit = 1,

            /// <summary>
            /// Restore state after execution
            /// </summary>
            Restore = 2,

            /// <summary>
            /// Skip potential fail checks
            /// </summary>
            NoValidation = Commit | 4,

            /// <summary>
            /// Commit and later restore state also skip validation, use for CallAndRestore
            /// </summary>
            CommitAndRestore = Commit | Restore | NoValidation
        }

        protected TransactionProcessorBase(
            ISpecProvider? specProvider,
            IVirtualMachine? virtualMachine,
            ICodeInfoRepository? codeInfoRepository,
            ILogManager? logManager)
        {
            ArgumentNullException.ThrowIfNull(logManager, nameof(logManager));
            ArgumentNullException.ThrowIfNull(specProvider, nameof(specProvider));
            ArgumentNullException.ThrowIfNull(virtualMachine, nameof(virtualMachine));
            ArgumentNullException.ThrowIfNull(codeInfoRepository, nameof(codeInfoRepository));

            Logger = logManager.GetClassLogger();
            SpecProvider = specProvider;
            VirtualMachine = virtualMachine;
            _codeInfoRepository = codeInfoRepository;

            Ecdsa = new EthereumEcdsa(specProvider.ChainId);
            _logManager = logManager;
        }

        public TransactionResult CallAndRestore(IWorldState worldState, Transaction transaction, in BlockExecutionContext blCtx, ITxTracer txTracer) =>
            ExecuteCore(worldState, transaction, in blCtx, txTracer, ExecutionOptions.CommitAndRestore);

        public TransactionResult BuildUp(IWorldState worldState, Transaction transaction, in BlockExecutionContext blCtx, ITxTracer txTracer)
        {
            // we need to treat the result of previous transaction as the original value of next transaction
            // when we do not commit
            worldState.TakeSnapshot(true);
            return Execute(worldState, transaction, in blCtx, txTracer, ExecutionOptions.None);
        }

        public TransactionResult Execute(IWorldState worldState, Transaction transaction, in BlockExecutionContext blCtx, ITxTracer txTracer) =>
            ExecuteCore(worldState, transaction, in blCtx, txTracer, ExecutionOptions.Commit);

        public TransactionResult Trace(IWorldState worldState, Transaction transaction, in BlockExecutionContext blCtx, ITxTracer txTracer) =>
            ExecuteCore(worldState, transaction, in blCtx, txTracer, ExecutionOptions.NoValidation);

        private TransactionResult ExecuteCore(IWorldState worldState, Transaction tx, in BlockExecutionContext blCtx, ITxTracer tracer, ExecutionOptions opts)
        {
            if (tx.IsSystem())
            {
                _systemTransactionProcessor ??= new SystemTransactionProcessor(SpecProvider, VirtualMachine, _codeInfoRepository, _logManager);
                return _systemTransactionProcessor.Execute(worldState, tx, blCtx.Header, tracer, opts);
            }

            return Execute(worldState, tx, in blCtx, tracer, opts);
        }

        protected virtual TransactionResult Execute(IWorldState worldState, Transaction tx, in BlockExecutionContext blCtx, ITxTracer tracer, ExecutionOptions opts)
        {
            BlockHeader header = blCtx.Header;
            IReleaseSpec spec = GetSpec(tx, header);

            // restore is CallAndRestore - previous call, we will restore state after the execution
            bool restore = opts.HasFlag(ExecutionOptions.Restore);
            // commit - is for standard execute, we will commit thee state after execution
            // !commit - is for build up during block production, we won't commit state after each transaction to support rollbacks
            // we commit only after all block is constructed
            bool commit = opts.HasFlag(ExecutionOptions.Commit) || !spec.IsEip658Enabled;

            TransactionResult result;
            if (!(result = ValidateStatic(tx, header, spec, opts, out long intrinsicGas))) return result;

            UInt256 effectiveGasPrice = tx.CalculateEffectiveGasPrice(spec.IsEip1559Enabled, header.BaseFeePerGas);

            UpdateMetrics(opts, effectiveGasPrice);

            bool deleteCallerAccount = RecoverSenderIfNeeded(worldState, tx, spec, opts, effectiveGasPrice);

            if (!(result = ValidateSender(worldState, tx, header, spec, tracer, opts))) return result;
            if (!(result = BuyGas(worldState, tx, header, spec, tracer, opts, effectiveGasPrice, out UInt256 premiumPerGas, out UInt256 senderReservedGasPayment))) return result;
            if (!(result = IncrementNonce(worldState, tx, header, spec, tracer, opts))) return result;

            if (commit) worldState.Commit(spec, tracer.IsTracingState ? tracer : NullTxTracer.Instance, commitStorageRoots: false);

            ExecutionEnvironment env = BuildExecutionEnvironment(worldState, tx, in blCtx, spec, effectiveGasPrice);

            long gasAvailable = tx.GasLimit - intrinsicGas;
            ExecuteEvmCall(worldState, tx, header, spec, tracer, opts, gasAvailable, env, out TransactionSubstate? substate, out long spentGas, out byte statusCode);
            PayFees(worldState, tx, header, spec, tracer, substate, spentGas, premiumPerGas, statusCode);

            // Finalize
            if (restore)
            {
                worldState.Reset();
                if (deleteCallerAccount)
                {
                    worldState.DeleteAccount(tx.SenderAddress);
                }
                else
                {
                    if (!opts.HasFlag(ExecutionOptions.NoValidation))
                        worldState.AddToBalance(tx.SenderAddress, senderReservedGasPayment, spec);
                    if (!tx.IsSystem())
                        worldState.DecrementNonce(tx.SenderAddress);

                    worldState.Commit(spec);
                }
            }
            else if (commit)
            {
                worldState.Commit(spec, tracer.IsTracingState ? tracer : NullStateTracer.Instance, commitStorageRoots: !spec.IsEip658Enabled);
            }

            if (tracer.IsTracingReceipt)
            {
                Hash256 stateRoot = null;
                if (!spec.IsEip658Enabled)
                {
                    worldState.RecalculateStateRoot();
                    stateRoot = worldState.StateRoot;
                }

                if (statusCode == StatusCode.Failure)
                {
                    byte[] output = (substate?.ShouldRevert ?? false) ? substate.Output.ToArray() : Array.Empty<byte>();
                    tracer.MarkAsFailed(env.ExecutingAccount, spentGas, output, substate?.Error, stateRoot);
                }
                else
                {
                    LogEntry[] logs = substate.Logs.Count != 0 ? substate.Logs.ToArray() : Array.Empty<LogEntry>();
                    tracer.MarkAsSuccess(env.ExecutingAccount, spentGas, substate.Output.ToArray(), logs, stateRoot);
                }
            }

            return TransactionResult.Ok;
        }

        protected virtual IReleaseSpec GetSpec(Transaction tx, BlockHeader header) => SpecProvider.GetSpec(header);

        private static void UpdateMetrics(ExecutionOptions opts, UInt256 effectiveGasPrice)
        {
            if (opts is ExecutionOptions.Commit or ExecutionOptions.None && (effectiveGasPrice[2] | effectiveGasPrice[3]) == 0)
            {
                float gasPrice = (float)((double)effectiveGasPrice / 1_000_000_000.0);

                Metrics.MinGasPrice = Math.Min(gasPrice, Metrics.MinGasPrice);
                Metrics.MaxGasPrice = Math.Max(gasPrice, Metrics.MaxGasPrice);

                Metrics.BlockMinGasPrice = Math.Min(gasPrice, Metrics.BlockMinGasPrice);
                Metrics.BlockMaxGasPrice = Math.Max(gasPrice, Metrics.BlockMaxGasPrice);

                Metrics.AveGasPrice = (Metrics.AveGasPrice * Metrics.Transactions + gasPrice) / (Metrics.Transactions + 1);
                Metrics.EstMedianGasPrice += Metrics.AveGasPrice * 0.01f * float.Sign(gasPrice - Metrics.EstMedianGasPrice);
                Metrics.Transactions++;

                Metrics.BlockAveGasPrice = (Metrics.BlockAveGasPrice * Metrics.BlockTransactions + gasPrice) / (Metrics.BlockTransactions + 1);
                Metrics.BlockEstMedianGasPrice += Metrics.BlockAveGasPrice * 0.01f * float.Sign(gasPrice - Metrics.BlockEstMedianGasPrice);
                Metrics.BlockTransactions++;
            }
        }

        /// <summary>
        /// Validates the transaction, in a static manner (i.e. without accesing state/storage).
        /// It basically ensures the transaction is well formed (i.e. no null values where not allowed, no overflows, etc).
        /// As a part of validating the transaction the premium per gas will be calculated, to save computation this
        /// is returned in an out parameter.
        /// </summary>
        /// <param name="tx">The transaction to validate</param>
        /// <param name="header">The block containing the transaction. Only BaseFee is being used from the block atm.</param>
        /// <param name="spec">The release spec with which the transaction will be executed</param>
        /// <param name="opts">Options (Flags) to use for execution</param>
        /// <param name="intrinsicGas">Calculated intrinsic gas</param>
        /// <returns></returns>
        protected TransactionResult ValidateStatic(
            Transaction tx,
            BlockHeader header,
            IReleaseSpec spec,
            ExecutionOptions opts,
            out long intrinsicGas)
        {
            intrinsicGas = IntrinsicGasCalculator.Calculate(tx, spec);

            bool validate = !opts.HasFlag(ExecutionOptions.NoValidation);

            if (tx.SenderAddress is null)
            {
                TraceLogInvalidTx(tx, "SENDER_NOT_SPECIFIED");
                return "sender not specified";
            }

            if (validate && tx.Nonce >= ulong.MaxValue - 1)
            {
                // we are here if nonce is at least (ulong.MaxValue - 1). If tx is contract creation,
                // it is max possible value. Otherwise, (ulong.MaxValue - 1) is allowed, but ulong.MaxValue not.
                if (tx.IsContractCreation || tx.Nonce == ulong.MaxValue)
                {
                    TraceLogInvalidTx(tx, "NONCE_OVERFLOW");
                    return "nonce overflow";
                }
            }

            if (tx.IsAboveInitCode(spec))
            {
                TraceLogInvalidTx(tx, $"CREATE_TRANSACTION_SIZE_EXCEEDS_MAX_INIT_CODE_SIZE {tx.DataLength} > {spec.MaxInitCodeSize}");
                return "EIP-3860 - transaction size over max init code size";
            }

            return ValidateGas(tx, header, intrinsicGas, validate);
        }

        protected virtual TransactionResult ValidateGas(Transaction tx, BlockHeader header, long intrinsicGas, bool validate)
        {
            if (tx.GasLimit < intrinsicGas)
            {
                TraceLogInvalidTx(tx, $"GAS_LIMIT_BELOW_INTRINSIC_GAS {tx.GasLimit} < {intrinsicGas}");
                return "gas limit below intrinsic gas";
            }

            if (validate && tx.GasLimit > header.GasLimit - header.GasUsed)
            {
                TraceLogInvalidTx(tx, $"BLOCK_GAS_LIMIT_EXCEEDED {tx.GasLimit} > {header.GasLimit} - {header.GasUsed}");
                return "block gas limit exceeded";
            }

            return TransactionResult.Ok;
        }

        // TODO Should we remove this already
        protected virtual bool RecoverSenderIfNeeded(IWorldState worldState, Transaction tx, IReleaseSpec spec, ExecutionOptions opts, in UInt256 effectiveGasPrice)
        {
            bool deleteCallerAccount = false;
            Address? sender = tx.SenderAddress;
            if (sender is null || !worldState.AccountExists(sender))
            {
                bool commit = opts.HasFlag(ExecutionOptions.Commit) || !spec.IsEip658Enabled;
                bool restore = opts.HasFlag(ExecutionOptions.Restore);
                bool noValidation = opts.HasFlag(ExecutionOptions.NoValidation);

                if (Logger.IsDebug) Logger.Debug($"TX sender account does not exist {sender} - trying to recover it");

                // hacky fix for the potential recovery issue
                if (tx.Signature is not null)
                    tx.SenderAddress = Ecdsa.RecoverAddress(tx, !spec.ValidateChainId);

                if (sender != tx.SenderAddress)
                {
                    if (Logger.IsWarn) Logger.Warn($"TX recovery issue fixed - tx was coming with sender {sender} and the now it recovers to {tx.SenderAddress}");
                    sender = tx.SenderAddress;
                }
                else
                {
                    TraceLogInvalidTx(tx, $"SENDER_ACCOUNT_DOES_NOT_EXIST {sender}");
                    if (!commit || noValidation || effectiveGasPrice.IsZero)
                    {
                        deleteCallerAccount = !commit || restore;
                        worldState.CreateAccount(sender, in UInt256.Zero);
                    }
                }

                if (sender is null)
                {
                    ThrowInvalidDataException($"Failed to recover sender address on tx {tx.Hash} when previously recovered sender account did not exist.");
                }
            }

            return deleteCallerAccount;
        }


        protected virtual TransactionResult ValidateSender(IWorldState worldState, Transaction tx, BlockHeader header, IReleaseSpec spec, ITxTracer tracer, ExecutionOptions opts)
        {
            bool validate = !opts.HasFlag(ExecutionOptions.NoValidation);

            if (validate && worldState.IsInvalidContractSender(spec, tx.SenderAddress))
            {
                TraceLogInvalidTx(tx, "SENDER_IS_CONTRACT");
                return "sender has deployed code";
            }

            return TransactionResult.Ok;
        }

        protected virtual TransactionResult BuyGas(IWorldState worldState, Transaction tx, BlockHeader header, IReleaseSpec spec, ITxTracer tracer, ExecutionOptions opts,
                in UInt256 effectiveGasPrice, out UInt256 premiumPerGas, out UInt256 senderReservedGasPayment)
        {
            premiumPerGas = UInt256.Zero;
            senderReservedGasPayment = UInt256.Zero;
            bool validate = !opts.HasFlag(ExecutionOptions.NoValidation);

            if (validate)
            {
                if (!tx.TryCalculatePremiumPerGas(header.BaseFeePerGas, out premiumPerGas))
                {
                    TraceLogInvalidTx(tx, "MINER_PREMIUM_IS_NEGATIVE");
                    return "miner premium is negative";
                }

                UInt256 senderBalance = worldState.GetBalance(tx.SenderAddress);
                if (UInt256.SubtractUnderflow(senderBalance, tx.Value, out UInt256 balanceLeft))
                {
                    TraceLogInvalidTx(tx, $"INSUFFICIENT_SENDER_BALANCE: ({tx.SenderAddress})_BALANCE = {senderBalance}");
                    return "insufficient sender balance";
                }

                bool overflows;
                if (spec.IsEip1559Enabled && !tx.IsFree())
                {
                    overflows = UInt256.MultiplyOverflow((UInt256)tx.GasLimit, tx.MaxFeePerGas, out UInt256 maxGasFee);
                    if (overflows || balanceLeft < maxGasFee)
                    {
                        TraceLogInvalidTx(tx, $"INSUFFICIENT_MAX_FEE_PER_GAS_FOR_SENDER_BALANCE: ({tx.SenderAddress})_BALANCE = {senderBalance}, MAX_FEE_PER_GAS: {tx.MaxFeePerGas}");
                        return "insufficient MaxFeePerGas for sender balance";
                    }
                    if (tx.SupportsBlobs)
                    {
                        overflows = UInt256.MultiplyOverflow(BlobGasCalculator.CalculateBlobGas(tx), (UInt256)tx.MaxFeePerBlobGas!, out UInt256 maxBlobGasFee);
                        if (overflows || UInt256.AddOverflow(maxGasFee, maxBlobGasFee, out UInt256 multidimGasFee) || multidimGasFee > balanceLeft)
                        {
                            TraceLogInvalidTx(tx, $"INSUFFICIENT_MAX_FEE_PER_BLOB_GAS_FOR_SENDER_BALANCE: ({tx.SenderAddress})_BALANCE = {senderBalance}");
                            return "insufficient sender balance";
                        }
                    }
                }

                overflows = UInt256.MultiplyOverflow((UInt256)tx.GasLimit, effectiveGasPrice, out senderReservedGasPayment);
                if (!overflows && tx.SupportsBlobs)
                {
                    overflows = !BlobGasCalculator.TryCalculateBlobGasPrice(header, tx, out UInt256 blobGasFee);
                    if (!overflows)
                    {
                        overflows = UInt256.AddOverflow(senderReservedGasPayment, blobGasFee, out senderReservedGasPayment);
                    }
                }

                if (overflows || senderReservedGasPayment > balanceLeft)
                {
                    TraceLogInvalidTx(tx, $"INSUFFICIENT_SENDER_BALANCE: ({tx.SenderAddress})_BALANCE = {senderBalance}");
                    return "insufficient sender balance";
                }
            }

            if (validate) worldState.SubtractFromBalance(tx.SenderAddress, senderReservedGasPayment, spec);

            return TransactionResult.Ok;
        }

        protected virtual TransactionResult IncrementNonce(IWorldState worldState, Transaction tx, BlockHeader header, IReleaseSpec spec, ITxTracer tracer, ExecutionOptions opts)
        {
            if (tx.Nonce != worldState.GetNonce(tx.SenderAddress!))
            {
                TraceLogInvalidTx(tx, $"WRONG_TRANSACTION_NONCE: {tx.Nonce} (expected {worldState.GetNonce(tx.SenderAddress)})");
                return "wrong transaction nonce";
            }

            worldState.IncrementNonce(tx.SenderAddress);
            return TransactionResult.Ok;
        }

        protected virtual void DecrementNonce(IWorldState worldState, Transaction tx)
        {
            worldState.DecrementNonce(tx.SenderAddress!);
        }

        protected ExecutionEnvironment BuildExecutionEnvironment(
            IWorldState worldState,
            Transaction tx,
            in BlockExecutionContext blCtx,
            IReleaseSpec spec,
            in UInt256 effectiveGasPrice)
        {
            Address recipient = tx.GetRecipient(tx.IsContractCreation ? worldState.GetNonce(tx.SenderAddress) : 0);
            if (recipient is null) ThrowInvalidDataException("Recipient has not been resolved properly before tx execution");

            TxExecutionContext executionContext = new(in blCtx, tx.SenderAddress!, effectiveGasPrice, tx.BlobVersionedHashes!);

            CodeInfo codeInfo = tx.IsContractCreation
                ? new(tx.Data ?? Memory<byte>.Empty)
                : _codeInfoRepository.GetCachedCodeInfo(worldState, recipient, spec);

            codeInfo.AnalyseInBackgroundIfRequired();

            byte[] inputData = tx.IsMessageCall ? tx.Data.AsArray() ?? Array.Empty<byte>() : Array.Empty<byte>();

            return new ExecutionEnvironment
            (
                txExecutionContext: in executionContext,
                value: tx.Value,
                transferValue: tx.Value,
                caller: tx.SenderAddress,
                codeSource: recipient,
                executingAccount: recipient,
                inputData: inputData,
                codeInfo: codeInfo
            );
        }

        protected virtual bool ShouldValidate(ExecutionOptions opts) => !opts.HasFlag(ExecutionOptions.NoValidation);

        protected virtual void ExecuteEvmCall(
            IWorldState worldState,
            Transaction tx,
            BlockHeader header,
            IReleaseSpec spec,
            ITxTracer tracer,
            ExecutionOptions opts,
            in long gasAvailable,
            in ExecutionEnvironment env,
            out TransactionSubstate? substate,
            out long spentGas,
            out byte statusCode)
        {
            bool validate = ShouldValidate(opts);

            substate = null;
            spentGas = tx.GasLimit;
            statusCode = StatusCode.Failure;

            long unspentGas = gasAvailable;

            Snapshot snapshot = worldState.TakeSnapshot();

            PayValue(worldState, tx, spec, opts);

            try
            {
                if (tx.IsContractCreation)
                {
                    // if transaction is a contract creation then recipient address is the contract deployment address
                    PrepareAccountForContractDeployment(worldState, env.ExecutingAccount, spec);
                }

                ExecutionType executionType = tx.IsContractCreation ? ExecutionType.CREATE : ExecutionType.TRANSACTION;

                using (EvmState state = new(unspentGas, env, executionType, true, snapshot, false))
                {
                    if (spec.UseTxAccessLists)
                    {
                        state.WarmUp(tx.AccessList); // eip-2930
                    }

                    if (spec.UseHotAndColdStorage)
                    {
                        state.WarmUp(tx.SenderAddress!); // eip-2929
                        state.WarmUp(env.ExecutingAccount); // eip-2929
                    }

                    if (spec.AddCoinbaseToTxAccessList)
                    {
                        state.WarmUp(header.GasBeneficiary!);
                    }

                    substate = !tracer.IsTracingActions
                        ? VirtualMachine.Run<NotTracing>(state, worldState, tracer)
                        : VirtualMachine.Run<IsTracing>(state, worldState, tracer);

                    unspentGas = state.GasAvailable;

                    if (tracer.IsTracingAccess)
                    {
                        tracer.ReportAccess(state.AccessedAddresses, state.AccessedStorageCells);
                    }
                }

                if (substate.ShouldRevert || substate.IsError)
                {
<<<<<<< HEAD
                    if (Logger.IsTrace)
                        Logger.Trace("Restoring state from before transaction");
                    worldState.Restore(snapshot);
=======
                    if (Logger.IsTrace) Logger.Trace("Restoring state from before transaction");
                    WorldState.Restore(snapshot);
>>>>>>> 50420be2
                }
                else
                {
                    // tks: there is similar code fo contract creation from init and from CREATE
                    // this may lead to inconsistencies (however it is tested extensively in blockchain tests)
                    if (tx.IsContractCreation)
                    {
                        long codeDepositGasCost = CodeDepositHandler.CalculateCost(substate.Output.Length, spec);
                        if (unspentGas < codeDepositGasCost && spec.ChargeForTopLevelCreate)
                        {
                            goto Fail;
                        }

                        if (CodeDepositHandler.CodeIsInvalid(spec, substate.Output))
                        {
                            goto Fail;
                        }

                        if (unspentGas >= codeDepositGasCost)
                        {
                            var code = substate.Output.ToArray();
                            _codeInfoRepository.InsertCode(worldState, code, env.ExecutingAccount, spec);

                            unspentGas -= codeDepositGasCost;
                        }
                    }

                    foreach (Address toBeDestroyed in substate.DestroyList)
                    {
                        if (Logger.IsTrace)
                            Logger.Trace($"Destroying account {toBeDestroyed}");

                        worldState.ClearStorage(toBeDestroyed);
                        worldState.DeleteAccount(toBeDestroyed);

                        if (tracer.IsTracingRefunds)
                            tracer.ReportRefund(RefundOf.Destroy(spec.IsEip3529Enabled));
                    }

                    statusCode = StatusCode.Success;
                }

<<<<<<< HEAD
                spentGas = Refund(worldState, tx, header, spec, opts, substate, unspentGas, env.TxExecutionContext.GasPrice);
=======
                spentGas = Refund(tx, header, spec, opts, substate, unspentGas, env.TxExecutionContext.GasPrice);
                goto Complete;
>>>>>>> 50420be2
            }
            catch (Exception ex) when (ex is EvmException or OverflowException) // TODO: OverflowException? still needed? hope not
            {
                if (Logger.IsTrace) Logger.Trace($"EVM EXCEPTION: {ex.GetType().Name}:{ex.Message}");
<<<<<<< HEAD
                worldState.Restore(snapshot);
=======
>>>>>>> 50420be2
            }
        Fail:
            if (Logger.IsTrace) Logger.Trace("Restoring state from before transaction");
            WorldState.Restore(snapshot);

        Complete:
            if (!opts.HasFlag(ExecutionOptions.NoValidation))
                header.GasUsed += spentGas;
        }

        protected virtual void PayValue(IWorldState worldState, Transaction tx, IReleaseSpec spec,
            ExecutionOptions opts)
        {
            worldState.SubtractFromBalance(tx.SenderAddress!, tx.Value, spec);
        }

        protected virtual void PayFees(IWorldState worldState, Transaction tx, BlockHeader header, IReleaseSpec spec, ITxTracer tracer, in TransactionSubstate substate, in long spentGas, in UInt256 premiumPerGas, in byte statusCode)
        {
            bool gasBeneficiaryNotDestroyed = substate?.DestroyList.Contains(header.GasBeneficiary) != true;
            if (statusCode == StatusCode.Failure || gasBeneficiaryNotDestroyed)
            {
                UInt256 fees = (UInt256)spentGas * premiumPerGas;
                UInt256 burntFees = !tx.IsFree() ? (UInt256)spentGas * header.BaseFeePerGas : 0;

                worldState.AddToBalanceAndCreateIfNotExists(header.GasBeneficiary, fees, spec);

                if (spec.IsEip1559Enabled && spec.Eip1559FeeCollector is not null && !burntFees.IsZero)
                    worldState.AddToBalanceAndCreateIfNotExists(spec.Eip1559FeeCollector, burntFees, spec);

                if (tracer.IsTracingFees)
                    tracer.ReportFees(fees, burntFees);
            }
        }

        protected void PrepareAccountForContractDeployment(IWorldState worldState, Address contractAddress, IReleaseSpec spec)
        {
            if (worldState.AccountExists(contractAddress) && contractAddress.IsNonZeroAccount(spec, _codeInfoRepository, worldState))
            {
                if (Logger.IsTrace) Logger.Trace($"Contract collision at {contractAddress}");

                ThrowTransactionCollisionException();
            }
        }

        [MethodImpl(MethodImplOptions.AggressiveInlining)]
        protected void TraceLogInvalidTx(Transaction transaction, string reason)
        {
            if (Logger.IsTrace) Logger.Trace($"Invalid tx {transaction.Hash} ({reason})");
        }

        protected virtual long Refund(IWorldState worldState, Transaction tx, BlockHeader header, IReleaseSpec spec, ExecutionOptions opts,
            in TransactionSubstate substate, in long unspentGas, in UInt256 gasPrice)
        {
            long spentGas = tx.GasLimit;
            if (!substate.IsError)
            {
                spentGas -= unspentGas;
                long refund = substate.ShouldRevert
                    ? 0
                    : RefundHelper.CalculateClaimableRefund(spentGas,
                        substate.Refund + substate.DestroyList.Count * RefundOf.Destroy(spec.IsEip3529Enabled), spec);

                if (Logger.IsTrace)
                    Logger.Trace("Refunding unused gas of " + unspentGas + " and refund of " + refund);
                // If noValidation we didn't charge for gas, so do not refund
                if (!opts.HasFlag(ExecutionOptions.NoValidation))
                    worldState.AddToBalance(tx.SenderAddress, (ulong)(unspentGas + refund) * gasPrice, spec);
                spentGas -= refund;
            }

            return spentGas;
        }

        [DoesNotReturn]
        [StackTraceHidden]
        private static void ThrowInvalidDataException(string message) => throw new InvalidDataException(message);

        [DoesNotReturn]
        [StackTraceHidden]
        private static void ThrowTransactionCollisionException() => throw new TransactionCollisionException();
    }

    public readonly struct TransactionResult(string? error)
    {
        public static readonly TransactionResult Ok = new();
        public static readonly TransactionResult MalformedTransaction = new("malformed");
        [MemberNotNullWhen(true, nameof(Fail))]
        [MemberNotNullWhen(false, nameof(Success))]
        public string? Error { get; } = error;
        public bool Fail => Error is not null;
        public bool Success => Error is null;
        public static implicit operator TransactionResult(string? error) => new(error);
        public static implicit operator bool(TransactionResult result) => result.Success;
        public override string ToString() => Error is not null ? $"Fail : {Error}" : "Success";
    }
}<|MERGE_RESOLUTION|>--- conflicted
+++ resolved
@@ -525,14 +525,8 @@
 
                 if (substate.ShouldRevert || substate.IsError)
                 {
-<<<<<<< HEAD
-                    if (Logger.IsTrace)
-                        Logger.Trace("Restoring state from before transaction");
+                    if (Logger.IsTrace) Logger.Trace("Restoring state from before transaction");
                     worldState.Restore(snapshot);
-=======
-                    if (Logger.IsTrace) Logger.Trace("Restoring state from before transaction");
-                    WorldState.Restore(snapshot);
->>>>>>> 50420be2
                 }
                 else
                 {
@@ -575,24 +569,16 @@
                     statusCode = StatusCode.Success;
                 }
 
-<<<<<<< HEAD
                 spentGas = Refund(worldState, tx, header, spec, opts, substate, unspentGas, env.TxExecutionContext.GasPrice);
-=======
-                spentGas = Refund(tx, header, spec, opts, substate, unspentGas, env.TxExecutionContext.GasPrice);
                 goto Complete;
->>>>>>> 50420be2
             }
             catch (Exception ex) when (ex is EvmException or OverflowException) // TODO: OverflowException? still needed? hope not
             {
                 if (Logger.IsTrace) Logger.Trace($"EVM EXCEPTION: {ex.GetType().Name}:{ex.Message}");
-<<<<<<< HEAD
-                worldState.Restore(snapshot);
-=======
->>>>>>> 50420be2
             }
         Fail:
             if (Logger.IsTrace) Logger.Trace("Restoring state from before transaction");
-            WorldState.Restore(snapshot);
+            worldState.Restore(snapshot);
 
         Complete:
             if (!opts.HasFlag(ExecutionOptions.NoValidation))
