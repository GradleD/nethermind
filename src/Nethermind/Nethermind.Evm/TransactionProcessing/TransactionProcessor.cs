--- conflicted
+++ resolved
@@ -600,25 +600,7 @@
         {
             if (WorldState.AccountExists(contractAddress) && contractAddress.IsNonZeroAccount(spec, _codeInfoRepository, WorldState))
             {
-<<<<<<< HEAD
-                ICodeInfo codeInfo = _codeInfoRepository.GetCachedCodeInfo(WorldState, contractAddress, spec);
-                bool codeIsNotEmpty = codeInfo.MachineCode.Length != 0;
-                bool accountNonceIsNotZero = WorldState.GetNonce(contractAddress) != 0;
-
-                // TODO: verify what should happen if code info is a precompile
-                // (but this would generally be a hash collision)
-                if (codeIsNotEmpty || accountNonceIsNotZero)
-                {
-                    if (Logger.IsTrace)
-                    {
-                        Logger.Trace($"Contract collision at {contractAddress}");
-                    }
-
-                    ThrowTransactionCollisionException();
-                }
-=======
                 if (Logger.IsTrace) Logger.Trace($"Contract collision at {contractAddress}");
->>>>>>> 9a3bf396
 
                 ThrowTransactionCollisionException();
             }
