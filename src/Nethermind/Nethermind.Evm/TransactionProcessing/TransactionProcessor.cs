// SPDX-FileCopyrightText: 2022 Demerzel Solutions Limited
// SPDX-License-Identifier: LGPL-3.0-only

using System;
using System.Collections.Generic;
using System.Diagnostics;
using System.Diagnostics.CodeAnalysis;
using System.IO;
using System.Linq;
using System.Runtime.CompilerServices;
using Nethermind.Core;
using Nethermind.Core.Crypto;
using Nethermind.Core.Specs;
using Nethermind.Crypto;
using Nethermind.Evm.CodeAnalysis;
using Nethermind.Evm.Tracing;
using Nethermind.Int256;
using Nethermind.Logging;
using Nethermind.State;
using Nethermind.State.Tracing;

using static Nethermind.Evm.VirtualMachine;

namespace Nethermind.Evm.TransactionProcessing
{
    public sealed class TransactionProcessor(
        ISpecProvider? specProvider,
        IWorldState? worldState,
        IVirtualMachine? virtualMachine,
        ICodeInfoRepository? codeInfoRepository,
        ILogManager? logManager)
        : TransactionProcessorBase(specProvider, worldState, virtualMachine, codeInfoRepository, logManager);

    public abstract class TransactionProcessorBase : ITransactionProcessor
    {
        protected EthereumEcdsa Ecdsa { get; }
        protected ILogger Logger { get; }
        protected ISpecProvider SpecProvider { get; }
        protected IWorldState WorldState { get; }
        protected IVirtualMachine VirtualMachine { get; }
        private readonly ICodeInfoRepository _codeInfoRepository;
        private SystemTransactionProcessor? _systemTransactionProcessor;
        private readonly ILogManager _logManager;
        private readonly HashSet<Address> _accessedAddresses = [];

        [Flags]
        protected enum ExecutionOptions
        {
            /// <summary>
            /// Just accumulate the state
            /// </summary>
            None = 0,

            /// <summary>
            /// Commit the state after execution
            /// </summary>
            Commit = 1,

            /// <summary>
            /// Restore state after execution
            /// </summary>
            Restore = 2,

            /// <summary>
            /// Skip potential fail checks
            /// </summary>
            NoValidation = Commit | 4,

            /// <summary>
            /// Commit and later restore state also skip validation, use for CallAndRestore
            /// </summary>
            CommitAndRestore = Commit | Restore | NoValidation
        }

        protected TransactionProcessorBase(
            ISpecProvider? specProvider,
            IWorldState? worldState,
            IVirtualMachine? virtualMachine,
            ICodeInfoRepository? codeInfoRepository,
            ILogManager? logManager)
        {
            ArgumentNullException.ThrowIfNull(logManager, nameof(logManager));
            ArgumentNullException.ThrowIfNull(specProvider, nameof(specProvider));
            ArgumentNullException.ThrowIfNull(worldState, nameof(worldState));
            ArgumentNullException.ThrowIfNull(virtualMachine, nameof(virtualMachine));
            ArgumentNullException.ThrowIfNull(codeInfoRepository, nameof(codeInfoRepository));

            Logger = logManager.GetClassLogger();
            SpecProvider = specProvider;
            WorldState = worldState;
            VirtualMachine = virtualMachine;
            _codeInfoRepository = codeInfoRepository;

            Ecdsa = new EthereumEcdsa(specProvider.ChainId);
            _logManager = logManager;
        }

        public TransactionResult CallAndRestore(Transaction transaction, in BlockExecutionContext blCtx, ITxTracer txTracer) =>
            ExecuteCore(transaction, in blCtx, txTracer, ExecutionOptions.CommitAndRestore);

        public TransactionResult BuildUp(Transaction transaction, in BlockExecutionContext blCtx, ITxTracer txTracer)
        {
            // we need to treat the result of previous transaction as the original value of next transaction
            // when we do not commit
            WorldState.TakeSnapshot(true);
            return ExecuteCore(transaction, in blCtx, txTracer, ExecutionOptions.None);
        }

        public TransactionResult Execute(Transaction transaction, in BlockExecutionContext blCtx, ITxTracer txTracer) =>
            ExecuteCore(transaction, in blCtx, txTracer, ExecutionOptions.Commit);

        public TransactionResult Trace(Transaction transaction, in BlockExecutionContext blCtx, ITxTracer txTracer) =>
            ExecuteCore(transaction, in blCtx, txTracer, ExecutionOptions.NoValidation);

        private TransactionResult ExecuteCore(Transaction tx, in BlockExecutionContext blCtx, ITxTracer tracer, ExecutionOptions opts)
        {
            if (tx.IsSystem())
            {
                _systemTransactionProcessor ??= new SystemTransactionProcessor(SpecProvider, WorldState, VirtualMachine, _codeInfoRepository, _logManager);
                return _systemTransactionProcessor.Execute(tx, blCtx.Header, tracer, opts);
            }

            return Execute(tx, in blCtx, tracer, opts);
        }

        protected virtual TransactionResult Execute(Transaction tx, in BlockExecutionContext blCtx, ITxTracer tracer, ExecutionOptions opts)
        {
            BlockHeader header = blCtx.Header;
            IReleaseSpec spec = GetSpec(tx, header);

            // restore is CallAndRestore - previous call, we will restore state after the execution
            bool restore = opts.HasFlag(ExecutionOptions.Restore);
            // commit - is for standard execute, we will commit thee state after execution
            // !commit - is for build up during block production, we won't commit state after each transaction to support rollbacks
            // we commit only after all block is constructed
            bool commit = opts.HasFlag(ExecutionOptions.Commit) || !spec.IsEip658Enabled;

            TransactionResult result;
            if (!(result = ValidateStatic(tx, header, spec, opts, out long intrinsicGas))) return result;

            UInt256 effectiveGasPrice = tx.CalculateEffectiveGasPrice(spec.IsEip1559Enabled, header.BaseFeePerGas);

            UpdateMetrics(opts, effectiveGasPrice);

            bool deleteCallerAccount = RecoverSenderIfNeeded(tx, spec, opts, effectiveGasPrice);

            if (!(result = ValidateSender(tx, header, spec, tracer, opts))) return result;
            if (!(result = BuyGas(tx, header, spec, tracer, opts, effectiveGasPrice, out UInt256 premiumPerGas, out UInt256 senderReservedGasPayment, out UInt256 blobBaseFee))) return result;
            if (!(result = IncrementNonce(tx, header, spec, tracer, opts))) return result;

            if (commit) WorldState.Commit(spec, tracer.IsTracingState ? tracer : NullTxTracer.Instance, commitStorageRoots: false);

            _accessedAddresses.Clear();
            int delegationRefunds = ProcessDelegations(tx, spec, _accessedAddresses);

            ExecutionEnvironment env = BuildExecutionEnvironment(tx, in blCtx, spec, effectiveGasPrice, _codeInfoRepository, _accessedAddresses);

            long gasAvailable = tx.GasLimit - intrinsicGas;
            ExecuteEvmCall(tx, header, spec, tracer, opts, delegationRefunds, _accessedAddresses, gasAvailable, env, out TransactionSubstate? substate, out long spentGas, out byte statusCode);
            PayFees(tx, header, spec, tracer, substate, spentGas, premiumPerGas, blobBaseFee, statusCode);

            // Finalize
            if (restore)
            {
                WorldState.Reset();
                if (deleteCallerAccount)
                {
                    WorldState.DeleteAccount(tx.SenderAddress!);
                }
                else
                {
                    if (!opts.HasFlag(ExecutionOptions.NoValidation))
                        WorldState.AddToBalance(tx.SenderAddress!, senderReservedGasPayment, spec);
                    DecrementNonce(tx);

                    WorldState.Commit(spec);
                }
            }
            else if (commit)
            {
                WorldState.Commit(spec, tracer.IsTracingState ? tracer : NullStateTracer.Instance, commitStorageRoots: !spec.IsEip658Enabled);
            }

            if (tracer.IsTracingReceipt)
            {
                Hash256 stateRoot = null;
                if (!spec.IsEip658Enabled)
                {
                    WorldState.RecalculateStateRoot();
                    stateRoot = WorldState.StateRoot;
                }

                if (statusCode == StatusCode.Failure)
                {
                    byte[] output = (substate?.ShouldRevert ?? false) ? substate.Output.ToArray() : Array.Empty<byte>();
                    tracer.MarkAsFailed(env.ExecutingAccount, spentGas, output, substate?.Error, stateRoot);
                }
                else
                {
                    LogEntry[] logs = substate.Logs.Count != 0 ? substate.Logs.ToArray() : Array.Empty<LogEntry>();
                    tracer.MarkAsSuccess(env.ExecutingAccount, spentGas, substate.Output.ToArray(), logs, stateRoot);
                }
            }

            return TransactionResult.Ok;
        }

        private int ProcessDelegations(Transaction tx, IReleaseSpec spec, HashSet<Address> accessedAddresses)
        {
            int refunds = 0;
            if (spec.IsEip7702Enabled && tx.HasAuthorizationList)
            {
                foreach (AuthorizationTuple authTuple in tx.AuthorizationList)
                {
                    authTuple.Authority ??= Ecdsa.RecoverAddress(authTuple);

                    if (!IsValidForExecution(authTuple, accessedAddresses, out _))
                    {
                        if (Logger.IsDebug) Logger.Debug($"Delegation {authTuple} is invalid");
                    }
                    else
                    {
                        if (!WorldState.AccountExists(authTuple.Authority!))
                        {
                            WorldState.CreateAccount(authTuple.Authority, 0, 1);
                        }
                        else
                        {
                            refunds++;
                            WorldState.IncrementNonce(authTuple.Authority);
                        }

                        _codeInfoRepository.SetDelegation(WorldState, authTuple.CodeAddress, authTuple.Authority, spec);
                    }
                }

            }

            return refunds;

            bool IsValidForExecution(
                AuthorizationTuple authorizationTuple,
                ISet<Address> accessedAddresses,
                [NotNullWhen(false)] out string? error)
            {
                if (authorizationTuple.Authority is null)
                {
                    error = "Bad signature.";
                    return false;
                }
                if (authorizationTuple.ChainId != 0 && SpecProvider.ChainId != authorizationTuple.ChainId)
                {
                    error = $"Chain id ({authorizationTuple.ChainId}) does not match.";
                    return false;
                }

                accessedAddresses.Add(authorizationTuple.Authority);

                if (WorldState.HasCode(authorizationTuple.Authority) && !_codeInfoRepository.TryGetDelegation(WorldState, authorizationTuple.Authority, out _))
                {
                    error = $"Authority ({authorizationTuple.Authority}) has code deployed.";
                    return false;
                }
                UInt256 authNonce = WorldState.GetNonce(authorizationTuple.Authority);
                if (authNonce != authorizationTuple.Nonce)
                {
                    error = $"Skipping tuple in authorization_list because nonce is set to {authorizationTuple.Nonce}, but authority ({authorizationTuple.Authority}) has {authNonce}.";
                    return false;
                }

                error = null;
                return true;
            }
        }

        protected virtual IReleaseSpec GetSpec(Transaction tx, BlockHeader header) => SpecProvider.GetSpec(header);

        private static void UpdateMetrics(ExecutionOptions opts, UInt256 effectiveGasPrice)
        {
            if (opts is ExecutionOptions.Commit or ExecutionOptions.None && (effectiveGasPrice[2] | effectiveGasPrice[3]) == 0)
            {
                float gasPrice = (float)((double)effectiveGasPrice / 1_000_000_000.0);

                Metrics.MinGasPrice = Math.Min(gasPrice, Metrics.MinGasPrice);
                Metrics.MaxGasPrice = Math.Max(gasPrice, Metrics.MaxGasPrice);

                Metrics.BlockMinGasPrice = Math.Min(gasPrice, Metrics.BlockMinGasPrice);
                Metrics.BlockMaxGasPrice = Math.Max(gasPrice, Metrics.BlockMaxGasPrice);

                Metrics.AveGasPrice = (Metrics.AveGasPrice * Metrics.Transactions + gasPrice) / (Metrics.Transactions + 1);
                Metrics.EstMedianGasPrice += Metrics.AveGasPrice * 0.01f * float.Sign(gasPrice - Metrics.EstMedianGasPrice);
                Metrics.Transactions++;

                Metrics.BlockAveGasPrice = (Metrics.BlockAveGasPrice * Metrics.BlockTransactions + gasPrice) / (Metrics.BlockTransactions + 1);
                Metrics.BlockEstMedianGasPrice += Metrics.BlockAveGasPrice * 0.01f * float.Sign(gasPrice - Metrics.BlockEstMedianGasPrice);
                Metrics.BlockTransactions++;
            }
        }

        /// <summary>
        /// Validates the transaction, in a static manner (i.e. without accesing state/storage).
        /// It basically ensures the transaction is well formed (i.e. no null values where not allowed, no overflows, etc).
        /// As a part of validating the transaction the premium per gas will be calculated, to save computation this
        /// is returned in an out parameter.
        /// </summary>
        /// <param name="tx">The transaction to validate</param>
        /// <param name="header">The block containing the transaction. Only BaseFee is being used from the block atm.</param>
        /// <param name="spec">The release spec with which the transaction will be executed</param>
        /// <param name="opts">Options (Flags) to use for execution</param>
        /// <param name="intrinsicGas">Calculated intrinsic gas</param>
        /// <returns></returns>
        protected TransactionResult ValidateStatic(
            Transaction tx,
            BlockHeader header,
            IReleaseSpec spec,
            ExecutionOptions opts,
            out long intrinsicGas)
        {
            intrinsicGas = IntrinsicGasCalculator.Calculate(tx, spec);

            bool validate = !opts.HasFlag(ExecutionOptions.NoValidation);

            if (tx.SenderAddress is null)
            {
                TraceLogInvalidTx(tx, "SENDER_NOT_SPECIFIED");
                return "sender not specified";
            }

            if (validate && tx.Nonce >= ulong.MaxValue - 1)
            {
                // we are here if nonce is at least (ulong.MaxValue - 1). If tx is contract creation,
                // it is max possible value. Otherwise, (ulong.MaxValue - 1) is allowed, but ulong.MaxValue not.
                if (tx.IsContractCreation || tx.Nonce == ulong.MaxValue)
                {
                    TraceLogInvalidTx(tx, "NONCE_OVERFLOW");
                    return "nonce overflow";
                }
            }

            if (tx.IsAboveInitCode(spec))
            {
                TraceLogInvalidTx(tx, $"CREATE_TRANSACTION_SIZE_EXCEEDS_MAX_INIT_CODE_SIZE {tx.DataLength} > {spec.MaxInitCodeSize}");
                return "EIP-3860 - transaction size over max init code size";
            }

            return ValidateGas(tx, header, intrinsicGas, validate);
        }

        protected virtual TransactionResult ValidateGas(Transaction tx, BlockHeader header, long intrinsicGas, bool validate)
        {
            if (tx.GasLimit < intrinsicGas)
            {
                TraceLogInvalidTx(tx, $"GAS_LIMIT_BELOW_INTRINSIC_GAS {tx.GasLimit} < {intrinsicGas}");
                return "gas limit below intrinsic gas";
            }

            if (validate && tx.GasLimit > header.GasLimit - header.GasUsed)
            {
                TraceLogInvalidTx(tx, $"BLOCK_GAS_LIMIT_EXCEEDED {tx.GasLimit} > {header.GasLimit} - {header.GasUsed}");
                return "block gas limit exceeded";
            }

            return TransactionResult.Ok;
        }

        // TODO Should we remove this already
        protected virtual bool RecoverSenderIfNeeded(Transaction tx, IReleaseSpec spec, ExecutionOptions opts, in UInt256 effectiveGasPrice)
        {
            bool deleteCallerAccount = false;
            Address? sender = tx.SenderAddress;
            if (sender is null || !WorldState.AccountExists(sender))
            {
                bool commit = opts.HasFlag(ExecutionOptions.Commit) || !spec.IsEip658Enabled;
                bool restore = opts.HasFlag(ExecutionOptions.Restore);
                bool noValidation = opts.HasFlag(ExecutionOptions.NoValidation);

                if (Logger.IsDebug) Logger.Debug($"TX sender account does not exist {sender} - trying to recover it");

                // hacky fix for the potential recovery issue
                if (tx.Signature is not null)
                    tx.SenderAddress = Ecdsa.RecoverAddress(tx, !spec.ValidateChainId);

                if (sender != tx.SenderAddress)
                {
                    if (Logger.IsWarn) Logger.Warn($"TX recovery issue fixed - tx was coming with sender {sender} and the now it recovers to {tx.SenderAddress}");
                    sender = tx.SenderAddress;
                }
                else
                {
                    TraceLogInvalidTx(tx, $"SENDER_ACCOUNT_DOES_NOT_EXIST {sender}");
                    if (!commit || noValidation || effectiveGasPrice.IsZero)
                    {
                        deleteCallerAccount = !commit || restore;
                        WorldState.CreateAccount(sender, in UInt256.Zero);
                    }
                }

                if (sender is null)
                {
                    ThrowInvalidDataException($"Failed to recover sender address on tx {tx.Hash} when previously recovered sender account did not exist.");
                }
            }

            return deleteCallerAccount;
        }


        protected virtual TransactionResult ValidateSender(Transaction tx, BlockHeader header, IReleaseSpec spec, ITxTracer tracer, ExecutionOptions opts)
        {
            bool validate = !opts.HasFlag(ExecutionOptions.NoValidation);

            if (validate && WorldState.IsInvalidContractSender(spec, tx.SenderAddress!))
            {
                TraceLogInvalidTx(tx, "SENDER_IS_CONTRACT");
                return "sender has deployed code";
            }

            return TransactionResult.Ok;
        }

        protected virtual TransactionResult BuyGas(Transaction tx, BlockHeader header, IReleaseSpec spec, ITxTracer tracer, ExecutionOptions opts,
                in UInt256 effectiveGasPrice, out UInt256 premiumPerGas, out UInt256 senderReservedGasPayment, out UInt256 blobBaseFee)
        {
            premiumPerGas = UInt256.Zero;
            senderReservedGasPayment = UInt256.Zero;
            blobBaseFee = UInt256.Zero;
            bool validate = !opts.HasFlag(ExecutionOptions.NoValidation);

            if (validate)
            {
                if (!tx.TryCalculatePremiumPerGas(header.BaseFeePerGas, out premiumPerGas))
                {
                    TraceLogInvalidTx(tx, "MINER_PREMIUM_IS_NEGATIVE");
                    return "miner premium is negative";
                }

                UInt256 senderBalance = WorldState.GetBalance(tx.SenderAddress!);
                if (UInt256.SubtractUnderflow(senderBalance, tx.Value, out UInt256 balanceLeft))
                {
                    TraceLogInvalidTx(tx, $"INSUFFICIENT_SENDER_BALANCE: ({tx.SenderAddress})_BALANCE = {senderBalance}");
                    return "insufficient sender balance";
                }

                bool overflows;
                if (spec.IsEip1559Enabled && !tx.IsFree())
                {
                    overflows = UInt256.MultiplyOverflow((UInt256)tx.GasLimit, tx.MaxFeePerGas, out UInt256 maxGasFee);
                    if (overflows || balanceLeft < maxGasFee)
                    {
                        TraceLogInvalidTx(tx, $"INSUFFICIENT_MAX_FEE_PER_GAS_FOR_SENDER_BALANCE: ({tx.SenderAddress})_BALANCE = {senderBalance}, MAX_FEE_PER_GAS: {tx.MaxFeePerGas}");
                        return "insufficient MaxFeePerGas for sender balance";
                    }

                    if (tx.SupportsBlobs)
                    {
                        overflows = UInt256.MultiplyOverflow(BlobGasCalculator.CalculateBlobGas(tx), (UInt256)tx.MaxFeePerBlobGas!, out UInt256 maxBlobGasFee);
                        if (overflows || UInt256.AddOverflow(maxGasFee, maxBlobGasFee, out UInt256 multidimGasFee) || multidimGasFee > balanceLeft)
                        {
                            TraceLogInvalidTx(tx, $"INSUFFICIENT_MAX_FEE_PER_BLOB_GAS_FOR_SENDER_BALANCE: ({tx.SenderAddress})_BALANCE = {senderBalance}");
                            return "insufficient sender balance";
                        }
                    }
                }

                overflows = UInt256.MultiplyOverflow((UInt256)tx.GasLimit, effectiveGasPrice, out senderReservedGasPayment);
                if (!overflows && tx.SupportsBlobs)
                {
                    overflows = !BlobGasCalculator.TryCalculateBlobBaseFee(header, tx, out blobBaseFee);
                    if (!overflows)
                    {
                        overflows = UInt256.AddOverflow(senderReservedGasPayment, blobBaseFee, out senderReservedGasPayment);
                    }
                }

                if (overflows || senderReservedGasPayment > balanceLeft)
                {
                    TraceLogInvalidTx(tx, $"INSUFFICIENT_SENDER_BALANCE: ({tx.SenderAddress})_BALANCE = {senderBalance}");
                    return "insufficient sender balance";
                }
            }

            if (validate) WorldState.SubtractFromBalance(tx.SenderAddress, senderReservedGasPayment, spec);

            return TransactionResult.Ok;
        }

        protected virtual TransactionResult IncrementNonce(Transaction tx, BlockHeader header, IReleaseSpec spec, ITxTracer tracer, ExecutionOptions opts)
        {
            if (tx.Nonce != WorldState.GetNonce(tx.SenderAddress!))
            {
                TraceLogInvalidTx(tx, $"WRONG_TRANSACTION_NONCE: {tx.Nonce} (expected {WorldState.GetNonce(tx.SenderAddress)})");
                return "wrong transaction nonce";
            }

            WorldState.IncrementNonce(tx.SenderAddress);
            return TransactionResult.Ok;
        }

        protected virtual void DecrementNonce(Transaction tx)
        {
            WorldState.DecrementNonce(tx.SenderAddress!);
        }

        private ExecutionEnvironment BuildExecutionEnvironment(
            Transaction tx,
            in BlockExecutionContext blCtx,
            IReleaseSpec spec,
            in UInt256 effectiveGasPrice,
            ICodeInfoRepository codeInfoRepository,
            HashSet<Address> accessedAddresses)
        {
            Address recipient = tx.GetRecipient(tx.IsContractCreation ? WorldState.GetNonce(tx.SenderAddress!) : 0);
            if (recipient is null) ThrowInvalidDataException("Recipient has not been resolved properly before tx execution");

            accessedAddresses.Add(recipient);
            accessedAddresses.Add(tx.SenderAddress!);

            TxExecutionContext executionContext = new(in blCtx, tx.SenderAddress, effectiveGasPrice, tx.BlobVersionedHashes, codeInfoRepository);
            Address? delegationAddress = null;
            CodeInfo codeInfo = tx.IsContractCreation
                ? new(tx.Data ?? Memory<byte>.Empty)
                : codeInfoRepository.GetCachedCodeInfo(WorldState, recipient, spec, out delegationAddress);

            if (delegationAddress is not null)
                accessedAddresses.Add(delegationAddress);

            codeInfo.AnalyseInBackgroundIfRequired();

            ReadOnlyMemory<byte> inputData = tx.IsMessageCall ? tx.Data ?? default : default;

            return new ExecutionEnvironment
            (
                txExecutionContext: in executionContext,
                value: tx.Value,
                transferValue: tx.Value,
                caller: tx.SenderAddress,
                codeSource: recipient,
                executingAccount: recipient,
                inputData: inputData,
                codeInfo: codeInfo
            );
        }

        protected virtual bool ShouldValidate(ExecutionOptions opts) => !opts.HasFlag(ExecutionOptions.NoValidation);

        protected virtual void ExecuteEvmCall(
            Transaction tx,
            BlockHeader header,
            IReleaseSpec spec,
            ITxTracer tracer,
            ExecutionOptions opts,
            int delegationRefunds,
            IEnumerable<Address> accessedAddresses,
            in long gasAvailable,
            in ExecutionEnvironment env,
            out TransactionSubstate? substate,
            out long spentGas,
            out byte statusCode)
        {
            bool validate = ShouldValidate(opts);

            substate = null;
            spentGas = tx.GasLimit;
            statusCode = StatusCode.Failure;

            long unspentGas = gasAvailable;

            Snapshot snapshot = WorldState.TakeSnapshot();

            PayValue(tx, spec, opts);

            try
            {
                if (tx.IsContractCreation)
                {
                    // if transaction is a contract creation then recipient address is the contract deployment address
<<<<<<< HEAD
                    PrepareAccountForContractDeployment(env.ExecutingAccount, _codeInfoRepository, spec);
=======
                    if (!PrepareAccountForContractDeployment(env.ExecutingAccount, spec))
                    {
                        goto Fail;
                    }
>>>>>>> 5e1dfc00
                }

                ExecutionType executionType = tx.IsContractCreation ? ExecutionType.CREATE : ExecutionType.TRANSACTION;

                using (EvmState state = new(unspentGas, env, executionType, true, snapshot, false))
                {
                    WarmUp(tx, header, spec, state, accessedAddresses);

                    substate = !tracer.IsTracingActions
                        ? VirtualMachine.Run<NotTracing>(state, WorldState, tracer)
                        : VirtualMachine.Run<IsTracing>(state, WorldState, tracer);

                    unspentGas = state.GasAvailable;

                    if (tracer.IsTracingAccess)
                    {
                        tracer.ReportAccess(state.AccessedAddresses, state.AccessedStorageCells);
                    }
                }

                if (substate.ShouldRevert || substate.IsError)
                {
                    if (Logger.IsTrace) Logger.Trace("Restoring state from before transaction");
                    WorldState.Restore(snapshot);
                }
                else
                {
                    // tks: there is similar code fo contract creation from init and from CREATE
                    // this may lead to inconsistencies (however it is tested extensively in blockchain tests)
                    if (tx.IsContractCreation)
                    {
                        long codeDepositGasCost = CodeDepositHandler.CalculateCost(substate.Output.Length, spec);
                        if (unspentGas < codeDepositGasCost && spec.ChargeForTopLevelCreate)
                        {
                            goto Fail;
                        }

                        if (CodeDepositHandler.CodeIsInvalid(spec, substate.Output))
                        {
                            goto Fail;
                        }

                        if (unspentGas >= codeDepositGasCost)
                        {
                            var code = substate.Output.ToArray();
                            _codeInfoRepository.InsertCode(WorldState, code, env.ExecutingAccount, spec);

                            unspentGas -= codeDepositGasCost;
                        }
                    }

                    foreach (Address toBeDestroyed in substate.DestroyList)
                    {
                        if (Logger.IsTrace)
                            Logger.Trace($"Destroying account {toBeDestroyed}");

                        WorldState.ClearStorage(toBeDestroyed);
                        WorldState.DeleteAccount(toBeDestroyed);

                        if (tracer.IsTracingRefunds)
                            tracer.ReportRefund(RefundOf.Destroy(spec.IsEip3529Enabled));
                    }

                    statusCode = StatusCode.Success;
                }

                spentGas = Refund(tx, header, spec, opts, substate, unspentGas, env.TxExecutionContext.GasPrice, delegationRefunds);
                goto Complete;
            }
            catch (Exception ex) when (ex is EvmException or OverflowException) // TODO: OverflowException? still needed? hope not
            {
                if (Logger.IsTrace) Logger.Trace($"EVM EXCEPTION: {ex.GetType().Name}:{ex.Message}");
            }
        Fail:
            if (Logger.IsTrace) Logger.Trace("Restoring state from before transaction");
            WorldState.Restore(snapshot);

        Complete:
            if (!opts.HasFlag(ExecutionOptions.NoValidation))
                header.GasUsed += spentGas;
        }

        protected virtual void PayValue(Transaction tx, IReleaseSpec spec, ExecutionOptions opts)
        {
            WorldState.SubtractFromBalance(tx.SenderAddress!, tx.Value, spec);
        }

        private void WarmUp(Transaction tx, BlockHeader header, IReleaseSpec spec, EvmState state, IEnumerable<Address> accessedAddresses)
        {
            if (spec.UseTxAccessLists)
            {
                state.WarmUp(tx.AccessList); // eip-2930
            }

            if (spec.UseHotAndColdStorage) // eip-2929
            {
                foreach (Address accessed in accessedAddresses)
                {
                    state.WarmUp(accessed);
                }
            }

            if (spec.AddCoinbaseToTxAccessList)
            {
                state.WarmUp(header.GasBeneficiary!);
            }
        }

        protected virtual void PayFees(Transaction tx, BlockHeader header, IReleaseSpec spec, ITxTracer tracer, in TransactionSubstate substate, in long spentGas, in UInt256 premiumPerGas, in UInt256 blobBaseFee, in byte statusCode)
        {
            bool gasBeneficiaryNotDestroyed = substate?.DestroyList.Contains(header.GasBeneficiary) != true;
            if (statusCode == StatusCode.Failure || gasBeneficiaryNotDestroyed)
            {
                UInt256 fees = (UInt256)spentGas * premiumPerGas;
                UInt256 eip1559Fees = !tx.IsFree() ? (UInt256)spentGas * header.BaseFeePerGas : UInt256.Zero;
                UInt256 collectedFees = spec.IsEip1559Enabled ? eip1559Fees : UInt256.Zero;

                if (tx.SupportsBlobs && spec.IsEip4844FeeCollectorEnabled)
                {
                    collectedFees += blobBaseFee;
                }

                WorldState.AddToBalanceAndCreateIfNotExists(header.GasBeneficiary!, fees, spec);

                if (spec.FeeCollector is not null && !collectedFees.IsZero)
                    WorldState.AddToBalanceAndCreateIfNotExists(spec.FeeCollector, collectedFees, spec);

                if (tracer.IsTracingFees)
                    tracer.ReportFees(fees, eip1559Fees + blobBaseFee);
            }
        }

<<<<<<< HEAD
        private void PrepareAccountForContractDeployment(Address contractAddress, ICodeInfoRepository codeInfoRepository, IReleaseSpec spec)
=======
        protected bool PrepareAccountForContractDeployment(Address contractAddress, IReleaseSpec spec)
>>>>>>> 5e1dfc00
        {
            if (WorldState.AccountExists(contractAddress) && contractAddress.IsNonZeroAccount(spec, codeInfoRepository, WorldState))
            {
                if (Logger.IsTrace) Logger.Trace($"Contract collision at {contractAddress}");

                return false;
            }

            return true;
        }

        [MethodImpl(MethodImplOptions.AggressiveInlining)]
        protected void TraceLogInvalidTx(Transaction transaction, string reason)
        {
            if (Logger.IsTrace) Logger.Trace($"Invalid tx {transaction.Hash} ({reason})");
        }

        protected virtual long Refund(Transaction tx, BlockHeader header, IReleaseSpec spec, ExecutionOptions opts,
            in TransactionSubstate substate, in long unspentGas, in UInt256 gasPrice, int codeInsertRefunds)
        {
            long spentGas = tx.GasLimit;
            var codeInsertRefund = (GasCostOf.NewAccount - GasCostOf.PerAuthBaseCost) * codeInsertRefunds;

            if (!substate.IsError)
            {
                spentGas -= unspentGas;

                long totalToRefund = codeInsertRefund;
                if (!substate.ShouldRevert)
                    totalToRefund += substate.Refund + substate.DestroyList.Count * RefundOf.Destroy(spec.IsEip3529Enabled);
                long actualRefund = RefundHelper.CalculateClaimableRefund(spentGas, totalToRefund, spec);

                if (Logger.IsTrace)
                    Logger.Trace("Refunding unused gas of " + unspentGas + " and refund of " + actualRefund);
                // If noValidation we didn't charge for gas, so do not refund
                if (!opts.HasFlag(ExecutionOptions.NoValidation))
                    WorldState.AddToBalance(tx.SenderAddress!, (ulong)(unspentGas + actualRefund) * gasPrice, spec);
                spentGas -= actualRefund;
            }
            else if (codeInsertRefund > 0)
            {
                long refund = RefundHelper.CalculateClaimableRefund(spentGas, codeInsertRefund, spec);

                if (Logger.IsTrace)
                    Logger.Trace("Refunding delegations only: " + refund);
                // If noValidation we didn't charge for gas, so do not refund
                if (!opts.HasFlag(ExecutionOptions.NoValidation))
                    WorldState.AddToBalance(tx.SenderAddress!, (ulong)refund * gasPrice, spec);
                spentGas -= refund;
            }

            return spentGas;
        }

        [DoesNotReturn]
        [StackTraceHidden]
        private static void ThrowInvalidDataException(string message) => throw new InvalidDataException(message);
    }

    public readonly struct TransactionResult(string? error)
    {
        public static readonly TransactionResult Ok = new();
        public static readonly TransactionResult MalformedTransaction = new("malformed");
        [MemberNotNullWhen(true, nameof(Fail))]
        [MemberNotNullWhen(false, nameof(Success))]
        public string? Error { get; } = error;
        public bool Fail => Error is not null;
        public bool Success => Error is null;
        public static implicit operator TransactionResult(string? error) => new(error);
        public static implicit operator bool(TransactionResult result) => result.Success;
        public override string ToString() => Error is not null ? $"Fail : {Error}" : "Success";
    }
}<|MERGE_RESOLUTION|>--- conflicted
+++ resolved
@@ -574,14 +574,10 @@
                 if (tx.IsContractCreation)
                 {
                     // if transaction is a contract creation then recipient address is the contract deployment address
-<<<<<<< HEAD
-                    PrepareAccountForContractDeployment(env.ExecutingAccount, _codeInfoRepository, spec);
-=======
-                    if (!PrepareAccountForContractDeployment(env.ExecutingAccount, spec))
+                    if (!PrepareAccountForContractDeployment(env.ExecutingAccount, _codeInfoRepository, spec))
                     {
                         goto Fail;
                     }
->>>>>>> 5e1dfc00
                 }
 
                 ExecutionType executionType = tx.IsContractCreation ? ExecutionType.CREATE : ExecutionType.TRANSACTION;
@@ -714,11 +710,7 @@
             }
         }
 
-<<<<<<< HEAD
-        private void PrepareAccountForContractDeployment(Address contractAddress, ICodeInfoRepository codeInfoRepository, IReleaseSpec spec)
-=======
-        protected bool PrepareAccountForContractDeployment(Address contractAddress, IReleaseSpec spec)
->>>>>>> 5e1dfc00
+        protected bool PrepareAccountForContractDeployment(Address contractAddress, ICodeInfoRepository codeInfoRepository, IReleaseSpec spec)
         {
             if (WorldState.AccountExists(contractAddress) && contractAddress.IsNonZeroAccount(spec, codeInfoRepository, WorldState))
             {
