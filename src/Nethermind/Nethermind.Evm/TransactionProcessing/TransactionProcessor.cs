// SPDX-FileCopyrightText: 2022 Demerzel Solutions Limited
// SPDX-License-Identifier: LGPL-3.0-only

using System;
using System.IO;
using System.Linq;
using Nethermind.Core;
using Nethermind.Core.Crypto;
using Nethermind.Core.Specs;
using Nethermind.Crypto;
using Nethermind.Evm.CodeAnalysis;
using Nethermind.Evm.Tracing;
using Nethermind.Int256;
using Nethermind.Logging;
using Nethermind.Specs;
using Nethermind.State;
using Transaction = Nethermind.Core.Transaction;

namespace Nethermind.Evm.TransactionProcessing
{
    public class TransactionProcessor : ITransactionProcessor
    {
        private readonly EthereumEcdsa _ecdsa;
        private readonly ILogger _logger;
        private readonly IStateProvider _stateProvider;
        private readonly IStorageProvider _storageProvider;
        private readonly ISpecProvider _specProvider;
        private readonly IWorldState _worldState;
        private readonly IVirtualMachine _virtualMachine;

        [Flags]
        private enum ExecutionOptions
        {
            /// <summary>
            /// Just accumulate the state
            /// </summary>
            None = 0,

            /// <summary>
            /// Commit the state after execution
            /// </summary>
            Commit = 1,

            /// <summary>
            /// Restore state after execution
            /// </summary>
            Restore = 2,

            /// <summary>
            /// Skip potential fail checks
            /// </summary>
            NoValidation = Commit | 4,

            /// <summary>
            /// Commit and later restore state also skip validation, use for CallAndRestore
            /// </summary>
            CommitAndRestore = Commit | Restore | NoValidation
        }

        public TransactionProcessor(
            ISpecProvider? specProvider,
            IStateProvider? stateProvider,
            IStorageProvider? storageProvider,
            IVirtualMachine? virtualMachine,
            ILogManager? logManager)
            : this(specProvider, new WorldState(stateProvider, storageProvider), virtualMachine, logManager) { }

        public TransactionProcessor(
            ISpecProvider? specProvider,
            IWorldState? worldState,
            IVirtualMachine? virtualMachine,
            ILogManager? logManager)
        {
            _logger = logManager?.GetClassLogger() ?? throw new ArgumentNullException(nameof(logManager));
            _specProvider = specProvider ?? throw new ArgumentNullException(nameof(specProvider));
            _worldState = worldState ?? throw new ArgumentNullException(nameof(worldState));
            _stateProvider = worldState.StateProvider;
            _storageProvider = worldState.StorageProvider;
            _virtualMachine = virtualMachine ?? throw new ArgumentNullException(nameof(virtualMachine));
            _ecdsa = new EthereumEcdsa(specProvider.ChainId, logManager);
        }

        public void CallAndRestore(Transaction transaction, BlockHeader block, ITxTracer txTracer)
        {
            Execute(transaction, block, txTracer, ExecutionOptions.CommitAndRestore);
        }

        public void BuildUp(Transaction transaction, BlockHeader block, ITxTracer txTracer)
        {
            // we need to treat the result of previous transaction as the original value of next transaction
            // when we do not commit
            _worldState.TakeSnapshot(true);
            Execute(transaction, block, txTracer, ExecutionOptions.None);
        }

        public void Execute(Transaction transaction, BlockHeader block, ITxTracer txTracer)
        {
            Execute(transaction, block, txTracer, ExecutionOptions.Commit);
        }

        public void Trace(Transaction transaction, BlockHeader block, ITxTracer txTracer)
        {
            Execute(transaction, block, txTracer, ExecutionOptions.NoValidation);
        }

        private void QuickFail(Transaction tx, BlockHeader block, ITxTracer txTracer, bool eip658NotEnabled,
            string? reason)
        {
            block.GasUsed += tx.GasLimit;

            Address recipient = tx.To ?? ContractAddress.From(
                tx.SenderAddress ?? Address.Zero,
                _stateProvider.GetNonce(tx.SenderAddress ?? Address.Zero));

            if (txTracer.IsTracingReceipt)
            {
                Keccak? stateRoot = null;
                if (eip658NotEnabled)
                {
                    _stateProvider.RecalculateStateRoot();
                    stateRoot = _stateProvider.StateRoot;
                }

                txTracer.MarkAsFailed(recipient, tx.GasLimit, Array.Empty<byte>(), reason ?? "invalid", stateRoot);
            }
        }

        private void Execute(Transaction transaction, BlockHeader block, ITxTracer txTracer,
            ExecutionOptions executionOptions)
        {
            IReleaseSpec spec = _specProvider.GetSpec((block.Number, block.Timestamp));
            bool eip658NotEnabled = !spec.IsEip658Enabled;

            // restore is CallAndRestore - previous call, we will restore state after the execution
            bool restore = (executionOptions & ExecutionOptions.Restore) == ExecutionOptions.Restore;
            bool noValidation = (executionOptions & ExecutionOptions.NoValidation) == ExecutionOptions.NoValidation;
            // commit - is for standard execute, we will commit thee state after execution
            bool commit = (executionOptions & ExecutionOptions.Commit) == ExecutionOptions.Commit || eip658NotEnabled;
            //!commit - is for build up during block production, we won't commit state after each transaction to support rollbacks
            //we commit only after all block is constructed
            bool notSystemTransaction = !transaction.IsSystem();
            bool deleteCallerAccount = false;

            if (!notSystemTransaction)
            {
                spec = new SystemTransactionReleaseSpec(spec);
            }

            UInt256 value = transaction.Value;

            if (!transaction.TryCalculatePremiumPerGas(block.BaseFeePerGas, out UInt256 premiumPerGas) && !noValidation)
            {
                TraceLogInvalidTx(transaction, "MINER_PREMIUM_IS_NEGATIVE");
                QuickFail(transaction, block, txTracer, eip658NotEnabled, "miner premium is negative");
                return;
            }

            UInt256 effectiveGasPrice =
                transaction.CalculateEffectiveGasPrice(spec.IsEip1559Enabled, block.BaseFeePerGas);

            long gasLimit = transaction.GasLimit;
            byte[] machineCode = transaction.IsContractCreation ? transaction.Data : null;
            byte[] data = transaction.IsMessageCall ? transaction.Data : Array.Empty<byte>();

            Address? caller = transaction.SenderAddress;
            if (_logger.IsTrace) _logger.Trace($"Executing tx {transaction.Hash}");

            if (caller is null)
            {
                TraceLogInvalidTx(transaction, "SENDER_NOT_SPECIFIED");
                QuickFail(transaction, block, txTracer, eip658NotEnabled, "sender not specified");
                return;
            }

            if (!noValidation && _stateProvider.IsInvalidContractSender(spec, caller))
            {
                TraceLogInvalidTx(transaction, "SENDER_IS_CONTRACT");
                QuickFail(transaction, block, txTracer, eip658NotEnabled, "sender has deployed code");
                return;
            }

            if (!noValidation && transaction.Nonce >= ulong.MaxValue - 1)
            {
                // we are here if nonce is at least (ulong.MaxValue - 1). If tx is contract creation,
                // it is max possible value. Otherwise, (ulong.MaxValue - 1) is allowed, but ulong.MaxValue not.
                if (transaction.IsContractCreation || transaction.Nonce == ulong.MaxValue)
                {
                    TraceLogInvalidTx(transaction, "NONCE_OVERFLOW");
                    QuickFail(transaction, block, txTracer, eip658NotEnabled, "nonce overflow");
                    return;
                }
            }

            if (transaction.IsContractCreation && spec.IsEip3860Enabled && transaction.Data.Length > spec.MaxInitCodeSize)
            {
                TraceLogInvalidTx(transaction, $"CREATE_TRANSACTION_SIZE_EXCEEDS_MAX_INIT_CODE_SIZE {transaction.Data.Length} > {spec.MaxInitCodeSize}");
                QuickFail(transaction, block, txTracer, eip658NotEnabled, "eip-3860 - transaction size over max init code size");
                return;
            }

            long intrinsicGas = IntrinsicGasCalculator.Calculate(transaction, spec);
            if (_logger.IsTrace) _logger.Trace($"Intrinsic gas calculated for {transaction.Hash}: " + intrinsicGas);

            if (notSystemTransaction)
            {
                if (gasLimit < intrinsicGas)
                {
                    TraceLogInvalidTx(transaction, $"GAS_LIMIT_BELOW_INTRINSIC_GAS {gasLimit} < {intrinsicGas}");
                    QuickFail(transaction, block, txTracer, eip658NotEnabled, "gas limit below intrinsic gas");
                    return;
                }

                if (!noValidation && gasLimit > block.GasLimit - block.GasUsed)
                {
                    TraceLogInvalidTx(transaction,
                        $"BLOCK_GAS_LIMIT_EXCEEDED {gasLimit} > {block.GasLimit} - {block.GasUsed}");
                    QuickFail(transaction, block, txTracer, eip658NotEnabled, "block gas limit exceeded");
                    return;
                }
            }

            if (!_stateProvider.AccountExists(caller))
            {
                // hacky fix for the potential recovery issue
                if (transaction.Signature is not null)
                {
                    transaction.SenderAddress = _ecdsa.RecoverAddress(transaction, !spec.ValidateChainId);
                }

                if (caller != transaction.SenderAddress)
                {
                    if (_logger.IsWarn)
                        _logger.Warn(
                            $"TX recovery issue fixed - tx was coming with sender {caller} and the now it recovers to {transaction.SenderAddress}");
                    caller = transaction.SenderAddress;
                }
                else
                {
                    TraceLogInvalidTx(transaction, $"SENDER_ACCOUNT_DOES_NOT_EXIST {caller}");
                    if (!commit || noValidation || effectiveGasPrice == UInt256.Zero)
                    {
                        deleteCallerAccount = !commit || restore;
                        _stateProvider.CreateAccount(caller, UInt256.Zero);
                    }
                }

                if (caller is null)
                {
                    throw new InvalidDataException(
                        $"Failed to recover sender address on tx {transaction.Hash} when previously recovered sender account did not exist.");
                }
            }

            UInt256 senderReservedGasPayment = noValidation ? UInt256.Zero : (ulong)gasLimit * effectiveGasPrice;

            if (notSystemTransaction)
            {
                UInt256 senderBalance = _stateProvider.GetBalance(caller);
                if (!noValidation && ((ulong)intrinsicGas * effectiveGasPrice + value > senderBalance ||
                                      senderReservedGasPayment + value > senderBalance))
                {
                    TraceLogInvalidTx(transaction,
                        $"INSUFFICIENT_SENDER_BALANCE: ({caller})_BALANCE = {senderBalance}");
                    QuickFail(transaction, block, txTracer, eip658NotEnabled, "insufficient sender balance");
                    return;
                }

                if (!noValidation && spec.IsEip1559Enabled && !transaction.IsFree() &&
                    senderBalance < (UInt256)transaction.GasLimit * transaction.MaxFeePerGas + value)
                {
                    TraceLogInvalidTx(transaction,
                        $"INSUFFICIENT_MAX_FEE_PER_GAS_FOR_SENDER_BALANCE: ({caller})_BALANCE = {senderBalance}, MAX_FEE_PER_GAS: {transaction.MaxFeePerGas}");
                    QuickFail(transaction, block, txTracer, eip658NotEnabled,
                        "insufficient MaxFeePerGas for sender balance");
                    return;
                }

                if (transaction.Nonce != _stateProvider.GetNonce(caller))
                {
                    TraceLogInvalidTx(transaction,
                        $"WRONG_TRANSACTION_NONCE: {transaction.Nonce} (expected {_stateProvider.GetNonce(caller)})");
                    QuickFail(transaction, block, txTracer, eip658NotEnabled, "wrong transaction nonce");
                    return;
                }

                _stateProvider.IncrementNonce(caller);
            }

            _stateProvider.SubtractFromBalance(caller, senderReservedGasPayment, spec);
            if (commit)
            {
                _stateProvider.Commit(spec, txTracer.IsTracingState ? txTracer : NullTxTracer.Instance);
            }

            long unspentGas = gasLimit - intrinsicGas;
            long spentGas = gasLimit;

            Snapshot snapshot = _worldState.TakeSnapshot();
            _stateProvider.SubtractFromBalance(caller, value, spec);
            byte statusCode = StatusCode.Failure;
            TransactionSubstate substate = null;

            Address? recipientOrNull = null;
            try
            {
                Address? recipient =
                    transaction.GetRecipient(transaction.IsContractCreation ? _stateProvider.GetNonce(caller) : 0);
                if (transaction.IsContractCreation)
                {
                    // if transaction is a contract creation then recipient address is the contract deployment address
                    Address contractAddress = recipient;
                    PrepareAccountForContractDeployment(contractAddress!, spec);
                }

                if (recipient is null)
                {
                    // this transaction is not a contract creation so it should have the recipient known and not null
                    throw new InvalidDataException("Recipient has not been resolved properly before tx execution");
                }

                recipientOrNull = recipient;

                ExecutionEnvironment env = new();
                env.TxExecutionContext = new TxExecutionContext(block, caller, effectiveGasPrice);
                env.Value = value;
                env.TransferValue = value;
                env.Caller = caller;
                env.CodeSource = recipient;
                env.ExecutingAccount = recipient;
                env.InputData = data ?? Array.Empty<byte>();
                env.CodeInfo = machineCode is null
                    ? _virtualMachine.GetCachedCodeInfo(_worldState, recipient, spec)
                    : new CodeInfo(machineCode);

                ExecutionType executionType =
                    transaction.IsContractCreation ? ExecutionType.Create : ExecutionType.Call;
                using (EvmState state =
                    new(unspentGas, env, executionType, true, snapshot, false))
                {
                    if (spec.UseTxAccessLists)
                    {
                        state.WarmUp(transaction.AccessList); // eip-2930
                    }

                    if (spec.UseHotAndColdStorage)
                    {
                        state.WarmUp(caller); // eip-2929
                        state.WarmUp(recipient); // eip-2929
                    }

                    if (spec.AddCoinbaseToTxAccessList)
                    {
                        state.WarmUp(block.GasBeneficiary);
                    }

                    substate = _virtualMachine.Run(state, _worldState, txTracer);
                    unspentGas = state.GasAvailable;

                    if (txTracer.IsTracingAccess)
                    {
                        txTracer.ReportAccess(state.AccessedAddresses, state.AccessedStorageCells);
                    }
                }

                if (substate.ShouldRevert || substate.IsError)
                {
                    if (_logger.IsTrace) _logger.Trace("Restoring state from before transaction");
                    _worldState.Restore(snapshot);
                }
                else
                {
                    // tks: there is similar code fo contract creation from init and from CREATE
                    // this may lead to inconsistencies (however it is tested extensively in blockchain tests)
                    if (transaction.IsContractCreation)
                    {
                        long codeDepositGasCost = CodeDepositHandler.CalculateCost(substate.Output.Length, spec);
                        if (unspentGas < codeDepositGasCost && spec.ChargeForTopLevelCreate)
                        {
                            throw new OutOfGasException();
                        }

<<<<<<< HEAD
                        if (!ByteCodeValidator.ValidateByteCode(substate.Output.Span, spec))
=======
                        if (!ByteCodeValidator.Instance.ValidateBytecode(substate.Output.Span, spec))
>>>>>>> d6d8eb1a
                        {
                            throw new InvalidCodeException();
                        }

                        if (unspentGas >= codeDepositGasCost)
                        {
                            Keccak codeHash = _stateProvider.UpdateCode(substate.Output);
                            _stateProvider.UpdateCodeHash(recipient, codeHash, spec);
                            unspentGas -= codeDepositGasCost;
                        }
                    }

                    foreach (Address toBeDestroyed in substate.DestroyList)
                    {
                        if (_logger.IsTrace) _logger.Trace($"Destroying account {toBeDestroyed}");
                        _storageProvider.ClearStorage(toBeDestroyed);
                        _stateProvider.DeleteAccount(toBeDestroyed);
                        if (txTracer.IsTracingRefunds) txTracer.ReportRefund(RefundOf.Destroy(spec.IsEip3529Enabled));
                    }

                    statusCode = StatusCode.Success;
                }

                spentGas = Refund(gasLimit, unspentGas, substate, caller, effectiveGasPrice, spec);
            }
            catch (Exception ex) when (
                ex is EvmException || ex is OverflowException) // TODO: OverflowException? still needed? hope not
            {
                if (_logger.IsTrace) _logger.Trace($"EVM EXCEPTION: {ex.GetType().Name}");
                _worldState.Restore(snapshot);
            }

            if (_logger.IsTrace) _logger.Trace("Gas spent: " + spentGas);

            Address gasBeneficiary = block.GasBeneficiary;
            bool gasBeneficiaryNotDestroyed = substate?.DestroyList.Contains(gasBeneficiary) != true;
            if (statusCode == StatusCode.Failure || gasBeneficiaryNotDestroyed)
            {
                if (notSystemTransaction)
                {
                    UInt256 fees = (ulong)spentGas * premiumPerGas;
                    if (_stateProvider.AccountExists(gasBeneficiary))
                    {
                        _stateProvider.AddToBalance(gasBeneficiary, fees, spec);
                    }
                    else
                    {
                        _stateProvider.CreateAccount(gasBeneficiary, fees);
                    }

                    if (!transaction.IsFree() && spec.IsEip1559Enabled && spec.Eip1559FeeCollector is not null)
                    {
                        UInt256 burntFees = (ulong)spentGas * block.BaseFeePerGas;
                        if (!burntFees.IsZero)
                        {
                            if (_stateProvider.AccountExists(spec.Eip1559FeeCollector))
                            {
                                _stateProvider.AddToBalance(spec.Eip1559FeeCollector, burntFees, spec);
                            }
                            else
                            {
                                _stateProvider.CreateAccount(spec.Eip1559FeeCollector, burntFees);
                            }
                        }
                    }
                }
            }

            if (restore)
            {
                _storageProvider.Reset();
                _stateProvider.Reset();
                if (deleteCallerAccount)
                {
                    _stateProvider.DeleteAccount(caller);
                }
                else
                {
                    _stateProvider.AddToBalance(caller, senderReservedGasPayment, spec);
                    if (notSystemTransaction)
                    {
                        _stateProvider.DecrementNonce(caller);
                    }

                    _stateProvider.Commit(spec);
                }
            }
            else if (commit)
            {
                _storageProvider.Commit(txTracer.IsTracingState ? txTracer : NullStorageTracer.Instance);
                _stateProvider.Commit(spec, txTracer.IsTracingState ? txTracer : NullStateTracer.Instance);
            }

            if (!noValidation && notSystemTransaction)
            {
                block.GasUsed += spentGas;
            }

            if (txTracer.IsTracingReceipt)
            {
                Keccak stateRoot = null;
                if (eip658NotEnabled)
                {
                    _stateProvider.RecalculateStateRoot();
                    stateRoot = _stateProvider.StateRoot;
                }

                if (statusCode == StatusCode.Failure)
                {
                    txTracer.MarkAsFailed(recipientOrNull, spentGas,
                        (substate?.ShouldRevert ?? false) ? substate.Output.ToArray() : Array.Empty<byte>(),
                        substate?.Error, stateRoot);
                }
                else
                {
                    txTracer.MarkAsSuccess(recipientOrNull, spentGas, substate.Output.ToArray(),
                        substate.Logs.Any() ? substate.Logs.ToArray() : Array.Empty<LogEntry>(), stateRoot);
                }
            }
        }

        private void PrepareAccountForContractDeployment(Address contractAddress, IReleaseSpec spec)
        {
            if (_stateProvider.AccountExists(contractAddress))
            {
                CodeInfo codeInfo = _virtualMachine.GetCachedCodeInfo(_worldState, contractAddress, spec);
                bool codeIsNotEmpty = codeInfo.MachineCode.Length != 0;
                bool accountNonceIsNotZero = _stateProvider.GetNonce(contractAddress) != 0;

                // TODO: verify what should happen if code info is a precompile
                // (but this would generally be a hash collision)
                if (codeIsNotEmpty || accountNonceIsNotZero)
                {
                    if (_logger.IsTrace)
                    {
                        _logger.Trace($"Contract collision at {contractAddress}");
                    }

                    throw new TransactionCollisionException();
                }

                // we clean any existing storage (in case of a previously called self destruct)
                _stateProvider.UpdateStorageRoot(contractAddress, Keccak.EmptyTreeHash);
            }
        }

        private void TraceLogInvalidTx(Transaction transaction, string reason)
        {
            if (_logger.IsTrace) _logger.Trace($"Invalid tx {transaction.Hash} ({reason})");
        }

        private long Refund(long gasLimit, long unspentGas, TransactionSubstate substate, Address sender,
            in UInt256 gasPrice, IReleaseSpec spec)
        {
            long spentGas = gasLimit;
            if (!substate.IsError)
            {
                spentGas -= unspentGas;
                long refund = substate.ShouldRevert
                    ? 0
                    : RefundHelper.CalculateClaimableRefund(spentGas,
                        substate.Refund + substate.DestroyList.Count * RefundOf.Destroy(spec.IsEip3529Enabled), spec);

                if (_logger.IsTrace)
                    _logger.Trace("Refunding unused gas of " + unspentGas + " and refund of " + refund);
                _stateProvider.AddToBalance(sender, (ulong)(unspentGas + refund) * gasPrice, spec);
                spentGas -= refund;
            }

            return spentGas;
        }
    }
}<|MERGE_RESOLUTION|>--- conflicted
+++ resolved
@@ -379,11 +379,7 @@
                             throw new OutOfGasException();
                         }
 
-<<<<<<< HEAD
-                        if (!ByteCodeValidator.ValidateByteCode(substate.Output.Span, spec))
-=======
                         if (!ByteCodeValidator.Instance.ValidateBytecode(substate.Output.Span, spec))
->>>>>>> d6d8eb1a
                         {
                             throw new InvalidCodeException();
                         }
