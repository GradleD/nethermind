// SPDX-FileCopyrightText: 2022 Demerzel Solutions Limited
// SPDX-License-Identifier: LGPL-3.0-only
//

using System.Collections.Generic;
using Nethermind.Core;
using Nethermind.Evm.Tracing;

namespace Nethermind.Evm.TransactionProcessing
{
    public class CallAndRestoreTransactionProcessorAdapter(ITransactionProcessor transactionProcessor)
        : ITransactionProcessorAdapter
    {
<<<<<<< HEAD
        private readonly ITransactionProcessor _transactionProcessor;

        public CallAndRestoreTransactionProcessorAdapter(ITransactionProcessor transactionProcessor)
        {
            _transactionProcessor = transactionProcessor;
        }

        public TransactionResult Execute(Transaction transaction, in BlockExecutionContext blkCtx, ITxTracer txTracer,
            Dictionary<Address, AccountOverride>? stateOverride = null) =>
            _transactionProcessor.CallAndRestore(transaction, in blkCtx, txTracer, stateOverride);
=======
        public TransactionResult Execute(Transaction transaction, in BlockExecutionContext blkCtx, ITxTracer txTracer) =>
            transactionProcessor.CallAndRestore(transaction, in blkCtx, txTracer);
>>>>>>> 5e1dfc00
    }
}<|MERGE_RESOLUTION|>--- conflicted
+++ resolved
@@ -11,20 +11,7 @@
     public class CallAndRestoreTransactionProcessorAdapter(ITransactionProcessor transactionProcessor)
         : ITransactionProcessorAdapter
     {
-<<<<<<< HEAD
-        private readonly ITransactionProcessor _transactionProcessor;
-
-        public CallAndRestoreTransactionProcessorAdapter(ITransactionProcessor transactionProcessor)
-        {
-            _transactionProcessor = transactionProcessor;
-        }
-
-        public TransactionResult Execute(Transaction transaction, in BlockExecutionContext blkCtx, ITxTracer txTracer,
-            Dictionary<Address, AccountOverride>? stateOverride = null) =>
-            _transactionProcessor.CallAndRestore(transaction, in blkCtx, txTracer, stateOverride);
-=======
         public TransactionResult Execute(Transaction transaction, in BlockExecutionContext blkCtx, ITxTracer txTracer) =>
             transactionProcessor.CallAndRestore(transaction, in blkCtx, txTracer);
->>>>>>> 5e1dfc00
     }
 }