--- conflicted
+++ resolved
@@ -10,19 +10,7 @@
     public class TraceTransactionProcessorAdapter(ITransactionProcessor transactionProcessor)
         : ITransactionProcessorAdapter
     {
-<<<<<<< HEAD
-        private readonly ITransactionProcessor _transactionProcessor;
-
-        public TraceTransactionProcessorAdapter(ITransactionProcessor transactionProcessor)
-        {
-            _transactionProcessor = transactionProcessor;
-        }
-
         public TransactionResult Execute(IWorldState worldState, Transaction transaction, in BlockExecutionContext blkCtx, ITxTracer txTracer) =>
-            _transactionProcessor.Trace(worldState, transaction, in blkCtx, txTracer);
-=======
-        public TransactionResult Execute(Transaction transaction, in BlockExecutionContext blkCtx, ITxTracer txTracer) =>
-            transactionProcessor.Trace(transaction, in blkCtx, txTracer);
->>>>>>> dfaed09f
+            transactionProcessor.Trace(worldState, transaction, in blkCtx, txTracer);
     }
 }