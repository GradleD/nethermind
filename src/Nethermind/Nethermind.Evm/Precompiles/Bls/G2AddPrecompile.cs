--- conflicted
+++ resolved
@@ -35,7 +35,6 @@
             return IPrecompile.Failure;
         }
 
-<<<<<<< HEAD
         (byte[], bool) result;
 
         try
@@ -64,10 +63,5 @@
         }
 
         return result;
-=======
-        Span<byte> output = stackalloc byte[4 * BlsParams.LenFp];
-        bool success = Pairings.BlsG2Add(inputData.Span, output);
-        return success ? (output.ToArray(), true) : IPrecompile.Failure;
->>>>>>> c5e5d4a6
     }
 }