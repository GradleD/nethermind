--- conflicted
+++ resolved
@@ -36,18 +36,13 @@
             return IPrecompile.Failure;
         }
 
-<<<<<<< HEAD
         (byte[], bool) result;
 
         try
-=======
-        for (int i = 0; i < (inputData.Length / PairSize); i++)
->>>>>>> c5e5d4a6
         {
             GT acc = GT.one();
             for (int i = 0; i < inputData.Length / PairSize; i++)
             {
-<<<<<<< HEAD
                 int offset = i * PairSize;
                 G1? x = BlsExtensions.DecodeG1(inputData[offset..(offset + BlsParams.LenG1)]);
                 G2? y = BlsExtensions.DecodeG2(inputData[(offset + BlsParams.LenG1)..(offset + PairSize)]);
@@ -64,23 +59,15 @@
                 }
 
                 acc.mul(new GT(y.Value, x.Value));
-=======
-                return IPrecompile.Failure;
->>>>>>> c5e5d4a6
             }
 
             bool verified = acc.final_exp().is_one();
             byte[] res = new byte[32];
             if (verified)
             {
-<<<<<<< HEAD
                 res[31] = 1;
-=======
-                return IPrecompile.Failure;
->>>>>>> c5e5d4a6
             }
 
-<<<<<<< HEAD
             result = (res, true);
         }
         catch (Exception)
@@ -89,9 +76,5 @@
         }
 
         return result;
-=======
-        Span<byte> output = stackalloc byte[32];
-        return Pairings.BlsPairing(inputData.Span, output) ? (output.ToArray(), true) : IPrecompile.Failure;
->>>>>>> c5e5d4a6
     }
 }