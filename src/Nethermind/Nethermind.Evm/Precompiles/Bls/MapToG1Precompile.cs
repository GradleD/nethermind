--- conflicted
+++ resolved
@@ -27,32 +27,12 @@
 
     public (ReadOnlyMemory<byte>, bool) Run(ReadOnlyMemory<byte> inputData, IReleaseSpec releaseSpec)
     {
-<<<<<<< HEAD
-        const int expectedInputLength = BlsParams.LenFp;
-=======
         const int expectedInputLength = BlsConst.LenFp;
->>>>>>> 9f68241a
         if (inputData.Length != expectedInputLength)
         {
             return IPrecompile.Failure;
         }
 
-<<<<<<< HEAD
-        try
-        {
-            G1 res = new G1(stackalloc long[G1.Sz]);
-            if (!BlsExtensions.ValidRawFp(inputData.Span))
-            {
-                return IPrecompile.Failure;
-            }
-            res.MapTo(inputData[BlsParams.LenFpPad..BlsParams.LenFp].Span);
-            return (res.EncodeRaw(), true);
-        }
-        catch (BlsExtensions.BlsPrecompileException)
-        {
-            return IPrecompile.Failure;
-        }
-=======
         G1 res = new G1(stackalloc long[G1.Sz]);
         if (!BlsExtensions.ValidRawFp(inputData.Span))
         {
@@ -60,6 +40,5 @@
         }
         res.MapTo(inputData[BlsConst.LenFpPad..BlsConst.LenFp].Span);
         return (res.EncodeRaw(), true);
->>>>>>> 9f68241a
     }
 }