--- conflicted
+++ resolved
@@ -123,14 +123,8 @@
 
     public void InsertCode(IWorldState state, ReadOnlyMemory<byte> code, Address codeOwner, IReleaseSpec spec)
     {
-<<<<<<< HEAD
-        if (!_codeCache.TryGet(codeHash, out CodeInfo? codeInfo))
-        {
-            codeInfo = new(initCode.ToArray(), codeHash);
-=======
         CodeInfo codeInfo = new(code);
         codeInfo.AnalyseInBackgroundIfRequired();
->>>>>>> 0944765b
 
         ValueHash256 codeHash = code.Length == 0 ? ValueKeccak.OfAnEmptyString : ValueKeccak.Compute(code.Span);
         state.InsertCode(codeOwner, codeHash, code, spec);
@@ -174,13 +168,6 @@
     /// </remarks>
     private static bool TryGetDelegatedAddress(ReadOnlySpan<byte> code, [NotNullWhen(true)] out Address? address)
     {
-<<<<<<< HEAD
-        Hash256 codeHash = code.Length == 0 ? Keccak.OfAnEmptyString : Keccak.Compute(code.Span);
-        CodeInfo codeInfo = new(code, codeHash);
-        codeInfo.AnalyseInBackgroundIfRequired();
-        state.InsertCode(codeOwner, codeHash, code, spec);
-        _codeCache.Set(codeHash, codeInfo);
-=======
         if (Eip7702Constants.IsDelegatedCode(code))
         {
             address = new Address(code.Slice(Eip7702Constants.DelegationHeader.Length).ToArray());
@@ -189,7 +176,6 @@
 
         address = null;
         return false;
->>>>>>> 0944765b
     }
 
     private CodeInfo CreateCachedPrecompile(
