//  Copyright (c) 2018 Demerzel Solutions Limited
//  This file is part of the Nethermind library.
// 
//  The Nethermind library is free software: you can redistribute it and/or modify
//  it under the terms of the GNU Lesser General Public License as published by
//  the Free Software Foundation, either version 3 of the License, or
//  (at your option) any later version.
// 
//  The Nethermind library is distributed in the hope that it will be useful,
//  but WITHOUT ANY WARRANTY; without even the implied warranty of
//  MERCHANTABILITY or FITNESS FOR A PARTICULAR PURPOSE. See the
//  GNU Lesser General Public License for more details.
// 
//  You should have received a copy of the GNU Lesser General Public License
//  along with the Nethermind. If not, see <http://www.gnu.org/licenses/>.

using System;
using System.Collections.Generic;
using Nethermind.Blockchain;
using Nethermind.Blockchain.Processing;
using Nethermind.Blockchain.Receipts;
using Nethermind.Blockchain.Rewards;
using Nethermind.Blockchain.Tracing;
using Nethermind.Blockchain.Validators;
using Nethermind.Core.Specs;
using Nethermind.Db;
using Nethermind.JsonRpc.Data;
using Nethermind.Logging;
using Nethermind.Trie.Pruning;
using Newtonsoft.Json;

namespace Nethermind.JsonRpc.Modules.Proof
{
    public class ProofModuleFactory : ModuleFactoryBase<IProofModule>
    {
        private readonly IBlockPreprocessorStep _recoveryStep;
        private readonly IReceiptFinder _receiptFinder;
        private readonly ISpecProvider _specProvider;
        private readonly IDbProvider _dbProvider;
        private readonly ILogManager _logManager;
        private readonly IBlockTree _blockTree;
        private readonly ITrieStore _trieStore;

        public ProofModuleFactory(
            IDbProvider dbProvider,
            IBlockTree blockTree,
<<<<<<< HEAD
            ITrieStore trieStore,
            IBlockDataRecoveryStep recoveryStep,
=======
            IBlockPreprocessorStep recoveryStep,
>>>>>>> d83d23ae
            IReceiptFinder receiptFinder,
            ISpecProvider specProvider,
            ILogManager logManager)
        {
            _recoveryStep = recoveryStep ?? throw new ArgumentNullException(nameof(recoveryStep));
            _receiptFinder = receiptFinder ?? throw new ArgumentNullException(nameof(receiptFinder));
            _specProvider = specProvider ?? throw new ArgumentNullException(nameof(specProvider));
            _dbProvider = dbProvider ?? throw new ArgumentNullException(nameof(dbProvider));
            _logManager = logManager ?? throw new ArgumentNullException(nameof(logManager));
            _blockTree = blockTree ?? throw new ArgumentNullException(nameof(blockTree));
            _trieStore = trieStore ?? throw new ArgumentNullException(nameof(trieStore));
        }
        
        public override IProofModule Create()
        {
            ReadOnlyTrieStore readOnlyTrieStore = new ReadOnlyTrieStore(_trieStore);
            ReadOnlyBlockTree readOnlyTree = new ReadOnlyBlockTree(_blockTree);
            IReadOnlyDbProvider readOnlyDbProvider = new ReadOnlyDbProvider(_dbProvider, false);
            ReadOnlyTxProcessingEnv readOnlyTxProcessingEnv = new ReadOnlyTxProcessingEnv(
                readOnlyDbProvider, readOnlyTrieStore, readOnlyTree, _specProvider, _logManager);
            ReadOnlyChainProcessingEnv readOnlyChainProcessingEnv = new ReadOnlyChainProcessingEnv(readOnlyTxProcessingEnv, Always.Valid, _recoveryStep, NoBlockRewards.Instance, new InMemoryReceiptStorage(), readOnlyDbProvider, _specProvider, _logManager);
            
            Tracer tracer = new Tracer(
                readOnlyTxProcessingEnv.StateProvider,
                readOnlyChainProcessingEnv.ChainProcessor);
            
            return new ProofModule(tracer, _blockTree, _receiptFinder, _specProvider, _logManager);
        }

        private static readonly List<JsonConverter> _converters = new List<JsonConverter>
        {
            new ProofConverter()
        };

        public override IReadOnlyCollection<JsonConverter> GetConverters() => _converters;
    }
}<|MERGE_RESOLUTION|>--- conflicted
+++ resolved
@@ -44,12 +44,8 @@
         public ProofModuleFactory(
             IDbProvider dbProvider,
             IBlockTree blockTree,
-<<<<<<< HEAD
             ITrieStore trieStore,
-            IBlockDataRecoveryStep recoveryStep,
-=======
             IBlockPreprocessorStep recoveryStep,
->>>>>>> d83d23ae
             IReceiptFinder receiptFinder,
             ISpecProvider specProvider,
             ILogManager logManager)
@@ -62,7 +58,7 @@
             _blockTree = blockTree ?? throw new ArgumentNullException(nameof(blockTree));
             _trieStore = trieStore ?? throw new ArgumentNullException(nameof(trieStore));
         }
-        
+
         public override IProofModule Create()
         {
             ReadOnlyTrieStore readOnlyTrieStore = new ReadOnlyTrieStore(_trieStore);
@@ -71,11 +67,11 @@
             ReadOnlyTxProcessingEnv readOnlyTxProcessingEnv = new ReadOnlyTxProcessingEnv(
                 readOnlyDbProvider, readOnlyTrieStore, readOnlyTree, _specProvider, _logManager);
             ReadOnlyChainProcessingEnv readOnlyChainProcessingEnv = new ReadOnlyChainProcessingEnv(readOnlyTxProcessingEnv, Always.Valid, _recoveryStep, NoBlockRewards.Instance, new InMemoryReceiptStorage(), readOnlyDbProvider, _specProvider, _logManager);
-            
+
             Tracer tracer = new Tracer(
                 readOnlyTxProcessingEnv.StateProvider,
                 readOnlyChainProcessingEnv.ChainProcessor);
-            
+
             return new ProofModule(tracer, _blockTree, _receiptFinder, _specProvider, _logManager);
         }
 
