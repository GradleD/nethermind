--- conflicted
+++ resolved
@@ -108,14 +108,10 @@
         {
             BlockFeeHistorySearchInfo BlockFeeHistorySearchInfoFromBlock(Block b)
             {
-<<<<<<< HEAD
-                BlobGasCalculator.TryCalculateBlobGasPricePerUnit(b.Header, out UInt256 blobGas);
+                BlobGasCalculator.TryCalculateFeePerBlobGas(b.Header, out UInt256 feePerBlobGas);
 
                 var maxBlobGasPerBlock = (double)(block.MaxBlobCount ?? Eip4844Constants.GetMaxBlobsPerBlock()) * Eip4844Constants.GasPerBlob;
 
-=======
-                BlobGasCalculator.TryCalculateFeePerBlobGas(b.Header, out UInt256 feePerBlobGas);
->>>>>>> 5e1dfc00
                 return new(
                     b.Number,
                     b.BaseFeePerGas,
