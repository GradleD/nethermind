--- conflicted
+++ resolved
@@ -626,12 +626,8 @@
         if (fromBlockNumber > toBlockNumber && toBlockNumber != 0)
         {
             cancellationTokenSource.Dispose();
-<<<<<<< HEAD
 
             return ResultWrapper<IEnumerable<FilterLog>>.Fail($"From block {fromBlockNumber} is later than to block {toBlockNumber}.", ErrorCodes.InvalidParams);
-=======
-            return ResultWrapper<IEnumerable<FilterLog>>.Fail($"'From' block '{fromBlockNumber}' is later than 'to' block '{toBlockNumber}'.", ErrorCodes.InvalidParams);
->>>>>>> 63070a3e
         }
 
         try
