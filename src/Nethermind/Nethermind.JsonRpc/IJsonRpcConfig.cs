//  Copyright (c) 2021 Demerzel Solutions Limited
//  This file is part of the Nethermind library.
// 
//  The Nethermind library is free software: you can redistribute it and/or modify
//  it under the terms of the GNU Lesser General Public License as published by
//  the Free Software Foundation, either version 3 of the License, or
//  (at your option) any later version.
// 
//  The Nethermind library is distributed in the hope that it will be useful,
//  but WITHOUT ANY WARRANTY; without even the implied warranty of
//  MERCHANTABILITY or FITNESS FOR A PARTICULAR PURPOSE. See the
//  GNU Lesser General Public License for more details.
// 
//  You should have received a copy of the GNU Lesser General Public License
//  along with the Nethermind. If not, see <http://www.gnu.org/licenses/>.

using System;
using Nethermind.Config;
using Nethermind.JsonRpc.Modules.Eth;

namespace Nethermind.JsonRpc
{
    public interface IJsonRpcConfig : IConfig
    {
        [ConfigItem(
            Description = "Defines whether the JSON RPC service is enabled on node startup. Configure host nad port if default values do not work for you.",
            DefaultValue = "false")]
        bool Enabled { get; set; }

        [ConfigItem(
            Description = "Host for JSON RPC calls. Ensure the firewall is configured when enabling JSON RPC. If it does not work with 117.0.0.1 try something like 10.0.0.4 or 192.168.0.1",
            DefaultValue = "\"127.0.0.1\"")]
        string Host { get; set; }

        [ConfigItem(
            Description = "JSON RPC' timeout value given in milliseconds.",
            DefaultValue = "20000")] 
        int Timeout { get; set; }

        [ConfigItem(
            Description = "Base file path for diagnostic JSON RPC recorder.",
            DefaultValue = "\"logs/rpc.{counter}.txt\"")]
        string RpcRecorderBaseFilePath { get; set; }

        [ConfigItem(
            Description = "Defines whether the JSON RPC diagnostic recording is enabled on node startup. Do not enable unless you are a DEV diagnosing issues with JSON RPC. Possible values: None/Request/Response/All.",
            DefaultValue = "None")]
        RpcRecorderState RpcRecorderState { get; set; }

        [ConfigItem(
            Description = "Port number for JSON RPC calls. Ensure the firewall is configured when enabling JSON RPC.",
            DefaultValue = "8545")]
        int Port { get; set; }
        
        [ConfigItem(
            Description = "Port number for JSON RPC web sockets calls. By default same port is used as regular JSON RPC. Ensure the firewall is configured when enabling JSON RPC.",
            DefaultValue = "8545")]
        int WebSocketsPort { get; set; }

        [ConfigItem(Description = "The path to connect a unix domain socket over.")]
        string IpcUnixDomainSocketPath { get; set; }

        [ConfigItem(
            Description = "Defines which RPC modules should be enabled. Built in modules are: Admin, Baseline, Clique, Consensus, Db, Debug, Deposit, Erc20, Eth, Evm, Health Mev, NdmConsumer, NdmProvider, Net, Nft, Parity, Personal, Proof, Subscribe, Trace, TxPool, Vault, Web3.",
            DefaultValue = "[Eth, Subscribe, Trace, TxPool, Web3, Personal, Proof, Net, Parity, Health]")]
        string[] EnabledModules { get; set; }

        [ConfigItem(
            Description = "Defines additional RPC urls to listen on. Example url format: http://localhost:8550|http;wss|engine;eth;net;subscribe",
            DefaultValue = "[]")]
        string[] AdditionalRpcUrls { get; set; }

        [ConfigItem(
            Description = "Gas limit for eth_call and eth_estimateGas",
            DefaultValue = "100000000")]
        long? GasCap { get; set; }
        
        [ConfigItem(
            Description = "Interval between the JSON RPC stats report log",
            DefaultValue = "300")]
        int ReportIntervalSeconds { get; set; }
        
        [ConfigItem(
            Description = "Buffer responses before sending them to client. This allows to set Content-Length in response instead of using Transfer-Encoding: chunked. This may degrade performance on big responses. Max buffered response size is 2GB, chunked responses can be bigger.",
            DefaultValue = "false")]
        bool BufferResponses { get; set; }
        
        [ConfigItem(
            Description = "A path to a file that contains a list of new-line separated approved JSON RPC calls",
            DefaultValue = "Data/jsonrpc.filter")]
        string CallsFilterFilePath { get; set; }

        [ConfigItem(
            Description = "Max HTTP request body size",
            DefaultValue = "30000000")]
        long? MaxRequestBodySize { get; set; }

        [ConfigItem(
            Description = "Number of concurrent instances for non-sharable calls (" + 
                          nameof(IEthRpcModule.eth_call) + ", " +
                          nameof(IEthRpcModule.eth_estimateGas) + ", " +
                          nameof(IEthRpcModule.eth_getLogs) + ", " +
                          nameof(IEthRpcModule.eth_newFilter) + ", " +
                          nameof(IEthRpcModule.eth_newBlockFilter) + ", " +
                          nameof(IEthRpcModule.eth_newPendingTransactionFilter) + ", " +
                          nameof(IEthRpcModule.eth_uninstallFilter) + "). " +
                          "This will limit load on the node CPU and IO to reasonable levels. " +
                          "If this limit is exceeded on Http calls 503 Service Unavailable will be returned along with Json RPC error. " +
                          "Defaults to number of logical processes.")]
        int? EthModuleConcurrentInstances { get; set; }
<<<<<<< HEAD

        [ConfigItem(Description = "Hex encoded secret for jwt authentication", DefaultValue = "null")]
        public string? Secret { get; set; }
=======
        
        [ConfigItem(Description = "Path to file with hex encoded secret for jwt authentication", DefaultValue = "keystore/jwt-secret")]
        public string JwtSecretFile { get; set; }
>>>>>>> 78e01423
        
        [ConfigItem(Description = "It shouldn't be set to true for production nodes. If set to true all modules can work without RPC authentication.", DefaultValue = "false", HiddenFromDocs = true)]
        public bool UnsecureDevNoRpcAuthentication { get; set; }

        [ConfigItem(
            Description = "Max logged request size",
            DefaultValue = "null")]
        int? MaxLoggedRequestSize { get; set; }
    }
}<|MERGE_RESOLUTION|>--- conflicted
+++ resolved
@@ -108,16 +108,10 @@
                           "If this limit is exceeded on Http calls 503 Service Unavailable will be returned along with Json RPC error. " +
                           "Defaults to number of logical processes.")]
         int? EthModuleConcurrentInstances { get; set; }
-<<<<<<< HEAD
-
-        [ConfigItem(Description = "Hex encoded secret for jwt authentication", DefaultValue = "null")]
-        public string? Secret { get; set; }
-=======
         
         [ConfigItem(Description = "Path to file with hex encoded secret for jwt authentication", DefaultValue = "keystore/jwt-secret")]
         public string JwtSecretFile { get; set; }
->>>>>>> 78e01423
-        
+
         [ConfigItem(Description = "It shouldn't be set to true for production nodes. If set to true all modules can work without RPC authentication.", DefaultValue = "false", HiddenFromDocs = true)]
         public bool UnsecureDevNoRpcAuthentication { get; set; }
 
