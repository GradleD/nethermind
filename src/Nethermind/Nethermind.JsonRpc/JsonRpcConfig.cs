//  Copyright (c) 2021 Demerzel Solutions Limited
//  This file is part of the Nethermind library.
// 
//  The Nethermind library is free software: you can redistribute it and/or modify
//  it under the terms of the GNU Lesser General Public License as published by
//  the Free Software Foundation, either version 3 of the License, or
//  (at your option) any later version.
// 
//  The Nethermind library is distributed in the hope that it will be useful,
//  but WITHOUT ANY WARRANTY; without even the implied warranty of
//  MERCHANTABILITY or FITNESS FOR A PARTICULAR PURPOSE. See the
//  GNU Lesser General Public License for more details.
// 
//  You should have received a copy of the GNU Lesser General Public License
//  along with the Nethermind. If not, see <http://www.gnu.org/licenses/>.

using System;
using System.Linq;
using Nethermind.JsonRpc.Modules;

namespace Nethermind.JsonRpc
{
    public class JsonRpcConfig : IJsonRpcConfig
    {
        public static readonly JsonRpcConfig Default = new();
        private int? _webSocketsPort;
        public bool Enabled { get; set; }
        public string Host { get; set; } = "127.0.0.1";
        public int Timeout { get; set; } = 20000;
        public string RpcRecorderBaseFilePath { get; set; } = "logs/rpc.{counter}.txt";
        
        public RpcRecorderState RpcRecorderState { get; set; } = RpcRecorderState.None;

        public int Port { get; set; } = 8545;
 
        public int WebSocketsPort
        {
            get => _webSocketsPort ?? Port;
            set => _webSocketsPort = value;
        }

        public string? IpcUnixDomainSocketPath { get; set; } = null;

        public string[] EnabledModules { get; set; } = ModuleType.DefaultModules.ToArray();
        public string[] AdditionalRpcUrls { get; set; } = Array.Empty<string>();
        public long? GasCap { get; set; } = 100000000;
        public int ReportIntervalSeconds { get; set; } = 300;
        public bool BufferResponses { get; set; }
        public string CallsFilterFilePath { get; set; } = "Data/jsonrpc.filter";
        public long? MaxRequestBodySize { get; set; } = 30000000;
        public int? EthModuleConcurrentInstances { get; set; } = null;
<<<<<<< HEAD
        
        // ToDo Nikita: we should have separate config for file and secret from string. I think the default path for file Jwt should be keystore/jwt-secret
        public string? Secret { get; set; }
        public bool UnsecureDevNoRpcAuthentication { get; set; }
=======
        public int? MaxLoggedRequestSize { get; set; } = null;
>>>>>>> 20c7b7e2
    }
}<|MERGE_RESOLUTION|>--- conflicted
+++ resolved
@@ -49,13 +49,10 @@
         public string CallsFilterFilePath { get; set; } = "Data/jsonrpc.filter";
         public long? MaxRequestBodySize { get; set; } = 30000000;
         public int? EthModuleConcurrentInstances { get; set; } = null;
-<<<<<<< HEAD
-        
+
         // ToDo Nikita: we should have separate config for file and secret from string. I think the default path for file Jwt should be keystore/jwt-secret
         public string? Secret { get; set; }
         public bool UnsecureDevNoRpcAuthentication { get; set; }
-=======
         public int? MaxLoggedRequestSize { get; set; } = null;
->>>>>>> 20c7b7e2
     }
 }