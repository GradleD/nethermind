--- conflicted
+++ resolved
@@ -113,18 +113,14 @@
                 UnclesValidator = Substitute.For<IUnclesValidator>(),
                 BlockProductionPolicy = Substitute.For<IBlockProductionPolicy>(),
                 ReceiptMonitor = Substitute.For<IReceiptMonitor>(),
-<<<<<<< HEAD
-                BadBlocksStore = Substitute.For<IBlockStore>(),
                 BackgroundTaskScheduler = Substitute.For<IBackgroundTaskScheduler>(),
-=======
                 BadBlocksStore = Substitute.For<IBadBlockStore>(),
 
                 ApiWithNetworkServiceContainer = new ContainerBuilder()
-                    .AddSingleton(Substitute.For<ISyncModeSelector>())
-                    .AddSingleton(Substitute.For<ISyncProgressResolver>())
-                    .AddSingleton(Substitute.For<ISynchronizer>())
+                    .AddInstance(Substitute.For<ISyncModeSelector>())
+                    .AddInstance(Substitute.For<ISyncProgressResolver>())
+                    .AddInstance(Substitute.For<ISynchronizer>())
                     .Build(),
->>>>>>> 65e0158e
             };
 
             api.WorldStateManager = new ReadOnlyWorldStateManager(api.DbProvider, Substitute.For<IReadOnlyTrieStore>(), LimboLogs.Instance);
