--- conflicted
+++ resolved
@@ -189,12 +189,8 @@
                     new BlockProcessor.BlockValidationTransactionsExecutor(TxProcessor, State),
                     State,
                     ReceiptStorage,
-<<<<<<< HEAD
-                    new BlockhashStore(BlockTree, SpecProvider, State),
+                    new BlockhashStore(SpecProvider, State),
                     TxProcessor,
-=======
-                    new BlockhashStore(SpecProvider, State),
->>>>>>> 229bd6b5
                     LogManager);
 
                 AbiParameterConverter.RegisterFactory(new AbiTypeFactory(new AbiTuple<UserOperationAbi>()));
