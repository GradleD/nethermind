--- conflicted
+++ resolved
@@ -190,14 +190,9 @@
                     new BlockProcessor.BlockValidationTransactionsExecutor(TxProcessor, State),
                     State,
                     ReceiptStorage,
-<<<<<<< HEAD
-                    NullWitnessCollector.Instance,
+                    new BlockhashStore(BlockTree, SpecProvider, State),
                     LogManager,
                     new BeaconBlockRootHandler(TxProcessor, LogManager));
-=======
-                    new BlockhashStore(BlockTree, SpecProvider, State),
-                    LogManager);
->>>>>>> 6743c8d0
 
                 AbiParameterConverter.RegisterFactory(new AbiTypeFactory(new AbiTuple<UserOperationAbi>()));
 
