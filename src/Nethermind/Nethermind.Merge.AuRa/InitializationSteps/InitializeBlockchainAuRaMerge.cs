// SPDX-FileCopyrightText: 2023 Demerzel Solutions Limited
// SPDX-License-Identifier: LGPL-3.0-only

using System.Collections.Generic;
using Nethermind.Consensus.AuRa;
using Nethermind.Consensus.AuRa.InitializationSteps;
using Nethermind.Consensus.AuRa.Validators;
using Nethermind.Consensus.Processing;
using Nethermind.Consensus.Transactions;
using Nethermind.Core;
using Nethermind.Evm.TransactionProcessing;
using Nethermind.Init.Steps;
using Nethermind.Merge.AuRa.Withdrawals;
using Nethermind.State;

namespace Nethermind.Merge.AuRa.InitializationSteps
{
    public class InitializeBlockchainAuRaMerge : InitializeBlockchainAuRa
    {
        private readonly AuRaNethermindApi _api;

        public InitializeBlockchainAuRaMerge(AuRaNethermindApi api) : base(api)
        {
            _api = api;
        }

        protected override AuRaBlockProcessor NewAuraBlockProcessor(ITxFilter txFilter)
        {
            IDictionary<long, IDictionary<Address, byte[]>> rewriteBytecode = _api.ChainSpec.AuRa.RewriteBytecode;
            ContractRewriter? contractRewriter = rewriteBytecode?.Count > 0 ? new ContractRewriter(rewriteBytecode) : null;

            WithdrawalContractFactory withdrawalContractFactory = new WithdrawalContractFactory(_api.ChainSpec!.AuRa, _api.AbiEncoder);
            IWorldState worldState = _api.WorldState!;
            ITransactionProcessor transactionProcessor = _api.TransactionProcessor!;

            return new AuRaMergeBlockProcessor(
                _api.SpecProvider!,
                _api.BlockValidator!,
                _api.RewardCalculatorSource!.Get(_api.TransactionProcessor!),
                new BlockProcessor.BlockValidationTransactionsExecutor(transactionProcessor!, worldState),
                worldState,
                _api.ReceiptStorage!,
                _api.LogManager,
                _api.BlockTree!,
                new AuraWithdrawalProcessor(
                    withdrawalContractFactory.Create(transactionProcessor!), _api.LogManager),
<<<<<<< HEAD
                _api.TransactionProcessor!,
=======
                CreateAuRaValidator(),
>>>>>>> fad11b10
                txFilter,
                GetGasLimitCalculator(),
                contractRewriter
            );
        }

        protected override void InitSealEngine()
        {
            base.InitSealEngine();

            if (_api.PoSSwitcher is null) throw new StepDependencyException(nameof(_api.PoSSwitcher));
            if (_api.SealValidator is null) throw new StepDependencyException(nameof(_api.SealValidator));

            _api.SealValidator = new Plugin.MergeSealValidator(_api.PoSSwitcher!, _api.SealValidator!);
        }
    }
}<|MERGE_RESOLUTION|>--- conflicted
+++ resolved
@@ -44,11 +44,8 @@
                 _api.BlockTree!,
                 new AuraWithdrawalProcessor(
                     withdrawalContractFactory.Create(transactionProcessor!), _api.LogManager),
-<<<<<<< HEAD
+                CreateAuRaValidator(),
                 _api.TransactionProcessor!,
-=======
-                CreateAuRaValidator(),
->>>>>>> fad11b10
                 txFilter,
                 GetGasLimitCalculator(),
                 contractRewriter
