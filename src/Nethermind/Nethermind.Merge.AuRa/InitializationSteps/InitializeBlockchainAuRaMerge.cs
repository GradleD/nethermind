--- conflicted
+++ resolved
@@ -45,11 +45,8 @@
                 _api.BlockTree!,
                 new AuraWithdrawalProcessor(
                     withdrawalContractFactory.Create(transactionProcessor!), _api.LogManager),
-<<<<<<< HEAD
                 new DepositsProcessor(_api.LogManager),
-=======
                 _api.TransactionProcessor!,
->>>>>>> e1ced0ef
                 CreateAuRaValidator(),
                 txFilter,
                 GetGasLimitCalculator(),
