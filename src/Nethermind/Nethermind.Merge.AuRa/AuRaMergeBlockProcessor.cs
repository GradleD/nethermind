--- conflicted
+++ resolved
@@ -36,12 +36,9 @@
         ITxFilter? txFilter = null,
         AuRaContractGasLimitOverride? gasLimitOverride = null,
         ContractRewriter? contractRewriter = null,
-<<<<<<< HEAD
-        IConsensusRequestsProcessor? consensusRequestsProcessor = null) : base(
-=======
-        IBlockCachePreWarmer? preWarmer = null
+        IBlockCachePreWarmer? preWarmer = null,
+        IConsensusRequestsProcessor? consensusRequestsProcessor = null
     ) : base(
->>>>>>> d1efefef
             specProvider,
             blockValidator,
             rewardCalculator,
@@ -56,11 +53,8 @@
             txFilter,
             gasLimitOverride,
             contractRewriter,
-<<<<<<< HEAD
+            preWarmer,
             consensusRequestsProcessor
-=======
-            preWarmer
->>>>>>> d1efefef
         )
     { }
 
