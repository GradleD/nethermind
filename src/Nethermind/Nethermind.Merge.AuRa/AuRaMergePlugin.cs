--- conflicted
+++ resolved
@@ -61,13 +61,7 @@
         public override Task<IBlockProducer> InitBlockProducer(IConsensusPlugin consensusPlugin)
         {
             _api.BlockProducerEnvFactory = new AuRaMergeBlockProducerEnvFactory(
-<<<<<<< HEAD
                 _auraApi!,
-                _auraConfig!,
-                _api.DisposeStack,
-=======
-                (AuRaNethermindApi)_api,
->>>>>>> ee070434
                 _api.WorldStateManager!,
                 _api.BlockTree!,
                 _api.SpecProvider!,
