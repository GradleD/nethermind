// SPDX-FileCopyrightText: 2022 Demerzel Solutions Limited
// SPDX-License-Identifier: LGPL-3.0-only

using System;
using System.Threading.Tasks;
using Nethermind.Api;
using Nethermind.Api.Extensions;
using Nethermind.Config;
using Nethermind.Consensus;
using Nethermind.Consensus.AuRa.InitializationSteps;
using Nethermind.Consensus.AuRa.Transactions;
using Nethermind.Consensus.Transactions;
using Nethermind.Core;
using Nethermind.Merge.Plugin;
using Nethermind.Merge.Plugin.BlockProduction;
<<<<<<< HEAD
using Nethermind.Consensus.Processing;
using Multiformats.Address;
using Nethermind.Serialization.Json;
=======
>>>>>>> 90fcae5a

namespace Nethermind.Merge.AuRa
{
    /// <summary>
    /// Plugin for AuRa -> PoS migration
    /// </summary>
    /// <remarks>IMPORTANT: this plugin should always come before MergePlugin</remarks>
    public class AuRaMergePlugin : MergePlugin, IInitializationPlugin
    {
        private AuRaNethermindApi? _auraApi;
<<<<<<< HEAD
        private IShutterConfig? _shutterConfig;
        private ShutterP2P? _shutterP2P;
        private EventHandler<BlockEventArgs>? _newHeadBlockHandler;
=======
>>>>>>> 90fcae5a

        public override string Name => "AuRaMerge";
        public override string Description => "AuRa Merge plugin for ETH1-ETH2";
        protected override bool MergeEnabled => ShouldRunSteps(_api);


        public override async Task Init(INethermindApi nethermindApi)
        {
            _api = nethermindApi;
            _mergeConfig = _api.Config<IMergeConfig>();
            if (MergeEnabled)
            {
                await base.Init(nethermindApi);
                _auraApi = (AuRaNethermindApi)_api;
                _auraApi.PoSSwitcher = _poSSwitcher;

                // this runs before all init steps that use tx filters
                TxAuRaFilterBuilders.CreateFilter = (originalFilter, fallbackFilter) =>
                    originalFilter is MinGasPriceContractTxFilter ? originalFilter
                    : new AuRaMergeTxFilter(_poSSwitcher, originalFilter, fallbackFilter);
            }
        }

        public override IBlockProducer InitBlockProducer(IBlockProducerFactory consensusPlugin, ITxSource? txSource)
        {
            _api.BlockProducerEnvFactory = new AuRaMergeBlockProducerEnvFactory(
                _auraApi!,
                _api.WorldStateManager!,
                _api.BlockTree!,
                _api.SpecProvider!,
                _api.BlockValidator!,
                _api.RewardCalculatorSource!,
                _api.ReceiptStorage!,
                _api.BlockPreprocessor!,
                _api.TxPool!,
                _api.TransactionComparerProvider!,
                _api.Config<IBlocksConfig>(),
                _api.LogManager);

            return base.InitBlockProducer(consensusPlugin, txSource);
        }

        protected override PostMergeBlockProducerFactory CreateBlockProducerFactory()
            => new AuRaPostMergeBlockProducerFactory(
                _api.SpecProvider!,
                _api.SealEngine,
                _manualTimestamper!,
                _blocksConfig,
                _api.LogManager);

<<<<<<< HEAD
        ShutterTxSource? _shutterTxSource = null;

        protected override BlockProducerEnv CreateBlockProducerEnv()
        {
            Debug.Assert(_api?.BlockProducerEnvFactory is not null,
                $"{nameof(_api.BlockProducerEnvFactory)} has not been initialized.");

            Logging.ILogger logger = _api.LogManager.GetClassLogger();

            if (_shutterConfig!.Enabled)
            {
                ValidateShutterConfig(_shutterConfig);

                Dictionary<ulong, byte[]> validatorsInfo = [];
                if (_shutterConfig.ValidatorInfoFile is not null)
                {
                    try
                    {
                        validatorsInfo = LoadValidatorInfo(_shutterConfig.ValidatorInfoFile);
                    }
                    catch (Exception e)
                    {
                        throw new ShutterLoadingException("Could not load Shutter validator info file", e);
                    }
                }

                IReadOnlyBlockTree readOnlyBlockTree = _api.BlockTree!.AsReadOnly();
                ReadOnlyTxProcessingEnvFactory readOnlyTxProcessingEnvFactory = new(_api.WorldStateManager!, readOnlyBlockTree, _api.SpecProvider, _api.LogManager);

                ShutterEon eon = new(readOnlyBlockTree, readOnlyTxProcessingEnvFactory, _api.AbiEncoder!, _shutterConfig, logger);
                ShutterTxLoader txLoader = new(_api.LogFinder!, _shutterConfig, _api.SpecProvider!, _api.EthereumEcdsa!, readOnlyBlockTree, _api.LogManager);
                ShutterBlockHandler blockHandler = new(_api.SpecProvider!.ChainId, _shutterConfig.ValidatorRegistryContractAddress!, _shutterConfig.ValidatorRegistryMessageVersion, readOnlyTxProcessingEnvFactory, _api.AbiEncoder, _api.ReceiptFinder!, validatorsInfo, eon, txLoader, _api.LogManager);
                _newHeadBlockHandler = (_, e) =>
                {
                    blockHandler.OnNewHeadBlock(e.Block);
                };
                _api.BlockTree!.NewHeadBlock += _newHeadBlockHandler;

                _shutterTxSource = new ShutterTxSource(txLoader, _shutterConfig, _api.SpecProvider!, _api.LogManager);

                ShutterMessageHandler shutterMessageHandler = new(_shutterConfig, _shutterTxSource, eon, _api.LogManager);
                _shutterP2P = new(shutterMessageHandler.OnDecryptionKeysReceived, _shutterConfig, _api.LogManager);
                _shutterP2P.Start(_shutterConfig.KeyperP2PAddresses);
            }

            return _api.BlockProducerEnvFactory.Create(_shutterTxSource);
        }

=======
>>>>>>> 90fcae5a
        public bool ShouldRunSteps(INethermindApi api)
        {
            _mergeConfig = api.Config<IMergeConfig>();
            return _mergeConfig.Enabled && api.ChainSpec.SealEngineType == SealEngineType.AuRa;
        }
<<<<<<< HEAD

        public override async ValueTask DisposeAsync()
        {
            if (_newHeadBlockHandler is not null)
            {
                _api.BlockTree!.NewHeadBlock -= _newHeadBlockHandler;
            }
            await (_shutterP2P?.DisposeAsync() ?? default);
            await base.DisposeAsync();
        }

        private void ValidateShutterConfig(IShutterConfig shutterConfig)
        {
            if (shutterConfig.Validator && shutterConfig.ValidatorInfoFile is null)
            {
                throw new ArgumentException($"Must set Shutter.ValidatorInfoFile to a valid json file.");
            }

            if (shutterConfig.ValidatorInfoFile is not null && !File.Exists(shutterConfig.ValidatorInfoFile))
            {
                throw new ArgumentException($"Shutter validator info file \"{shutterConfig.ValidatorInfoFile}\" does not exist.");
            }

            if (shutterConfig.SequencerContractAddress is null || !Address.TryParse(shutterConfig.SequencerContractAddress, out _))
            {
                throw new ArgumentException("Must set Shutter sequencer contract address to valid address.");
            }

            if (shutterConfig.ValidatorRegistryContractAddress is null || !Address.TryParse(shutterConfig.ValidatorRegistryContractAddress, out _))
            {
                throw new ArgumentException("Must set Shutter validator registry contract address to valid address.");
            }

            if (shutterConfig.KeyBroadcastContractAddress is null || !Address.TryParse(shutterConfig.KeyBroadcastContractAddress, out _))
            {
                throw new ArgumentException("Must set Shutter key broadcast contract address to valid address.");
            }

            if (shutterConfig.KeyperSetManagerContractAddress is null || !Address.TryParse(shutterConfig.KeyperSetManagerContractAddress, out _))
            {
                throw new ArgumentException("Must set Shutter keyper set manager contract address to valid address.");
            }

            foreach (string addr in shutterConfig.KeyperP2PAddresses)
            {
                try
                {
                    Multiaddress.Decode(addr);
                }
                catch (NotSupportedException)
                {
                    throw new ArgumentException($"Could not decode Shutter keyper p2p address \"{addr}\".");
                }
            }
        }

        private Dictionary<ulong, byte[]> LoadValidatorInfo(string fp)
        {
            FileStream fstream = new FileStream(fp, FileMode.Open, FileAccess.Read, FileShare.None);
            return new EthereumJsonSerializer().Deserialize<Dictionary<ulong, byte[]>>(fstream);
        }
=======
>>>>>>> 90fcae5a
    }
}<|MERGE_RESOLUTION|>--- conflicted
+++ resolved
@@ -13,12 +13,6 @@
 using Nethermind.Core;
 using Nethermind.Merge.Plugin;
 using Nethermind.Merge.Plugin.BlockProduction;
-<<<<<<< HEAD
-using Nethermind.Consensus.Processing;
-using Multiformats.Address;
-using Nethermind.Serialization.Json;
-=======
->>>>>>> 90fcae5a
 
 namespace Nethermind.Merge.AuRa
 {
@@ -29,12 +23,6 @@
     public class AuRaMergePlugin : MergePlugin, IInitializationPlugin
     {
         private AuRaNethermindApi? _auraApi;
-<<<<<<< HEAD
-        private IShutterConfig? _shutterConfig;
-        private ShutterP2P? _shutterP2P;
-        private EventHandler<BlockEventArgs>? _newHeadBlockHandler;
-=======
->>>>>>> 90fcae5a
 
         public override string Name => "AuRaMerge";
         public override string Description => "AuRa Merge plugin for ETH1-ETH2";
@@ -85,125 +73,10 @@
                 _blocksConfig,
                 _api.LogManager);
 
-<<<<<<< HEAD
-        ShutterTxSource? _shutterTxSource = null;
-
-        protected override BlockProducerEnv CreateBlockProducerEnv()
-        {
-            Debug.Assert(_api?.BlockProducerEnvFactory is not null,
-                $"{nameof(_api.BlockProducerEnvFactory)} has not been initialized.");
-
-            Logging.ILogger logger = _api.LogManager.GetClassLogger();
-
-            if (_shutterConfig!.Enabled)
-            {
-                ValidateShutterConfig(_shutterConfig);
-
-                Dictionary<ulong, byte[]> validatorsInfo = [];
-                if (_shutterConfig.ValidatorInfoFile is not null)
-                {
-                    try
-                    {
-                        validatorsInfo = LoadValidatorInfo(_shutterConfig.ValidatorInfoFile);
-                    }
-                    catch (Exception e)
-                    {
-                        throw new ShutterLoadingException("Could not load Shutter validator info file", e);
-                    }
-                }
-
-                IReadOnlyBlockTree readOnlyBlockTree = _api.BlockTree!.AsReadOnly();
-                ReadOnlyTxProcessingEnvFactory readOnlyTxProcessingEnvFactory = new(_api.WorldStateManager!, readOnlyBlockTree, _api.SpecProvider, _api.LogManager);
-
-                ShutterEon eon = new(readOnlyBlockTree, readOnlyTxProcessingEnvFactory, _api.AbiEncoder!, _shutterConfig, logger);
-                ShutterTxLoader txLoader = new(_api.LogFinder!, _shutterConfig, _api.SpecProvider!, _api.EthereumEcdsa!, readOnlyBlockTree, _api.LogManager);
-                ShutterBlockHandler blockHandler = new(_api.SpecProvider!.ChainId, _shutterConfig.ValidatorRegistryContractAddress!, _shutterConfig.ValidatorRegistryMessageVersion, readOnlyTxProcessingEnvFactory, _api.AbiEncoder, _api.ReceiptFinder!, validatorsInfo, eon, txLoader, _api.LogManager);
-                _newHeadBlockHandler = (_, e) =>
-                {
-                    blockHandler.OnNewHeadBlock(e.Block);
-                };
-                _api.BlockTree!.NewHeadBlock += _newHeadBlockHandler;
-
-                _shutterTxSource = new ShutterTxSource(txLoader, _shutterConfig, _api.SpecProvider!, _api.LogManager);
-
-                ShutterMessageHandler shutterMessageHandler = new(_shutterConfig, _shutterTxSource, eon, _api.LogManager);
-                _shutterP2P = new(shutterMessageHandler.OnDecryptionKeysReceived, _shutterConfig, _api.LogManager);
-                _shutterP2P.Start(_shutterConfig.KeyperP2PAddresses);
-            }
-
-            return _api.BlockProducerEnvFactory.Create(_shutterTxSource);
-        }
-
-=======
->>>>>>> 90fcae5a
         public bool ShouldRunSteps(INethermindApi api)
         {
             _mergeConfig = api.Config<IMergeConfig>();
             return _mergeConfig.Enabled && api.ChainSpec.SealEngineType == SealEngineType.AuRa;
         }
-<<<<<<< HEAD
-
-        public override async ValueTask DisposeAsync()
-        {
-            if (_newHeadBlockHandler is not null)
-            {
-                _api.BlockTree!.NewHeadBlock -= _newHeadBlockHandler;
-            }
-            await (_shutterP2P?.DisposeAsync() ?? default);
-            await base.DisposeAsync();
-        }
-
-        private void ValidateShutterConfig(IShutterConfig shutterConfig)
-        {
-            if (shutterConfig.Validator && shutterConfig.ValidatorInfoFile is null)
-            {
-                throw new ArgumentException($"Must set Shutter.ValidatorInfoFile to a valid json file.");
-            }
-
-            if (shutterConfig.ValidatorInfoFile is not null && !File.Exists(shutterConfig.ValidatorInfoFile))
-            {
-                throw new ArgumentException($"Shutter validator info file \"{shutterConfig.ValidatorInfoFile}\" does not exist.");
-            }
-
-            if (shutterConfig.SequencerContractAddress is null || !Address.TryParse(shutterConfig.SequencerContractAddress, out _))
-            {
-                throw new ArgumentException("Must set Shutter sequencer contract address to valid address.");
-            }
-
-            if (shutterConfig.ValidatorRegistryContractAddress is null || !Address.TryParse(shutterConfig.ValidatorRegistryContractAddress, out _))
-            {
-                throw new ArgumentException("Must set Shutter validator registry contract address to valid address.");
-            }
-
-            if (shutterConfig.KeyBroadcastContractAddress is null || !Address.TryParse(shutterConfig.KeyBroadcastContractAddress, out _))
-            {
-                throw new ArgumentException("Must set Shutter key broadcast contract address to valid address.");
-            }
-
-            if (shutterConfig.KeyperSetManagerContractAddress is null || !Address.TryParse(shutterConfig.KeyperSetManagerContractAddress, out _))
-            {
-                throw new ArgumentException("Must set Shutter keyper set manager contract address to valid address.");
-            }
-
-            foreach (string addr in shutterConfig.KeyperP2PAddresses)
-            {
-                try
-                {
-                    Multiaddress.Decode(addr);
-                }
-                catch (NotSupportedException)
-                {
-                    throw new ArgumentException($"Could not decode Shutter keyper p2p address \"{addr}\".");
-                }
-            }
-        }
-
-        private Dictionary<ulong, byte[]> LoadValidatorInfo(string fp)
-        {
-            FileStream fstream = new FileStream(fp, FileMode.Open, FileAccess.Read, FileShare.None);
-            return new EthereumJsonSerializer().Deserialize<Dictionary<ulong, byte[]>>(fstream);
-        }
-=======
->>>>>>> 90fcae5a
     }
 }