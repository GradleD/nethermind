--- conflicted
+++ resolved
@@ -81,16 +81,11 @@
                 new AuraWithdrawalProcessor(
                     withdrawalContractFactory.Create(readOnlyTxProcessingEnv.TransactionProcessor),
                     logManager
-<<<<<<< HEAD
-                    )
-                ),
-            new BeaconBlockRootHandler(readOnlyTxProcessingEnv.TransactionProcessor, logManager), null);
-=======
                 )
             ),
             readOnlyTxProcessingEnv.TransactionProcessor,
+            new BeaconBlockRootHandler(readOnlyTxProcessingEnv.TransactionProcessor, logManager),
             consensusRequestsProcessor: _consensusRequestsProcessor);
->>>>>>> 0c3333ab
     }
 
     protected override TxPoolTxSource CreateTxPoolTxSource(
