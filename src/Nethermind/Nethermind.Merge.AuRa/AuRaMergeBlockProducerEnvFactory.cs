--- conflicted
+++ resolved
@@ -79,15 +79,10 @@
                 new AuraWithdrawalProcessor(
                     withdrawalContractFactory.Create(readOnlyTxProcessingEnv.TransactionProcessor),
                     logManager
-<<<<<<< HEAD
                 )
             ),
+            readOnlyTxProcessingEnv.TransactionProcessor,
             consensusRequestsProcessor: _consensusRequestsProcessor);
-=======
-                    )
-                ),
-            readOnlyTxProcessingEnv.TransactionProcessor, null);
->>>>>>> bc42bf6d
     }
 
     protected override TxPoolTxSource CreateTxPoolTxSource(
