// SPDX-FileCopyrightText: 2022 Demerzel Solutions Limited
// SPDX-License-Identifier: LGPL-3.0-only

using Nethermind.Core;
using Nethermind.Core.Specs;
using Nethermind.Int256;

namespace Nethermind.Specs.Test
{
    /// <summary>
    /// Only for testing purposes.
    /// If we want to override only a few properties for tests based on different releases spec we can use this class.
    /// </summary>
    public class OverridableReleaseSpec : IReleaseSpec
    {
        private readonly IReleaseSpec _spec;

        public OverridableReleaseSpec(IReleaseSpec spec)
        {
            _spec = spec;
            IsEip3607Enabled = _spec.IsEip3607Enabled;
        }

        public string Name => "OverridableReleaseSpec";

        public long MaximumExtraDataSize => _spec.MaximumExtraDataSize;

        public long MaxCodeSize => _spec.MaxCodeSize;

        public long MinGasLimit => _spec.MinGasLimit;

        public long GasLimitBoundDivisor => _spec.GasLimitBoundDivisor;

        public UInt256 BlockReward => _spec.BlockReward;

        public long DifficultyBombDelay => _spec.DifficultyBombDelay;

        public long DifficultyBoundDivisor => _spec.DifficultyBoundDivisor;

        public long? FixedDifficulty => _spec.FixedDifficulty;

        public int MaximumUncleCount => _spec.MaximumUncleCount;

        public bool IsTimeAdjustmentPostOlympic => _spec.IsTimeAdjustmentPostOlympic;

        public bool IsEip2Enabled => _spec.IsEip2Enabled;

        public bool IsEip7Enabled => _spec.IsEip7Enabled;

        public bool IsEip100Enabled => _spec.IsEip100Enabled;

        public bool IsEip140Enabled => _spec.IsEip140Enabled;

        public bool IsEip150Enabled => _spec.IsEip150Enabled;

        public bool IsEip155Enabled => _spec.IsEip155Enabled;

        public bool IsEip158Enabled => _spec.IsEip1559Enabled;

        public bool IsEip160Enabled => _spec.IsEip160Enabled;

        public bool IsEip170Enabled => _spec.IsEip170Enabled;

        public bool IsEip196Enabled => _spec.IsEip196Enabled;

        public bool IsEip197Enabled => _spec.IsEip197Enabled;

        public bool IsEip198Enabled => _spec.IsEip198Enabled;

        public bool IsEip211Enabled => _spec.IsEip211Enabled;

        public bool IsEip214Enabled => _spec.IsEip214Enabled;

        public bool IsEip649Enabled => _spec.IsEip649Enabled;

        public bool IsEip658Enabled => _spec.IsEip658Enabled;

        public bool IsEip145Enabled => _spec.IsEip145Enabled;

        public bool IsEip1014Enabled => _spec.IsEip1014Enabled;

        public bool IsEip1052Enabled => _spec.IsEip1052Enabled;

        public bool IsEip1283Enabled => _spec.IsEip1283Enabled;

        public bool IsEip1234Enabled => _spec.IsEip1234Enabled;

        public bool IsEip1344Enabled => _spec.IsEip1344Enabled;

        public bool IsEip2028Enabled => _spec.IsEip2028Enabled;

        public bool IsEip152Enabled => _spec.IsEip152Enabled;

        public bool IsEip1108Enabled => _spec.IsEip1108Enabled;

        public bool IsEip1884Enabled => _spec.IsEip1884Enabled;

        public bool IsEip2200Enabled => _spec.IsEip2200Enabled;

        public bool IsEip2537Enabled => _spec.IsEip2537Enabled;

        public bool IsEip2565Enabled => _spec.IsEip2565Enabled;

        public bool IsEip2929Enabled => _spec.IsEip2929Enabled;

        public bool IsEip2930Enabled => _spec.IsEip2930Enabled;

        public bool IsEip1559Enabled => _spec.IsEip1559Enabled;
        public bool IsEip3198Enabled => _spec.IsEip3198Enabled;
        public bool IsEip3529Enabled => _spec.IsEip3529Enabled;

        public bool IsEip3541Enabled => _spec.IsEip3541Enabled;
        public bool IsEip4844Enabled => _spec.IsEip4844Enabled;
        public bool IsRip7212Enabled => _spec.IsRip7212Enabled;
        public bool IsEip3607Enabled { get; set; }
        public bool IsEip158IgnoredAccount(Address address)
        {
            return _spec.IsEip158IgnoredAccount(address);
        }

        private long? _overridenEip1559TransitionBlock;
        public long Eip1559TransitionBlock
        {
            get => _overridenEip1559TransitionBlock ?? _spec.Eip1559TransitionBlock;
            set => _overridenEip1559TransitionBlock = value;
        }

        private Address? _overridenEip1559FeeCollector;
        public Address? Eip1559FeeCollector
        {
            get => _overridenEip1559FeeCollector ?? _spec.Eip1559FeeCollector;
            set => _overridenEip1559FeeCollector = value;
        }

        private ulong? _overridenEip4844TransitionTimeStamp;
        public ulong Eip4844TransitionTimestamp
        {
            get
            {
                return _overridenEip4844TransitionTimeStamp ?? _spec.Eip4844TransitionTimestamp;
            }
            set
            {
                _overridenEip4844TransitionTimeStamp = value;
            }
        }
        public bool AuRaSystemCalls => _spec.AuRaSystemCalls;

        public bool AuRaSystemCalls => _spec.AuRaSystemCalls;

        public bool IsEip1153Enabled => _spec.IsEip1153Enabled;
        public bool IsEip3651Enabled => _spec.IsEip3651Enabled;
        public bool IsEip3855Enabled => _spec.IsEip3855Enabled;
        public bool IsEip3860Enabled => _spec.IsEip3860Enabled;
        public bool IsEip4895Enabled => _spec.IsEip4895Enabled;
        public ulong WithdrawalTimestamp => _spec.WithdrawalTimestamp;
        public bool IsEip5656Enabled => _spec.IsEip5656Enabled;
        public bool IsEip6780Enabled => _spec.IsEip6780Enabled;
        public bool IsEip4788Enabled => _spec.IsEip4788Enabled;
<<<<<<< HEAD
        public Address Eip4788ContractAddress => _spec.Eip4788ContractAddress!;
=======
        public Address? Eip4788ContractAddress => _spec.Eip4788ContractAddress;
        public bool IsEip7002Enabled => _spec.IsEip7002Enabled;
        public Address Eip7002ContractAddress => _spec.Eip7002ContractAddress;
        public bool IsEip7251Enabled => _spec.IsEip7251Enabled;
        public Address Eip7251ContractAddress => _spec.Eip7251ContractAddress;
>>>>>>> 0c3333ab
        public bool IsEip2935Enabled => _spec.IsEip2935Enabled;
        public bool IsEip7709Enabled => _spec.IsEip7709Enabled;
        public Address Eip2935ContractAddress => _spec.Eip2935ContractAddress;
        public UInt256 ForkBaseFee => _spec.ForkBaseFee;
        public UInt256 BaseFeeMaxChangeDenominator => _spec.BaseFeeMaxChangeDenominator;
        public long ElasticityMultiplier => _spec.ElasticityMultiplier;

        public bool IsEip6110Enabled => _spec.IsEip6110Enabled;

        public Address DepositContractAddress => _spec.DepositContractAddress;
    }
}<|MERGE_RESOLUTION|>--- conflicted
+++ resolved
@@ -146,8 +146,6 @@
         }
         public bool AuRaSystemCalls => _spec.AuRaSystemCalls;
 
-        public bool AuRaSystemCalls => _spec.AuRaSystemCalls;
-
         public bool IsEip1153Enabled => _spec.IsEip1153Enabled;
         public bool IsEip3651Enabled => _spec.IsEip3651Enabled;
         public bool IsEip3855Enabled => _spec.IsEip3855Enabled;
@@ -157,15 +155,11 @@
         public bool IsEip5656Enabled => _spec.IsEip5656Enabled;
         public bool IsEip6780Enabled => _spec.IsEip6780Enabled;
         public bool IsEip4788Enabled => _spec.IsEip4788Enabled;
-<<<<<<< HEAD
-        public Address Eip4788ContractAddress => _spec.Eip4788ContractAddress!;
-=======
         public Address? Eip4788ContractAddress => _spec.Eip4788ContractAddress;
         public bool IsEip7002Enabled => _spec.IsEip7002Enabled;
         public Address Eip7002ContractAddress => _spec.Eip7002ContractAddress;
         public bool IsEip7251Enabled => _spec.IsEip7251Enabled;
         public Address Eip7251ContractAddress => _spec.Eip7251ContractAddress;
->>>>>>> 0c3333ab
         public bool IsEip2935Enabled => _spec.IsEip2935Enabled;
         public bool IsEip7709Enabled => _spec.IsEip7709Enabled;
         public Address Eip2935ContractAddress => _spec.Eip2935ContractAddress;
