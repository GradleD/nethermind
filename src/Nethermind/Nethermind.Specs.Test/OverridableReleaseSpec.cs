// SPDX-FileCopyrightText: 2022 Demerzel Solutions Limited
// SPDX-License-Identifier: LGPL-3.0-only

using Nethermind.Core;
using Nethermind.Core.Specs;
using Nethermind.Int256;

namespace Nethermind.Specs.Test
{
    /// <summary>
    /// Only for testing purposes.
    /// If we want to override only a few properties for tests based on different releases spec we can use this class.
    /// </summary>
    public class OverridableReleaseSpec : IReleaseSpec
    {
        private readonly IReleaseSpec _spec;

        public OverridableReleaseSpec(IReleaseSpec spec)
        {
            _spec = spec;
            IsEip3607Enabled = _spec.IsEip3607Enabled;
        }

        public string Name => "OverridableReleaseSpec";

        public long MaximumExtraDataSize => _spec.MaximumExtraDataSize;

        public long MaxCodeSize => _spec.MaxCodeSize;

        public long MinGasLimit => _spec.MinGasLimit;

        public long GasLimitBoundDivisor => _spec.GasLimitBoundDivisor;

        public UInt256 BlockReward => _spec.BlockReward;

        public long DifficultyBombDelay => _spec.DifficultyBombDelay;

        public long DifficultyBoundDivisor => _spec.DifficultyBoundDivisor;

        public long? FixedDifficulty => _spec.FixedDifficulty;

        public int MaximumUncleCount => _spec.MaximumUncleCount;

        public bool IsTimeAdjustmentPostOlympic => _spec.IsTimeAdjustmentPostOlympic;

        public bool IsEip2Enabled => _spec.IsEip2Enabled;

        public bool IsEip7Enabled => _spec.IsEip7Enabled;

        public bool IsEip100Enabled => _spec.IsEip100Enabled;

        public bool IsEip140Enabled => _spec.IsEip140Enabled;

        public bool IsEip150Enabled => _spec.IsEip150Enabled;

        public bool IsEip155Enabled => _spec.IsEip155Enabled;

        public bool IsEip158Enabled => _spec.IsEip1559Enabled;

        public bool IsEip160Enabled => _spec.IsEip160Enabled;

        public bool IsEip170Enabled => _spec.IsEip170Enabled;

        public bool IsEip196Enabled => _spec.IsEip196Enabled;

        public bool IsEip197Enabled => _spec.IsEip197Enabled;

        public bool IsEip198Enabled => _spec.IsEip198Enabled;

        public bool IsEip211Enabled => _spec.IsEip211Enabled;

        public bool IsEip214Enabled => _spec.IsEip214Enabled;

        public bool IsEip649Enabled => _spec.IsEip649Enabled;

        public bool IsEip658Enabled => _spec.IsEip658Enabled;

        public bool IsEip145Enabled => _spec.IsEip145Enabled;

        public bool IsEip1014Enabled => _spec.IsEip1014Enabled;

        public bool IsEip1052Enabled => _spec.IsEip1052Enabled;

        public bool IsEip1283Enabled => _spec.IsEip1283Enabled;

        public bool IsEip1234Enabled => _spec.IsEip1234Enabled;

        public bool IsEip1344Enabled => _spec.IsEip1344Enabled;

        public bool IsEip2028Enabled => _spec.IsEip2028Enabled;

        public bool IsEip152Enabled => _spec.IsEip152Enabled;

        public bool IsEip1108Enabled => _spec.IsEip1108Enabled;

        public bool IsEip1884Enabled => _spec.IsEip1884Enabled;

        public bool IsEip2200Enabled => _spec.IsEip2200Enabled;

        public bool IsEip2315Enabled => _spec.IsEip2315Enabled;

        public bool IsEip2537Enabled => _spec.IsEip2315Enabled;

        public bool IsEip2565Enabled => _spec.IsEip2565Enabled;

        public bool IsEip2929Enabled => _spec.IsEip2929Enabled;

        public bool IsEip2930Enabled => _spec.IsEip2930Enabled;

        public bool IsEip1559Enabled => _spec.IsEip1559Enabled;
        public bool IsEip3198Enabled => _spec.IsEip3198Enabled;
        public bool IsEip3529Enabled => _spec.IsEip3529Enabled;

        public bool IsEip3541Enabled => _spec.IsEip3541Enabled;
        public bool IsEip4844Enabled => _spec.IsEip4844Enabled;
        public bool IsEip3607Enabled { get; set; }
        public bool IsEip158IgnoredAccount(Address address)
        {
            return _spec.IsEip158IgnoredAccount(address);
        }

        private long? _overridenEip1559TransitionBlock;
        public long Eip1559TransitionBlock
        {
            get => _overridenEip1559TransitionBlock ?? _spec.Eip1559TransitionBlock;
            set => _overridenEip1559TransitionBlock = value;
        }

        private Address? _overridenEip1559FeeCollector;
        public Address? Eip1559FeeCollector
        {
            get => _overridenEip1559FeeCollector ?? _spec.Eip1559FeeCollector;
            set => _overridenEip1559FeeCollector = value;
        }

        private ulong? _overridenEip4844TransitionTimeStamp;
        public ulong Eip4844TransitionTimestamp
        {
            get
            {
                return _overridenEip4844TransitionTimeStamp ?? _spec.Eip4844TransitionTimestamp;
            }
            set
            {
                _overridenEip4844TransitionTimeStamp = value;
            }
        }

        public bool AuRaSystemCalls => _spec.AuRaSystemCalls;

        public bool IsEip1153Enabled => _spec.IsEip1153Enabled;
        public bool IsEip3651Enabled => _spec.IsEip3651Enabled;
        public bool IsEip3855Enabled => _spec.IsEip3855Enabled;
        public bool IsEip3860Enabled => _spec.IsEip3860Enabled;
        public bool IsEip4895Enabled => _spec.IsEip4895Enabled;
        public ulong WithdrawalTimestamp => _spec.WithdrawalTimestamp;
        public bool IsEip5656Enabled => _spec.IsEip5656Enabled;
        public bool IsEip6780Enabled => _spec.IsEip6780Enabled;
        public bool IsEip4788Enabled => _spec.IsEip4788Enabled;
<<<<<<< HEAD
        public Address Eip4788ContractAddress => _spec.Eip4788ContractAddress;
=======
        public Address? Eip4788ContractAddress => _spec.Eip4788ContractAddress;
>>>>>>> bc42bf6d
        public bool IsEip7002Enabled => _spec.IsEip7002Enabled;
        public Address Eip7002ContractAddress => _spec.Eip7002ContractAddress;
        public UInt256 ForkBaseFee => _spec.ForkBaseFee;
        public UInt256 BaseFeeMaxChangeDenominator => _spec.BaseFeeMaxChangeDenominator;
        public long ElasticityMultiplier => _spec.ElasticityMultiplier;

        public bool IsEip6110Enabled => _spec.IsEip6110Enabled;

<<<<<<< HEAD
        public Address DepositContractAddress => _spec.DepositContractAddress;
=======
        public Address Eip6110ContractAddress => _spec.Eip6110ContractAddress;
>>>>>>> bc42bf6d
    }
}<|MERGE_RESOLUTION|>--- conflicted
+++ resolved
@@ -157,11 +157,7 @@
         public bool IsEip5656Enabled => _spec.IsEip5656Enabled;
         public bool IsEip6780Enabled => _spec.IsEip6780Enabled;
         public bool IsEip4788Enabled => _spec.IsEip4788Enabled;
-<<<<<<< HEAD
-        public Address Eip4788ContractAddress => _spec.Eip4788ContractAddress;
-=======
         public Address? Eip4788ContractAddress => _spec.Eip4788ContractAddress;
->>>>>>> bc42bf6d
         public bool IsEip7002Enabled => _spec.IsEip7002Enabled;
         public Address Eip7002ContractAddress => _spec.Eip7002ContractAddress;
         public UInt256 ForkBaseFee => _spec.ForkBaseFee;
@@ -170,10 +166,6 @@
 
         public bool IsEip6110Enabled => _spec.IsEip6110Enabled;
 
-<<<<<<< HEAD
         public Address DepositContractAddress => _spec.DepositContractAddress;
-=======
-        public Address Eip6110ContractAddress => _spec.Eip6110ContractAddress;
->>>>>>> bc42bf6d
     }
 }