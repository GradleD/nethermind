// SPDX-FileCopyrightText: 2022 Demerzel Solutions Limited
// SPDX-License-Identifier: LGPL-3.0-only

using Nethermind.Core;
using Nethermind.Core.Specs;
using Nethermind.Int256;

namespace Nethermind.Specs.Test
{
    /// <summary>
    /// Only for testing purposes.
    /// If we want to override only a few properties for tests based on different releases spec we can use this class.
    /// </summary>
    public class OverridableReleaseSpec : IReleaseSpec
    {
        private readonly IReleaseSpec _spec;

        public OverridableReleaseSpec(IReleaseSpec spec)
        {
            _spec = spec;
            IsEip3607Enabled = _spec.IsEip3607Enabled;
        }

        public string Name => "OverridableReleaseSpec";

        public long MaximumExtraDataSize => _spec.MaximumExtraDataSize;

        public long MaxCodeSize => _spec.MaxCodeSize;

        public long MinGasLimit => _spec.MinGasLimit;

        public long GasLimitBoundDivisor => _spec.GasLimitBoundDivisor;

        public UInt256 BlockReward => _spec.BlockReward;

        public long DifficultyBombDelay => _spec.DifficultyBombDelay;

        public long DifficultyBoundDivisor => _spec.DifficultyBoundDivisor;

        public long? FixedDifficulty => _spec.FixedDifficulty;

        public int MaximumUncleCount => _spec.MaximumUncleCount;

        public bool IsTimeAdjustmentPostOlympic => _spec.IsTimeAdjustmentPostOlympic;

        public bool IsEip2Enabled => _spec.IsEip2Enabled;

        public bool IsEip7Enabled => _spec.IsEip7Enabled;

        public bool IsEip100Enabled => _spec.IsEip100Enabled;

        public bool IsEip140Enabled => _spec.IsEip140Enabled;

        public bool IsEip150Enabled => _spec.IsEip150Enabled;

        public bool IsEip155Enabled => _spec.IsEip155Enabled;

        public bool IsEip158Enabled => _spec.IsEip1559Enabled;

        public bool IsEip160Enabled => _spec.IsEip160Enabled;

        public bool IsEip170Enabled => _spec.IsEip170Enabled;

        public bool IsEip196Enabled => _spec.IsEip196Enabled;

        public bool IsEip197Enabled => _spec.IsEip197Enabled;

        public bool IsEip198Enabled => _spec.IsEip198Enabled;

        public bool IsEip211Enabled => _spec.IsEip211Enabled;

        public bool IsEip214Enabled => _spec.IsEip214Enabled;

        public bool IsEip649Enabled => _spec.IsEip649Enabled;

        public bool IsEip658Enabled => _spec.IsEip658Enabled;

        public bool IsEip145Enabled => _spec.IsEip145Enabled;

        public bool IsEip1014Enabled => _spec.IsEip1014Enabled;

        public bool IsEip1052Enabled => _spec.IsEip1052Enabled;

        public bool IsEip1283Enabled => _spec.IsEip1283Enabled;

        public bool IsEip1234Enabled => _spec.IsEip1234Enabled;

        public bool IsEip1344Enabled => _spec.IsEip1344Enabled;

        public bool IsEip2028Enabled => _spec.IsEip2028Enabled;

        public bool IsEip152Enabled => _spec.IsEip152Enabled;

        public bool IsEip1108Enabled => _spec.IsEip1108Enabled;

        public bool IsEip1884Enabled => _spec.IsEip1884Enabled;

        public bool IsEip2200Enabled => _spec.IsEip2200Enabled;

        public bool IsEip2315Enabled => _spec.IsEip2315Enabled;

        public bool IsEip2537Enabled => _spec.IsEip2315Enabled;

        public bool IsEip2565Enabled => _spec.IsEip2565Enabled;

        public bool IsEip2929Enabled => _spec.IsEip2929Enabled;

        public bool IsEip2930Enabled => _spec.IsEip2930Enabled;

        public bool IsEip1559Enabled => _spec.IsEip1559Enabled;
        public bool IsEip3198Enabled => _spec.IsEip3198Enabled;
        public bool IsEip3529Enabled => _spec.IsEip3529Enabled;

        public bool IsEip3541Enabled => _spec.IsEip3541Enabled;
        public bool IsEip4844Enabled => _spec.IsEip4844Enabled;
        public bool IsEip3607Enabled { get; set; }
        public bool IsEip158IgnoredAccount(Address address)
        {
            return _spec.IsEip158IgnoredAccount(address);
        }

        private long? _overridenEip1559TransitionBlock;
        public long Eip1559TransitionBlock
        {
            get => _overridenEip1559TransitionBlock ?? _spec.Eip1559TransitionBlock;
            set => _overridenEip1559TransitionBlock = value;
        }

        private Address? _overridenEip1559FeeCollector;
        public Address? Eip1559FeeCollector
        {
            get => _overridenEip1559FeeCollector ?? _spec.Eip1559FeeCollector;
            set => _overridenEip1559FeeCollector = value;
        }

        private ulong? _overridenEip4844TransitionTimeStamp;
        public ulong Eip4844TransitionTimestamp
        {
            get
            {
                return _overridenEip4844TransitionTimeStamp ?? _spec.Eip4844TransitionTimestamp;
            }
            set
            {
                _overridenEip4844TransitionTimeStamp = value;
            }
        }

<<<<<<< HEAD
        public bool AuRaSystemCalls => _spec.AuRaSystemCalls;
=======
        private ulong? _overridenEip2935TransitionTimeStamp;
        public ulong Eip2935TransitionTimestamp
        {
            get
            {
                return _overridenEip2935TransitionTimeStamp ?? _spec.Eip2935TransitionTimestamp;
            }
            set
            {
                _overridenEip2935TransitionTimeStamp = value;
            }
        }
>>>>>>> fc273d60

        public bool IsEip1153Enabled => _spec.IsEip1153Enabled;
        public bool IsEip3651Enabled => _spec.IsEip3651Enabled;
        public bool IsEip3855Enabled => _spec.IsEip3855Enabled;
        public bool IsEip3860Enabled => _spec.IsEip3860Enabled;
        public bool IsEip4895Enabled => _spec.IsEip4895Enabled;
        public ulong WithdrawalTimestamp => _spec.WithdrawalTimestamp;
        public bool IsEip5656Enabled => _spec.IsEip5656Enabled;
        public bool IsEip6780Enabled => _spec.IsEip6780Enabled;
        public bool IsEip4788Enabled => _spec.IsEip4788Enabled;
        public Address? Eip4788ContractAddress => _spec.Eip4788ContractAddress;
        public bool IsEip7002Enabled => _spec.IsEip7002Enabled;
        public Address Eip7002ContractAddress => _spec.Eip7002ContractAddress;
        public bool IsEip2935Enabled => _spec.IsEip2935Enabled;
        public Address Eip2935ContractAddress => _spec.Eip2935ContractAddress;
        public UInt256 ForkBaseFee => _spec.ForkBaseFee;
        public UInt256 BaseFeeMaxChangeDenominator => _spec.BaseFeeMaxChangeDenominator;
        public long ElasticityMultiplier => _spec.ElasticityMultiplier;

        public bool IsEip6110Enabled => _spec.IsEip6110Enabled;

        public Address DepositContractAddress => _spec.DepositContractAddress;
    }
}<|MERGE_RESOLUTION|>--- conflicted
+++ resolved
@@ -146,9 +146,8 @@
             }
         }
 
-<<<<<<< HEAD
         public bool AuRaSystemCalls => _spec.AuRaSystemCalls;
-=======
+
         private ulong? _overridenEip2935TransitionTimeStamp;
         public ulong Eip2935TransitionTimestamp
         {
@@ -161,7 +160,6 @@
                 _overridenEip2935TransitionTimeStamp = value;
             }
         }
->>>>>>> fc273d60
 
         public bool IsEip1153Enabled => _spec.IsEip1153Enabled;
         public bool IsEip3651Enabled => _spec.IsEip3651Enabled;
