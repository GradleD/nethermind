// SPDX-FileCopyrightText: 2022 Demerzel Solutions Limited
// SPDX-License-Identifier: LGPL-3.0-only

using Nethermind.Core;
using Nethermind.Core.Specs;
using Nethermind.Int256;

namespace Nethermind.Specs.Test
{
    /// <summary>
    /// Only for testing purposes.
    /// If we want to override only a few properties for tests based on different releases spec we can use this class.
    /// </summary>
    public class OverridableReleaseSpec : IReleaseSpec
    {
        private readonly IReleaseSpec _spec;

        public OverridableReleaseSpec(IReleaseSpec spec)
        {
            _spec = spec;
            IsEip3607Enabled = _spec.IsEip3607Enabled;
        }

        public string Name => "OverridableReleaseSpec";

        public long MaximumExtraDataSize => _spec.MaximumExtraDataSize;

        public long MaxCodeSize => _spec.MaxCodeSize;

        public long MinGasLimit => _spec.MinGasLimit;

        public long GasLimitBoundDivisor => _spec.GasLimitBoundDivisor;

        public UInt256 BlockReward => _spec.BlockReward;

        public long DifficultyBombDelay => _spec.DifficultyBombDelay;

        public long DifficultyBoundDivisor => _spec.DifficultyBoundDivisor;

        public long? FixedDifficulty => _spec.FixedDifficulty;

        public int MaximumUncleCount => _spec.MaximumUncleCount;

        public bool IsTimeAdjustmentPostOlympic => _spec.IsTimeAdjustmentPostOlympic;

        public bool IsEip2Enabled => _spec.IsEip2Enabled;

        public bool IsEip7Enabled => _spec.IsEip7Enabled;

        public bool IsEip100Enabled => _spec.IsEip100Enabled;

        public bool IsEip140Enabled => _spec.IsEip140Enabled;

        public bool IsEip150Enabled => _spec.IsEip150Enabled;

        public bool IsEip155Enabled => _spec.IsEip155Enabled;

        public bool IsEip158Enabled => _spec.IsEip1559Enabled;

        public bool IsEip160Enabled => _spec.IsEip160Enabled;

        public bool IsEip170Enabled => _spec.IsEip170Enabled;

        public bool IsEip196Enabled => _spec.IsEip196Enabled;

        public bool IsEip197Enabled => _spec.IsEip197Enabled;

        public bool IsEip198Enabled => _spec.IsEip198Enabled;

        public bool IsEip211Enabled => _spec.IsEip211Enabled;

        public bool IsEip214Enabled => _spec.IsEip214Enabled;

        public bool IsEip649Enabled => _spec.IsEip649Enabled;

        public bool IsEip658Enabled => _spec.IsEip658Enabled;

        public bool IsEip145Enabled => _spec.IsEip145Enabled;

        public bool IsEip1014Enabled => _spec.IsEip1014Enabled;

        public bool IsEip1052Enabled => _spec.IsEip1052Enabled;

        public bool IsEip1283Enabled => _spec.IsEip1283Enabled;

        public bool IsEip1234Enabled => _spec.IsEip1234Enabled;

        public bool IsEip1344Enabled => _spec.IsEip1344Enabled;

        public bool IsEip2028Enabled => _spec.IsEip2028Enabled;

        public bool IsEip152Enabled => _spec.IsEip152Enabled;

        public bool IsEip1108Enabled => _spec.IsEip1108Enabled;

        public bool IsEip1884Enabled => _spec.IsEip1884Enabled;

        public bool IsEip2200Enabled => _spec.IsEip2200Enabled;

        public bool IsEip2315Enabled => _spec.IsEip2315Enabled;

        public bool IsEip2537Enabled => _spec.IsEip2315Enabled;

        public bool IsEip2565Enabled => _spec.IsEip2565Enabled;

        public bool IsEip2929Enabled => _spec.IsEip2929Enabled;

        public bool IsEip2930Enabled => _spec.IsEip2930Enabled;

        public bool IsEip1559Enabled => _spec.IsEip1559Enabled;
        public bool IsEip3198Enabled => _spec.IsEip3198Enabled;
        public bool IsEip3529Enabled => _spec.IsEip3529Enabled;

        public bool IsEip3541Enabled => _spec.IsEip3541Enabled;
        public bool IsEip4844Enabled => _spec.IsEip4844Enabled;
        public bool IsEip3607Enabled { get; set; }
        public bool IsEip158IgnoredAccount(Address address)
        {
            return _spec.IsEip158IgnoredAccount(address);
        }

        private long? _overridenEip1559TransitionBlock;
        public long Eip1559TransitionBlock
        {
            get => _overridenEip1559TransitionBlock ?? _spec.Eip1559TransitionBlock;
            set => _overridenEip1559TransitionBlock = value;
        }

        private Address? _overridenEip1559FeeCollector;
        public Address? Eip1559FeeCollector
        {
            get => _overridenEip1559FeeCollector ?? _spec.Eip1559FeeCollector;
            set => _overridenEip1559FeeCollector = value;
        }

        private ulong? _overridenEip4844TransitionTimeStamp;
        public ulong Eip4844TransitionTimestamp
        {
            get
            {
                return _overridenEip4844TransitionTimeStamp ?? _spec.Eip4844TransitionTimestamp;
            }
            set
            {
                _overridenEip4844TransitionTimeStamp = value;
            }
        }

<<<<<<< HEAD
        public bool AuRaSystemCalls => _spec.AuRaSystemCalls;

        private ulong? _overridenEip2935TransitionTimeStamp;
        public ulong Eip2935TransitionTimestamp
        {
            get
            {
                return _overridenEip2935TransitionTimeStamp ?? _spec.Eip2935TransitionTimestamp;
            }
            set
            {
                _overridenEip2935TransitionTimeStamp = value;
            }
        }

=======
>>>>>>> 1a218109
        public bool IsEip1153Enabled => _spec.IsEip1153Enabled;
        public bool IsEip3651Enabled => _spec.IsEip3651Enabled;
        public bool IsEip3855Enabled => _spec.IsEip3855Enabled;
        public bool IsEip3860Enabled => _spec.IsEip3860Enabled;
        public bool IsEip4895Enabled => _spec.IsEip4895Enabled;
        public ulong WithdrawalTimestamp => _spec.WithdrawalTimestamp;
        public bool IsEip5656Enabled => _spec.IsEip5656Enabled;
        public bool IsEip6780Enabled => _spec.IsEip6780Enabled;
        public bool IsEip4788Enabled => _spec.IsEip4788Enabled;
        public Address? Eip4788ContractAddress => _spec.Eip4788ContractAddress;
        public bool IsEip7002Enabled => _spec.IsEip7002Enabled;
        public Address Eip7002ContractAddress => _spec.Eip7002ContractAddress;
        public bool IsEip2935Enabled => _spec.IsEip2935Enabled;
        public Address Eip2935ContractAddress => _spec.Eip2935ContractAddress;
        public UInt256 ForkBaseFee => _spec.ForkBaseFee;
        public UInt256 BaseFeeMaxChangeDenominator => _spec.BaseFeeMaxChangeDenominator;
        public long ElasticityMultiplier => _spec.ElasticityMultiplier;

        public bool IsEip6110Enabled => _spec.IsEip6110Enabled;

        public Address DepositContractAddress => _spec.DepositContractAddress;
    }
}<|MERGE_RESOLUTION|>--- conflicted
+++ resolved
@@ -145,25 +145,8 @@
                 _overridenEip4844TransitionTimeStamp = value;
             }
         }
-
-<<<<<<< HEAD
         public bool AuRaSystemCalls => _spec.AuRaSystemCalls;
 
-        private ulong? _overridenEip2935TransitionTimeStamp;
-        public ulong Eip2935TransitionTimestamp
-        {
-            get
-            {
-                return _overridenEip2935TransitionTimeStamp ?? _spec.Eip2935TransitionTimestamp;
-            }
-            set
-            {
-                _overridenEip2935TransitionTimeStamp = value;
-            }
-        }
-
-=======
->>>>>>> 1a218109
         public bool IsEip1153Enabled => _spec.IsEip1153Enabled;
         public bool IsEip3651Enabled => _spec.IsEip3651Enabled;
         public bool IsEip3855Enabled => _spec.IsEip3855Enabled;
