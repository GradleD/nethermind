--- conflicted
+++ resolved
@@ -113,15 +113,8 @@
         public bool IsEip4844Enabled => _spec.IsEip4844Enabled;
         public bool IsRip7212Enabled => _spec.IsRip7212Enabled;
         public bool IsEip3607Enabled { get; set; }
-<<<<<<< HEAD
-        public bool IsEip158IgnoredAccount(Address address)
-        {
-            return _spec.IsEip158IgnoredAccount(address);
-        }
-=======
 
         public bool IsEip158IgnoredAccount(Address address) => _spec.IsEip158IgnoredAccount(address);
->>>>>>> 73b10fbd
 
         private long? _overridenEip1559TransitionBlock;
         public long Eip1559TransitionBlock
@@ -149,7 +142,6 @@
                 _overridenEip4844TransitionTimeStamp = value;
             }
         }
-        public bool AuRaSystemCalls => _spec.AuRaSystemCalls;
 
         public bool IsEip1153Enabled => _spec.IsEip1153Enabled;
         public bool IsEip3651Enabled => _spec.IsEip3651Enabled;
