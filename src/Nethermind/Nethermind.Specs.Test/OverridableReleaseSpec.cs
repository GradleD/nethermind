//  Copyright (c) 2021 Demerzel Solutions Limited
//  This file is part of the Nethermind library.
// 
//  The Nethermind library is free software: you can redistribute it and/or modify
//  it under the terms of the GNU Lesser General Public License as published by
//  the Free Software Foundation, either version 3 of the License, or
//  (at your option) any later version.
// 
//  The Nethermind library is distributed in the hope that it will be useful,
//  but WITHOUT ANY WARRANTY; without even the implied warranty of
//  MERCHANTABILITY or FITNESS FOR A PARTICULAR PURPOSE. See the
//  GNU Lesser General Public License for more details.
// 
//  You should have received a copy of the GNU Lesser General Public License
//  along with the Nethermind. If not, see <http://www.gnu.org/licenses/>.
// 

using Nethermind.Core;
using Nethermind.Core.Specs;
using Nethermind.Int256;

namespace Nethermind.Specs.Test
{
    /// <summary>
    /// Only for testing purposes.
    /// If we want to override only a few properties for tests based on different releases spec we can use this class.
    /// </summary>
    public class OverridableReleaseSpec : IReleaseSpec
    {
        private readonly IReleaseSpec _spec;

        public OverridableReleaseSpec(IReleaseSpec spec)
        {
            _spec = spec;
<<<<<<< HEAD
            MaximumExtraDataSize = spec.MaximumExtraDataSize                   ;
            MaxCodeSize  = spec.MaxCodeSize ;
            MinGasLimit  = spec.MinGasLimit ;
            GasLimitBoundDivisor = spec.GasLimitBoundDivisor;
            BlockReward  = spec.BlockReward ;
            DifficultyBombDelay = spec.DifficultyBombDelay;
            DifficultyBoundDivisor  = spec.DifficultyBoundDivisor ;
            FixedDifficulty  = spec.FixedDifficulty ;
            MaximumUncleCount = spec.MaximumUncleCount;
            IsTimeAdjustmentPostOlympic = spec.IsTimeAdjustmentPostOlympic;
            IsEip2Enabled  = spec.IsEip2Enabled ;
            IsEip7Enabled  = spec.IsEip7Enabled ;
            IsEip100Enabled  = spec.IsEip100Enabled ;
            IsEip140Enabled  = spec.IsEip140Enabled ;
            IsEip150Enabled  = spec.IsEip150Enabled ;
            IsEip155Enabled  = spec.IsEip155Enabled ;
            IsEip158Enabled  = spec.IsEip158Enabled ;
            IsEip160Enabled  = spec.IsEip160Enabled ;
            IsEip170Enabled  = spec.IsEip170Enabled ;
            IsEip196Enabled  = spec.IsEip196Enabled ;
            IsEip197Enabled  = spec.IsEip197Enabled ;
            IsEip198Enabled  = spec.IsEip198Enabled ;
            IsEip211Enabled  = spec.IsEip211Enabled ;
            IsEip214Enabled  = spec.IsEip214Enabled ;
            IsEip649Enabled  = spec.IsEip649Enabled ;
            IsEip658Enabled  = spec.IsEip658Enabled ;
            IsEip145Enabled  = spec.IsEip145Enabled ;
            IsEip1014Enabled  = spec.IsEip1014Enabled ;
            IsEip1052Enabled  = spec.IsEip1052Enabled ;
            IsEip1283Enabled  = spec.IsEip1283Enabled ;
            IsEip1234Enabled  = spec.IsEip1234Enabled ;
            IsEip1344Enabled  = spec.IsEip1344Enabled ;
            IsEip2028Enabled  = spec.IsEip2028Enabled ;
            IsEip152Enabled  = spec.IsEip152Enabled ;
            IsEip1108Enabled  = spec.IsEip1108Enabled ;
            IsEip1884Enabled  = spec.IsEip1884Enabled ;
            IsEip2200Enabled  = spec.IsEip2200Enabled ;
            IsEip2315Enabled  = spec.IsEip2315Enabled ;
            IsEip2537Enabled  = spec.IsEip2537Enabled ;
            IsEip2565Enabled  = spec.IsEip2565Enabled ;
            IsEip2929Enabled  = spec.IsEip2929Enabled ;
            IsEip2930Enabled  = spec.IsEip2930Enabled ;
            IsEip1559Enabled  = spec.IsEip1559Enabled ;
            IsEip3198Enabled  = spec.IsEip3198Enabled ;
            IsEip3529Enabled  = spec.IsEip3529Enabled ;
            IsEip3541Enabled  = spec.IsEip3541Enabled ;
            IsEip3607Enabled  = spec.IsEip3607Enabled ;
            IsEip3675Enabled  = spec.IsEip3675Enabled ;
            IsEip3651Enabled  = spec.IsEip3651Enabled ;
            IsEip1153Enabled  = spec.IsEip1153Enabled ;
            IsEip3855Enabled  = spec.IsEip3855Enabled ;
            IsEip3860Enabled  = spec.IsEip3860Enabled ;
            IsEip3540Enabled  = spec.IsEip3540Enabled ;
            IsEip3670Enabled  = spec.IsEip3670Enabled ;
            IsEip4200Enabled  = spec.IsEip4200Enabled ;
            Eip1559TransitionBlock = spec.Eip1559TransitionBlock;
            IsEip4750Enabled  = spec.IsEip4750Enabled;
=======
            IsEip3607Enabled = _spec.IsEip3607Enabled;
>>>>>>> 7c7ce48a
        }

        public string Name => "OverridableReleaseSpec";

        public long MaximumExtraDataSize => _spec.MaximumExtraDataSize;

        public long MaxCodeSize => _spec.MaxCodeSize;

        public long MinGasLimit => _spec.MinGasLimit;

        public long GasLimitBoundDivisor => _spec.GasLimitBoundDivisor;

        public UInt256 BlockReward => _spec.BlockReward;

        public long DifficultyBombDelay => _spec.DifficultyBombDelay;

        public long DifficultyBoundDivisor => _spec.DifficultyBoundDivisor;

        public long? FixedDifficulty => _spec.FixedDifficulty;

        public int MaximumUncleCount => _spec.MaximumUncleCount;

        public bool IsTimeAdjustmentPostOlympic => _spec.IsTimeAdjustmentPostOlympic;

        public bool IsEip2Enabled => _spec.IsEip2Enabled;

        public bool IsEip7Enabled => _spec.IsEip7Enabled;

        public bool IsEip100Enabled => _spec.IsEip100Enabled;

        public bool IsEip140Enabled => _spec.IsEip140Enabled;

        public bool IsEip150Enabled => _spec.IsEip150Enabled;

        public bool IsEip155Enabled => _spec.IsEip155Enabled;

        public bool IsEip158Enabled => _spec.IsEip1559Enabled;

        public bool IsEip160Enabled => _spec.IsEip160Enabled;

        public bool IsEip170Enabled => _spec.IsEip170Enabled;

        public bool IsEip196Enabled => _spec.IsEip196Enabled;

        public bool IsEip197Enabled => _spec.IsEip197Enabled;

        public bool IsEip198Enabled => _spec.IsEip198Enabled;

        public bool IsEip211Enabled => _spec.IsEip211Enabled;

        public bool IsEip214Enabled => _spec.IsEip214Enabled;

        public bool IsEip649Enabled => _spec.IsEip649Enabled;

        public bool IsEip658Enabled => _spec.IsEip658Enabled;

        public bool IsEip145Enabled => _spec.IsEip145Enabled;

        public bool IsEip1014Enabled => _spec.IsEip1014Enabled;

        public bool IsEip1052Enabled => _spec.IsEip1052Enabled;

        public bool IsEip1283Enabled => _spec.IsEip1283Enabled;

        public bool IsEip1234Enabled => _spec.IsEip1234Enabled;

        public bool IsEip1344Enabled => _spec.IsEip1344Enabled;

        public bool IsEip2028Enabled => _spec.IsEip2028Enabled;

        public bool IsEip152Enabled => _spec.IsEip152Enabled;

        public bool IsEip1108Enabled => _spec.IsEip1108Enabled;

        public bool IsEip1884Enabled => _spec.IsEip1884Enabled;

        public bool IsEip2200Enabled => _spec.IsEip2200Enabled;

        public bool IsEip2315Enabled => _spec.IsEip2315Enabled;

        public bool IsEip2537Enabled => _spec.IsEip2315Enabled;

        public bool IsEip2565Enabled => _spec.IsEip2565Enabled;

        public bool IsEip2929Enabled => _spec.IsEip2929Enabled;

        public bool IsEip2930Enabled => _spec.IsEip2930Enabled;

        public bool IsEip1559Enabled => _spec.IsEip1559Enabled;
        public bool IsEip3198Enabled => _spec.IsEip3198Enabled;
        public bool IsEip3529Enabled => _spec.IsEip3529Enabled;

        public bool IsEip3541Enabled => _spec.IsEip3541Enabled;
        public bool IsEip3607Enabled { get; set; }

        public bool IsEip158IgnoredAccount(Address address)
        {
            return _spec.IsEip158IgnoredAccount(address);
        }

        private long? _overridenEip1559TransitionBlock;
        public long Eip1559TransitionBlock
        {
            get
            {
                return _overridenEip1559TransitionBlock ?? _spec.Eip1559TransitionBlock;
            }
            set
            {
                _overridenEip1559TransitionBlock = value;
            }
        }

        public Address? Eip1559FeeCollector => _spec.Eip1559FeeCollector;
        public bool IsEip1153Enabled => _spec.IsEip1153Enabled;
        public bool IsEip3675Enabled => _spec.IsEip3675Enabled;
        public bool IsEip3651Enabled => _spec.IsEip3651Enabled;
        public bool IsEip3855Enabled => _spec.IsEip3855Enabled;
        public bool IsEip3860Enabled => _spec.IsEip3860Enabled;

        private bool? _overridenEip3540Status;
        public bool IsEip3540Enabled
        {
            get
            {
                return _overridenEip3540Status ?? _spec.IsEip3540Enabled;
            }
            set
            {
                _overridenEip3540Status = value;
            }
        }

<<<<<<< HEAD
        public long Eip1559TransitionBlock { get; set; }
        public bool IsEip4750Enabled { get; set; }
=======
        private bool? _overridenEip3670Status;
        public bool IsEip3670Enabled
        {
            get
            {
                return _overridenEip3670Status ?? _spec.IsEip3670Enabled;
            }
            set
            {
                _overridenEip3670Status = value;
            }
        }
>>>>>>> 7c7ce48a

        private bool? _overridenEip4200Status;
        public bool IsEip4200Enabled
        {
            get
            {
                return _overridenEip4200Status ?? _spec.IsEip4200Enabled;
            }
            set
            {
                _overridenEip4200Status = value;
            }
        }
    }
}<|MERGE_RESOLUTION|>--- conflicted
+++ resolved
@@ -32,67 +32,7 @@
         public OverridableReleaseSpec(IReleaseSpec spec)
         {
             _spec = spec;
-<<<<<<< HEAD
-            MaximumExtraDataSize = spec.MaximumExtraDataSize                   ;
-            MaxCodeSize  = spec.MaxCodeSize ;
-            MinGasLimit  = spec.MinGasLimit ;
-            GasLimitBoundDivisor = spec.GasLimitBoundDivisor;
-            BlockReward  = spec.BlockReward ;
-            DifficultyBombDelay = spec.DifficultyBombDelay;
-            DifficultyBoundDivisor  = spec.DifficultyBoundDivisor ;
-            FixedDifficulty  = spec.FixedDifficulty ;
-            MaximumUncleCount = spec.MaximumUncleCount;
-            IsTimeAdjustmentPostOlympic = spec.IsTimeAdjustmentPostOlympic;
-            IsEip2Enabled  = spec.IsEip2Enabled ;
-            IsEip7Enabled  = spec.IsEip7Enabled ;
-            IsEip100Enabled  = spec.IsEip100Enabled ;
-            IsEip140Enabled  = spec.IsEip140Enabled ;
-            IsEip150Enabled  = spec.IsEip150Enabled ;
-            IsEip155Enabled  = spec.IsEip155Enabled ;
-            IsEip158Enabled  = spec.IsEip158Enabled ;
-            IsEip160Enabled  = spec.IsEip160Enabled ;
-            IsEip170Enabled  = spec.IsEip170Enabled ;
-            IsEip196Enabled  = spec.IsEip196Enabled ;
-            IsEip197Enabled  = spec.IsEip197Enabled ;
-            IsEip198Enabled  = spec.IsEip198Enabled ;
-            IsEip211Enabled  = spec.IsEip211Enabled ;
-            IsEip214Enabled  = spec.IsEip214Enabled ;
-            IsEip649Enabled  = spec.IsEip649Enabled ;
-            IsEip658Enabled  = spec.IsEip658Enabled ;
-            IsEip145Enabled  = spec.IsEip145Enabled ;
-            IsEip1014Enabled  = spec.IsEip1014Enabled ;
-            IsEip1052Enabled  = spec.IsEip1052Enabled ;
-            IsEip1283Enabled  = spec.IsEip1283Enabled ;
-            IsEip1234Enabled  = spec.IsEip1234Enabled ;
-            IsEip1344Enabled  = spec.IsEip1344Enabled ;
-            IsEip2028Enabled  = spec.IsEip2028Enabled ;
-            IsEip152Enabled  = spec.IsEip152Enabled ;
-            IsEip1108Enabled  = spec.IsEip1108Enabled ;
-            IsEip1884Enabled  = spec.IsEip1884Enabled ;
-            IsEip2200Enabled  = spec.IsEip2200Enabled ;
-            IsEip2315Enabled  = spec.IsEip2315Enabled ;
-            IsEip2537Enabled  = spec.IsEip2537Enabled ;
-            IsEip2565Enabled  = spec.IsEip2565Enabled ;
-            IsEip2929Enabled  = spec.IsEip2929Enabled ;
-            IsEip2930Enabled  = spec.IsEip2930Enabled ;
-            IsEip1559Enabled  = spec.IsEip1559Enabled ;
-            IsEip3198Enabled  = spec.IsEip3198Enabled ;
-            IsEip3529Enabled  = spec.IsEip3529Enabled ;
-            IsEip3541Enabled  = spec.IsEip3541Enabled ;
-            IsEip3607Enabled  = spec.IsEip3607Enabled ;
-            IsEip3675Enabled  = spec.IsEip3675Enabled ;
-            IsEip3651Enabled  = spec.IsEip3651Enabled ;
-            IsEip1153Enabled  = spec.IsEip1153Enabled ;
-            IsEip3855Enabled  = spec.IsEip3855Enabled ;
-            IsEip3860Enabled  = spec.IsEip3860Enabled ;
-            IsEip3540Enabled  = spec.IsEip3540Enabled ;
-            IsEip3670Enabled  = spec.IsEip3670Enabled ;
-            IsEip4200Enabled  = spec.IsEip4200Enabled ;
-            Eip1559TransitionBlock = spec.Eip1559TransitionBlock;
-            IsEip4750Enabled  = spec.IsEip4750Enabled;
-=======
             IsEip3607Enabled = _spec.IsEip3607Enabled;
->>>>>>> 7c7ce48a
         }
 
         public string Name => "OverridableReleaseSpec";
@@ -226,10 +166,6 @@
             }
         }
 
-<<<<<<< HEAD
-        public long Eip1559TransitionBlock { get; set; }
-        public bool IsEip4750Enabled { get; set; }
-=======
         private bool? _overridenEip3670Status;
         public bool IsEip3670Enabled
         {
@@ -242,7 +178,6 @@
                 _overridenEip3670Status = value;
             }
         }
->>>>>>> 7c7ce48a
 
         private bool? _overridenEip4200Status;
         public bool IsEip4200Enabled
@@ -256,5 +191,19 @@
                 _overridenEip4200Status = value;
             }
         }
+
+
+        private bool? _overridenEip4750Status;
+        public bool IsEip4750Enabled
+        {
+            get
+            {
+                return _overridenEip4750Status ?? _spec.IsEip4750Enabled;
+            }
+            set
+            {
+                _overridenEip4750Status = value;
+            }
+        }
     }
 }