// SPDX-FileCopyrightText: 2022 Demerzel Solutions Limited
// SPDX-License-Identifier: LGPL-3.0-only

using System;
using System.Collections.Generic;
using System.Runtime.InteropServices;
using Nethermind.Core;
using Nethermind.Core.Caching;
using Nethermind.Core.Collections;
using Nethermind.Core.Crypto;
using Nethermind.Core.Resettables;
using Nethermind.Core.Specs;
using Nethermind.Db;
using Nethermind.Int256;
using Nethermind.Logging;
using Nethermind.State.Tracing;
using Nethermind.State.Witnesses;
using Nethermind.Trie;
using Nethermind.Trie.Pruning;
using Metrics = Nethermind.Db.Metrics;

namespace Nethermind.State
{
    internal class StateProvider
    {
        private const int StartCapacity = Resettable.StartCapacity;
        private readonly ResettableDictionary<AddressAsKey, Stack<int>> _intraBlockCache = new();
        private readonly ResettableHashSet<AddressAsKey> _committedThisRound = new();
        private readonly HashSet<AddressAsKey> _nullAccountReads = new();
        // Only guarding against hot duplicates so filter doesn't need to be too big
        // Note:
        // False negatives are fine as they will just result in a overwrite set
        // False positives would be problematic as the code _must_ be persisted
        private readonly LruKeyCache<Hash256AsKey> _codeInsertFilter = new(2048, "Code Insert Filter");

        private readonly List<Change> _keptInCache = new();
        private readonly ILogger _logger;
        private readonly IKeyValueStore _codeDb;

        private int _capacity = StartCapacity;
        private Change?[] _changes = new Change?[StartCapacity];
        private int _currentPosition = Resettable.EmptyPosition;

        public StateProvider(ITrieStore? trieStore, IKeyValueStore? codeDb, ILogManager? logManager, StateTree? stateTree = null)
        {
            _logger = logManager?.GetClassLogger<StateProvider>() ?? throw new ArgumentNullException(nameof(logManager));
            _codeDb = codeDb ?? throw new ArgumentNullException(nameof(codeDb));
            _tree = stateTree ?? new StateTree(trieStore, logManager);
        }

        public void Accept(ITreeVisitor? visitor, Hash256? stateRoot, VisitingOptions? visitingOptions = null)
        {
            ArgumentNullException.ThrowIfNull(visitor);
            ArgumentNullException.ThrowIfNull(stateRoot);

            _tree.Accept(visitor, stateRoot, visitingOptions);
        }

        private bool _needsStateRootUpdate;

        public void RecalculateStateRoot()
        {
            _tree.UpdateRootHash();
            _needsStateRootUpdate = false;
        }

        public Hash256 StateRoot
        {
            get
            {
                if (_needsStateRootUpdate)
                {
                    throw new InvalidOperationException();
                }

                return _tree.RootHash;
            }
            set => _tree.RootHash = value;
        }

        internal readonly StateTree _tree;

        public bool IsContract(Address address)
        {
            Account? account = GetThroughCache(address);
            if (account is null)
            {
                return false;
            }

            return account.IsContract;
        }

        public bool AccountExists(Address address)
        {
            if (_intraBlockCache.TryGetValue(address, out Stack<int> value))
            {
                return _changes[value.Peek()]!.ChangeType != ChangeType.Delete;
            }

            return GetAndAddToCache(address) is not null;
        }

        public bool IsEmptyAccount(Address address)
        {
            Account? account = GetThroughCache(address);
            if (account is null)
            {
                throw new InvalidOperationException($"Account {address} is null when checking if empty");
            }

            return account.IsEmpty;
        }

        public Account GetAccount(Address address)
        {
            return GetThroughCache(address) ?? Account.TotallyEmpty;
        }

        public bool IsDeadAccount(Address address)
        {
            Account? account = GetThroughCache(address);
            return account?.IsEmpty ?? true;
        }

        public UInt256 GetNonce(Address address)
        {
            Account? account = GetThroughCache(address);
            return account?.Nonce ?? UInt256.Zero;
        }

        public Hash256 GetStorageRoot(Address address)
        {
            Account? account = GetThroughCache(address);
            if (account is null)
            {
                throw new InvalidOperationException($"Account {address} is null when accessing storage root");
            }

            return account.StorageRoot;
        }

        public UInt256 GetBalance(Address address)
        {
            Account? account = GetThroughCache(address);
            return account?.Balance ?? UInt256.Zero;
        }

<<<<<<< HEAD
        public void InsertCode(Address address, ReadOnlyMemory<byte> code, IReleaseSpec spec, bool isGenesis = false, bool isSystemCall = false)
=======
        public void InsertCode(Address address, Hash256 codeHash, ReadOnlyMemory<byte> code, IReleaseSpec spec, bool isGenesis = false)
>>>>>>> 2c956ce1
        {
            if (isSystemCall && address == Address.SystemUser) return;

            _needsStateRootUpdate = true;

            // Don't reinsert if already inserted. This can be the case when the same
            // code is used by multiple deployments. Either from factory contracts (e.g. LPs)
            // or people copy and pasting popular contracts
            if (!_codeInsertFilter.Get(codeHash))
            {
                if (!_codeDb.PreferWriteByArray)
                {
                    _codeDb.PutSpan(codeHash.Bytes, code.Span);
                }
                else if (MemoryMarshal.TryGetArray(code, out ArraySegment<byte> codeArray)
                        && codeArray.Offset == 0
                        && codeArray.Count == code.Length)
                {
                    _codeDb[codeHash.Bytes] = codeArray.Array;
                }
                else
                {
                    _codeDb[codeHash.Bytes] = code.ToArray();
                }

                _codeInsertFilter.Set(codeHash);
            }

            Account? account = GetThroughCache(address);
            if (account is null)
            {
                throw new InvalidOperationException($"Account {address} is null when updating code hash");
            }

            if (account.CodeHash != codeHash)
            {
                if (_logger.IsDebug) _logger.Debug($"  Update {address} C {account.CodeHash} -> {codeHash}");
                Account changedAccount = account.WithChangedCodeHash(codeHash);
                PushUpdate(address, changedAccount);
            }
            else if (spec.IsEip158Enabled && !isGenesis)
            {
                if (_logger.IsTrace) _logger.Trace($"  Touch {address} (code hash)");
                if (account.IsEmpty)
                {
                    PushTouch(address, account, spec, account.Balance.IsZero);
                }
            }
        }

        private void SetNewBalance(Address address, in UInt256 balanceChange, IReleaseSpec releaseSpec, bool isSubtracting, bool isSystemCall = false)
        {
            _needsStateRootUpdate = true;

            Account GetThroughCacheCheckExists()
            {
                Account result = GetThroughCache(address);
                if (result is null && !isSystemCall)
                {
                    if (_logger.IsError) _logger.Error("Updating balance of a non-existing account");
                    throw new InvalidOperationException("Updating balance of a non-existing account");
                }

                return result;
            }

            bool isZero = balanceChange.IsZero;
            if (isZero)
            {
                // this also works like this in Geth (they don't follow the spec ¯\_(*~*)_/¯)
                // however we don't do it because of a consensus issue with Geth, just to avoid
                // hitting non-existing account when substractin Zero-value from the sender
                if (releaseSpec.IsEip158Enabled && !isSubtracting)
                {
                    Account touched = GetThroughCacheCheckExists();
                    if (touched is null) return;

                    if (_logger.IsTrace) _logger.Trace($"  Touch {address} (balance)");
                    if (touched.IsEmpty)
                    {
                        PushTouch(address, touched, releaseSpec, true);
                    }
                }

                return;
            }

            Account account = GetThroughCacheCheckExists();
            if (account is null) return;

            if (isSubtracting && account.Balance < balanceChange)
            {
                throw new InsufficientBalanceException(address);
            }

            UInt256 newBalance = isSubtracting ? account.Balance - balanceChange : account.Balance + balanceChange;

            Account changedAccount = account.WithChangedBalance(newBalance);
            if (_logger.IsTrace) _logger.Trace($"  Update {address} B {account.Balance} -> {newBalance} ({(isSubtracting ? "-" : "+")}{balanceChange})");
            PushUpdate(address, changedAccount);
        }

        public void SubtractFromBalance(Address address, in UInt256 balanceChange, IReleaseSpec releaseSpec, bool isSystemCall = false)
        {
            _needsStateRootUpdate = true;
            SetNewBalance(address, balanceChange, releaseSpec, true, isSystemCall);
        }

        public void AddToBalance(Address address, in UInt256 balanceChange, IReleaseSpec releaseSpec, bool isSystemCall = false)
        {
            _needsStateRootUpdate = true;
            SetNewBalance(address, balanceChange, releaseSpec, false, isSystemCall);
        }

        /// <summary>
        /// This is a coupling point between storage provider and state provider.
        /// This is pointing at the architectural change likely required where Storage and State Provider are represented by a single world state class.
        /// </summary>
        /// <param name="address"></param>
        /// <param name="storageRoot"></param>
        public void UpdateStorageRoot(Address address, Hash256 storageRoot)
        {
            _needsStateRootUpdate = true;
            Account? account = GetThroughCache(address);
            if (account is null)
            {
                throw new InvalidOperationException($"Account {address} is null when updating storage hash");
            }

            if (account.StorageRoot != storageRoot)
            {
                if (_logger.IsTrace) _logger.Trace($"  Update {address} S {account.StorageRoot} -> {storageRoot}");
                Account changedAccount = account.WithChangedStorageRoot(storageRoot);
                PushUpdate(address, changedAccount);
            }
        }

        public void IncrementNonce(Address address)
        {
            _needsStateRootUpdate = true;
            Account? account = GetThroughCache(address);
            if (account is null)
            {
                throw new InvalidOperationException($"Account {address} is null when incrementing nonce");
            }

            Account changedAccount = account.WithChangedNonce(account.Nonce + 1);
            if (_logger.IsTrace) _logger.Trace($"  Update {address} N {account.Nonce} -> {changedAccount.Nonce}");
            PushUpdate(address, changedAccount);
        }

        public void DecrementNonce(Address address)
        {
            _needsStateRootUpdate = true;
            Account? account = GetThroughCache(address);
            if (account is null)
            {
                throw new InvalidOperationException($"Account {address} is null when decrementing nonce.");
            }

            Account changedAccount = account.WithChangedNonce(account.Nonce - 1);
            if (_logger.IsTrace) _logger.Trace($"  Update {address} N {account.Nonce} -> {changedAccount.Nonce}");
            PushUpdate(address, changedAccount);
        }

        public void TouchCode(in ValueHash256 codeHash)
        {
            if (_codeDb is WitnessingStore witnessingStore)
            {
                witnessingStore.Touch(codeHash.Bytes);
            }
        }

        public Hash256 GetCodeHash(Address address)
        {
            Account? account = GetThroughCache(address);
            return account?.CodeHash ?? Keccak.OfAnEmptyString;
        }

        public byte[] GetCode(Hash256 codeHash)
        {
            byte[]? code = codeHash == Keccak.OfAnEmptyString ? Array.Empty<byte>() : _codeDb[codeHash.Bytes];
            return code ?? throw new InvalidOperationException($"Code {codeHash} is missing from the database.");
        }

        public byte[] GetCode(ValueHash256 codeHash)
        {
            byte[]? code = codeHash == Keccak.OfAnEmptyString.ValueHash256 ? Array.Empty<byte>() : _codeDb[codeHash.Bytes];
            return code ?? throw new InvalidOperationException($"Code {codeHash} is missing from the database.");
        }

        public byte[] GetCode(Address address)
        {
            Account? account = GetThroughCache(address);
            if (account is null)
            {
                return Array.Empty<byte>();
            }

            return GetCode(account.CodeHash);
        }

        public void DeleteAccount(Address address)
        {
            _needsStateRootUpdate = true;
            PushDelete(address);
        }

        public int TakeSnapshot()
        {
            if (_logger.IsTrace) _logger.Trace($"State snapshot {_currentPosition}");
            return _currentPosition;
        }

        public void Restore(int snapshot)
        {
            if (snapshot > _currentPosition)
            {
                throw new InvalidOperationException($"{nameof(StateProvider)} tried to restore snapshot {snapshot} beyond current position {_currentPosition}");
            }

            if (_logger.IsTrace) _logger.Trace($"Restoring state snapshot {snapshot}");
            if (snapshot == _currentPosition)
            {
                return;
            }

            for (int i = 0; i < _currentPosition - snapshot; i++)
            {
                Change change = _changes[_currentPosition - i];
                Stack<int> stack = _intraBlockCache[change!.Address];
                if (stack.Count == 1)
                {
                    if (change.ChangeType == ChangeType.JustCache)
                    {
                        int actualPosition = stack.Pop();
                        if (actualPosition != _currentPosition - i)
                        {
                            throw new InvalidOperationException($"Expected actual position {actualPosition} to be equal to {_currentPosition} - {i}");
                        }

                        _keptInCache.Add(change);
                        _changes[actualPosition] = null;
                        continue;
                    }
                }

                _changes[_currentPosition - i] = null; // TODO: temp, ???
                int forChecking = stack.Pop();
                if (forChecking != _currentPosition - i)
                {
                    throw new InvalidOperationException($"Expected checked value {forChecking} to be equal to {_currentPosition} - {i}");
                }

                if (stack.Count == 0)
                {
                    _intraBlockCache.Remove(change.Address);
                }
            }

            _currentPosition = snapshot;
            foreach (Change kept in _keptInCache)
            {
                _currentPosition++;
                _changes[_currentPosition] = kept;
                _intraBlockCache[kept.Address].Push(_currentPosition);
            }

            _keptInCache.Clear();
        }

        public void CreateAccount(Address address, in UInt256 balance, in UInt256 nonce = default)
        {
            _needsStateRootUpdate = true;
            if (_logger.IsTrace) _logger.Trace($"Creating account: {address} with balance {balance} and nonce {nonce}");
            Account account = (balance.IsZero && nonce.IsZero) ? Account.TotallyEmpty : new Account(nonce, balance);
            PushNew(address, account);
        }

        public void CreateAccountIfNotExists(Address address, in UInt256 balance, in UInt256 nonce = default)
        {
            if (AccountExists(address)) return;
            CreateAccount(address, balance, nonce);
        }

        public void AddToBalanceAndCreateIfNotExists(Address address, in UInt256 balance, IReleaseSpec spec)
        {
            if (AccountExists(address))
            {
                AddToBalance(address, balance, spec);
            }
            else
            {
                CreateAccount(address, balance);
            }
        }

        public void Commit(IReleaseSpec releaseSpec, bool isGenesis = false)
        {
            Commit(releaseSpec, NullStateTracer.Instance, isGenesis);
        }

        private readonly struct ChangeTrace
        {
            public ChangeTrace(Account? before, Account? after)
            {
                After = after;
                Before = before;
            }

            public ChangeTrace(Account? after)
            {
                After = after;
                Before = null;
            }

            public Account? Before { get; }
            public Account? After { get; }
        }

        public void Commit(IReleaseSpec releaseSpec, IWorldStateTracer stateTracer, bool isGenesis = false)
        {
            if (_currentPosition == -1)
            {
                if (_logger.IsTrace) _logger.Trace("  no state changes to commit");
                return;
            }

            if (_logger.IsTrace) _logger.Trace($"Committing state changes (at {_currentPosition})");
            if (_changes[_currentPosition] is null)
            {
                throw new InvalidOperationException($"Change at current position {_currentPosition} was null when commiting {nameof(StateProvider)}");
            }

            if (_changes[_currentPosition + 1] is not null)
            {
                throw new InvalidOperationException($"Change after current position ({_currentPosition} + 1) was not null when commiting {nameof(StateProvider)}");
            }

            bool isTracing = stateTracer.IsTracingState;
            Dictionary<AddressAsKey, ChangeTrace> trace = null;
            if (isTracing)
            {
                trace = new Dictionary<AddressAsKey, ChangeTrace>();
            }

            for (int i = 0; i <= _currentPosition; i++)
            {
                Change change = _changes[_currentPosition - i];
                if (!isTracing && change!.ChangeType == ChangeType.JustCache)
                {
                    continue;
                }

                if (_committedThisRound.Contains(change!.Address))
                {
                    if (isTracing && change.ChangeType == ChangeType.JustCache)
                    {
                        trace[change.Address] = new ChangeTrace(change.Account, trace[change.Address].After);
                    }

                    continue;
                }

                // because it was not committed yet it means that the just cache is the only state (so it was read only)
                if (isTracing && change.ChangeType == ChangeType.JustCache)
                {
                    _nullAccountReads.Add(change.Address);
                    continue;
                }

                Stack<int> stack = _intraBlockCache[change.Address];
                int forAssertion = stack.Pop();
                if (forAssertion != _currentPosition - i)
                {
                    throw new InvalidOperationException($"Expected checked value {forAssertion} to be equal to {_currentPosition} - {i}");
                }

                _committedThisRound.Add(change.Address);

                switch (change.ChangeType)
                {
                    case ChangeType.JustCache:
                        {
                            break;
                        }
                    case ChangeType.Touch:
                    case ChangeType.Update:
                        {
                            if (releaseSpec.IsEip158Enabled && change.Account.IsEmpty && !isGenesis)
                            {
                                if (_logger.IsTrace) _logger.Trace($"  Commit remove empty {change.Address} B = {change.Account.Balance} N = {change.Account.Nonce}");
                                SetState(change.Address, null);
                                if (isTracing)
                                {
                                    trace[change.Address] = new ChangeTrace(null);
                                }
                            }
                            else
                            {
                                if (_logger.IsTrace) _logger.Trace($"  Commit update {change.Address} B = {change.Account.Balance} N = {change.Account.Nonce} C = {change.Account.CodeHash}");
                                SetState(change.Address, change.Account);
                                if (isTracing)
                                {
                                    trace[change.Address] = new ChangeTrace(change.Account);
                                }
                            }

                            break;
                        }
                    case ChangeType.New:
                        {
                            if (!releaseSpec.IsEip158Enabled || !change.Account.IsEmpty || isGenesis)
                            {
                                if (_logger.IsTrace) _logger.Trace($"  Commit create {change.Address} B = {change.Account.Balance} N = {change.Account.Nonce}");
                                SetState(change.Address, change.Account);
                                if (isTracing)
                                {
                                    trace[change.Address] = new ChangeTrace(change.Account);
                                }
                            }

                            break;
                        }
                    case ChangeType.Delete:
                        {
                            if (_logger.IsTrace) _logger.Trace($"  Commit remove {change.Address}");
                            bool wasItCreatedNow = false;
                            while (stack.Count > 0)
                            {
                                int previousOne = stack.Pop();
                                wasItCreatedNow |= _changes[previousOne].ChangeType == ChangeType.New;
                                if (wasItCreatedNow)
                                {
                                    break;
                                }
                            }

                            if (!wasItCreatedNow)
                            {
                                SetState(change.Address, null);
                                if (isTracing)
                                {
                                    trace[change.Address] = new ChangeTrace(null);
                                }
                            }

                            break;
                        }
                    default:
                        throw new ArgumentOutOfRangeException();
                }
            }

            if (isTracing)
            {
                foreach (Address nullRead in _nullAccountReads)
                {
                    // // this may be enough, let us write tests
                    stateTracer.ReportAccountRead(nullRead);
                }
            }

            Resettable<Change>.Reset(ref _changes, ref _capacity, ref _currentPosition, StartCapacity);
            _committedThisRound.Reset();
            _nullAccountReads.Clear();
            _intraBlockCache.Reset();

            if (isTracing)
            {
                ReportChanges(stateTracer, trace);
            }
        }

        private void ReportChanges(IStateTracer stateTracer, Dictionary<AddressAsKey, ChangeTrace> trace)
        {
            foreach ((Address address, ChangeTrace change) in trace)
            {
                bool someChangeReported = false;

                Account? before = change.Before;
                Account? after = change.After;

                UInt256? beforeBalance = before?.Balance;
                UInt256? afterBalance = after?.Balance;

                UInt256? beforeNonce = before?.Nonce;
                UInt256? afterNonce = after?.Nonce;

                Hash256? beforeCodeHash = before?.CodeHash;
                Hash256? afterCodeHash = after?.CodeHash;

                if (beforeCodeHash != afterCodeHash)
                {
                    byte[]? beforeCode = beforeCodeHash is null
                        ? null
                        : beforeCodeHash == Keccak.OfAnEmptyString
                            ? Array.Empty<byte>()
                            : _codeDb[beforeCodeHash.Bytes];
                    byte[]? afterCode = afterCodeHash is null
                        ? null
                        : afterCodeHash == Keccak.OfAnEmptyString
                            ? Array.Empty<byte>()
                            : _codeDb[afterCodeHash.Bytes];

                    if (!((beforeCode?.Length ?? 0) == 0 && (afterCode?.Length ?? 0) == 0))
                    {
                        stateTracer.ReportCodeChange(address, beforeCode, afterCode);
                    }

                    someChangeReported = true;
                }

                if (afterBalance != beforeBalance)
                {
                    stateTracer.ReportBalanceChange(address, beforeBalance, afterBalance);
                    someChangeReported = true;
                }

                if (afterNonce != beforeNonce)
                {
                    stateTracer.ReportNonceChange(address, beforeNonce, afterNonce);
                    someChangeReported = true;
                }

                if (!someChangeReported)
                {
                    stateTracer.ReportAccountRead(address);
                }
            }
        }

        private Account? GetState(Address address)
        {
            Metrics.StateTreeReads++;
            Account? account = _tree.Get(address);
            return account;
        }

        private void SetState(Address address, Account? account)
        {
            _needsStateRootUpdate = true;
            Metrics.StateTreeWrites++;
            _tree.Set(address, account);
        }

        private Account? GetAndAddToCache(Address address)
        {
            if (_nullAccountReads.Contains(address)) return null;

            Account? account = GetState(address);
            if (account is not null)
            {
                PushJustCache(address, account);
            }
            else
            {
                // just for tracing - potential perf hit, maybe a better solution?
                _nullAccountReads.Add(address);
            }

            return account;
        }

        private Account? GetThroughCache(Address address)
        {
            if (_intraBlockCache.TryGetValue(address, out Stack<int> value))
            {
                return _changes[value.Peek()]!.Account;
            }

            Account account = GetAndAddToCache(address);
            return account;
        }

        private void PushJustCache(Address address, Account account)
        {
            Push(ChangeType.JustCache, address, account);
        }

        private void PushUpdate(Address address, Account account)
        {
            Push(ChangeType.Update, address, account);
        }

        private void PushTouch(Address address, Account account, IReleaseSpec releaseSpec, bool isZero)
        {
            if (isZero && releaseSpec.IsEip158IgnoredAccount(address) && releaseSpec.AuRaSystemCalls) return;
            Push(ChangeType.Touch, address, account);
        }

        private void PushDelete(Address address)
        {
            Push(ChangeType.Delete, address, null);
        }

        private void Push(ChangeType changeType, Address address, Account? touchedAccount)
        {
            Stack<int> stack = SetupCache(address);
            if (changeType == ChangeType.Touch
                && _changes[stack.Peek()]!.ChangeType == ChangeType.Touch)
            {
                return;
            }

            IncrementChangePosition();
            stack.Push(_currentPosition);
            _changes[_currentPosition] = new Change(changeType, address, touchedAccount);
        }

        private void PushNew(Address address, Account account)
        {
            Stack<int> stack = SetupCache(address);
            IncrementChangePosition();
            stack.Push(_currentPosition);
            _changes[_currentPosition] = new Change(ChangeType.New, address, account);
        }

        private void IncrementChangePosition()
        {
            Resettable<Change>.IncrementPosition(ref _changes, ref _capacity, ref _currentPosition);
        }

        private Stack<int> SetupCache(Address address)
        {
            ref Stack<int>? value = ref _intraBlockCache.GetValueRefOrAddDefault(address, out bool exists);
            if (!exists)
            {
                value = new Stack<int>();
            }

            return value;
        }

        private enum ChangeType
        {
            JustCache,
            Touch,
            Update,
            New,
            Delete
        }

        private class Change
        {
            public Change(ChangeType type, Address address, Account? account)
            {
                ChangeType = type;
                Address = address;
                Account = account;
            }

            public ChangeType ChangeType { get; }
            public Address Address { get; }
            public Account? Account { get; }
        }

        public void Reset()
        {
            if (_logger.IsTrace) _logger.Trace("Clearing state provider caches");
            _intraBlockCache.Reset();
            _committedThisRound.Reset();
            _nullAccountReads.Clear();
            _currentPosition = Resettable.EmptyPosition;
            Array.Clear(_changes, 0, _changes.Length);
            _needsStateRootUpdate = false;
        }

        public void CommitTree(long blockNumber)
        {
            if (_needsStateRootUpdate)
            {
                RecalculateStateRoot();
            }

            _tree.Commit(blockNumber);
        }

        public static void CommitBranch()
        {
            // placeholder for the three level Commit->CommitBlock->CommitBranch
        }

        // used in EthereumTests
        internal void SetNonce(Address address, in UInt256 nonce)
        {
            _needsStateRootUpdate = true;
            Account? account = GetThroughCache(address);
            if (account is null)
            {
                throw new InvalidOperationException($"Account {address} is null when incrementing nonce");
            }

            Account changedAccount = account.WithChangedNonce(nonce);
            if (_logger.IsTrace) _logger.Trace($"  Update {address} N {account.Nonce} -> {changedAccount.Nonce}");
            PushUpdate(address, changedAccount);
        }
    }
}<|MERGE_RESOLUTION|>--- conflicted
+++ resolved
@@ -146,11 +146,7 @@
             return account?.Balance ?? UInt256.Zero;
         }
 
-<<<<<<< HEAD
-        public void InsertCode(Address address, ReadOnlyMemory<byte> code, IReleaseSpec spec, bool isGenesis = false, bool isSystemCall = false)
-=======
-        public void InsertCode(Address address, Hash256 codeHash, ReadOnlyMemory<byte> code, IReleaseSpec spec, bool isGenesis = false)
->>>>>>> 2c956ce1
+        public void InsertCode(Address address, Hash256 codeHash, ReadOnlyMemory<byte> code, IReleaseSpec spec, bool isGenesis = false, bool isSystemCall = false)
         {
             if (isSystemCall && address == Address.SystemUser) return;
 
