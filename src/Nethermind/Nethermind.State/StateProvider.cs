// SPDX-FileCopyrightText: 2022 Demerzel Solutions Limited
// SPDX-License-Identifier: LGPL-3.0-only

using System;
using System.Collections.Concurrent;
using System.Collections.Generic;
using System.Runtime.InteropServices;
using Nethermind.Core;
using Nethermind.Core.Caching;
using Nethermind.Core.Collections;
using Nethermind.Core.Crypto;
using Nethermind.Core.Resettables;
using Nethermind.Core.Specs;
using Nethermind.Int256;
using Nethermind.Logging;
using Nethermind.State.Tracing;
using Nethermind.Trie;
using Nethermind.Trie.Pruning;
using Metrics = Nethermind.Db.Metrics;

namespace Nethermind.State
{
    internal class StateProvider
    {
        private readonly Dictionary<AddressAsKey, Stack<int>> _intraTxCache = new();
        private readonly HashSet<AddressAsKey> _committedThisRound = new();
        private readonly HashSet<AddressAsKey> _nullAccountReads = new();
        // Only guarding against hot duplicates so filter doesn't need to be too big
        // Note:
        // False negatives are fine as they will just result in a overwrite set
        // False positives would be problematic as the code _must_ be persisted
        private readonly ClockKeyCacheNonConcurrent<Hash256AsKey> _codeInsertFilter = new(1_024);
        private readonly Dictionary<AddressAsKey, Account> _blockCache = new(4_096);
        private readonly ConcurrentDictionary<AddressAsKey, Account>? _preBlockCache;

        private readonly List<Change> _keptInCache = new();
        private readonly ILogger _logger;
        private readonly IKeyValueStore _codeDb;

        private List<Change> _changes = new(Resettable.StartCapacity);
        internal readonly StateTree _tree;
        private readonly Func<AddressAsKey, Account> _getStateFromTrie;

        private readonly bool _populatePreBlockCache;

        public void Accept(ITreeVisitor? visitor, Hash256? stateRoot, VisitingOptions? visitingOptions = null)
        {
            ArgumentNullException.ThrowIfNull(visitor);
            ArgumentNullException.ThrowIfNull(stateRoot);

            _tree.Accept(visitor, stateRoot, visitingOptions);
        }

        private bool _needsStateRootUpdate;

        public void RecalculateStateRoot()
        {
            _tree.UpdateRootHash();
            _needsStateRootUpdate = false;
        }

        public Hash256 StateRoot
        {
            get
            {
                if (_needsStateRootUpdate)
                {
                    throw new InvalidOperationException();
                }

                return _tree.RootHash;
            }
            set => _tree.RootHash = value;
        }

        public bool IsContract(Address address)
        {
            Account? account = GetThroughCache(address);
            return account is not null && account.IsContract;
        }

        public bool AccountExists(Address address) =>
            _intraTxCache.TryGetValue(address, out Stack<int> value)
                ? _changes[value.Peek()]!.ChangeType != ChangeType.Delete
                : GetAndAddToCache(address) is not null;

        public bool IsEmptyAccount(Address address)
        {
            Account? account = GetThroughCache(address);
            return account?.IsEmpty ?? throw new InvalidOperationException($"Account {address} is null when checking if empty");
        }

        public Account GetAccount(Address address) => GetThroughCache(address) ?? Account.TotallyEmpty;

        public bool IsDeadAccount(Address address)
        {
            Account? account = GetThroughCache(address);
            return account?.IsEmpty ?? true;
        }

        public UInt256 GetNonce(Address address)
        {
            Account? account = GetThroughCache(address);
            return account?.Nonce ?? UInt256.Zero;
        }

        public Hash256 GetStorageRoot(Address address)
        {
            Account? account = GetThroughCache(address);
            return account is null ? throw new InvalidOperationException($"Account {address} is null when accessing storage root") : account.StorageRoot;
        }

        public UInt256 GetBalance(Address address)
        {
            Account? account = GetThroughCache(address);
            return account?.Balance ?? UInt256.Zero;
        }

        public void InsertCode(Address address, Hash256 codeHash, ReadOnlyMemory<byte> code, IReleaseSpec spec, bool isGenesis = false, bool isSystemCall = false)
        {
            if (isSystemCall && address == Address.SystemUser) return;

            _needsStateRootUpdate = true;

            // Don't reinsert if already inserted. This can be the case when the same
            // code is used by multiple deployments. Either from factory contracts (e.g. LPs)
            // or people copy and pasting popular contracts
            if (!_codeInsertFilter.Get(codeHash))
            {
                if (!_codeDb.PreferWriteByArray)
                {
                    _codeDb.PutSpan(codeHash.Bytes, code.Span);
                }
                else if (MemoryMarshal.TryGetArray(code, out ArraySegment<byte> codeArray)
                        && codeArray.Offset == 0
                        && codeArray.Count == code.Length)
                {
                    _codeDb[codeHash.Bytes] = codeArray.Array;
                }
                else
                {
                    _codeDb[codeHash.Bytes] = code.ToArray();
                }

                _codeInsertFilter.Set(codeHash);
            }

            Account? account = GetThroughCache(address);
            if (account is null)
            {
                throw new InvalidOperationException($"Account {address} is null when updating code hash");
            }

            if (account.CodeHash != codeHash)
            {
                if (_logger.IsDebug) _logger.Debug($"  Update {address} C {account.CodeHash} -> {codeHash}");
                Account changedAccount = account.WithChangedCodeHash(codeHash);
                PushUpdate(address, changedAccount);
            }
            else if (spec.IsEip158Enabled && !isGenesis)
            {
                if (_logger.IsTrace) _logger.Trace($"  Touch {address} (code hash)");
                if (account.IsEmpty)
                {
                    PushTouch(address, account, spec, account.Balance.IsZero);
                }
            }
        }

        private void SetNewBalance(Address address, in UInt256 balanceChange, IReleaseSpec releaseSpec, bool isSubtracting, bool isSystemCall = false)
        {
            _needsStateRootUpdate = true;

            Account GetThroughCacheCheckExists()
            {
                Account result = GetThroughCache(address);
                if (result is null && !isSystemCall)
                {
                    if (_logger.IsError) _logger.Error("Updating balance of a non-existing account");
                    throw new InvalidOperationException("Updating balance of a non-existing account");
                }

                return result;
            }

            bool isZero = balanceChange.IsZero;
            if (isZero)
            {
                // this also works like this in Geth (they don't follow the spec ¯\_(*~*)_/¯)
                // however we don't do it because of a consensus issue with Geth, just to avoid
                // hitting non-existing account when subtracting Zero-value from the sender
                if (releaseSpec.IsEip158Enabled && !isSubtracting)
                {
                    Account touched = GetThroughCacheCheckExists();
<<<<<<< HEAD
                    if (touched is null) return;
=======
>>>>>>> aa0196b8

                    if (_logger.IsTrace) _logger.Trace($"  Touch {address} (balance)");
                    if (touched.IsEmpty)
                    {
                        PushTouch(address, touched, releaseSpec, true);
                    }
                }

                return;
            }

            Account account = GetThroughCacheCheckExists();
            if (account is null) return;

            if (isSubtracting && account.Balance < balanceChange)
            {
                throw new InsufficientBalanceException(address);
            }

            UInt256 newBalance = isSubtracting ? account.Balance - balanceChange : account.Balance + balanceChange;

            Account changedAccount = account.WithChangedBalance(newBalance);
            if (_logger.IsTrace) _logger.Trace($"  Update {address} B {account.Balance} -> {newBalance} ({(isSubtracting ? "-" : "+")}{balanceChange})");
            PushUpdate(address, changedAccount);
        }

        public void SubtractFromBalance(Address address, in UInt256 balanceChange, IReleaseSpec releaseSpec, bool isSystemCall = false)
        {
            _needsStateRootUpdate = true;
            SetNewBalance(address, balanceChange, releaseSpec, true, isSystemCall);
        }

        public void AddToBalance(Address address, in UInt256 balanceChange, IReleaseSpec releaseSpec, bool isSystemCall = false)
        {
            _needsStateRootUpdate = true;
            SetNewBalance(address, balanceChange, releaseSpec, false, isSystemCall);
        }

        /// <summary>
        /// This is a coupling point between storage provider and state provider.
        /// This is pointing at the architectural change likely required where Storage and State Provider are represented by a single world state class.
        /// </summary>
        /// <param name="address"></param>
        /// <param name="storageRoot"></param>
        public void UpdateStorageRoot(Address address, Hash256 storageRoot)
        {
            _needsStateRootUpdate = true;
            Account? account = GetThroughCache(address);
            if (account is null)
            {
                throw new InvalidOperationException($"Account {address} is null when updating storage hash");
            }

            if (account.StorageRoot != storageRoot)
            {
                if (_logger.IsTrace) _logger.Trace($"  Update {address} S {account.StorageRoot} -> {storageRoot}");
                Account changedAccount = account.WithChangedStorageRoot(storageRoot);
                PushUpdate(address, changedAccount);
            }
        }

        public void IncrementNonce(Address address, UInt256 delta)
        {
            _needsStateRootUpdate = true;
            Account? account = GetThroughCache(address);
            if (account is null)
            {
                throw new InvalidOperationException($"Account {address} is null when incrementing nonce");
            }

            Account changedAccount = account.WithChangedNonce(account.Nonce + delta);
            if (_logger.IsTrace) _logger.Trace($"  Update {address} N {account.Nonce} -> {changedAccount.Nonce}");
            PushUpdate(address, changedAccount);
        }

        public void DecrementNonce(Address address, UInt256 delta)
        {
            _needsStateRootUpdate = true;
            Account? account = GetThroughCache(address);
            if (account is null)
            {
                throw new InvalidOperationException($"Account {address} is null when decrementing nonce.");
            }

            Account changedAccount = account.WithChangedNonce(account.Nonce - delta);
            if (_logger.IsTrace) _logger.Trace($"  Update {address} N {account.Nonce} -> {changedAccount.Nonce}");
            PushUpdate(address, changedAccount);
        }

        public Hash256 GetCodeHash(Address address)
        {
            Account? account = GetThroughCache(address);
            return account?.CodeHash ?? Keccak.OfAnEmptyString;
        }

        public byte[] GetCode(Hash256 codeHash)
        {
            byte[]? code = codeHash == Keccak.OfAnEmptyString ? Array.Empty<byte>() : _codeDb[codeHash.Bytes];
            return code ?? throw new InvalidOperationException($"Code {codeHash} is missing from the database.");
        }

        public byte[] GetCode(ValueHash256 codeHash)
        {
            byte[]? code = codeHash == Keccak.OfAnEmptyString.ValueHash256 ? Array.Empty<byte>() : _codeDb[codeHash.Bytes];
            return code ?? throw new InvalidOperationException($"Code {codeHash} is missing from the database.");
        }

        public byte[] GetCode(Address address)
        {
            Account? account = GetThroughCache(address);
            if (account is null)
            {
                return Array.Empty<byte>();
            }

            return GetCode(account.CodeHash);
        }

        public void DeleteAccount(Address address)
        {
            _needsStateRootUpdate = true;
            PushDelete(address);
        }

        public int TakeSnapshot()
        {
            int currentPosition = _changes.Count - 1;
            if (_logger.IsTrace) _logger.Trace($"State snapshot {currentPosition}");
            return currentPosition;
        }

        public void Restore(int snapshot)
        {
            int currentPosition = _changes.Count - 1;
            if (snapshot > currentPosition)
            {
                throw new InvalidOperationException($"{nameof(StateProvider)} tried to restore snapshot {snapshot} beyond current position {currentPosition}");
            }

            if (_logger.IsTrace) _logger.Trace($"Restoring state snapshot {snapshot}");
            if (snapshot == currentPosition)
            {
                return;
            }

            for (int i = 0; i < currentPosition - snapshot; i++)
            {
                Change change = _changes[currentPosition - i];
                Stack<int> stack = _intraTxCache[change!.Address];
                if (stack.Count == 1)
                {
                    if (change.ChangeType == ChangeType.JustCache)
                    {
                        int actualPosition = stack.Pop();
                        if (actualPosition != currentPosition - i)
                        {
                            throw new InvalidOperationException($"Expected actual position {actualPosition} to be equal to {currentPosition} - {i}");
                        }

                        _keptInCache.Add(change);
                        _changes[actualPosition] = default;
                        continue;
                    }
                }

                _changes[currentPosition - i] = default; // TODO: temp, ???
                int forChecking = stack.Pop();
                if (forChecking != currentPosition - i)
                {
                    throw new InvalidOperationException($"Expected checked value {forChecking} to be equal to {currentPosition} - {i}");
                }

                if (stack.Count == 0)
                {
                    _intraTxCache.Remove(change.Address);
                }
            }

            CollectionsMarshal.SetCount(_changes, snapshot + 1);
            currentPosition = _changes.Count - 1;
            foreach (Change kept in _keptInCache)
            {
                currentPosition++;
                _changes.Add(kept);
                _intraTxCache[kept.Address].Push(currentPosition);
            }

            _keptInCache.Clear();
        }

        public void CreateAccount(Address address, in UInt256 balance, in UInt256 nonce = default)
        {
            _needsStateRootUpdate = true;
            if (_logger.IsTrace) _logger.Trace($"Creating account: {address} with balance {balance} and nonce {nonce}");
            Account account = (balance.IsZero && nonce.IsZero) ? Account.TotallyEmpty : new Account(nonce, balance);
            PushNew(address, account);
        }

        public void CreateAccountIfNotExists(Address address, in UInt256 balance, in UInt256 nonce = default)
        {
            if (!AccountExists(address))
            {
                CreateAccount(address, balance, nonce);
            }
        }

        public void AddToBalanceAndCreateIfNotExists(Address address, in UInt256 balance, IReleaseSpec spec)
        {
            if (AccountExists(address))
            {
                AddToBalance(address, balance, spec);
            }
            else
            {
                CreateAccount(address, balance);
            }
        }

        public void Commit(IReleaseSpec releaseSpec, bool isGenesis = false)
        {
            Commit(releaseSpec, NullStateTracer.Instance, isGenesis);
        }

        private readonly struct ChangeTrace
        {
            public ChangeTrace(Account? before, Account? after)
            {
                After = after;
                Before = before;
            }

            public ChangeTrace(Account? after)
            {
                After = after;
                Before = null;
            }

            public Account? Before { get; }
            public Account? After { get; }
        }

        public void Commit(IReleaseSpec releaseSpec, IWorldStateTracer stateTracer, bool isGenesis = false)
        {
            var currentPosition = _changes.Count - 1;
            if (currentPosition < 0)
            {
                if (_logger.IsTrace) _logger.Trace("  no state changes to commit");
                return;
            }

            if (_logger.IsTrace) _logger.Trace($"Committing state changes (at {currentPosition})");
            if (_changes[currentPosition].IsNull)
            {
                throw new InvalidOperationException($"Change at current position {currentPosition} was null when committing {nameof(StateProvider)}");
            }

            bool isTracing = stateTracer.IsTracingState;
            Dictionary<AddressAsKey, ChangeTrace> trace = null;
            if (isTracing)
            {
                trace = new Dictionary<AddressAsKey, ChangeTrace>();
            }

            for (int i = 0; i <= currentPosition; i++)
            {
                Change change = _changes[currentPosition - i];
                if (!isTracing && change!.ChangeType == ChangeType.JustCache)
                {
                    continue;
                }

                if (_committedThisRound.Contains(change!.Address))
                {
                    if (isTracing && change.ChangeType == ChangeType.JustCache)
                    {
                        trace[change.Address] = new ChangeTrace(change.Account, trace[change.Address].After);
                    }

                    continue;
                }

                // because it was not committed yet it means that the just cache is the only state (so it was read only)
                if (isTracing && change.ChangeType == ChangeType.JustCache)
                {
                    _nullAccountReads.Add(change.Address);
                    continue;
                }

                Stack<int> stack = _intraTxCache[change.Address];
                int forAssertion = stack.Pop();
                if (forAssertion != currentPosition - i)
                {
                    throw new InvalidOperationException($"Expected checked value {forAssertion} to be equal to {currentPosition} - {i}");
                }

                _committedThisRound.Add(change.Address);

                switch (change.ChangeType)
                {
                    case ChangeType.JustCache:
                        {
                            break;
                        }
                    case ChangeType.Touch:
                    case ChangeType.Update:
                        {
                            if (releaseSpec.IsEip158Enabled && change.Account.IsEmpty && !isGenesis)
                            {
                                if (_logger.IsTrace) _logger.Trace($"  Commit remove empty {change.Address} B = {change.Account.Balance} N = {change.Account.Nonce}");
                                SetState(change.Address, null);
                                if (isTracing)
                                {
                                    trace[change.Address] = new ChangeTrace(null);
                                }
                            }
                            else
                            {
                                if (_logger.IsTrace) _logger.Trace($"  Commit update {change.Address} B = {change.Account.Balance} N = {change.Account.Nonce} C = {change.Account.CodeHash}");
                                SetState(change.Address, change.Account);
                                if (isTracing)
                                {
                                    trace[change.Address] = new ChangeTrace(change.Account);
                                }
                            }

                            break;
                        }
                    case ChangeType.New:
                        {
                            if (!releaseSpec.IsEip158Enabled || !change.Account.IsEmpty || isGenesis)
                            {
                                if (_logger.IsTrace) _logger.Trace($"  Commit create {change.Address} B = {change.Account.Balance} N = {change.Account.Nonce}");
                                SetState(change.Address, change.Account);
                                if (isTracing)
                                {
                                    trace[change.Address] = new ChangeTrace(change.Account);
                                }
                            }

                            break;
                        }
                    case ChangeType.Delete:
                        {
                            if (_logger.IsTrace) _logger.Trace($"  Commit remove {change.Address}");
                            bool wasItCreatedNow = false;
                            while (stack.Count > 0)
                            {
                                int previousOne = stack.Pop();
                                wasItCreatedNow |= _changes[previousOne].ChangeType == ChangeType.New;
                                if (wasItCreatedNow)
                                {
                                    break;
                                }
                            }

                            if (!wasItCreatedNow)
                            {
                                SetState(change.Address, null);
                                if (isTracing)
                                {
                                    trace[change.Address] = new ChangeTrace(null);
                                }
                            }

                            break;
                        }
                    default:
                        throw new ArgumentOutOfRangeException();
                }
            }

            if (isTracing)
            {
                foreach (Address nullRead in _nullAccountReads)
                {
                    // // this may be enough, let us write tests
                    stateTracer.ReportAccountRead(nullRead);
                }
            }

            _changes.Clear();
            _committedThisRound.Clear();
            _nullAccountReads.Clear();
            _intraTxCache.Clear();

            if (isTracing)
            {
                ReportChanges(stateTracer, trace);
            }
        }

        private void ReportChanges(IStateTracer stateTracer, Dictionary<AddressAsKey, ChangeTrace> trace)
        {
            foreach ((Address address, ChangeTrace change) in trace)
            {
                bool someChangeReported = false;

                Account? before = change.Before;
                Account? after = change.After;

                UInt256? beforeBalance = before?.Balance;
                UInt256? afterBalance = after?.Balance;

                UInt256? beforeNonce = before?.Nonce;
                UInt256? afterNonce = after?.Nonce;

                Hash256? beforeCodeHash = before?.CodeHash;
                Hash256? afterCodeHash = after?.CodeHash;

                if (beforeCodeHash != afterCodeHash)
                {
                    byte[]? beforeCode = beforeCodeHash is null
                        ? null
                        : beforeCodeHash == Keccak.OfAnEmptyString
                            ? Array.Empty<byte>()
                            : _codeDb[beforeCodeHash.Bytes];
                    byte[]? afterCode = afterCodeHash is null
                        ? null
                        : afterCodeHash == Keccak.OfAnEmptyString
                            ? Array.Empty<byte>()
                            : _codeDb[afterCodeHash.Bytes];

                    if (!((beforeCode?.Length ?? 0) == 0 && (afterCode?.Length ?? 0) == 0))
                    {
                        stateTracer.ReportCodeChange(address, beforeCode, afterCode);
                    }

                    someChangeReported = true;
                }

                if (afterBalance != beforeBalance)
                {
                    stateTracer.ReportBalanceChange(address, beforeBalance, afterBalance);
                    someChangeReported = true;
                }

                if (afterNonce != beforeNonce)
                {
                    stateTracer.ReportNonceChange(address, beforeNonce, afterNonce);
                    someChangeReported = true;
                }

                if (!someChangeReported)
                {
                    stateTracer.ReportAccountRead(address);
                }
            }
        }

        public StateProvider(IScopedTrieStore? trieStore,
            IKeyValueStore codeDb,
            ILogManager logManager,
            StateTree? stateTree = null,
            ConcurrentDictionary<AddressAsKey, Account>? preBlockCache = null,
            bool populatePreBlockCache = true)
        {
            _preBlockCache = preBlockCache;
            _populatePreBlockCache = populatePreBlockCache;
            _logger = logManager?.GetClassLogger<StateProvider>() ?? throw new ArgumentNullException(nameof(logManager));
            _codeDb = codeDb ?? throw new ArgumentNullException(nameof(codeDb));
            _tree = stateTree ?? new StateTree(trieStore, logManager);
            _getStateFromTrie = address =>
            {
                Metrics.IncrementStateTreeReads();
                return _tree.Get(address);
            };
        }

        public bool WarmUp(Address address)
        {
            return GetState(address) is not null;
        }

        private Account? GetState(Address address)
        {
            AddressAsKey addressAsKey = address;
            ref Account? account = ref CollectionsMarshal.GetValueRefOrAddDefault(_blockCache, addressAsKey, out bool exists);
            if (!exists)
            {
                account = !_populatePreBlockCache ?
                    GetStateReadPreWarmCache(addressAsKey) :
                    GetStatePopulatePrewarmCache(addressAsKey);
            }
            else
            {
                Metrics.IncrementStateTreeCacheHits();
            }
            return account;
        }

        private Account? GetStatePopulatePrewarmCache(AddressAsKey addressAsKey)
        {
            long priorReads = Metrics.ThreadLocalStateTreeReads;
            Account? account = _preBlockCache is not null
                ? _preBlockCache.GetOrAdd(addressAsKey, _getStateFromTrie)
                : _getStateFromTrie(addressAsKey);

            if (Metrics.ThreadLocalStateTreeReads == priorReads)
            {
                Metrics.IncrementStateTreeCacheHits();
            }
            return account;
        }

        private Account? GetStateReadPreWarmCache(AddressAsKey addressAsKey)
        {
            if (_preBlockCache?.TryGetValue(addressAsKey, out Account? account) ?? false)
            {
                Metrics.IncrementStateTreeCacheHits();
            }
            else
            {
                account = _getStateFromTrie(addressAsKey);
            }
            return account;
        }

        private void SetState(Address address, Account? account)
        {
            _blockCache[address] = account;
            _needsStateRootUpdate = true;
            Metrics.StateTreeWrites++;
            _tree.Set(address, account);
        }

        private Account? GetAndAddToCache(Address address)
        {
            if (_nullAccountReads.Contains(address)) return null;

            Account? account = GetState(address);
            if (account is not null)
            {
                PushJustCache(address, account);
            }
            else
            {
                // just for tracing - potential perf hit, maybe a better solution?
                _nullAccountReads.Add(address);
            }

            return account;
        }

        private Account? GetThroughCache(Address address)
        {
            if (_intraTxCache.TryGetValue(address, out Stack<int> value))
            {
                return _changes[value.Peek()].Account;
            }

            Account account = GetAndAddToCache(address);
            return account;
        }

        private void PushJustCache(Address address, Account account)
        {
            Push(ChangeType.JustCache, address, account);
        }

        private void PushUpdate(Address address, Account account)
        {
            Push(ChangeType.Update, address, account);
        }

        private void PushTouch(Address address, Account account, IReleaseSpec releaseSpec, bool isZero)
        {
            if (isZero && releaseSpec.IsEip158IgnoredAccount(address) && releaseSpec.AuRaSystemCalls) return;
            Push(ChangeType.Touch, address, account);
        }

        private void PushDelete(Address address)
        {
            Push(ChangeType.Delete, address, null);
        }

        private void Push(ChangeType changeType, Address address, Account? touchedAccount)
        {
            Stack<int> stack = SetupCache(address);
            if (changeType == ChangeType.Touch
                && _changes[stack.Peek()]!.ChangeType == ChangeType.Touch)
            {
                return;
            }

            stack.Push(_changes.Count);
            _changes.Add(new Change(changeType, address, touchedAccount));
        }

        private void PushNew(Address address, Account account)
        {
            Stack<int> stack = SetupCache(address);
            stack.Push(_changes.Count);
            _changes.Add(new Change(ChangeType.New, address, account));
        }

        private Stack<int> SetupCache(Address address)
        {
            ref Stack<int>? value = ref CollectionsMarshal.GetValueRefOrAddDefault(_intraTxCache, address, out bool exists);
            if (!exists)
            {
                value = new Stack<int>();
            }

            return value;
        }

        private enum ChangeType
        {
            Null = 0,
            JustCache,
            Touch,
            Update,
            New,
            Delete
        }

        private readonly struct Change
        {
            public Change(ChangeType type, Address address, Account? account)
            {
                ChangeType = type;
                Address = address;
                Account = account;
            }

            public readonly ChangeType ChangeType;
            public readonly Address Address;
            public readonly Account? Account;

            public bool IsNull => ChangeType == ChangeType.Null;
        }

        public ArrayPoolList<AddressAsKey>? ChangedAddresses()
        {
            int count = _blockCache.Count;
            if (count == 0)
            {
                return null;
            }
            else
            {
                ArrayPoolList<AddressAsKey> addresses = new(count);
                foreach (AddressAsKey address in _blockCache.Keys)
                {
                    addresses.Add(address);
                }
                return addresses;
            }
        }

        public void Reset(bool resizeCollections = true)
        {
            if (_logger.IsTrace) _logger.Trace("Clearing state provider caches");
            _blockCache.Clear();
            _intraTxCache.Clear();
            _committedThisRound.Clear();
            _nullAccountReads.Clear();
            _changes.Clear();
            _needsStateRootUpdate = false;
        }

        public void CommitTree(long blockNumber)
        {
            if (_needsStateRootUpdate)
            {
                RecalculateStateRoot();
            }

            _tree.Commit(blockNumber);
            _preBlockCache?.NoResizeClear();
        }

        public static void CommitBranch()
        {
            // placeholder for the three level Commit->CommitBlock->CommitBranch
        }

        // used in EthereumTests
        internal void SetNonce(Address address, in UInt256 nonce)
        {
            _needsStateRootUpdate = true;
            Account? account = GetThroughCache(address);
            if (account is null)
            {
                throw new InvalidOperationException($"Account {address} is null when incrementing nonce");
            }

            Account changedAccount = account.WithChangedNonce(nonce);
            if (_logger.IsTrace) _logger.Trace($"  Update {address} N {account.Nonce} -> {changedAccount.Nonce}");
            PushUpdate(address, changedAccount);
        }
    }
}<|MERGE_RESOLUTION|>--- conflicted
+++ resolved
@@ -116,10 +116,8 @@
             return account?.Balance ?? UInt256.Zero;
         }
 
-        public void InsertCode(Address address, Hash256 codeHash, ReadOnlyMemory<byte> code, IReleaseSpec spec, bool isGenesis = false, bool isSystemCall = false)
-        {
-            if (isSystemCall && address == Address.SystemUser) return;
-
+        public void InsertCode(Address address, Hash256 codeHash, ReadOnlyMemory<byte> code, IReleaseSpec spec, bool isGenesis = false)
+        {
             _needsStateRootUpdate = true;
 
             // Don't reinsert if already inserted. This can be the case when the same
@@ -167,14 +165,14 @@
             }
         }
 
-        private void SetNewBalance(Address address, in UInt256 balanceChange, IReleaseSpec releaseSpec, bool isSubtracting, bool isSystemCall = false)
+        private void SetNewBalance(Address address, in UInt256 balanceChange, IReleaseSpec releaseSpec, bool isSubtracting)
         {
             _needsStateRootUpdate = true;
 
             Account GetThroughCacheCheckExists()
             {
                 Account result = GetThroughCache(address);
-                if (result is null && !isSystemCall)
+                if (result is null)
                 {
                     if (_logger.IsError) _logger.Error("Updating balance of a non-existing account");
                     throw new InvalidOperationException("Updating balance of a non-existing account");
@@ -192,10 +190,6 @@
                 if (releaseSpec.IsEip158Enabled && !isSubtracting)
                 {
                     Account touched = GetThroughCacheCheckExists();
-<<<<<<< HEAD
-                    if (touched is null) return;
-=======
->>>>>>> aa0196b8
 
                     if (_logger.IsTrace) _logger.Trace($"  Touch {address} (balance)");
                     if (touched.IsEmpty)
@@ -208,7 +202,6 @@
             }
 
             Account account = GetThroughCacheCheckExists();
-            if (account is null) return;
 
             if (isSubtracting && account.Balance < balanceChange)
             {
@@ -222,16 +215,16 @@
             PushUpdate(address, changedAccount);
         }
 
-        public void SubtractFromBalance(Address address, in UInt256 balanceChange, IReleaseSpec releaseSpec, bool isSystemCall = false)
-        {
-            _needsStateRootUpdate = true;
-            SetNewBalance(address, balanceChange, releaseSpec, true, isSystemCall);
-        }
-
-        public void AddToBalance(Address address, in UInt256 balanceChange, IReleaseSpec releaseSpec, bool isSystemCall = false)
-        {
-            _needsStateRootUpdate = true;
-            SetNewBalance(address, balanceChange, releaseSpec, false, isSystemCall);
+        public void SubtractFromBalance(Address address, in UInt256 balanceChange, IReleaseSpec releaseSpec)
+        {
+            _needsStateRootUpdate = true;
+            SetNewBalance(address, balanceChange, releaseSpec, true);
+        }
+
+        public void AddToBalance(Address address, in UInt256 balanceChange, IReleaseSpec releaseSpec)
+        {
+            _needsStateRootUpdate = true;
+            SetNewBalance(address, balanceChange, releaseSpec, false);
         }
 
         /// <summary>
@@ -762,7 +755,7 @@
 
         private void PushTouch(Address address, Account account, IReleaseSpec releaseSpec, bool isZero)
         {
-            if (isZero && releaseSpec.IsEip158IgnoredAccount(address) && releaseSpec.AuRaSystemCalls) return;
+            if (isZero && releaseSpec.IsEip158IgnoredAccount(address)) return;
             Push(ChangeType.Touch, address, account);
         }
 
