--- conflicted
+++ resolved
@@ -52,16 +52,12 @@
             _wrapped.Set(key, value, flags);
         }
 
-<<<<<<< HEAD
         public void DeleteByRange(Span<byte> startKey, Span<byte> endKey)
         {
             _wrapped.DeleteByRange(startKey, endKey);
         }
 
-        public IBatch StartBatch()
-=======
         public IWriteBatch StartWriteBatch()
->>>>>>> 4401d7f1
         {
             return _wrapped.StartWriteBatch();
         }
