--- conflicted
+++ resolved
@@ -12,11 +12,7 @@
     {
         Account? GetAccount(Hash256 stateRoot, Address address);
 
-<<<<<<< HEAD
-        byte[]? GetStorage(Hash256 stateRoot, Hash256 storageRoot, Address address, in UInt256 index);
-=======
         byte[]? GetStorage(Hash256 stateRoot, Address address, in UInt256 index);
->>>>>>> 9b6dbab0
 
         byte[]? GetCode(Hash256 codeHash);
 
