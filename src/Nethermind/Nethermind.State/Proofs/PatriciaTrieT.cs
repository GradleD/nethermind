--- conflicted
+++ resolved
@@ -23,13 +23,8 @@
     /// <c>true</c> to maintain an in-memory database for proof computation;
     /// otherwise, <c>false</c>.
     /// </param>
-<<<<<<< HEAD
-    public PatriciaTrie(IEnumerable<T>? list, bool canBuildProof, ICappedArrayPool? bufferPool = null)
+    public PatriciaTrie(T[]? list, bool canBuildProof, ICappedArrayPool? bufferPool = null)
         : base(new TrieStore(canBuildProof ? new MemDb() : NullDb.Instance, NullLogManager.Instance), EmptyTreeHash, false, false, NullLogManager.Instance, bufferPool: bufferPool)
-=======
-    public PatriciaTrie(T[]? list, bool canBuildProof, ICappedArrayPool? bufferPool = null)
-        : base(canBuildProof ? new MemDb() : NullDb.Instance, EmptyTreeHash, false, false, NullLogManager.Instance, bufferPool: bufferPool)
->>>>>>> 67777cde
     {
         CanBuildProof = canBuildProof;
 
