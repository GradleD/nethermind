--- conflicted
+++ resolved
@@ -69,12 +69,7 @@
             return Get(key, storageRoot).ToArray();
         }
 
-<<<<<<< HEAD
-
-        public override Span<byte> Get(ReadOnlySpan<byte> rawKey, Hash256? rootHash = null)
-=======
         public override ReadOnlySpan<byte> Get(ReadOnlySpan<byte> rawKey, Hash256? rootHash = null)
->>>>>>> 90addd4c
         {
             ReadOnlySpan<byte> value = base.Get(rawKey, rootHash);
 
