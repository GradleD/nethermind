// SPDX-FileCopyrightText: 2022 Demerzel Solutions Limited
// SPDX-License-Identifier: LGPL-3.0-only

using System;
using System.Runtime.CompilerServices;
using System.Threading.Tasks;
using Nethermind.Core;
using Nethermind.Core.Collections;
using Nethermind.Core.Crypto;
using Nethermind.Core.Eip2930;
using Nethermind.Core.Specs;
using Nethermind.Int256;
using Nethermind.Logging;
using Nethermind.State.Tracing;
using Nethermind.Trie;
using Nethermind.Trie.Pruning;

[assembly: InternalsVisibleTo("Ethereum.Test.Base")]
[assembly: InternalsVisibleTo("Ethereum.Blockchain.Test")]
[assembly: InternalsVisibleTo("Nethermind.State.Test")]
[assembly: InternalsVisibleTo("Nethermind.Benchmark")]
[assembly: InternalsVisibleTo("Nethermind.Blockchain.Test")]
[assembly: InternalsVisibleTo("Nethermind.Synchronization.Test")]
[assembly: InternalsVisibleTo("Nethermind.Synchronization")]

namespace Nethermind.State
{
    public class WorldState : IWorldState, IPreBlockCaches
    {
        internal readonly StateProvider _stateProvider;
        internal readonly PersistentStorageProvider _persistentStorageProvider;
        private readonly TransientStorageProvider _transientStorageProvider;
        private readonly ITrieStore _trieStore;
        private PreBlockCaches? PreBlockCaches { get; }

        public Hash256 StateRoot
        {
            get => _stateProvider.StateRoot;
            set
            {
                _stateProvider.StateRoot = value;
                _persistentStorageProvider.StateRoot = value;
            }
        }

        public WorldState(ITrieStore trieStore, IKeyValueStore? codeDb, ILogManager? logManager)
            : this(trieStore, codeDb, logManager, null, null)
        {
        }

        internal WorldState(
            ITrieStore trieStore,
            IKeyValueStore? codeDb,
            ILogManager? logManager,
            StateTree? stateTree = null,
            IStorageTreeFactory? storageTreeFactory = null,
            PreBlockCaches? preBlockCaches = null,
            bool populatePreBlockCache = true)
        {
            PreBlockCaches = preBlockCaches;
            _trieStore = trieStore;
            _stateProvider = new StateProvider(trieStore.GetTrieStore(null), codeDb, logManager, stateTree, PreBlockCaches?.StateCache, populatePreBlockCache);
            _persistentStorageProvider = new PersistentStorageProvider(trieStore, _stateProvider, logManager, storageTreeFactory, PreBlockCaches?.StorageCache, populatePreBlockCache);
            _transientStorageProvider = new TransientStorageProvider(logManager);
        }

        public WorldState(ITrieStore trieStore, IKeyValueStore? codeDb, ILogManager? logManager, PreBlockCaches? preBlockCaches, bool populatePreBlockCache = true)
            : this(trieStore, codeDb, logManager, null, preBlockCaches: preBlockCaches, populatePreBlockCache: populatePreBlockCache)
        {
        }

        public Account GetAccount(Address address)
        {
            return _stateProvider.GetAccount(address);
        }

        bool IAccountStateProvider.TryGetAccount(Address address, out AccountStruct account)
        {
            account = _stateProvider.GetAccount(address).ToStruct();
            return !account.IsTotallyEmpty;
        }

        public bool IsContract(Address address)
        {
            return _stateProvider.IsContract(address);
        }

        public byte[] GetOriginal(in StorageCell storageCell)
        {
            return _persistentStorageProvider.GetOriginal(storageCell);
        }
        public ReadOnlySpan<byte> Get(in StorageCell storageCell)
        {
            return _persistentStorageProvider.Get(storageCell);
        }
        public void Set(in StorageCell storageCell, byte[] newValue)
        {
            _persistentStorageProvider.Set(storageCell, newValue);
        }
        public ReadOnlySpan<byte> GetTransientState(in StorageCell storageCell)
        {
            return _transientStorageProvider.Get(storageCell);
        }
        public void SetTransientState(in StorageCell storageCell, byte[] newValue)
        {
            _transientStorageProvider.Set(storageCell, newValue);
        }
        public void Reset(bool resizeCollections = false)
        {
            _stateProvider.Reset(resizeCollections);
            _persistentStorageProvider.Reset(resizeCollections);
            _transientStorageProvider.Reset(resizeCollections);
        }
        public void WarmUp(AccessList? accessList)
        {
            if (accessList?.IsEmpty == false)
            {
                foreach ((Address address, AccessList.StorageKeysEnumerable storages) in accessList)
                {
                    bool exists = _stateProvider.WarmUp(address);
                    foreach (UInt256 storage in storages)
                    {
                        _persistentStorageProvider.WarmUp(new StorageCell(address, storage), isEmpty: !exists);
                    }
                }
            }
        }

        public void WarmUp(Address address) => _stateProvider.WarmUp(address);
        public void ClearStorage(Address address)
        {
            _persistentStorageProvider.ClearStorage(address);
            _transientStorageProvider.ClearStorage(address);
        }
        public void RecalculateStateRoot()
        {
            _stateProvider.RecalculateStateRoot();
        }
        public void DeleteAccount(Address address)
        {
            _stateProvider.DeleteAccount(address);
        }
        public void CreateAccount(Address address, in UInt256 balance, in UInt256 nonce = default)
        {
            _stateProvider.CreateAccount(address, balance, nonce);
        }
<<<<<<< HEAD
        public void InsertCode(Address address, Hash256 codeHash, ReadOnlyMemory<byte> code, IReleaseSpec spec, bool isSystemCall, bool isGenesis = false)
=======
        public void InsertCode(Address address, Hash256 codeHash, ReadOnlyMemory<byte> code, IReleaseSpec spec, bool isGenesis = false)
>>>>>>> aa0196b8
        {
            _stateProvider.InsertCode(address, codeHash, code, spec, isGenesis, isSystemCall);
        }
<<<<<<< HEAD
        public void AddToBalance(Address address, in UInt256 balanceChange, IReleaseSpec spec, bool isSystemCall = false)
=======
        public void AddToBalance(Address address, in UInt256 balanceChange, IReleaseSpec spec)
>>>>>>> aa0196b8
        {
            _stateProvider.AddToBalance(address, balanceChange, spec, isSystemCall);
        }
        public void AddToBalanceAndCreateIfNotExists(Address address, in UInt256 balanceChange, IReleaseSpec spec)
        {
            _stateProvider.AddToBalanceAndCreateIfNotExists(address, balanceChange, spec);
        }
        public void SubtractFromBalance(Address address, in UInt256 balanceChange, IReleaseSpec spec, bool isSystemCall = false)
        {
            _stateProvider.SubtractFromBalance(address, balanceChange, spec, isSystemCall);
        }
        public void UpdateStorageRoot(Address address, Hash256 storageRoot)
        {
            _stateProvider.UpdateStorageRoot(address, storageRoot);
        }
        public void IncrementNonce(Address address, UInt256 delta)
        {
            _stateProvider.IncrementNonce(address, delta);
        }
        public void DecrementNonce(Address address, UInt256 delta)
        {
            _stateProvider.DecrementNonce(address, delta);
        }

        public void CommitTree(long blockNumber)
        {
            _persistentStorageProvider.CommitTrees(blockNumber);
            _stateProvider.CommitTree(blockNumber);
            _persistentStorageProvider.StateRoot = _stateProvider.StateRoot;
        }

        public UInt256 GetNonce(Address address) => _stateProvider.GetNonce(address);

        public UInt256 GetBalance(Address address) => _stateProvider.GetBalance(address);

        public ValueHash256 GetStorageRoot(Address address) => _stateProvider.GetStorageRoot(address);

        public byte[] GetCode(Address address) => _stateProvider.GetCode(address);

        public byte[] GetCode(Hash256 codeHash) => _stateProvider.GetCode(codeHash);

        public byte[] GetCode(ValueHash256 codeHash) => _stateProvider.GetCode(codeHash);

        public Hash256 GetCodeHash(Address address) => _stateProvider.GetCodeHash(address);

        ValueHash256 IAccountStateProvider.GetCodeHash(Address address)
        {
            return _stateProvider.GetCodeHash(address);
        }

        public void Accept(ITreeVisitor visitor, Hash256 stateRoot, VisitingOptions? visitingOptions = null)
        {
            _stateProvider.Accept(visitor, stateRoot, visitingOptions);
        }
        public bool AccountExists(Address address)
        {
            return _stateProvider.AccountExists(address);
        }
        public bool IsDeadAccount(Address address)
        {
            return _stateProvider.IsDeadAccount(address);
        }
        public bool IsEmptyAccount(Address address)
        {
            return _stateProvider.IsEmptyAccount(address);
        }

        public bool HasStateForRoot(Hash256 stateRoot)
        {
            return _trieStore.HasRoot(stateRoot);
        }

        public void Commit(IReleaseSpec releaseSpec, bool isGenesis = false, bool commitStorageRoots = true)
        {
            _persistentStorageProvider.Commit(commitStorageRoots);
            _transientStorageProvider.Commit(commitStorageRoots);
            _stateProvider.Commit(releaseSpec, isGenesis);
        }
        public void Commit(IReleaseSpec releaseSpec, IWorldStateTracer tracer, bool isGenesis = false, bool commitStorageRoots = true)
        {
            _persistentStorageProvider.Commit(tracer, commitStorageRoots);
            _transientStorageProvider.Commit(tracer, commitStorageRoots);
            _stateProvider.Commit(releaseSpec, tracer, isGenesis);
        }

        public Snapshot TakeSnapshot(bool newTransactionStart = false)
        {
            int persistentSnapshot = _persistentStorageProvider.TakeSnapshot(newTransactionStart);
            int transientSnapshot = _transientStorageProvider.TakeSnapshot(newTransactionStart);
            Snapshot.Storage storageSnapshot = new Snapshot.Storage(persistentSnapshot, transientSnapshot);
            int stateSnapshot = _stateProvider.TakeSnapshot();
            return new Snapshot(stateSnapshot, storageSnapshot);
        }

        public void Restore(Snapshot snapshot)
        {
            _persistentStorageProvider.Restore(snapshot.StorageSnapshot.PersistentStorageSnapshot);
            _transientStorageProvider.Restore(snapshot.StorageSnapshot.TransientStorageSnapshot);
            _stateProvider.Restore(snapshot.StateSnapshot);
        }

        internal void Restore(int state, int persistantStorage, int transientStorage)
        {
            Restore(new Snapshot(state, new Snapshot.Storage(persistantStorage, transientStorage)));
        }

        // Needed for benchmarks
        internal void SetNonce(Address address, in UInt256 nonce)
        {
            _stateProvider.SetNonce(address, nonce);
        }

        public void CreateAccountIfNotExists(Address address, in UInt256 balance, in UInt256 nonce = default)
        {
            _stateProvider.CreateAccountIfNotExists(address, balance, nonce);
        }

        ArrayPoolList<AddressAsKey>? IWorldState.GetAccountChanges() => _stateProvider.ChangedAddresses();

        PreBlockCaches? IPreBlockCaches.Caches => PreBlockCaches;

        public bool ClearCache() => PreBlockCaches?.ClearImmediate() == true;

        public Task ClearCachesInBackground() => PreBlockCaches?.ClearCachesInBackground() ?? Task.CompletedTask;
    }
}<|MERGE_RESOLUTION|>--- conflicted
+++ resolved
@@ -144,29 +144,21 @@
         {
             _stateProvider.CreateAccount(address, balance, nonce);
         }
-<<<<<<< HEAD
-        public void InsertCode(Address address, Hash256 codeHash, ReadOnlyMemory<byte> code, IReleaseSpec spec, bool isSystemCall, bool isGenesis = false)
-=======
         public void InsertCode(Address address, Hash256 codeHash, ReadOnlyMemory<byte> code, IReleaseSpec spec, bool isGenesis = false)
->>>>>>> aa0196b8
-        {
-            _stateProvider.InsertCode(address, codeHash, code, spec, isGenesis, isSystemCall);
-        }
-<<<<<<< HEAD
-        public void AddToBalance(Address address, in UInt256 balanceChange, IReleaseSpec spec, bool isSystemCall = false)
-=======
+        {
+            _stateProvider.InsertCode(address, codeHash, code, spec, isGenesis);
+        }
         public void AddToBalance(Address address, in UInt256 balanceChange, IReleaseSpec spec)
->>>>>>> aa0196b8
-        {
-            _stateProvider.AddToBalance(address, balanceChange, spec, isSystemCall);
+        {
+            _stateProvider.AddToBalance(address, balanceChange, spec);
         }
         public void AddToBalanceAndCreateIfNotExists(Address address, in UInt256 balanceChange, IReleaseSpec spec)
         {
             _stateProvider.AddToBalanceAndCreateIfNotExists(address, balanceChange, spec);
         }
-        public void SubtractFromBalance(Address address, in UInt256 balanceChange, IReleaseSpec spec, bool isSystemCall = false)
-        {
-            _stateProvider.SubtractFromBalance(address, balanceChange, spec, isSystemCall);
+        public void SubtractFromBalance(Address address, in UInt256 balanceChange, IReleaseSpec spec)
+        {
+            _stateProvider.SubtractFromBalance(address, balanceChange, spec);
         }
         public void UpdateStorageRoot(Address address, Hash256 storageRoot)
         {
