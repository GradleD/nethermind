// SPDX-FileCopyrightText: 2022 Demerzel Solutions Limited
// SPDX-License-Identifier: LGPL-3.0-only

using System;
using System.Runtime.CompilerServices;
using Nethermind.Core;
using Nethermind.Core.Crypto;
<<<<<<< HEAD
=======
using Nethermind.Core.Extensions;
using Nethermind.Db;
>>>>>>> 44e0b5c6
using Nethermind.Int256;
using Nethermind.Logging;
using Nethermind.Trie;
using Nethermind.Trie.Pruning;
using Metrics = Nethermind.Db.Metrics;

namespace Nethermind.State
{
    public class StateReader : IStateReader
    {
        private readonly IKeyValueStore _codeDb;
        private readonly ILogger _logger;
        private readonly StateTree _state;
        private readonly ILogManager _logManager;
        private readonly ITrieStore _trieStore;

        public StateReader(ITrieStore? trieStore, IKeyValueStore? codeDb, ILogManager? logManager)
        {
            _logManager = logManager ?? throw new ArgumentNullException(nameof(logManager));
            _logger = logManager?.GetClassLogger<StateReader>() ?? throw new ArgumentNullException(nameof(logManager));
            _codeDb = codeDb ?? throw new ArgumentNullException(nameof(codeDb));
            _state = new StateTree(trieStore.GetTrieStore(null), logManager);
            _trieStore = trieStore ?? throw new ArgumentNullException(nameof(trieStore));
        }

        public AccountStruct? GetAccount(Hash256 stateRoot, Address address)
        {
            return GetState(stateRoot, address);
        }

        public ReadOnlySpan<byte> GetStorage(Hash256 stateRoot, Address address, in UInt256 index)
        {
            AccountStruct? account = GetAccount(stateRoot, address);
            if (account is null) return null;

            ValueHash256 storageRoot = account.Value.StorageRoot;
            if (storageRoot == Keccak.EmptyTreeHash)
            {
                return Bytes.ZeroByte.Span;
            }

            Metrics.StorageTreeReads++;
<<<<<<< HEAD
            StorageTree storage = new StorageTree(_trieStore.GetTrieStore(address.ToAccountPath), Keccak.EmptyTreeHash, _logManager);
            return storage.Get(index, storageRoot);
=======

            return _storage.Get(index, new Hash256(storageRoot));
>>>>>>> 44e0b5c6
        }

        public UInt256 GetBalance(Hash256 stateRoot, Address address)
        {
            return GetState(stateRoot, address)?.Balance ?? UInt256.Zero;
        }

        public byte[]? GetCode(Hash256 codeHash) => codeHash == Keccak.OfAnEmptyString ? Array.Empty<byte>() : _codeDb[codeHash.Bytes];

        public void RunTreeVisitor(ITreeVisitor treeVisitor, Hash256 rootHash, VisitingOptions? visitingOptions = null)
        {
            _state.Accept(treeVisitor, rootHash, visitingOptions);
        }

        public bool HasStateForRoot(Hash256 stateRoot)
        {
            RootCheckVisitor visitor = new();
            RunTreeVisitor(visitor, stateRoot);
            return visitor.HasRoot;
        }

        public byte[]? GetCode(Hash256 stateRoot, Address address)
        {
            AccountStruct? account = GetState(stateRoot, address);
            return account is null ? Array.Empty<byte>() : GetCode(account.Value.CodeHash);
        }

        public byte[]? GetCode(in ValueHash256 codeHash) => codeHash == Keccak.OfAnEmptyString ? Array.Empty<byte>() : _codeDb[codeHash.Bytes];

        private AccountStruct? GetState(Hash256 stateRoot, Address address)
        {
            if (stateRoot == Keccak.EmptyTreeHash)
            {
                return null;
            }

            Metrics.StateTreeReads++;
            AccountStruct? account = _state.GetStruct(address, stateRoot);
            return account;
        }
    }
}<|MERGE_RESOLUTION|>--- conflicted
+++ resolved
@@ -5,11 +5,8 @@
 using System.Runtime.CompilerServices;
 using Nethermind.Core;
 using Nethermind.Core.Crypto;
-<<<<<<< HEAD
-=======
 using Nethermind.Core.Extensions;
 using Nethermind.Db;
->>>>>>> 44e0b5c6
 using Nethermind.Int256;
 using Nethermind.Logging;
 using Nethermind.Trie;
@@ -52,13 +49,9 @@
             }
 
             Metrics.StorageTreeReads++;
-<<<<<<< HEAD
+
             StorageTree storage = new StorageTree(_trieStore.GetTrieStore(address.ToAccountPath), Keccak.EmptyTreeHash, _logManager);
-            return storage.Get(index, storageRoot);
-=======
-
-            return _storage.Get(index, new Hash256(storageRoot));
->>>>>>> 44e0b5c6
+            return storage.Get(index, new Hash256(storageRoot));
         }
 
         public UInt256 GetBalance(Hash256 stateRoot, Address address)
