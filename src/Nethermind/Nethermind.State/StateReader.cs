// SPDX-FileCopyrightText: 2022 Demerzel Solutions Limited
// SPDX-License-Identifier: LGPL-3.0-only

using System;
using Nethermind.Core;
using Nethermind.Core.Crypto;
using Nethermind.Core.Extensions;
using Nethermind.Db;
using Nethermind.Int256;
using Nethermind.Logging;
using Nethermind.Trie;
using Nethermind.Trie.Pruning;
using Metrics = Nethermind.Db.Metrics;

namespace Nethermind.State
{
    public class StateReader : IStateReader
    {
        private readonly IKeyValueStore _codeDb;
        private readonly ILogger _logger;
<<<<<<< HEAD
        private readonly IStateTree _state;
        private readonly ITrieStore? _trieStore;
=======
        private readonly StateTree _state;
        private readonly StorageTree _storage;
        private readonly ITrieStore _trieStore;
>>>>>>> 2c956ce1

        public StateReader(ITrieStore? trieStore, IKeyValueStore? codeDb, ILogManager? logManager)
        {
            _logger = logManager?.GetClassLogger<StateReader>() ?? throw new ArgumentNullException(nameof(logManager));
            _codeDb = codeDb ?? throw new ArgumentNullException(nameof(codeDb));
<<<<<<< HEAD
            _trieStore = trieStore ?? throw new ArgumentNullException(nameof(trieStore));
            _state = trieStore.Capability == TrieNodeResolverCapability.Path ? new StateTreeByPath(trieStore, logManager) : new StateTree(trieStore, logManager);
=======
            _trieStore = trieStore;
            _state = new StateTree(trieStore, logManager);
            _storage = new StorageTree(trieStore, Keccak.EmptyTreeHash, logManager);
>>>>>>> 2c956ce1
        }

        public AccountStruct? GetAccount(Hash256 stateRoot, Address address)
        {
            return GetState(stateRoot, address);
        }

        public ReadOnlySpan<byte> GetStorage(Hash256 stateRoot, Address address, in UInt256 index)
        {
            AccountStruct? account = GetAccount(stateRoot, address);
            if (account is null) return null;

            ValueHash256 storageRoot = account.Value.StorageRoot;
            if (storageRoot == Keccak.EmptyTreeHash)
            {
                return Bytes.ZeroByte.Span;
            }

            Metrics.StorageTreeReads++;
            Hash256 storageRootHash = new Hash256(storageRoot);
            StorageTree tree = new(_trieStore, storageRootHash, NullLogManager.Instance, address);
            tree.ParentStateRootHash = stateRoot;
            return tree.Get(index, storageRootHash);
        }

        public UInt256 GetBalance(Hash256 stateRoot, Address address)
        {
            return GetState(stateRoot, address)?.Balance ?? UInt256.Zero;
        }

        public byte[]? GetCode(Hash256 codeHash) => codeHash == Keccak.OfAnEmptyString ? Array.Empty<byte>() : _codeDb[codeHash.Bytes];

        public void RunTreeVisitor(ITreeVisitor treeVisitor, Hash256 rootHash, VisitingOptions? visitingOptions = null)
        {
            _state.Accept(treeVisitor, rootHash, visitingOptions);
        }

        public bool HasStateForRoot(Hash256 stateRoot)
        {
<<<<<<< HEAD
            if (_trieStore.Capability == TrieNodeResolverCapability.Hash)
            {
                RootCheckVisitor visitor = new();
                RunTreeVisitor(visitor, stateRoot);
                return visitor.HasRoot;
            }

            return _trieStore.FindCachedOrUnknown(stateRoot, Array.Empty<byte>(), Array.Empty<byte>()).NodeType != NodeType.Unknown ||
                _trieStore.IsPersisted(stateRoot, Array.Empty<byte>());
=======
            return _trieStore.HasRoot(stateRoot);
>>>>>>> 2c956ce1
        }

        public byte[] GetCode(Hash256 stateRoot, Address address)
        {
            AccountStruct? account = GetState(stateRoot, address);
            return account is null ? Array.Empty<byte>() : GetCode(account.Value.CodeHash);
        }

        public byte[]? GetCode(in ValueHash256 codeHash) => codeHash == Keccak.OfAnEmptyString ? Array.Empty<byte>() : _codeDb[codeHash.Bytes];

        private AccountStruct? GetState(Hash256 stateRoot, Address address)
        {
            if (stateRoot == Keccak.EmptyTreeHash)
            {
                return null;
            }

            Metrics.StateTreeReads++;
            AccountStruct? account = _state.GetStruct(address, stateRoot);
            return account;
        }
    }
}<|MERGE_RESOLUTION|>--- conflicted
+++ resolved
@@ -18,27 +18,15 @@
     {
         private readonly IKeyValueStore _codeDb;
         private readonly ILogger _logger;
-<<<<<<< HEAD
         private readonly IStateTree _state;
-        private readonly ITrieStore? _trieStore;
-=======
-        private readonly StateTree _state;
-        private readonly StorageTree _storage;
         private readonly ITrieStore _trieStore;
->>>>>>> 2c956ce1
 
         public StateReader(ITrieStore? trieStore, IKeyValueStore? codeDb, ILogManager? logManager)
         {
             _logger = logManager?.GetClassLogger<StateReader>() ?? throw new ArgumentNullException(nameof(logManager));
             _codeDb = codeDb ?? throw new ArgumentNullException(nameof(codeDb));
-<<<<<<< HEAD
-            _trieStore = trieStore ?? throw new ArgumentNullException(nameof(trieStore));
+            _trieStore = trieStore;
             _state = trieStore.Capability == TrieNodeResolverCapability.Path ? new StateTreeByPath(trieStore, logManager) : new StateTree(trieStore, logManager);
-=======
-            _trieStore = trieStore;
-            _state = new StateTree(trieStore, logManager);
-            _storage = new StorageTree(trieStore, Keccak.EmptyTreeHash, logManager);
->>>>>>> 2c956ce1
         }
 
         public AccountStruct? GetAccount(Hash256 stateRoot, Address address)
@@ -78,19 +66,7 @@
 
         public bool HasStateForRoot(Hash256 stateRoot)
         {
-<<<<<<< HEAD
-            if (_trieStore.Capability == TrieNodeResolverCapability.Hash)
-            {
-                RootCheckVisitor visitor = new();
-                RunTreeVisitor(visitor, stateRoot);
-                return visitor.HasRoot;
-            }
-
-            return _trieStore.FindCachedOrUnknown(stateRoot, Array.Empty<byte>(), Array.Empty<byte>()).NodeType != NodeType.Unknown ||
-                _trieStore.IsPersisted(stateRoot, Array.Empty<byte>());
-=======
             return _trieStore.HasRoot(stateRoot);
->>>>>>> 2c956ce1
         }
 
         public byte[] GetCode(Hash256 stateRoot, Address address)
