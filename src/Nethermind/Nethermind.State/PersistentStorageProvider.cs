--- conflicted
+++ resolved
@@ -89,7 +89,6 @@
 
             return value;
         }
-<<<<<<< HEAD
 
         public override void Set(in StorageCell storageCell, byte[] newValue)
         {
@@ -102,13 +101,6 @@
             //_trieStore.PrefetchForSet(StateColumns.State, ValueKeccak.Compute(storageCell.Address.Bytes).BytesAsSpan, Array.Empty<byte>(), tree.ParentStateRootHash);
         }
 
-=======
-        public override void Commit(IStorageTracer tracer)
-        {
-            _trieStore.StopPrefetch();
-            base.Commit(tracer);
-        }
->>>>>>> 91260e1c
 
         /// <summary>
         /// Called by Commit
