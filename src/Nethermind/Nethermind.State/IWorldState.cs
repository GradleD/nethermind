// SPDX-FileCopyrightText: 2022 Demerzel Solutions Limited
// SPDX-License-Identifier: LGPL-3.0-only

using System;
using Nethermind.Core;
using Nethermind.Core.Crypto;
using Nethermind.Core.Specs;
using Nethermind.Int256;
using Nethermind.State.Tracing;

namespace Nethermind.State;
/// <summary>
/// Represents state that can be anchored at specific state root, snapshot, committed, reverted.
/// Current format is an intermittent form on the way to a better state management.
/// </summary>
public interface IWorldState : IJournal<Snapshot>, IReadOnlyStateProvider
{
    /// <summary>
    /// Return the original persistent storage value from the storage cell
    /// </summary>
    /// <param name="storageCell"></param>
    /// <returns></returns>
    byte[] GetOriginal(in StorageCell storageCell);

    /// <summary>
    /// Get the persistent storage value at the specified storage cell
    /// </summary>
    /// <param name="storageCell">Storage location</param>
    /// <returns>Value at cell</returns>
    ReadOnlySpan<byte> Get(in StorageCell storageCell);

    /// <summary>
    /// Set the provided value to persistent storage at the specified storage cell
    /// </summary>
    /// <param name="storageCell">Storage location</param>
    /// <param name="newValue">Value to store</param>
    void Set(in StorageCell storageCell, byte[] newValue);

    /// <summary>
    /// Get the transient storage value at the specified storage cell
    /// </summary>
    /// <param name="storageCell">Storage location</param>
    /// <returns>Value at cell</returns>
    ReadOnlySpan<byte> GetTransientState(in StorageCell storageCell);

    /// <summary>
    /// Set the provided value to transient storage at the specified storage cell
    /// </summary>
    /// <param name="storageCell">Storage location</param>
    /// <param name="newValue">Value to store</param>
    void SetTransientState(in StorageCell storageCell, byte[] newValue);

    /// <summary>
    /// Reset all storage
    /// </summary>
    void Reset();

    /// <summary>
    /// Creates a restartable snapshot.
    /// </summary>
    /// <param name="newTransactionStart"> Indicates new transaction will start here.</param>
    /// <returns>Snapshot index</returns>
    /// <remarks>
    /// If <see cref="newTransactionStart"/> is true and there are already changes in <see cref="IStorageProvider"/> then next call to
    /// <see cref="GetOriginal"/> will use changes before this snapshot as original values for this new transaction.
    /// </remarks>
    Snapshot TakeSnapshot(bool newTransactionStart = false);

    Snapshot IJournal<Snapshot>.TakeSnapshot() => TakeSnapshot();

    /// <summary>
    /// Clear all storage at specified address
    /// </summary>
    /// <param name="address">Contract address</param>
    void ClearStorage(Address address);

    void RecalculateStateRoot();

    new Hash256 StateRoot { get; set; }

    void DeleteAccount(Address address);

    void CreateAccount(Address address, in UInt256 balance, in UInt256 nonce = default);
    void CreateAccountIfNotExists(Address address, in UInt256 balance, in UInt256 nonce = default);

    void InsertCode(Address address, Hash256 codeHash, ReadOnlyMemory<byte> code, IReleaseSpec spec, bool isGenesis = false);

    void AddToBalance(Address address, in UInt256 balanceChange, IReleaseSpec spec);

    void AddToBalanceAndCreateIfNotExists(Address address, in UInt256 balanceChange, IReleaseSpec spec);

    void SubtractFromBalance(Address address, in UInt256 balanceChange, IReleaseSpec spec);

    void UpdateStorageRoot(Address address, Hash256 storageRoot);

    void IncrementNonce(Address address);

    void DecrementNonce(Address address);

    /* snapshots */

    void Commit(IReleaseSpec releaseSpec, bool isGenesis = false, bool commitStorageRoots = true);

<<<<<<< HEAD
    void Commit(IReleaseSpec releaseSpec, IWorldStateTracer? tracer, bool isGenesis = false);
=======
    void Commit(IReleaseSpec releaseSpec, IWorldStateTracer? tracer, bool isGenesis = false, bool commitStorageRoots = true);
>>>>>>> f0e7fdf1

    void CommitTree(long blockNumber);
}<|MERGE_RESOLUTION|>--- conflicted
+++ resolved
@@ -101,11 +101,7 @@
 
     void Commit(IReleaseSpec releaseSpec, bool isGenesis = false, bool commitStorageRoots = true);
 
-<<<<<<< HEAD
-    void Commit(IReleaseSpec releaseSpec, IWorldStateTracer? tracer, bool isGenesis = false);
-=======
     void Commit(IReleaseSpec releaseSpec, IWorldStateTracer? tracer, bool isGenesis = false, bool commitStorageRoots = true);
->>>>>>> f0e7fdf1
 
     void CommitTree(long blockNumber);
 }