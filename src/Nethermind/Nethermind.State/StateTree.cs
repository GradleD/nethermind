--- conflicted
+++ resolved
@@ -2,10 +2,6 @@
 // SPDX-License-Identifier: LGPL-3.0-only
 
 using System;
-<<<<<<< HEAD
-using System.Collections.Generic;
-=======
->>>>>>> 67777cde
 using System.Diagnostics;
 using Nethermind.Core;
 using Nethermind.Core.Buffers;
@@ -24,24 +20,7 @@
     {
         private readonly AccountDecoder _decoder = new();
 
-        private static readonly UInt256 CacheSize = 1024;
-
-        private static readonly int CacheSizeInt = (int)CacheSize;
-
-        private static readonly Dictionary<UInt256, byte[]> Cache = new(CacheSizeInt);
-
         private static readonly Rlp EmptyAccountRlp = Rlp.Encode(Account.TotallyEmpty);
-
-        static StateTree()
-        {
-            Span<byte> buffer = stackalloc byte[32];
-            for (int i = 0; i < CacheSizeInt; i++)
-            {
-                UInt256 index = (UInt256)i;
-                index.ToBigEndian(buffer);
-                Cache[index] = Keccak.Compute(buffer).BytesToArray();
-            }
-        }
 
         [DebuggerStepThrough]
         public StateTree(ICappedArrayPool? bufferPool = null)
