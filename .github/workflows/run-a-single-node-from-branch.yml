name: 'Run a node with selected configuration'

on:
  workflow_dispatch:
    inputs:
      network:
        description: "Select a network on which You want to run a node"
        default: "mainnet"
        required: true
        type: choice
        options:
          - mainnet
          - gnosis
          - sepolia
          - chiado
          - holesky
          - op-mainnet
          - op-sepolia
          - base-mainnet
          - base-sepolia
          - energyweb
          - volta
      cl_client:
        description: "Select Consensus Layer Client to run node against (for Volta or Energyweb just set any - it will be omitted)"
        default: ""
        required: true
        type: choice
        options:
          - lighthouse
          - lodestar
          #- nimbus
          - prysm
          - teku
      cl_custom_image:
        description: "In case of need to run non-default cl image (different than actually supported by Sedge) put it in there"
        default: ""
        required: false        
      config:
        description: "Select a config file which will be selected for tests."
        default: "default.json"
        required: true        
        type: choice
        options:
          - default.json
          - archiveSync.json
          - fastSync.json
          - fullSync.json
          - fuzzer.json
      non_validator_mode:
        description: "If checked, node will be started in NonValidator mode (OldBodies and OldReceipts will not be synced)"
        default: true
        type: boolean
      additional_nethermind_flags:
        description: "Provide any additional flags to the Nethermind L1 node in space-separated format. Example: \"JsonRpc.Enabled=false Sync.SnapSync=false\"."
        default: ""
        required: false
      additional_cl_flags:
        description: "Provide any additional flags to the CL client in space-separated format. Example: \"clflag1=1 clflag2=2\"."
        default: ""
        required: false
      additional_options:
        description: "A Json property which allows to customize node even more"
        default: '{"timeout":"24", "default_dockerfile":"Dockerfile", "default_dockerfile_build_type":"release", "ssh_keys":"", "allowed_ips":"", "custom_machine_type": ""}'
      additional_optimism_options:
        description: "Extra options to configure optimism node"
        default: '{"l1_nethermind_image":"", "op_node_image":"", "op_el_extra_flags":"", "op_cl_extra_flags":"", "layer1_el_endpoint":"", "layer1_cl_endpoint":""}'
      convert_to_paprika:
        description: "If checked, will attempt to convert node to paprika schema using 'paprika' branch."
        default: false
        type: boolean
  workflow_call:
    inputs:
      smoke_tests_ref:
        description: "Ref of the smoke tests repository to be used for smoke tests"
        default: "main"
        required: false
        type: string
      nethermind_repo_ref:
        description: "Ref of the nethermind repo in case it is needed to be changed"
        default: ""
        required: false
        type: string
      custom_run_id:
        description: "Run ID used for artifacts save"
        default: ""
        required: false
        type: string
      network:
        description: "Select a network on which You want to run a node"
        default: "mainnet"
        required: false
        type: string
      cl_client:
        description: "Select Consensus Layer Client to run node against"
        default: "lighthouse"
        required: false
        type: string
      cl_custom_image:
        description: "In case of need to run non-default cl image (different than actually supported by Sedge) put it in there"
        default: ""
        required: false        
        type: string
      config:
        description: "Select a config file which will be selected for tests."
        default: "default.json"
        required: false
        type: string
      non_validator_mode:
        description: "If checked, node will be started in NonValidator mode (OldBodies and oldReceipts will not be synced)"
        default: true
        type: boolean
      additional_nethermind_flags:
        type: string
        description: "Provide any additional flags to the Nethermind in space-separated format. Example: \"JsonRpc.Enabled=false Sync.SnapSync=false\"."
        default: ""
        required: false
      additional_cl_flags:
        type: string
        description: "Provide any additional flags to the CL client in space-separated format. Example: \"clflag1=1 clflag2=2\"."
        default: ""
        required: false
      additional_options:
        type: string
        description: "A Json property which allows to customize node even more"
        default: '{"timeout":"24", "default_dockerfile":"Dockerfile", "default_dockerfile_build_type":"release", "ssh_keys":"", "allowed_ips":"", "custom_machine_type": ""}'
        required: false
      additional_optimism_options:
        type: string
        description: "Extra options to configure optimism node"
        default: '{"l1_nethermind_image":"", "op_node_image":"", "op_el_extra_flags":"", "op_cl_extra_flags":"", "layer1_el_endpoint":"", "layer1_cl_endpoint":""}'
        required: false
      convert_to_paprika:
        description: "If checked, will attempt to convert node to paprika schema using 'paprika' branch."
        default: false
        type: boolean
    outputs:
      base_tag:
        description: ""
        value: ${{ jobs.create_docker_image.outputs.base_tag }}
      run_id:
        description: ""
        value: ${{ jobs.trigger_node_and_vm_creation.outputs.run_id }}
      rpc_url:
        description: ""
        value: ${{ jobs.trigger_node_and_vm_creation.outputs.rpc_url }}
        
jobs:
  create_docker_image:
    runs-on: ubuntu-latest
    outputs:
      base_tag: ${{ steps.set-base-tag.outputs.base_tag }}
    steps:
    - name: Checkout repository
      uses: actions/checkout@v4
      with:
<<<<<<< HEAD
        ref: ${{ inputs.nethermind_repo_ref }}
        submodules: recursive
=======
        ref: ${{ github.ref }}
>>>>>>> 25080158

    - name: Prepare docker tag
      id: prepare_ref
      run: |
        REF_NAME=${{ inputs.nethermind_repo_ref || github.ref }}
        CLEAN_REF=$(echo "${REF_NAME/refs\/heads\//}" | sed 's/[^a-zA-Z0-9._-]/-/g')
        echo "CLEAN_REF=$CLEAN_REF" >> $GITHUB_ENV

    - name: Set BASE_TAG
      id: set-base-tag
      env:
        GITHUB_USERNAME: ${{ github.actor }}
      run: |
        BASE_TAG="${GITHUB_USERNAME:0:1}$(shuf -i 1000-9999 -n 1)"
        echo "BASE_TAG=$BASE_TAG" >> $GITHUB_ENV
        echo "base_tag=$BASE_TAG" >> $GITHUB_OUTPUT

    - name: Creating a node with NodeName="DevNode-${{ github.actor }}-${{ env.BASE_TAG }}-${{ env.CLEAN_REF }}-${{ inputs.network }}-${{ inputs.cl_client }}"
      run: echo "NodeName='DevNode-${{ github.actor }}-${{ env.BASE_TAG }}-${{ env.CLEAN_REF }}-${{ inputs.network }}-${{ inputs.cl_client }}'"

    - name: Extract dockerfile from additional_options
      id: extract_dockerfile
      run: |
        echo "dockerfile=$(echo '${{ inputs.additional_options }}' | jq -r .default_dockerfile)" >> $GITHUB_OUTPUT
        echo "build-config=$(echo '${{ inputs.additional_options }}' | jq -r .default_dockerfile_build_type | tr '[:upper:]' '[:lower:]')" >> $GITHUB_OUTPUT

    - name: Set Repo and Org Variables
      run: |
        echo "ORG_NAME=${{ github.repository_owner }}" >> $GITHUB_ENV
        echo "REPO_NAME=${{ github.event.repository.name }}" >> $GITHUB_ENV
        
    - name: Check if master branch and default additional_options
      id: check_conditions
      run: |
        ref="${{ inputs.nethermind_repo_ref || github.ref }}"
        if [ -z "$ref" ]; then
          ref="${{ github.ref }}"
        fi
        # Append "refs/heads/" prefix if it's not already there
        if [[ $ref != refs/heads/* ]]; then
          ref="refs/heads/$ref"
        fi

        if 
        [[ "$ref" == "refs/heads/master" || $ref == refs/heads/release* || "$ref" == "refs/heads/paprika" ]] && 
        [[ "${{ steps.extract_dockerfile.outputs.dockerfile }}" == "Dockerfile" ]] && 
        [[ "${{ steps.extract_dockerfile.outputs.build-config }}" == "release" ]]; then
          echo "skip_docker_build=true" >> $GITHUB_OUTPUT
        else
          echo "skip_docker_build=false" >> $GITHUB_OUTPUT
        fi

    - name: Trigger Docker Build Action with Cleaned Ref
      if: steps.check_conditions.outputs.skip_docker_build != 'true'
      uses: benc-uk/workflow-dispatch@v1
      env:
        ADDITIONAL_OPTIONS: ${{ inputs.additional_options }}
      with:
          workflow: publish-docker.yml
          ref: "${{ inputs.nethermind_repo_ref || github.ref }}"
          token: "${{ secrets.REPOSITORY_DISPATCH_TOKEN }}"
          inputs: '{
              "tag": "${{ env.CLEAN_REF }}",
              "dockerfile": "${{ steps.extract_dockerfile.outputs.dockerfile }}",
              "build-config": "${{ steps.extract_dockerfile.outputs.build-config }}"
           }'
        
    - name: Wait for Docker Build Action to complete
      if: steps.check_conditions.outputs.skip_docker_build != 'true'
      env:
        GITHUB_TOKEN: ${{ secrets.REPOSITORY_DISPATCH_TOKEN }}
        WORKFLOW_ID: 'publish-docker.yml'
        MAX_WAIT_MINUTES: '15'
        INTERVAL: '5'
        TIMEOUT: '30'
        ORG_NAME: ${{ env.ORG_NAME }}
        REPO_NAME: ${{ env.REPO_NAME }}
        REF: ${{ inputs.nethermind_repo_ref || github.ref }}
      run: |
        chmod +x scripts/wait-for-workflow-completed.sh
        ./scripts/wait-for-workflow-completed.sh
      working-directory: ${{ github.workspace }}
          
  trigger_node_and_vm_creation:
    needs: create_docker_image
    runs-on: ubuntu-latest
    steps:
    - name: Checkout repository
      uses: actions/checkout@v4
      with:
<<<<<<< HEAD
        ref: ${{ inputs.nethermind_repo_ref }}
        submodules: recursive
=======
        ref: ${{ github.ref }}
>>>>>>> 25080158

    - name: Prepare docker tag
      id: prepare_ref
      run: |
        REF_NAME=${{ inputs.nethermind_repo_ref || github.ref }}
        CLEAN_REF=$(echo "${REF_NAME/refs\/heads\//}" | sed 's/[^a-zA-Z0-9._-]/-/g')

        echo "CLEAN_REF=$CLEAN_REF" >> $GITHUB_ENV

    - name: Extract Variables
      id: extract_variables
      run: |
        echo "BASE_TAG=${{ needs.create_docker_image.outputs.base_tag }}" >> $GITHUB_ENV
        echo "timeout=$(echo '${{ inputs.additional_options }}' | jq -r .timeout)" >> $GITHUB_OUTPUT
        echo "ssh_keys=$(echo '${{ inputs.additional_options }}' | jq -r .ssh_keys)" >> $GITHUB_OUTPUT
        echo "allowed_ips=$(echo '${{ inputs.additional_options }}' | jq -r .allowed_ips)" >> $GITHUB_OUTPUT
        echo "custom_machine_type=$(echo '${{ inputs.additional_options }}' | jq -r .custom_machine_type)" >> $GITHUB_OUTPUT
        echo "l1_nethermind_image=$(echo '${{ inputs.additional_optimism_options }}' | jq -r .l1_nethermind_image)" >> $GITHUB_OUTPUT
        echo "op_node_image=$(echo '${{ inputs.additional_optimism_options }}' | jq -r .op_node_image)" >> $GITHUB_OUTPUT
        echo "op_el_extra_flags=$(echo '${{ inputs.additional_optimism_options }}' | jq -r .op_el_extra_flags)" >> $GITHUB_OUTPUT
        echo "op_cl_extra_flags=$(echo '${{ inputs.additional_optimism_options }}' | jq -r .op_cl_extra_flags)" >> $GITHUB_OUTPUT
        echo "layer1_el_endpoint=$(echo '${{ inputs.additional_optimism_options }}' | jq -r .layer1_el_endpoint)" >> $GITHUB_OUTPUT
        echo "layer1_cl_endpoint=$(echo '${{ inputs.additional_optimism_options }}' | jq -r .layer1_cl_endpoint)" >> $GITHUB_OUTPUT
        if [[ ${{ inputs.network }} == base-* ]] || [[ ${{ inputs.network }} == op-* ]]; then
          echo "Forcing NON_VALIDATOR_MODE=false for OP chains"
          echo "NON_VALIDATOR_MODE=false" >> $GITHUB_OUTPUT
        else
          echo "NON_VALIDATOR_MODE=${{ inputs.non_validator_mode }}" >> $GITHUB_OUTPUT
        fi

    - name: Trigger Node creation Repo Action
      uses: benc-uk/workflow-dispatch@v1
      with:
          workflow: run-single-node.yml
          repo: NethermindEth/post-merge-smoke-tests
          ref: "main"
          token: "${{ secrets.REPOSITORY_DISPATCH_TOKEN }}"
          inputs: '{
                     "github_username": "${{ github.actor }}",
                     "base_tag": "${{ env.BASE_TAG }}",
                     "config_file": "${{ inputs.config }}",
                     "nethermind_branch": "${{ env.CLEAN_REF }}",
                     "network": "${{ inputs.network }}",
                     "cl_client": "${{ inputs.cl_client }}",
                     "additional_options": "{\"cl_custom_image\":\"${{ inputs.cl_custom_image }}\", \"timeout\":\"${{ steps.extract_variables.outputs.timeout }}\", \"non_validator_mode\":${{ steps.extract_variables.outputs.NON_VALIDATOR_MODE }}, \"additional_nethermind_flags\":\"${{ inputs.additional_nethermind_flags }}\", \"additional_cl_flags\":\"${{ inputs.additional_cl_flags }}\", \"ssh_keys\":\"${{ steps.extract_variables.outputs.ssh_keys }}\", \"allowed_ips\":\"${{ steps.extract_variables.outputs.allowed_ips }}\", \"custom_machine_type\":\"${{ steps.extract_variables.outputs.custom_machine_type }}\", \"convert_to_paprika\": \"${{ inputs.convert_to_paprika }}\"}",
                     "additional_optimism_options": "{\"l1_nethermind_image\":\"${{ steps.extract_variables.outputs.l1_nethermind_image}}\", \"op_node_image\":\"${{ steps.extract_variables.outputs.op_node_image}}\", \"op_el_extra_flags\":\"${{ steps.extract_variables.outputs.op_el_extra_flags}}\", \"op_cl_extra_flags\":\"${{ steps.extract_variables.outputs.op_cl_extra_flags}}\", \"layer1_el_endpoint\":\"${{ steps.extract_variables.outputs.layer1_el_endpoint}}\", \"layer1_cl_endpoint\":\"${{ steps.extract_variables.outputs.layer1_cl_endpoint}}\"}"
                   }'

    - name: Wait for creation of node
      env:
        GITHUB_TOKEN: ${{ secrets.REPOSITORY_DISPATCH_TOKEN }}
        WORKFLOW_ID: 'run-single-node.yml'
        MAX_WAIT_MINUTES: '5'
        INTERVAL: '5'
        TIMEOUT: '20'
        ORG_NAME: 'NethermindEth'
        REPO_NAME: 'post-merge-smoke-tests'
        NAME_FILTER: ${{ env.BASE_TAG }}
        REF: 'main'
      run: |
        chmod +x scripts/wait-for-workflow-completed.sh
        ./scripts/wait-for-workflow-completed.sh | tee script-output.txt
        run_id=$(grep -oP 'Run ID: \K\d+' script-output.txt)
        echo "Run ID extracted is: $run_id"
        echo "RUN_ID=$run_id" >> $GITHUB_ENV
      working-directory: ${{ github.workspace }}

    - name: Download machine specs artifact
      run: |
        ARTIFACT_ID=$(curl -H "Accept: application/vnd.github.v3+json" -H "Authorization: token ${{ secrets.REPOSITORY_DISPATCH_TOKEN }}" https://api.github.com/repos/NethermindEth/post-merge-smoke-tests/actions/runs/${{ env.RUN_ID }}/artifacts | jq '.artifacts[0].id')
        curl -L -H "Accept: application/vnd.github.v3+json" -H "Authorization: token ${{ secrets.REPOSITORY_DISPATCH_TOKEN }}" -o artifact.zip https://api.github.com/repos/NethermindEth/post-merge-smoke-tests/actions/artifacts/$ARTIFACT_ID/zip
        unzip artifact.zip -d ./downloaded-artifacts/
        
    - name: Display machine specs content
      run: |
        FILE=$(ls downloaded-artifacts/machine-details | head -n 1)
        cat "downloaded-artifacts/machine-details/$FILE" | tee spec-output.txt
        rpc_url=$(grep -oP '\s{2,3}RPC URL: \K.+' spec-output.txt)
        echo "RPC URL extracted is: $rpc_url"
        echo "RPC_URL=$rpc_url" >> $GITHUB_ENV

    - name: Save RPC URL to file
      if: inputs.custom_run_id != ''
      run: |
        workflow_id=${{ inputs.custom_run_id }}
        echo "${{ env.RPC_URL }}" > rpc_url%${{ env.CLEAN_REF }}%${{ inputs.custom_run_id }}.txt

    - name: Upload RPC URL
      uses: actions/upload-artifact@v4
      if: inputs.custom_run_id != ''
      with:
        name: rpc-url___${{ env.CLEAN_REF }}___${{ inputs.custom_run_id }}
        path: rpc_url%${{ env.CLEAN_REF }}%${{ inputs.custom_run_id }}.txt<|MERGE_RESOLUTION|>--- conflicted
+++ resolved
@@ -34,11 +34,11 @@
       cl_custom_image:
         description: "In case of need to run non-default cl image (different than actually supported by Sedge) put it in there"
         default: ""
-        required: false        
+        required: false
       config:
         description: "Select a config file which will be selected for tests."
         default: "default.json"
-        required: true        
+        required: true
         type: choice
         options:
           - default.json
@@ -98,7 +98,7 @@
       cl_custom_image:
         description: "In case of need to run non-default cl image (different than actually supported by Sedge) put it in there"
         default: ""
-        required: false        
+        required: false
         type: string
       config:
         description: "Select a config file which will be selected for tests."
@@ -143,7 +143,7 @@
       rpc_url:
         description: ""
         value: ${{ jobs.trigger_node_and_vm_creation.outputs.rpc_url }}
-        
+
 jobs:
   create_docker_image:
     runs-on: ubuntu-latest
@@ -153,12 +153,8 @@
     - name: Checkout repository
       uses: actions/checkout@v4
       with:
-<<<<<<< HEAD
-        ref: ${{ inputs.nethermind_repo_ref }}
+        ref: ${{ github.ref }}
         submodules: recursive
-=======
-        ref: ${{ github.ref }}
->>>>>>> 25080158
 
     - name: Prepare docker tag
       id: prepare_ref
@@ -189,7 +185,7 @@
       run: |
         echo "ORG_NAME=${{ github.repository_owner }}" >> $GITHUB_ENV
         echo "REPO_NAME=${{ github.event.repository.name }}" >> $GITHUB_ENV
-        
+
     - name: Check if master branch and default additional_options
       id: check_conditions
       run: |
@@ -202,9 +198,9 @@
           ref="refs/heads/$ref"
         fi
 
-        if 
-        [[ "$ref" == "refs/heads/master" || $ref == refs/heads/release* || "$ref" == "refs/heads/paprika" ]] && 
-        [[ "${{ steps.extract_dockerfile.outputs.dockerfile }}" == "Dockerfile" ]] && 
+        if
+        [[ "$ref" == "refs/heads/master" || $ref == refs/heads/release* || "$ref" == "refs/heads/paprika" ]] &&
+        [[ "${{ steps.extract_dockerfile.outputs.dockerfile }}" == "Dockerfile" ]] &&
         [[ "${{ steps.extract_dockerfile.outputs.build-config }}" == "release" ]]; then
           echo "skip_docker_build=true" >> $GITHUB_OUTPUT
         else
@@ -225,7 +221,7 @@
               "dockerfile": "${{ steps.extract_dockerfile.outputs.dockerfile }}",
               "build-config": "${{ steps.extract_dockerfile.outputs.build-config }}"
            }'
-        
+
     - name: Wait for Docker Build Action to complete
       if: steps.check_conditions.outputs.skip_docker_build != 'true'
       env:
@@ -241,7 +237,7 @@
         chmod +x scripts/wait-for-workflow-completed.sh
         ./scripts/wait-for-workflow-completed.sh
       working-directory: ${{ github.workspace }}
-          
+
   trigger_node_and_vm_creation:
     needs: create_docker_image
     runs-on: ubuntu-latest
@@ -249,12 +245,8 @@
     - name: Checkout repository
       uses: actions/checkout@v4
       with:
-<<<<<<< HEAD
-        ref: ${{ inputs.nethermind_repo_ref }}
+        ref: ${{ github.ref }}
         submodules: recursive
-=======
-        ref: ${{ github.ref }}
->>>>>>> 25080158
 
     - name: Prepare docker tag
       id: prepare_ref
@@ -327,7 +319,7 @@
         ARTIFACT_ID=$(curl -H "Accept: application/vnd.github.v3+json" -H "Authorization: token ${{ secrets.REPOSITORY_DISPATCH_TOKEN }}" https://api.github.com/repos/NethermindEth/post-merge-smoke-tests/actions/runs/${{ env.RUN_ID }}/artifacts | jq '.artifacts[0].id')
         curl -L -H "Accept: application/vnd.github.v3+json" -H "Authorization: token ${{ secrets.REPOSITORY_DISPATCH_TOKEN }}" -o artifact.zip https://api.github.com/repos/NethermindEth/post-merge-smoke-tests/actions/artifacts/$ARTIFACT_ID/zip
         unzip artifact.zip -d ./downloaded-artifacts/
-        
+
     - name: Display machine specs content
       run: |
         FILE=$(ls downloaded-artifacts/machine-details | head -n 1)
