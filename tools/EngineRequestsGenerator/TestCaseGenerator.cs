--- conflicted
+++ resolved
@@ -46,7 +46,7 @@
         _numberOfWithdrawals = 1600;
         _chainSpecPath = chainSpecPath;
         _testCase = testCase;
-<<<<<<< HEAD
+        _outputPath = outputPath;
 
         _numberOfBlocksToProduce = _testCase switch
         {
@@ -55,9 +55,6 @@
             TestCase.TxDataZero => 2,
             _ => 3
         };
-=======
-        _outputPath = outputPath;
->>>>>>> 35739588
     }
     public async Task Generate()
     {
@@ -297,7 +294,7 @@
                     .WithMaxPriorityFeePerGas(1.GWei())
                     .WithTo(null)
                     .WithChainId(BlockchainIds.Holesky)
-                    .WithData(PrepareKeccak256Code(blockGasConsumptionTarget, 32))
+                    .WithData(PrepareKeccak256Code(32))
                     .WithGasLimit(blockGasConsumptionTarget)
                     .SignedAndResolved(privateKey)
                     .TestObject;
@@ -306,155 +303,7 @@
         }
     }
 
-<<<<<<< HEAD
     private byte[] PrepareKeccak256Code(int bytesToComputeKeccak)
-=======
-    // private static byte[] PrepareKeccak256CodeInIntVersion(int blockGasConsumptionTarget)
-    // {
-    //     List<byte> byteCode = new();
-    //
-    //     // int example = 1;
-    //     // byte[] byteExample = example.ToByteArray();
-    //     // UInt256 length = (UInt256)byteExample.Length;
-    //
-    //     long gasLeft = blockGasConsumptionTarget - GasCostOf.Transaction;
-    //     // long gasCost = GasCostOf.Sha3 + GasCostOf.Sha3Word * EvmPooledMemory.Div32Ceiling(in length);
-    //     // long iterations = (blockGasConsumptionTarget - GasCostOf.Transaction) / gasCost;
-    //
-    //     int i = 0;
-    //     long dataCost = 0;
-    //     // while(gasLeft > 0)
-    //     for (int j = 0; j < 3500; j++)
-    //     {
-    //         List<byte> iterationCode = new();
-    //         var data = i++.ToByteArray();
-    //         // int zeroData = data.AsSpan().CountZeros();
-    //         UInt256 length = (UInt256)data.Length;
-    //
-    //         long gasCost = 0;
-    //         // GasCostOf.Sha3 + GasCostOf.Sha3Word * EvmPooledMemory.Div32Ceiling(in length) + zeroData * GasCostOf.TxDataZero + (data.Length - zeroData) * GasCostOf.TxDataNonZeroEip2028;
-    //         // push value as source to compute hash
-    //         iterationCode.Add((byte)(Instruction.PUSH1 + (byte)data.Length - 1));
-    //         gasCost += GasCostOf.VeryLow;
-    //         iterationCode.AddRange(data);
-    //
-    //         // gasCost += zeroData * GasCostOf.TxDataZero + (data.Length - zeroData) * GasCostOf.TxDataNonZeroEip2028;
-    //         // push memory position - 0
-    //         iterationCode.Add((byte)(Instruction.PUSH1));
-    //         gasCost += GasCostOf.VeryLow;
-    //         iterationCode.AddRange(new[] { Byte.MinValue });
-    //         // gasCost += GasCostOf.TxDataZero;
-    //         // save in memory
-    //         iterationCode.Add((byte)Instruction.MSTORE);
-    //         gasCost += GasCostOf.Memory;
-    //
-    //         // push byte size to read from memory - 4
-    //         iterationCode.Add((byte)(Instruction.PUSH1));
-    //         gasCost += GasCostOf.VeryLow;
-    //         iterationCode.AddRange(new[] { (byte)4 });
-    //         // gasCost += GasCostOf.TxDataNonZeroEip2028;
-    //         // push byte offset in memory - 0
-    //         iterationCode.Add((byte)(Instruction.PUSH1));
-    //         gasCost += GasCostOf.VeryLow;
-    //         iterationCode.AddRange(new[] { Byte.MinValue });
-    //         // gasCost += GasCostOf.TxDataZero;
-    //         // compute keccak
-    //         iterationCode.Add((byte)Instruction.KECCAK256);
-    //         gasCost += GasCostOf.Sha3 + GasCostOf.Sha3Word * EvmPooledMemory.Div32Ceiling(in length);
-    //
-    //         //remove from stack
-    //         iterationCode.Add((byte)(Instruction.POP));
-    //         gasCost += GasCostOf.Base;
-    //
-    //         byteCode.AddRange(iterationCode);
-    //
-    //         int zeroData = iterationCode.ToArray().AsSpan().CountZeros();
-    //
-    //         gasCost += zeroData * GasCostOf.TxDataZero + (iterationCode.Count - zeroData) * GasCostOf.TxDataNonZeroEip2028;
-    //
-    //         dataCost += zeroData * GasCostOf.TxDataZero + (iterationCode.Count - zeroData) * GasCostOf.TxDataNonZeroEip2028;
-    //
-    //         gasLeft -= gasCost;
-    //
-    //         // now keccak of given data is in memory
-    //     }
-    //
-    //     return byteCode.ToArray();
-    // }
-    //
-    // private static byte[] PrepareKeccak256CodeInByteVersion(int blockGasConsumptionTarget)
-    // {
-    //     List<byte> byteCode = new();
-    //
-    //     // int example = 1;
-    //     // byte[] byteExample = example.ToByteArray();
-    //     // UInt256 length = (UInt256)byteExample.Length;
-    //
-    //     long gasLeft = blockGasConsumptionTarget - GasCostOf.Transaction;
-    //     // long gasCost = GasCostOf.Sha3 + GasCostOf.Sha3Word * EvmPooledMemory.Div32Ceiling(in length);
-    //     // long iterations = (blockGasConsumptionTarget - GasCostOf.Transaction) / gasCost;
-    //
-    //     byte i = 0;
-    //     long dataCost = 0;
-    //     for (int j = 0; j < 4455; j++)
-    //     {
-    //         List<byte> iterationCode = new();
-    //         var data = i++;
-    //         // int zeroData = data.AsSpan().CountZeros();
-    //
-    //         long gasCost = 0;
-    //         // GasCostOf.Sha3 + GasCostOf.Sha3Word * EvmPooledMemory.Div32Ceiling(in length) + zeroData * GasCostOf.TxDataZero + (data.Length - zeroData) * GasCostOf.TxDataNonZeroEip2028;
-    //         // push value as source to compute hash
-    //         iterationCode.Add((byte)(Instruction.PUSH1));
-    //         gasCost += GasCostOf.VeryLow;
-    //         iterationCode.Add(data);
-    //
-    //         // gasCost += zeroData * GasCostOf.TxDataZero + (data.Length - zeroData) * GasCostOf.TxDataNonZeroEip2028;
-    //         // push memory position - 0
-    //         iterationCode.Add((byte)(Instruction.PUSH1));
-    //         gasCost += GasCostOf.VeryLow;
-    //         iterationCode.AddRange(new[] { Byte.MinValue });
-    //         // gasCost += GasCostOf.TxDataZero;
-    //         // save in memory
-    //         iterationCode.Add((byte)Instruction.MSTORE);
-    //         gasCost += GasCostOf.Memory;
-    //
-    //         // push byte size to read from memory - 1
-    //         iterationCode.Add((byte)(Instruction.PUSH1));
-    //         gasCost += GasCostOf.VeryLow;
-    //         iterationCode.AddRange(new[] { (byte)1 });
-    //         // gasCost += GasCostOf.TxDataNonZeroEip2028;
-    //         // push byte offset in memory - 0
-    //         iterationCode.Add((byte)(Instruction.PUSH1));
-    //         gasCost += GasCostOf.VeryLow;
-    //         iterationCode.AddRange(new[] { Byte.MinValue });
-    //         // gasCost += GasCostOf.TxDataZero;
-    //         // compute keccak
-    //         iterationCode.Add((byte)Instruction.KECCAK256);
-    //         gasCost += GasCostOf.Sha3 + GasCostOf.Sha3Word * EvmPooledMemory.Div32Ceiling(1);
-    //
-    //         //remove from stack
-    //         iterationCode.Add((byte)(Instruction.POP));
-    //         gasCost += GasCostOf.Base;
-    //
-    //         byteCode.AddRange(iterationCode);
-    //
-    //         int zeroData = iterationCode.ToArray().AsSpan().CountZeros();
-    //
-    //         gasCost += zeroData * GasCostOf.TxDataZero + (iterationCode.Count - zeroData) * GasCostOf.TxDataNonZeroEip2028;
-    //
-    //         dataCost += zeroData * GasCostOf.TxDataZero + (iterationCode.Count - zeroData) * GasCostOf.TxDataNonZeroEip2028;
-    //
-    //         gasLeft -= gasCost;
-    //
-    //         // now keccak of given data is in memory
-    //     }
-    //
-    //     return byteCode.ToArray();
-    // }
-
-    private byte[] PrepareKeccak256Code(long blockGasConsumptionTarget, int bytesToComputeKeccak)
->>>>>>> 35739588
     {
         List<byte> byteCode = new();
 
